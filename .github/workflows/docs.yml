name: Generate documentation

on:
  workflow_dispatch:
  push:
    branches: ["main"]
  pull_request:
    # The branches below must be a subset of the branches above
    branches: ["main"]

jobs:
  ci:
    name: Build documentation

    runs-on: macos-14
    steps:
      - name: Checkout repository
        uses: actions/checkout@v4

      - name: Setup Dependencies
        uses: ./.github/actions/setup-dependencies
        with:
          use_ccache: false

      - name: Install awscli
        run: brew install awscli || true

      - name: Install doxygen and graphviz (a dependency of Doxygen for generating diagrams)
        run: brew install doxygen graphviz || true

      - name: Build C++
        working-directory: ./cpp
        run: make V=1 srcs

      - name: Generate Doxygen Documentation for Slice
        working-directory: ./doxygen
        run: doxygen

      - name: Generate Doxygen Documentation for C++
        working-directory: ./cpp
        run: |
          make generate-srcs
          cd doxygen
          doxygen

<<<<<<< HEAD
      # - name: Generate Documentation for Swift
      #   working-directory: ./swift
      #   run: |
      #     make V=1 srcs

      #     xcodebuild docbuild \
      #       -project ice.xcodeproj \
      #       -scheme 'Ice macOS' \
      #       -derivedDataPath /tmp/docbuild \
      #       -destination 'generic/platform=macOS'

      #     mkdir docs

      #     $(xcrun --find docc) process-archive \
      #       transform-for-static-hosting /tmp/docbuild/Build/Products/Debug/Ice.doccarchive \
      #       --hosting-base-path /api/ice/main/swift/ice \
      #       --output-path docs/ice;

      #     $(xcrun --find docc) process-archive \
      #       transform-for-static-hosting /tmp/docbuild/Build/Products/Debug/Glacier2.doccarchive \
      #       --hosting-base-path /api/ice/main/swift/glacier2 \
      #       --output-path docs/glacier2;

      #     $(xcrun --find docc) process-archive \
      #       transform-for-static-hosting /tmp/docbuild/Build/Products/Debug/IceGrid.doccarchive \
      #       --hosting-base-path /api/ice/main/swift/icegrid \
      #       --output-path docs/icegrid;

      #     $(xcrun --find docc) process-archive \
      #       transform-for-static-hosting /tmp/docbuild/Build/Products/Debug/IceStorm.doccarchive \
      #       --hosting-base-path /api/ice/main/swift/icestorm \
      #       --output-path docs/icestorm;
=======
      - name: Generate TypeDoc Documentation for JavaScript
        working-directory: ./js
        run: |
          make doc

      - name: Generate Documentation for Swift
        working-directory: ./swift
        run: |
          make V=1 srcs

          xcodebuild docbuild \
            -project ice.xcodeproj \
            -scheme 'Ice macOS' \
            -derivedDataPath /tmp/docbuild \
            -destination 'generic/platform=macOS'

          mkdir docs

          $(xcrun --find docc) process-archive \
            transform-for-static-hosting /tmp/docbuild/Build/Products/Debug/Ice.doccarchive \
            --hosting-base-path /api/ice/main/swift/ice \
            --output-path docs/ice;

          $(xcrun --find docc) process-archive \
            transform-for-static-hosting /tmp/docbuild/Build/Products/Debug/Glacier2.doccarchive \
            --hosting-base-path /api/ice/main/swift/glacier2 \
            --output-path docs/glacier2;

          $(xcrun --find docc) process-archive \
            transform-for-static-hosting /tmp/docbuild/Build/Products/Debug/IceGrid.doccarchive \
            --hosting-base-path /api/ice/main/swift/icegrid \
            --output-path docs/icegrid;

          $(xcrun --find docc) process-archive \
            transform-for-static-hosting /tmp/docbuild/Build/Products/Debug/IceStorm.doccarchive \
            --hosting-base-path /api/ice/main/swift/icestorm \
            --output-path docs/icestorm;
>>>>>>> 161e5532

      # This will perform a full sync of the documentation to S3 every time the workflow is run since
      # the timestamps will always be different. Using --size-only is not sufficient since the
      # documentation may be updated without changing the size of the files. S3 does not offer a hash based sync.
      #
      # Additionally, we do not cache the doxygen output since it does not remove files old files.
      - name: Sync Documentation to S3
        run: |
          aws s3 sync ./doxygen/slice s3://${AWS_S3_DOC_BUCKET}/api/ice/main/slice --delete
          aws s3 cp ./doxygen/slice.tag s3://${AWS_S3_DOC_BUCKET}/api/ice/main/slice.tag

          aws s3 sync ./cpp/doxygen/cpp s3://${AWS_S3_DOC_BUCKET}/api/ice/main/cpp --delete
          aws s3 cp ./cpp/doxygen/icecpp.tag s3://${AWS_S3_DOC_BUCKET}/api/ice/main/icecpp.tag

<<<<<<< HEAD
          # aws s3 sync ./swift/docs/ice s3://${AWS_S3_DOC_BUCKET}/api/ice/main/swift/ice --delete
          # aws s3 sync ./swift/docs/glacier2 s3://${AWS_S3_DOC_BUCKET}/api/ice/main/swift/glacier2 --delete
          # aws s3 sync ./swift/docs/icegrid s3://${AWS_S3_DOC_BUCKET}/api/ice/main/swift/icegrid --delete
          # aws s3 sync ./swift/docs/icestorm s3://${AWS_S3_DOC_BUCKET}/api/ice/main/swift/icestorm  --delete
=======
          aws s3 sync ./js/docs s3://${AWS_S3_DOC_BUCKET}/api/ice/main/js --delete

          aws s3 sync ./swift/docs/ice s3://${AWS_S3_DOC_BUCKET}/api/ice/main/swift/ice --delete
          aws s3 sync ./swift/docs/glacier2 s3://${AWS_S3_DOC_BUCKET}/api/ice/main/swift/glacier2 --delete
          aws s3 sync ./swift/docs/icegrid s3://${AWS_S3_DOC_BUCKET}/api/ice/main/swift/icegrid --delete
          aws s3 sync ./swift/docs/icestorm s3://${AWS_S3_DOC_BUCKET}/api/ice/main/swift/icestorm  --delete
>>>>>>> 161e5532

        env:
          AWS_ACCESS_KEY_ID: ${{ secrets.AWS_ACCESS_KEY_ID }}
          AWS_SECRET_ACCESS_KEY: ${{ secrets.AWS_SECRET_ACCESS_KEY }}
          AWS_S3_DOC_BUCKET: ${{ secrets.AWS_S3_DOC_BUCKET }}
          AWS_DEFAULT_REGION: us-east-1
        if: github.ref == 'refs/heads/main' && github.event_name != 'pull_request'<|MERGE_RESOLUTION|>--- conflicted
+++ resolved
@@ -43,7 +43,11 @@
           cd doxygen
           doxygen
 
-<<<<<<< HEAD
+      - name: Generate TypeDoc Documentation for JavaScript
+        working-directory: ./js
+        run: |
+          make doc
+
       # - name: Generate Documentation for Swift
       #   working-directory: ./swift
       #   run: |
@@ -76,45 +80,6 @@
       #       transform-for-static-hosting /tmp/docbuild/Build/Products/Debug/IceStorm.doccarchive \
       #       --hosting-base-path /api/ice/main/swift/icestorm \
       #       --output-path docs/icestorm;
-=======
-      - name: Generate TypeDoc Documentation for JavaScript
-        working-directory: ./js
-        run: |
-          make doc
-
-      - name: Generate Documentation for Swift
-        working-directory: ./swift
-        run: |
-          make V=1 srcs
-
-          xcodebuild docbuild \
-            -project ice.xcodeproj \
-            -scheme 'Ice macOS' \
-            -derivedDataPath /tmp/docbuild \
-            -destination 'generic/platform=macOS'
-
-          mkdir docs
-
-          $(xcrun --find docc) process-archive \
-            transform-for-static-hosting /tmp/docbuild/Build/Products/Debug/Ice.doccarchive \
-            --hosting-base-path /api/ice/main/swift/ice \
-            --output-path docs/ice;
-
-          $(xcrun --find docc) process-archive \
-            transform-for-static-hosting /tmp/docbuild/Build/Products/Debug/Glacier2.doccarchive \
-            --hosting-base-path /api/ice/main/swift/glacier2 \
-            --output-path docs/glacier2;
-
-          $(xcrun --find docc) process-archive \
-            transform-for-static-hosting /tmp/docbuild/Build/Products/Debug/IceGrid.doccarchive \
-            --hosting-base-path /api/ice/main/swift/icegrid \
-            --output-path docs/icegrid;
-
-          $(xcrun --find docc) process-archive \
-            transform-for-static-hosting /tmp/docbuild/Build/Products/Debug/IceStorm.doccarchive \
-            --hosting-base-path /api/ice/main/swift/icestorm \
-            --output-path docs/icestorm;
->>>>>>> 161e5532
 
       # This will perform a full sync of the documentation to S3 every time the workflow is run since
       # the timestamps will always be different. Using --size-only is not sufficient since the
@@ -129,19 +94,12 @@
           aws s3 sync ./cpp/doxygen/cpp s3://${AWS_S3_DOC_BUCKET}/api/ice/main/cpp --delete
           aws s3 cp ./cpp/doxygen/icecpp.tag s3://${AWS_S3_DOC_BUCKET}/api/ice/main/icecpp.tag
 
-<<<<<<< HEAD
+          aws s3 sync ./js/docs s3://${AWS_S3_DOC_BUCKET}/api/ice/main/js --delete
+
           # aws s3 sync ./swift/docs/ice s3://${AWS_S3_DOC_BUCKET}/api/ice/main/swift/ice --delete
           # aws s3 sync ./swift/docs/glacier2 s3://${AWS_S3_DOC_BUCKET}/api/ice/main/swift/glacier2 --delete
           # aws s3 sync ./swift/docs/icegrid s3://${AWS_S3_DOC_BUCKET}/api/ice/main/swift/icegrid --delete
           # aws s3 sync ./swift/docs/icestorm s3://${AWS_S3_DOC_BUCKET}/api/ice/main/swift/icestorm  --delete
-=======
-          aws s3 sync ./js/docs s3://${AWS_S3_DOC_BUCKET}/api/ice/main/js --delete
-
-          aws s3 sync ./swift/docs/ice s3://${AWS_S3_DOC_BUCKET}/api/ice/main/swift/ice --delete
-          aws s3 sync ./swift/docs/glacier2 s3://${AWS_S3_DOC_BUCKET}/api/ice/main/swift/glacier2 --delete
-          aws s3 sync ./swift/docs/icegrid s3://${AWS_S3_DOC_BUCKET}/api/ice/main/swift/icegrid --delete
-          aws s3 sync ./swift/docs/icestorm s3://${AWS_S3_DOC_BUCKET}/api/ice/main/swift/icestorm  --delete
->>>>>>> 161e5532
 
         env:
           AWS_ACCESS_KEY_ID: ${{ secrets.AWS_ACCESS_KEY_ID }}
