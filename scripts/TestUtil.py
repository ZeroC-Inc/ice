--- conflicted
+++ resolved
@@ -547,11 +547,7 @@
                 filters.append((testFilter, False))
         elif o == "--cross":
             global cross
-<<<<<<< HEAD
             crossLang = ["cpp", "csharp", "java", "java-compat", "js", "php", "python", "ruby", "objective-c"]
-=======
-            crossLang = ["cpp", "csharp", "java", "js", "php", "python", "ruby", "objective-c"]
->>>>>>> 364d50f6
             if a not in crossLang:
                 print("cross must be one of %s" % ', '.join(crossLang))
                 sys.exit(1)
@@ -640,11 +636,7 @@
 
     if allCross:
         if len(cross) == 0:
-<<<<<<< HEAD
             cross = ["cpp", "java", "java-compat", "js", "php", "python", "ruby"]
-=======
-            cross = ["cpp", "java", "js", "php", "python", "ruby"]
->>>>>>> 364d50f6
             if isWin32():
                 cross.append("csharp")
 
@@ -658,11 +650,7 @@
             if isDarwin():
                 cross.append("objective-c")
         if root:
-<<<<<<< HEAD
             allLang = ["cpp", "java", "java-compat", "js", "python"]
-=======
-            allLang = ["cpp", "java", "js", "python"]
->>>>>>> 364d50f6
             if isWin32():
                 allLang.append("csharp")
             if isDarwin():
@@ -1598,11 +1586,7 @@
             else:
                 clientdir = getMirrorDir(testdir, clientLang)
 
-<<<<<<< HEAD
             client = getDefaultClientFile(clientLang, clientdir)
-=======
-            client = getDefaultClientFile(clientLang)
->>>>>>> 364d50f6
             clientDesc = os.path.basename(client)
             clientCfg.lang = clientLang
 
@@ -1819,10 +1803,6 @@
         config = DriverConfig("client")
     if env is None:
         env = getTestEnv(getDefaultMapping(), os.getcwd())
-<<<<<<< HEAD
-=======
-
->>>>>>> 364d50f6
     interpreterOptions = ""
     if config.lang == "php":
         interpreterOptions = phpProfileSetup(clientConfig, iceOptions, iceProfile)
@@ -2197,11 +2177,7 @@
         elif o == "--cross":
             global cross
             cross.append(a)
-<<<<<<< HEAD
             crossLang = ["cpp", "csharp", "java", "java-compat", "js", "php", "python", "ruby", "objective-c"]
-=======
-            crossLang = ["cpp", "csharp", "java", "js", "php", "python", "ruby", "objective-c"]
->>>>>>> 364d50f6
             if not a in crossLang:
                 print("cross must be one of %s" % ', '.join(crossLang))
                 sys.exit(1)
