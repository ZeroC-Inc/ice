--- conflicted
+++ resolved
@@ -101,14 +101,12 @@
 
 - Added Linux support for MATLAB language mapping.
 
-<<<<<<< HEAD
+- Performance improvements.
+
 ## PHP Changes
 
 - Fix a bug that result in a warning when calling Ice\\createProperties with no arguments.
 See https://github.com/zeroc-ice/ice/issues/1384
-=======
-- Performance improvements.
->>>>>>> 12825a7d
 
 ## Python Changes
 
