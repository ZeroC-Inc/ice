--- conflicted
+++ resolved
@@ -354,7 +354,7 @@
             
                 if(_adminAdapter == null)
                 {
-                    if(_adminFacets.Contains(facet))
+                    if(_adminFacets.ContainsKey(facet))
                     {
                         throw new Ice.AlreadyRegisteredException("facet", facet);
                     }
@@ -617,9 +617,9 @@
                     //
                     // Add all facets to OA
                     //
-                    foreach(DictionaryEntry entry in _adminFacets)
-                    {
-                        _adminAdapter.addFacet((Ice.Object)entry.Value, _adminIdentity, (string)entry.Key);
+                    foreach(KeyValuePair<string, Ice.Object> entry in _adminFacets)
+                    {
+                        _adminAdapter.addFacet(entry.Value, _adminIdentity, entry.Key);
                     }
                     _adminFacets.Clear();
                     
@@ -861,18 +861,12 @@
         private bool _threadPerConnection;
         private EndpointFactoryManager _endpointFactoryManager;
         private Ice.PluginManager _pluginManager;
-<<<<<<< HEAD
         private Dictionary<string, string> _defaultContext;
+        private Ice.ObjectAdapter _adminAdapter;
+        private Dictionary<string, Ice.Object> _adminFacets = new Dictionary<string, Ice.Object>();
+        private Ice.Identity _adminIdentity;
+
         private static Dictionary<string, string> _emptyContext = new Dictionary<string, string>();
-=======
-        private Ice.Context _defaultContext;
-        private Ice.ObjectAdapter _adminAdapter;
-        private Ice.FacetMap _adminFacets = new Ice.FacetMap();
-        private Ice.Identity _adminIdentity;
-
-
-        private static Ice.Context _emptyContext = new Ice.Context();
->>>>>>> 36d1446c
         private static bool _printProcessIdDone = false;
 
         private static bool _oneOffDone = false;
