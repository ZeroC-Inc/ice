--- conflicted
+++ resolved
@@ -1,214 +1,20 @@
 #!/usr/bin/env python
 
-<<<<<<< HEAD
-import os, sys, shutil, fnmatch, re, glob, getopt, stat
-=======
 import os, sys, getopt, FixUtil
->>>>>>> 177d6497
 
 def usage():
-<<<<<<< HEAD
-    print "Usage: " + sys.argv[0] + " [-e | -s] version"
-    print
-    print "Options:"
-    print "-e                Fix version for Ice-E instead of Ice."
-    print "-s                Fix version for IceSL instead of Ice."
-    print "-h, --help        Show this message."
-    print
-
-
-def commaVersion(version):
-    major = majorVersion(version)
-    minor = minorVersion(version)
-    patch = patchVersion(version)
-    return ("%s,%s,%s" % (major, minor, patch))
-
-def intVersion(version):
-    r = re.search(vpatParse, version)
-    major = int(r.group(1))
-    minor = int(r.group(2))
-    gr3 = r.group(3)
-    patch = -1
-    if gr3.startswith("."):
-        patch = int(gr3[1:])
-    else:
-        if len(gr3) > 1:
-            patch = 50 + int(gr3[1:])
-        else:
-            patch = 51
-    return ("%2d%02d%02d" % (major, minor, patch)).strip()        
-
-def betaVersion(version):
-    r = re.search(vpatParse, version)
-    if r.group(3).startswith("b"):
-        return "b"
-    else:
-        return ""
-
-def soVersion(version):
-    r = re.search(vpatParse, version)
-    major = int(r.group(1))
-    minor = int(r.group(2))
-    v = ("%d%d" % (major, minor)).strip()
-    if r.group(3).startswith("b"):
-        return v + "b"
-    else:
-        return v
-
-def majorVersion(version):
-    r = re.search(vpatParse, version)
-    major = int(r.group(1))
-    return ("%d" % (major)).strip()
-
-def minorVersion(version):
-    r = re.search(vpatParse, version)
-    minor = int(r.group(2))
-    return ("%d" % (minor)).strip()
-
-def shortVersion(version):
-    r = re.search(vpatParse, version)
-    major = int(r.group(1))
-    minor = int(r.group(2))
-    return ("%d.%d" % (major, minor)).strip()
-
-def patchVersion(version):
-    r = re.search(vpatParse, version)
-    
-    gr3 = r.group(3)
-    patch = -1
-    if gr3.startswith("."):
-        patch = int(gr3[1:])
-    else:
-        if len(gr3) > 1:
-            patch = 50 + int(gr3[1:])
-        else:
-            patch = 51
-
-    return ("%d" % (patch)).strip()
-
-#
-# Find files matching a pattern.
-#
-def find(path, patt):
-    result = [ ]
-    files = os.listdir(path)
-    for x in files:
-        fullpath = os.path.join(path, x);
-        if os.path.isdir(fullpath) and not os.path.islink(fullpath):
-            result.extend(find(fullpath, patt))
-        elif fnmatch.fnmatch(x, patt):
-            result.append(fullpath)
-    return result
-
-
-#
-# Replace a string matched by the first group of regular expression.
-#
-# For example: the regular expression "ICE_STRING_VERSION \"([0-9]*\.[0-9]*\.[0-9]*)\""
-# will match the string version in "ICE_STRING_VERSION "2.1.0"" and will replace it with
-# the given version.
-#
-def fileMatchAndReplace(filename, matchAndReplaceExps, warn=True):
-
-    mode = os.stat(filename).st_mode
-    oldConfigFile = open(filename, "r")
-    newConfigFile = open(filename + ".new", "w")
-
-    #
-    # Compile the regular expressions
-    #
-    regexps = [ ]
-    for (regexp, replace) in matchAndReplaceExps:
-        regexps.append((re.compile(regexp), replace))
-
-    #
-    # Search for the line with the given regular expressions and
-    # replace the matching string
-    #
-    updated = False
-    for line in oldConfigFile.readlines():
-        for (regexp, replace) in regexps:
-            match = regexp.search(line)
-            if match != None:
-                oldLine = line
-                line = oldLine.replace(match.group(1), replace)
-#                print oldLine + line
-                updated = True
-                break
-        newConfigFile.write(line)
-
-    newConfigFile.close()
-    oldConfigFile.close()
-
-    if updated:
-        print "updated " + filename
-        os.rename(filename + ".new", filename)
-        os.chmod(filename, stat.S_IMODE(mode))
-    elif warn:
-        print "warning: " + filename + " didn't contain any version"
-        os.unlink(filename + ".new")
-
-#
-# Replace all occurences of a regular expression in a file
-#
-def fileMatchAllAndReplace(filename, matchAndReplaceExps):
-
-    oldFile = open(filename, "r")
-    newFile = open(filename + ".new", "w")
-
-    #
-    # Compile the regular expressions
-    #
-    regexps = [ ]
-    for (regexp, replace) in matchAndReplaceExps:
-        regexps.append((re.compile(regexp), replace))
-
-    #
-    # Search for all lines with the given regular expressions and
-    # replace the matching string
-    #
-    updated = False
-    for line in oldFile.readlines():
-        for (regexp, replace) in regexps:
-            match = regexp.search(line)
-            if match != None:
-                oldLine = line
-                line = oldLine.replace(match.group(1), replace)
-                updated = True
-        newFile.write(line)
-
-    newFile.close()
-    oldFile.close()
-
-    if updated:
-        print "updated " + filename
-        os.rename(filename + ".new", filename)
-    else:
-        print "warning: " + filename + " didn't contain any version"
-        os.unlink(filename + ".new")
-
-=======
     print "Usage: " + sys.argv[0] + " version"
     print
     print "Options:"
     print "-h, --help        Show this message."
     print
 
->>>>>>> 177d6497
 if len(sys.argv) < 2:
     usage()
     sys.exit(0)
 
-<<<<<<< HEAD
-patchIce = True
-patchIceE = False
-patchIceSL = False
-try:
-    opts, args = getopt.getopt(sys.argv[1:], "hes", ["help"])
-=======
 try:
     opts, args = getopt.getopt(sys.argv[1:], "h", ["help"])
->>>>>>> 177d6497
 except getopt.GetoptError:
     usage()
     sys.exit(1)
@@ -216,15 +22,6 @@
     if o in ("-h", "--help"):
         usage()
         sys.exit(0)
-<<<<<<< HEAD
-    if o in ("-e"):
-        patchIceE = True
-        patchIce = False
-    if o in ("-s"):
-        patchIceSL = True
-        patchIce = False
-=======
->>>>>>> 177d6497
 if len(args) != 1:
     usage()
     sys.exit(1)
@@ -234,167 +31,6 @@
 
 FixUtil.checkVersion(version)
 
-<<<<<<< HEAD
-if patchIce:
-    fileMatchAndReplace(os.path.join(ice_dir, "config", "Make.common.rules"),
-                        [("VERSION_MAJOR[\t\s]*= ([0-9]*)", majorVersion(version)),
-                         ("VERSION_MINOR[\t\s]*= ([0-9]*b?)", minorVersion(version) + betaVersion(version)),
-                         ("SHORT_VERSION[\t\s]*= ([0-9]*\.[0-9]*)", shortVersion(version)),
-                         ("VERSION[\t\s]*= " + vpatMatch, version),
-                         ("SOVERSION[\t\s]*= ([0-9]+b?)", soVersion(version))])
-    
-    fileMatchAndReplace(os.path.join(ice_dir, "config", "Make.common.rules.mak"),
-                        [("^VERSION[\t\s]*= " + vpatMatch, version),
-                         ("INTVERSION[\t\s]*= " + vpatMatch, majorVersion(version) + "." + minorVersion(version) + \
-                                                             "." + patchVersion(version)),
-                         ("SHORT_VERSION[\t\s]*= ([0-9]*\.[0-9]*)", shortVersion(version)),
-                         ("SOVERSION[\t\s]*= ([0-9]+b?)", soVersion(version))])
-
-    fileMatchAndReplace(os.path.join(ice_dir, "distribution", "src", "rpm", "ice.spec"),
-                        [("Version: " + vpatMatch, version)])
-    fileMatchAndReplace(os.path.join(ice_dir, "distribution", "src", "rpm", "ice.spec"),
-                        [("%define soversion ([0-9]+b?)", soVersion(version))])
-    fileMatchAndReplace(os.path.join(ice_dir, "distribution", "src", "rpm", "ice.spec"),
-                        [("%define dotnetversion ([0-9]*\.[0-9]*\.[0-9]*)",
-                          majorVersion(version) + "." + minorVersion(version) + "." + patchVersion(version))])
-
-
-    #
-    # Fix version in C++ sources
-    #
-    ice_home = os.path.join(ice_dir, "cpp")
-    if ice_home:
-        fileMatchAndReplace(os.path.join(ice_home, "include", "IceUtil", "Config.h"),
-                            [("ICE_STRING_VERSION \"" + vpatMatch + "\"", version), \
-                             ("ICE_INT_VERSION ([0-9]*)", intVersion(version))])
-
-        fileMatchAndReplace(os.path.join(ice_home, "src", "ca", "iceca"),
-                            [("Ice-" + vpatMatch, version)])
-        os.system("chmod 755 " + os.path.join(ice_home, "src", "ca", "iceca"))        
-
-        fileMatchAndReplace(os.path.join(ice_home, "doc", "swish", "swish.conf"),
-                            [("doc/Ice-" + vpatMatch, version)])
-
-        fileMatchAndReplace(os.path.join(ice_home, "demo", "IceStorm", "clock", "config.icebox"),
-                            [("IceStormService,([0-9]+b?)", soVersion(version))])
-
-        fileMatchAndReplace(os.path.join(ice_home, "demo", "IceStorm", "counter", "config.icebox"),
-                            [("IceStormService,([0-9]+b?)", soVersion(version))])
-
-        fileMatchAndReplace(os.path.join(ice_home, "demo", "IceStorm", "replicated2", "config.ib1"),
-                            [("IceStormService,([0-9]+b?)", soVersion(version))])
-        fileMatchAndReplace(os.path.join(ice_home, "demo", "IceStorm", "replicated2", "config.ib2"),
-                            [("IceStormService,([0-9]+b?)", soVersion(version))])
-        fileMatchAndReplace(os.path.join(ice_home, "demo", "IceStorm", "replicated2", "config.ib3"),
-                            [("IceStormService,([0-9]+b?)", soVersion(version))])
-        
-        fileMatchAndReplace(os.path.join(ice_home, "demo", "IceStorm", "replicated", "application.xml"),
-                            [("IceStormService,([0-9]+b?)", soVersion(version))])
-
-        fileMatchAndReplace(os.path.join(ice_home, "config", "templates.xml"),
-                            [("IceStormService,([0-9]+b?)", soVersion(version))])
-
-        fileMatchAndReplace(os.path.join(ice_home, "test", "IceStorm", "repgrid", "application.xml"),
-                            [("IceStormService,([0-9]+b?)", soVersion(version))])
-
-        for f in find(os.path.join(ice_home, "src"), "*.rc"):
-            fileMatchAndReplace(f, [("\"FileVersion\", \"" + vpatMatch, version), \
-                                    ("\"ProductVersion\", \"" + vpatMatch, version), \
-                                    ("INTERNALNAME \"[^0-9]*2?([0-9][0-9]b?)d?", soVersion(version)), \
-                                    ("ORIGINALFILENAME \"[^0-9]*2?([0-9][0-9]b?)d?\.dll", soVersion(version)), \
-                                    ("FILEVERSION ([0-9]+,[0-9]+,[0-9]+)", commaVersion(version)), \
-                                    ("PRODUCTVERSION ([0-9]+,[0-9]+,[0-9]+)", commaVersion(version))])
-        
-    #
-    # Fix version in Java sources
-    #
-    icej_home = os.path.join(ice_dir, "java")
-    if icej_home:
-        fileMatchAndReplace(os.path.join(icej_home, "config", "build.properties"),
-                            [("ice\.version[\t\s]*= " + vpatMatch, version)])
-         
-        fileMatchAndReplace(os.path.join(icej_home, "src", "IceUtil", "Version.java"),
-                            [("ICE_STRING_VERSION = \"" + vpatMatch +"\"", version), \
-                             ("ICE_INT_VERSION = ([0-9]*)", intVersion(version))])
-
-        fileMatchAndReplace(os.path.join(icej_home, "src", "Ice", "Util.java"),
-                            [("return \"" + vpatMatch +"\".*A=major", version), \
-                             ("return ([0-9]*).*AA=major", intVersion(version))])
-
-        fileMatchAndReplace(os.path.join(icej_home, "demo", "IceStorm", "clock", "config.icebox"),
-                            [("IceStormService,([0-9]+b?)", soVersion(version))])
-
-    #
-    # Fix version in C# sources
-    #
-    icecs_home = os.path.join(ice_dir, "cs")
-    if icecs_home:
-        for f in find(icecs_home, "AssemblyInfo.cs"):
-            if f.find("generate") < 0 and f.find("ConsoleApplication") < 0:
-                fileMatchAndReplace(f, [("AssemblyVersion\(\"" + vpatMatch + "\"",
-                                         majorVersion(version) + "." + minorVersion(version) + "." + \
-                                         patchVersion(version))])
-
-        fileMatchAndReplace(os.path.join(icecs_home, "demo", "IceStorm", "clock", "config.icebox"),
-                            [("IceStormService,([0-9]+b?)", soVersion(version))])
-
-        for f in find(icecs_home, "*.pc"):
-            print "matching " + f
-            fileMatchAndReplace(f, [("[\t\s]*version[\t\s]*=[\t\s]* " + vpatMatch, majorVersion(version) + "." + \
-                                minorVersion(version) + "." + patchVersion(version))])
-
-        for f in find(icecs_home, "config*"):
-            print "matching " + f
-            fileMatchAndReplace(f, 
-                                [("Version=*([0-9]*\.[0-9]*\.[0-9]*).0",
-                                 majorVersion(version) + "." + minorVersion(version) + "." + patchVersion(version))],
-                                False) # Disable warnings as many files might not have SSL configuration
-
-        fileMatchAndReplace(os.path.join(icecs_home, "src", "Ice", "Util.cs"),
-                            [("return \"" + vpatMatch +"\".*A=major", version), \
-                             ("return ([0-9]*).*AA=major", intVersion(version))])
-
-
-    #
-    # Fix version in VB sources
-    #
-    icevb_home = os.path.join(ice_dir, "vb")
-    if icevb_home:
-        fileMatchAndReplace(os.path.join(icevb_home, "demo", "IceStorm", "clock", "config.icebox"),
-                            [("IceStormService,([0-9]+b?)", soVersion(version))])
-
-        for f in find(icevb_home, "config*"):
-            print "matching " + f
-            fileMatchAndReplace(f, 
-                                [("Version=*([0-9]*\.[0-9]*\.[0-9]*).0",
-                                 majorVersion(version) + "." + minorVersion(version) + "." + patchVersion(version))],
-                                False) # Disable warnings as many files might not have SSL configuration
-
-    #
-    # Fix version in PHP sources
-    #
-    #icephp_home = os.path.join(ice_dir, "php")
-    #if icephp_home:
-
-    #
-    # Fix version in IcePy
-    #
-    icepy_home = os.path.join(ice_dir, "py")
-    if icepy_home:
-        fileMatchAndReplace(os.path.join(icepy_home, "demo", "IceStorm", "clock", "config.icebox"),
-                            [("IceStormService,([0-9]+b?)", soVersion(version))])
-
-        fileMatchAndReplace(os.path.join(icepy_home, "demo", "Ice", "bidir", "Server.py"),
-                            [("Ice-" + vpatMatch, version)])
-        fileMatchAndReplace(os.path.join(icepy_home, "demo", "Ice", "bidir", "Client.py"),
-                            [("Ice-" + vpatMatch, version)])
-
-    #
-    # Fix version in IceRuby
-    #
-    #icerb_home = os.path.join(ice_dir, "rb")
-    #if icerb_home:
-=======
 FixUtil.fileMatchAndReplace(os.path.join(ice_dir, "config", "Make.common.rules"),
                     [("VERSION_MAJOR[\t\s]*= ([0-9]*)", FixUtil.majorVersion(version)),
                      ("VERSION_MINOR[\t\s]*= ([0-9]*b?)", FixUtil.minorVersion(version) + FixUtil.betaVersion(version)),
@@ -404,8 +40,8 @@
 
 FixUtil.fileMatchAndReplace(os.path.join(ice_dir, "config", "Make.common.rules.mak"),
                     [("^VERSION[\t\s]*= " + FixUtil.vpatMatch, version),
-                     ("INTVERSION[\t\s]*= " + FixUtil.vpatMatch, FixUtil.majorVersion(version) + "." + FixUtil.minorVersion(version) + \
-                                                         "." + FixUtil.patchVersion(version)),
+                     ("INTVERSION[\t\s]*= " + FixUtil.vpatMatch, FixUtil.majorVersion(version) + "." + \
+                                FixUtil.minorVersion(version) + "." + FixUtil.patchVersion(version)),
                      ("SHORT_VERSION[\t\s]*= ([0-9]*\.[0-9]*)", FixUtil.shortVersion(version)),
                      ("SOVERSION[\t\s]*= ([0-9]+b?)", FixUtil.soVersion(version))])
 
@@ -415,59 +51,12 @@
                     [("%define soversion ([0-9]+b?)", FixUtil.soVersion(version))])
 FixUtil.fileMatchAndReplace(os.path.join(ice_dir, "distribution", "src", "rpm", "ice.spec"),
                     [("%define dotnetversion ([0-9]*\.[0-9]*\.[0-9]*)",
-                      FixUtil.majorVersion(version) + "." + FixUtil.minorVersion(version) + "." + FixUtil.patchVersion(version))])
->>>>>>> 177d6497
-
+                      FixUtil.majorVersion(version) + "." + FixUtil.minorVersion(version) + "." + \
+                      "." + FixUtil.patchVersion(version))])
 
 #
 # Fix version in C++ sources
 #
-<<<<<<< HEAD
-if patchIceE:
-    icee_home = os.path.join(ice_dir, "cppe")
-    if icee_home:
-        fileMatchAndReplace(os.path.join(icee_home, "include", "IceE", "Config.h"),
-                            [("ICEE_STRING_VERSION \"([0-9]*\.[0-9]*\.[0-9]*)\"", version), \
-                             ("ICEE_INT_VERSION ([0-9]*)", intVersion(version))])
-
-        fileMatchAndReplace(os.path.join(icee_home, "config", "Make.rules"),
-                            [("VERSION[\t\s]*= ([0-9]*\.[0-9]*\.[0-9]*)", version),
-                             ("SOVERSION[\t\s]*= ([0-9]*)", soVersion(version))])
-        fileMatchAndReplace(os.path.join(icee_home, "config", "Make.rules.mak"),
-                            [("VERSION[\t\s]*= ([0-9]*\.[0-9]*\.[0-9]*)", version),
-                             ("SOVERSION[\t\s]*= ([0-9]*)", soVersion(version))])
-
-    iceje_home = os.path.join(ice_dir, "javae")
-    if iceje_home:
-        fileMatchAndReplace(os.path.join(iceje_home, "src", "Ice", "Util.java"),
-                            [("return \"" + vpatMatch +"\".*A=major", version), \
-                             ("return ([0-9]*).*AA=major", intVersion(version))])
-
-    ice_home = os.path.join(ice_dir, "cpp")
-    if ice_home:
-        fileMatchAndReplace(os.path.join(ice_home, "src", "slice2cppe", "Gen.h"),
-                            [("ICEE_STRING_VERSION \"([0-9]*\.[0-9]*\.[0-9]*)\"", version), \
-                             ("ICEE_INT_VERSION ([0-9]*)", intVersion(version))])
-        fileMatchAndReplace(os.path.join(ice_home, "src", "slice2javae", "Gen.h"),
-                            [("ICEE_STRING_VERSION \"([0-9]*\.[0-9]*\.[0-9]*)\"", version), \
-                             ("ICEE_INT_VERSION ([0-9]*)", intVersion(version))])
-
-    sys.exit(0)
-
-if patchIceSL:
-    icecpp_home = os.path.join(ice_dir, "cpp")
-    if icecpp_home:
-        fileMatchAndReplace(os.path.join(icecpp_home, "src", "slice2sl", "Gen.h"),
-                            [("ICESL_STRING_VERSION \"([0-9]*\.[0-9]*\.[0-9]*)\"", version)])
-
-    icesl_home = os.path.join(ice_dir, "sl")
-    if icesl_home:
-        fileMatchAndReplace(os.path.join(icesl_home, "src", "Ice", "AssemblyInfo.cs"),
-                            [("AssemblyVersion\(\"" + vpatMatch + "\"",
-                             majorVersion(version) + "." + minorVersion(version) + "." + patchVersion(version))])
-
-    sys.exit(0)
-=======
 ice_home = os.path.join(ice_dir, "cpp")
 if ice_home:
     FixUtil.fileMatchAndReplace(os.path.join(ice_home, "include", "IceUtil", "Config.h"),
@@ -502,13 +91,13 @@
     FixUtil.fileMatchAndReplace(os.path.join(ice_home, "test", "IceStorm", "repgrid", "application.xml"),
                         [("IceStormService,([0-9]+b?)", FixUtil.soVersion(version))])
 
-    for f in find(os.path.join(ice_home, "src"), "*.rc"):
+    for f in FixUtil.find(os.path.join(ice_home, "src"), "*.rc"):
         FixUtil.fileMatchAndReplace(f, [("\"FileVersion\", \"" + FixUtil.vpatMatch, version), \
                                 ("\"ProductVersion\", \"" + FixUtil.vpatMatch, version), \
                                 ("INTERNALNAME \"[^0-9]*2?([0-9][0-9]b?)d?", FixUtil.soVersion(version)), \
                                 ("ORIGINALFILENAME \"[^0-9]*2?([0-9][0-9]b?)d?\.dll", FixUtil.soVersion(version)), \
-                                ("FILEVERSION ([0-9]+,[0-9]+,[0-9]+)", commaVersion(version)), \
-                                ("PRODUCTVERSION ([0-9]+,[0-9]+,[0-9]+)", commaVersion(version))])
+                                ("FILEVERSION ([0-9]+,[0-9]+,[0-9]+)", FixUtil.commaVersion(version)), \
+                                ("PRODUCTVERSION ([0-9]+,[0-9]+,[0-9]+)", FixUtil.commaVersion(version))])
     
 #
 # Fix version in Java sources
@@ -534,7 +123,7 @@
 #
 icecs_home = os.path.join(ice_dir, "cs")
 if icecs_home:
-    for f in find(icecs_home, "AssemblyInfo.cs"):
+    for f in FixUtil.find(icecs_home, "AssemblyInfo.cs"):
         if f.find("generate") < 0 and f.find("ConsoleApplication") < 0:
             FixUtil.fileMatchAndReplace(f, [("AssemblyVersion\(\"" + FixUtil.vpatMatch + "\"",
                                      FixUtil.majorVersion(version) + "." + FixUtil.minorVersion(version) + "." + \
@@ -543,22 +132,23 @@
     FixUtil.fileMatchAndReplace(os.path.join(icecs_home, "demo", "IceStorm", "clock", "config.icebox"),
                         [("IceStormService,([0-9]+b?)", FixUtil.soVersion(version))])
 
-    for f in find(icecs_home, "*.pc"):
+    for f in FixUtil.find(icecs_home, "*.pc"):
         print "matching " + f
-        FixUtil.fileMatchAndReplace(f, [("[\t\s]*version[\t\s]*=[\t\s]* " + FixUtil.vpatMatch, FixUtil.majorVersion(version) + "." + \
-                            FixUtil.minorVersion(version) + "." + FixUtil.patchVersion(version))])
+        FixUtil.fileMatchAndReplace(f, [("[\t\s]*version[\t\s]*=[\t\s]* " + FixUtil.vpatMatch, 
+                            FixUtil.majorVersion(version) + "." + FixUtil.minorVersion(version) + "." + \
+                            FixUtil.patchVersion(version))])
 
-    for f in find(icecs_home, "config*"):
+    for f in FixUtil.find(icecs_home, "config*"):
         print "matching " + f
         FixUtil.fileMatchAndReplace(f, 
                             [("Version=*([0-9]*\.[0-9]*\.[0-9]*).0",
-                             FixUtil.majorVersion(version) + "." + FixUtil.minorVersion(version) + "." + FixUtil.patchVersion(version))],
+                             FixUtil.majorVersion(version) + "." + FixUtil.minorVersion(version) + "." + 
+                             FixUtil.patchVersion(version))],
                             False) # Disable warnings as many files might not have SSL configuration
 
     FixUtil.fileMatchAndReplace(os.path.join(icecs_home, "src", "Ice", "Util.cs"),
                         [("return \"" + FixUtil.vpatMatch +"\".*A=major", version), \
                          ("return ([0-9]*).*AA=major", FixUtil.intVersion(version))])
-
 
 #
 # Fix version in VB sources
@@ -568,11 +158,12 @@
     FixUtil.fileMatchAndReplace(os.path.join(icevb_home, "demo", "IceStorm", "clock", "config.icebox"),
                         [("IceStormService,([0-9]+b?)", FixUtil.soVersion(version))])
 
-    for f in find(icevb_home, "config*"):
+    for f in FixUtil.find(icevb_home, "config*"):
         print "matching " + f
         FixUtil.fileMatchAndReplace(f, 
                             [("Version=*([0-9]*\.[0-9]*\.[0-9]*).0",
-                             FixUtil.majorVersion(version) + "." + FixUtil.minorVersion(version) + "." + FixUtil.patchVersion(version))],
+                             FixUtil.majorVersion(version) + "." + FixUtil.minorVersion(version) + "." + \
+                             FixUtil.patchVersion(version))],
                             False) # Disable warnings as many files might not have SSL configuration
 
 #
@@ -593,10 +184,8 @@
                         [("Ice-" + FixUtil.vpatMatch, version)])
     FixUtil.fileMatchAndReplace(os.path.join(icepy_home, "demo", "Ice", "bidir", "Client.py"),
                         [("Ice-" + FixUtil.vpatMatch, version)])
-
 #
 # Fix version in IceRuby
 #
 #icerb_home = os.path.join(ice_dir, "rb")
-#if icerb_home:
->>>>>>> 177d6497
+#if icerb_home: