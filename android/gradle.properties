// **********************************************************************
//
// Copyright (c) 2003-2016 ZeroC, Inc. All rights reserved.
//
// This copy of Ice is licensed to you under the terms described in the
// ICE_LICENSE file included in this distribution.
//
// **********************************************************************

iceVersion = 3.7.0-alpha3

// The Android versions used for the Ice build.
ice_buildToolsVersion = 21.1.1
ice_compileSdkVersion = 17
ice_minSdkVersion = 17
ice_targetSdkVersion = 17

//
// Select an installation base directory. The directory will be created
// if it does not exist. If this property is not set the default will be
// used. Default values are:
//   - Windows: %SystemDrive%\Ice-${iceVersion}
//   - Non Windows /opt/Ice-${iceVersion}
//
prefix =

//
// Define debug as true if you want to build with debug information,
// false otherwise. Does nothing for Android builds.
//

debug = true

//
<<<<<<< HEAD
=======
// Set the version of the Ice Builder to use for building
//
iceBuilderVersion = 1.3.14

//
>>>>>>> 196fb976
// Set the location of a local Ice Builder for Gradle source directory
//
iceBuilderHome =

//
// Gradle build properties
//
org.gradle.daemon = true

//
// Package build properties
//
DESTDIR =
appendVersionSuffix = yes

//
// Windows specific options
//

//
// The platform uses by the C++ builds, supported values are `x64` and `Win32`,
// that is required to locate the slice2java compiler in the platform depend
// directory.
//
cppPlatform = Win32

//
// The configuration uses by the C++ builds, supported values are `Debug` and `Release`,
// that is required to locate the slice2java compiler in the configuration depend
// directory.
//
cppConfiguration = Release<|MERGE_RESOLUTION|>--- conflicted
+++ resolved
@@ -32,14 +32,11 @@
 debug = true
 
 //
-<<<<<<< HEAD
-=======
 // Set the version of the Ice Builder to use for building
 //
 iceBuilderVersion = 1.3.14
 
 //
->>>>>>> 196fb976
 // Set the location of a local Ice Builder for Gradle source directory
 //
 iceBuilderHome =
