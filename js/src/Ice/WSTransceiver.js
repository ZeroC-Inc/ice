--- conflicted
+++ resolved
@@ -102,12 +102,8 @@
 
         close() {
             if (this._fd === null) {
-<<<<<<< HEAD
-                DEV: console.assert(this._exception); // Websocket creation failed.
-=======
                 // Socket creation failed or not yet initialized, the later can happen if the connection creation throws
                 // before calling transceiver initialize.
->>>>>>> 9b3d8e82
                 return;
             }
 
@@ -127,10 +123,6 @@
                 return;
             }
 
-<<<<<<< HEAD
-            DEV: console.assert(this._fd !== null);
-=======
->>>>>>> 9b3d8e82
             try {
                 this._state = StateClosed;
                 this._fd.close();
