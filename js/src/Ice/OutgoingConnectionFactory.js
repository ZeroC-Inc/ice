//
// Copyright (c) ZeroC, Inc. All rights reserved.
//

import { ConnectionI } from "./ConnectionI.js";
import { HashMap } from "./HashMap.js";
import { AsyncResultBase } from "./AsyncResultBase.js";
import { Promise } from "./Promise.js";
import { LocalException } from "./Exception.js";
import { CommunicatorDestroyedException } from "./LocalException.js";
import { Debug } from "./Debug.js";

//
// Only for use by Instance.
//
export class OutgoingConnectionFactory {
    constructor(communicator, instance) {
        this._communicator = communicator;
        this._instance = instance;
        this._destroyed = false;
        this._connectionOptions = instance.clientConnectionOptions;

        this._connectionsByEndpoint = new ConnectionListMap(); // map<EndpointI, Array<Ice.ConnectionI>>
        this._pending = new HashMap(HashMap.compareEquals); // map<EndpointI, Array<ConnectCallback>>
        this._pendingConnectCount = 0;

        this._waitPromise = null;
    }

    destroy() {
        if (this._destroyed) {
            return;
        }

        this._connectionsByEndpoint.forEach((connection) => connection.destroy(ConnectionI.CommunicatorDestroyed));

        this._destroyed = true;
        this._communicator = null;
        this.checkFinished();
    }

    waitUntilFinished() {
        this._waitPromise = new Promise();
        this.checkFinished();
        return this._waitPromise;
    }

    //
    // Returns a promise, success callback receives the connection
    //
    create(endpts, hasMore, selType) {
        Debug.assert(endpts.length > 0);

        //
        // Apply the overrides.
        //
        const endpoints = this.applyOverrides(endpts);

        //
        // Try to find a connection to one of the given endpoints.
        //
        try {
            const connection = this.findConnectionByEndpoint(endpoints);
            if (connection !== null) {
                return Promise.resolve(connection);
            }
        } catch (ex) {
            return Promise.reject(ex);
        }

        return new ConnectCallback(this, endpoints, hasMore, selType).start();
    }

    setRouterInfo(routerInfo) {
        return Promise.try(() => {
            if (this._destroyed) {
                throw new CommunicatorDestroyedException();
            }
            return routerInfo.getClientEndpoints();
        }).then((endpoints) => {
            //
            // Search for connections to the router's client proxy
            // endpoints, and update the object adapter for such
            // connections, so that callbacks from the router can be
            // received over such connections.
            //
            const adapter = routerInfo.getAdapter();
            const defaultsAndOverrides = this._instance.defaultsAndOverrides();
            endpoints.forEach((endpoint) => {
                //
                // Modify endpoints with overrides.
                //
                if (defaultsAndOverrides.overrideTimeout) {
                    endpoint = endpoint.changeTimeout(defaultsAndOverrides.overrideTimeoutValue);
                }

                //
                // The Connection object does not take the compression flag of
                // endpoints into account, but instead gets the information
                // about whether messages should be compressed or not from
                // other sources. In order to allow connection sharing for
                // endpoints that differ in the value of the compression flag
                // only, we always set the compression flag to false here in
                // this connection factory.
                //
                endpoint = endpoint.changeCompress(false);

                this._connectionsByEndpoint.forEach((connection) => {
                    if (connection.endpoint().equals(endpoint)) {
                        connection.setAdapter(adapter);
                    }
                });
            });
        });
    }

    removeAdapter(adapter) {
        if (this._destroyed) {
            return;
        }
        this._connectionsByEndpoint.forEach((connection) => {
            if (connection.getAdapter() === adapter) {
                connection.setAdapter(null);
            }
        });
    }

    flushAsyncBatchRequests() {
        const promise = new AsyncResultBase(this._communicator, "flushBatchRequests", null, null, null);
        if (this._destroyed) {
            promise.resolve();
            return promise;
        }

        Promise.all(
            this._connectionsByEndpoint.map((connection) => {
                if (connection.isActiveOrHolding()) {
                    return connection.flushBatchRequests().catch((ex) => {
                        if (ex instanceof LocalException) {
                            // Ignore
                        } else {
                            throw ex;
                        }
                    });
                }
            }),
        ).then(promise.resolve, promise.reject);
        return promise;
    }

    applyOverrides(endpts) {
        const defaultsAndOverrides = this._instance.defaultsAndOverrides();
        return endpts.map((endpoint) => {
            if (defaultsAndOverrides.overrideTimeout) {
                return endpoint.changeTimeout(defaultsAndOverrides.overrideTimeoutValue);
            } else {
                return endpoint;
            }
        });
    }

    findConnectionByEndpoint(endpoints) {
        if (this._destroyed) {
            throw new CommunicatorDestroyedException();
        }

        Debug.assert(endpoints.length > 0);

        for (let i = 0; i < endpoints.length; ++i) {
            const endpoint = endpoints[i];

            if (this._pending.has(endpoint)) {
                continue;
            }

            const connectionList = this._connectionsByEndpoint.get(endpoint);
            if (connectionList === undefined) {
                continue;
            }

            for (let j = 0; j < connectionList.length; ++j) {
                if (connectionList[j].isActiveOrHolding()) {
                    // Don't return destroyed or un-validated connections
                    return connectionList[j];
                }
            }
        }

        return null;
    }

    incPendingConnectCount() {
        //
        // Keep track of the number of pending connects. The outgoing connection factory
        // waitUntilFinished() method waits for all the pending connects to terminate before
        // to return. This ensures that the communicator client thread pool isn't destroyed
        // too soon and will still be available to execute the ice_exception() callbacks for
        // the asynchronous requests waiting on a connection to be established.
        //

        if (this._destroyed) {
            throw new CommunicatorDestroyedException();
        }
        ++this._pendingConnectCount;
    }

    decPendingConnectCount() {
        --this._pendingConnectCount;
        Debug.assert(this._pendingConnectCount >= 0);
        if (this._destroyed && this._pendingConnectCount === 0) {
            this.checkFinished();
        }
    }

    getConnection(endpoints, cb) {
        if (this._destroyed) {
            throw new CommunicatorDestroyedException();
        }

        //
        // Try to get the connection.
        //
        while (true) {
            if (this._destroyed) {
                throw new CommunicatorDestroyedException();
            }

            //
            // Search for a matching connection. If we find one, we're done.
            //
            const connection = this.findConnectionByEndpoint(endpoints);
            if (connection !== null) {
                return connection;
            }

            if (this.addToPending(cb, endpoints)) {
                //
                // A connection is already pending.
                //
                return null;
            } else {
                //
                // No connection is currently pending to one of our endpoints, so we
                // get out of this loop and start the connection establishment to one of the
                // given endpoints.
                //
                break;
            }
        }

        //
        // At this point, we're responsible for establishing the connection to one of
        // the given endpoints. If it's a non-blocking connect, calling nextEndpoint
        // will start the connection establishment. Otherwise, we return null to get
        // the caller to establish the connection.
        //
        cb.nextEndpoint();

        return null;
    }

    createConnection(transceiver, endpoint) {
        Debug.assert(this._pending.has(endpoint) && transceiver !== null);

        //
        // Create and add the connection to the connection map. Adding the connection to the map
        // is necessary to support the interruption of the connection initialization and validation
        // in case the communicator is destroyed.
        //
        let connection = null;
        try {
            if (this._destroyed) {
                throw new CommunicatorDestroyedException();
            }

            connection = new ConnectionI(
                this._communicator,
                this._instance,
                transceiver,
                endpoint.changeCompress(false),
                false,
                null,
                (connection) => this.removeConnection(connection),
<<<<<<< HEAD
=======
                this._connectionOptions,
>>>>>>> 7931494f
            );
        } catch (ex) {
            if (ex instanceof LocalException) {
                try {
                    transceiver.close();
                } catch (exc) {
                    // Ignore
                }
            }
            throw ex;
        }

        this._connectionsByEndpoint.set(connection.endpoint(), connection);
        this._connectionsByEndpoint.set(connection.endpoint().changeCompress(true), connection);
        return connection;
    }

    removeConnection(connection) {
        this._connectionsByEndpoint.removeConnection(connection.endpoint(), connection);
        this._connectionsByEndpoint.removeConnection(connection.endpoint().changeCompress(true), connection);
    }

    finishGetConnection(endpoints, endpoint, connection, cb) {
        // cb is-a ConnectCallback

        const connectionCallbacks = [];
        if (cb !== null) {
            connectionCallbacks.push(cb);
        }

        const callbacks = [];
        endpoints.forEach((endpt) => {
            const cbs = this._pending.get(endpt);
            if (cbs !== undefined) {
                this._pending.delete(endpt);
                cbs.forEach((cc) => {
                    if (cc.hasEndpoint(endpoint)) {
                        if (connectionCallbacks.indexOf(cc) === -1) {
                            connectionCallbacks.push(cc);
                        }
                    } else if (callbacks.indexOf(cc) === -1) {
                        callbacks.push(cc);
                    }
                });
            }
        });

        connectionCallbacks.forEach((cc) => {
            cc.removeFromPending();
            const idx = callbacks.indexOf(cc);
            if (idx !== -1) {
                callbacks.splice(idx, 1);
            }
        });

        callbacks.forEach((cc) => cc.removeFromPending());

        callbacks.forEach((cc) => cc.getConnection());
        connectionCallbacks.forEach((cc) => cc.setConnection(connection));

        this.checkFinished();
    }

    finishGetConnectionEx(endpoints, ex, cb) {
        // cb is-a ConnectCallback

        const failedCallbacks = [];
        if (cb !== null) {
            failedCallbacks.push(cb);
        }

        const callbacks = [];
        endpoints.forEach((endpt) => {
            const cbs = this._pending.get(endpt);
            if (cbs !== undefined) {
                this._pending.delete(endpt);
                cbs.forEach((cc) => {
                    if (cc.removeEndpoints(endpoints)) {
                        if (failedCallbacks.indexOf(cc) === -1) {
                            failedCallbacks.push(cc);
                        }
                    } else if (callbacks.indexOf(cc) === -1) {
                        callbacks.push(cc);
                    }
                });
            }
        });

        callbacks.forEach((cc) => {
            Debug.assert(failedCallbacks.indexOf(cc) === -1);
            cc.removeFromPending();
        });
        this.checkFinished();
        callbacks.forEach((cc) => cc.getConnection());
        failedCallbacks.forEach((cc) => cc.setException(ex));
    }

    addToPending(cb, endpoints) {
        // cb is-a ConnectCallback

        //
        // Add the callback to each pending list.
        //
        let found = false;
        if (cb !== null) {
            endpoints.forEach((p) => {
                const cbs = this._pending.get(p);
                if (cbs !== undefined) {
                    found = true;
                    if (cbs.indexOf(cb) === -1) {
                        cbs.push(cb); // Add the callback to each pending endpoint.
                    }
                }
            });
        }

        if (found) {
            return true;
        }

        //
        // If there's no pending connection for the given endpoints, we're
        // responsible for its establishment. We add empty pending lists,
        // other callbacks to the same endpoints will be queued.
        //
        endpoints.forEach((p) => {
            if (!this._pending.has(p)) {
                this._pending.set(p, []);
            }
        });

        return false;
    }

    removeFromPending(cb, endpoints) {
        // cb is-a ConnectCallback
        endpoints.forEach((p) => {
            const cbs = this._pending.get(p);
            if (cbs !== undefined) {
                const idx = cbs.indexOf(cb);
                if (idx !== -1) {
                    cbs.splice(idx, 1);
                }
            }
        });
    }

    handleConnectionException(ex, hasMore) {
        const traceLevels = this._instance.traceLevels();
        if (traceLevels.network >= 2) {
            const s = [];
            s.push("connection to endpoint failed");
            if (ex instanceof CommunicatorDestroyedException) {
                s.push("\n");
            } else if (hasMore) {
                s.push(", trying next endpoint\n");
            } else {
                s.push(" and no more endpoints to try\n");
            }
            s.push(ex.toString());
            this._instance.initializationData().logger.trace(traceLevels.networkCat, s.join(""));
        }
    }

    handleException(ex, hasMore) {
        const traceLevels = this._instance.traceLevels();
        if (traceLevels.network >= 2) {
            const s = [];
            s.push("couldn't resolve endpoint host");
            if (ex instanceof CommunicatorDestroyedException) {
                s.push("\n");
            } else if (hasMore) {
                s.push(", trying next endpoint\n");
            } else {
                s.push(" and no more endpoints to try\n");
            }
            s.push(ex.toString());
            this._instance.initializationData().logger.trace(traceLevels.networkCat, s.join(""));
        }
    }

    async checkFinished() {
        //
        // Can't continue until the factory is destroyed and there are no pending connections.
        //
        if (!this._waitPromise || !this._destroyed || this._pending.size > 0 || this._pendingConnectCount > 0) {
            return;
        }

        await Promise.all(
            this._connectionsByEndpoint.map(async (connection) => {
                try {
                    await connection.waitUntilFinished();
                } catch (ex) {
                    Debug.assert(false);
                }
            }),
        );

        Debug.assert(this._waitPromise !== null);
        this._waitPromise.resolve();
    }
}

//
// Value is a Vector<Ice.ConnectionI>
//
class ConnectionListMap extends HashMap {
    constructor(h) {
        super(h || HashMap.compareEquals);
    }

    set(key, value) {
        let list = this.get(key);
        if (list === undefined) {
            list = [];
            super.set(key, list);
        }
        Debug.assert(value instanceof ConnectionI);
        list.push(value);
        return undefined;
    }

    removeConnection(key, conn) {
        const list = this.get(key);
        Debug.assert(list !== null);
        const idx = list.indexOf(conn);
        Debug.assert(idx !== -1);
        list.splice(idx, 1);
        if (list.length === 0) {
            this.delete(key);
        }
    }

    map(fn) {
        const arr = [];
        this.forEach((c) => arr.push(fn(c)));
        return arr;
    }

    forEach(fn) {
        for (const connections of this.values()) {
            connections.forEach(fn);
        }
    }
}

class ConnectCallback {
    constructor(f, endpoints, more, selType) {
        this._factory = f;
        this._endpoints = endpoints;
        this._hasMore = more;
        this._selType = selType;
        this._promise = new Promise();
        this._index = 0;
        this._current = null;
    }

    //
    // Methods from ConnectionI_StartCallback
    //
    connectionStartCompleted(connection) {
        connection.activate();
        this._factory.finishGetConnection(this._endpoints, this._current, connection, this);
    }

    connectionStartFailed(connection, ex) {
        Debug.assert(this._current !== null);
        if (this.connectionStartFailedImpl(ex)) {
            this.nextEndpoint();
        }
    }

    setConnection(connection) {
        //
        // Callback from the factory: the connection to one of the callback
        // connectors has been established.
        //
        this._promise.resolve(connection);
        this._factory.decPendingConnectCount(); // Must be called last.
    }

    setException(ex) {
        //
        // Callback from the factory: connection establishment failed.
        //
        this._promise.reject(ex);
        this._factory.decPendingConnectCount(); // Must be called last.
    }

    hasEndpoint(endpoint) {
        return this.findEndpoint(endpoint) !== -1;
    }

    findEndpoint(endpoint) {
        return this._endpoints.findIndex((value) => endpoint.equals(value));
    }

    removeEndpoints(endpoints) {
        endpoints.forEach((endpoint) => {
            const idx = this.findEndpoint(endpoint);
            if (idx !== -1) {
                this._endpoints.splice(idx, 1);
            }
        });
        this._index = 0;
        return this._endpoints.length === 0;
    }

    removeFromPending() {
        this._factory.removeFromPending(this, this._endpoints);
    }

    start() {
        try {
            //
            // Notify the factory that there's an async connect pending. This is necessary
            // to prevent the outgoing connection factory to be destroyed before all the
            // pending asynchronous connects are finished.
            //
            this._factory.incPendingConnectCount();
        } catch (ex) {
            this._promise.reject(ex);
            return;
        }

        this.getConnection();
        return this._promise;
    }

    getConnection() {
        try {
            //
            // Ask the factory to get a connection.
            //
            const connection = this._factory.getConnection(this._endpoints, this);
            if (connection === null) {
                //
                // A null return value from getConnection indicates that the connection
                // is being established and that everthing has been done to ensure that
                // the callback will be notified when the connection establishment is
                // done.
                //
                return;
            }

            this._promise.resolve(connection);
            this._factory.decPendingConnectCount(); // Must be called last.
        } catch (ex) {
            this._promise.reject(ex);
            this._factory.decPendingConnectCount(); // Must be called last.
        }
    }

    nextEndpoint() {
        const start = (connection) => {
            connection.start().then(
                () => {
                    this.connectionStartCompleted(connection);
                },
                (ex) => {
                    this.connectionStartFailed(connection, ex);
                },
            );
        };

        while (true) {
            const traceLevels = this._factory._instance.traceLevels();
            try {
                Debug.assert(this._index < this._endpoints.length);
                this._current = this._endpoints[this._index++];

                if (traceLevels.network >= 2) {
                    const s = [];
                    s.push("trying to establish ");
                    s.push(this._current.protocol());
                    s.push(" connection to ");
                    s.push(this._current.toConnectorString());
                    this._factory._instance.initializationData().logger.trace(traceLevels.networkCat, s.join(""));
                }

                start(this._factory.createConnection(this._current.connect(), this._current));
            } catch (ex) {
                if (traceLevels.network >= 2) {
                    const s = [];
                    s.push("failed to establish ");
                    s.push(this._current.protocol());
                    s.push(" connection to ");
                    s.push(this._current.toString());
                    s.push("\n");
                    s.push(ex.toString());
                    this._factory._instance.initializationData().logger.trace(traceLevels.networkCat, s.join(""));
                }

                if (this.connectionStartFailedImpl(ex)) {
                    continue;
                }
            }
            break;
        }
    }

    connectionStartFailedImpl(ex) {
        if (ex instanceof LocalException) {
            this._factory.handleConnectionException(ex, this._hasMore || this._index < this._endpoints.length);
            if (ex instanceof CommunicatorDestroyedException) {
                // No need to continue.
                this._factory.finishGetConnectionEx(this._endpoints, ex, this);
            } else if (this._index < this._endpoints.length) {
                // Try the next endpoint.
                return true;
            } else {
                this._factory.finishGetConnectionEx(this._endpoints, ex, this);
            }
        } else {
            this._factory.finishGetConnectionEx(this._endpoints, ex, this);
        }
        return false;
    }
}<|MERGE_RESOLUTION|>--- conflicted
+++ resolved
@@ -281,10 +281,7 @@
                 false,
                 null,
                 (connection) => this.removeConnection(connection),
-<<<<<<< HEAD
-=======
                 this._connectionOptions,
->>>>>>> 7931494f
             );
         } catch (ex) {
             if (ex instanceof LocalException) {
