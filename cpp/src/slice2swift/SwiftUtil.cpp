//
// Copyright (c) ZeroC, Inc. All rights reserved.
//
//

#include "../Ice/OutputUtil.h"
#include "Ice/StringUtil.h"

#include "../Slice/Util.h"

#include "SwiftUtil.h"

#include <cassert>
#include <functional>

using namespace std;
using namespace Slice;
using namespace IceInternal;

namespace
{
    static string lookupKwd(const string& name)
    {
        //
        // Keyword list. *Must* be kept in alphabetical order.
        //
        static const string keywordList[] = {
            "Any",
            "as",
            "associatedtype",
            "associativity",
            "break",
            "case",
            "catch",
            "class",
            "continue",
            "convenience",
            "default",
            "defer",
            "deinit",
            "didSet",
            "do",
            "dynamic",
            "else",
            "enum",
            "extension",
            "fallthrough",
            "false",
            "fileprivate",
            "final",
            "for",
            "func",
            "get",
            "guard",
            "if",
            "import",
            "in",
            "indirect",
            "infix",
            "init",
            "inout",
            "internal",
            "is",
            "lazy",
            "left",
            "let",
            "mutating",
            "nil",
            "none",
            "nonmutating",
            "open",
            "operator",
            "optional",
            "override",
            "postfix",
            "precedence",
            "prefix",
            "private",
            "protocol",
            "public",
            "repeat",
            "required",
            "rethrows",
            "return",
            "right",
            "self",
            "set",
            "static",
            "struct",
            "subscript",
            "super",
            "switch",
            "throw",
            "throws",
            "true",
            "try",
            "Type",
            "typealias",
            "unowned",
            "var",
            "weak",
            "where",
            "while",
            "willSet"};
        bool found = binary_search(
            &keywordList[0],
            &keywordList[sizeof(keywordList) / sizeof(*keywordList)],
            name,
            Slice::CICompare());
        if (found)
        {
            return "`" + name + "`";
        }

        return name;
    }

    string replace(string s, string patt, string val)
    {
        string r = s;
        string::size_type pos = r.find(patt);
        while (pos != string::npos)
        {
            r.replace(pos, patt.size(), val);
            pos += val.size();
            pos = r.find(patt, pos);
        }
        return r;
    }

    string opFormatTypeToString(const OperationPtr& op)
    {
        optional<FormatType> opFormat = op->format();
        if (opFormat)
        {
            switch (*opFormat)
            {
                case CompactFormat:
                    return ".CompactFormat";
                case SlicedFormat:
                    return ".SlicedFormat";
                default:
                    assert(false);
                    return "???";
            }
        }
        else
        {
            return "nil";
        }
    }
}

//
// Check the given identifier against Swift's list of reserved words. If it matches
// a reserved word, then an escaped version is returned with a leading underscore.
//
string
Slice::fixIdent(const string& ident)
{
    if (ident[0] != ':')
    {
        return lookupKwd(ident);
    }
    vector<string> ids = splitScopedName(ident);

    transform(ids.begin(), ids.end(), ids.begin(), [](const string& id) -> string { return lookupKwd(id); });

    ostringstream result;
    for (vector<string>::const_iterator i = ids.begin(); i != ids.end(); ++i)
    {
        result << "::" + *i;
    }
    return result.str();
}

string
Slice::getSwiftModule(const ModulePtr& module, string& swiftPrefix)
{
    const string modulePrefix = "swift:module:";

    string swiftModule;

    if (module->findMetaData(modulePrefix, swiftModule))
    {
        swiftModule = swiftModule.substr(modulePrefix.size());

        size_t pos = swiftModule.find(':');
        if (pos != string::npos)
        {
            swiftPrefix = swiftModule.substr(pos + 1);
            swiftModule = swiftModule.substr(0, pos);
        }
    }
    else
    {
        swiftModule = module->name();
        swiftPrefix = "";
    }
    return fixIdent(swiftModule);
}

string
Slice::getSwiftModule(const ModulePtr& module)
{
    string prefix;
    return getSwiftModule(module, prefix);
}

ModulePtr
Slice::getTopLevelModule(const ContainedPtr& cont)
{
    //
    // Traverse to the top-level module.
    //
    ModulePtr m;
    ContainedPtr p = cont;
    while (true)
    {
        if (dynamic_pointer_cast<Module>(p))
        {
            m = dynamic_pointer_cast<Module>(p);
        }

        ContainerPtr c = p->container();
        p = dynamic_pointer_cast<Contained>(c); // This cast fails for Unit.
        if (!p)
        {
            break;
        }
    }
    return m;
}

ModulePtr
Slice::getTopLevelModule(const TypePtr& type)
{
    assert(dynamic_pointer_cast<InterfaceDecl>(type) || dynamic_pointer_cast<Contained>(type));

    InterfaceDeclPtr proxy = dynamic_pointer_cast<InterfaceDecl>(type);
    return getTopLevelModule(proxy ? dynamic_pointer_cast<Contained>(proxy) : dynamic_pointer_cast<Contained>(type));
}

void
SwiftGenerator::trimLines(StringList& l)
{
    //
    // Remove empty trailing lines.
    //
    while (!l.empty() && l.back().empty())
    {
        l.pop_back();
    }
}

StringList
SwiftGenerator::splitComment(const string& c)
{
    string comment = c;

    //
    // Strip HTML markup and javadoc links -- MATLAB doesn't display them.
    //
    string::size_type pos = 0;
    do
    {
        pos = comment.find('<', pos);
        if (pos != string::npos)
        {
            string::size_type endpos = comment.find('>', pos);
            if (endpos == string::npos)
            {
                break;
            }
            comment.erase(pos, endpos - pos + 1);
        }
    } while (pos != string::npos);

    const string link = "{@link";
    pos = 0;
    do
    {
        pos = comment.find(link, pos);
        if (pos != string::npos)
        {
            comment.erase(pos, link.size() + 1); // Erase trailing white space too.
            string::size_type endpos = comment.find('}', pos);
            if (endpos != string::npos)
            {
                string ident = comment.substr(pos, endpos - pos);
                comment.erase(pos, endpos - pos + 1);

                //
                // Check for links of the form {@link Type#member}.
                //
                string::size_type hash = ident.find('#');
                string rest;
                if (hash != string::npos)
                {
                    rest = ident.substr(hash + 1);
                    ident = ident.substr(0, hash);
                    if (!ident.empty())
                    {
                        ident = fixIdent(ident);
                        if (!rest.empty())
                        {
                            ident += "." + fixIdent(rest);
                        }
                    }
                    else if (!rest.empty())
                    {
                        ident = fixIdent(rest);
                    }
                }
                else
                {
                    ident = fixIdent(ident);
                }

                comment.insert(pos, ident);
            }
        }
    } while (pos != string::npos);

    StringList result;

    pos = 0;
    string::size_type nextPos;
    while ((nextPos = comment.find_first_of('\n', pos)) != string::npos)
    {
        result.push_back(IceInternal::trim(string(comment, pos, nextPos - pos)));
        pos = nextPos + 1;
    }
    string lastLine = IceInternal::trim(string(comment, pos));
    if (!lastLine.empty())
    {
        result.push_back(lastLine);
    }

    trimLines(result);

    return result;
}

bool
SwiftGenerator::parseCommentLine(const string& l, const string& tag, bool namedTag, string& name, string& doc)
{
    doc.clear();

    if (l.find(tag) == 0)
    {
        const string ws = " \t";

        if (namedTag)
        {
            string::size_type n = l.find_first_not_of(ws, tag.size());
            if (n == string::npos)
            {
                return false; // Malformed line, ignore it.
            }
            string::size_type end = l.find_first_of(ws, n);
            if (end == string::npos)
            {
                return false; // Malformed line, ignore it.
            }
            name = l.substr(n, end - n);
            n = l.find_first_not_of(ws, end);
            if (n != string::npos)
            {
                doc = l.substr(n);
            }
        }
        else
        {
            name.clear();

            string::size_type n = l.find_first_not_of(ws, tag.size());
            if (n == string::npos)
            {
                return false; // Malformed line, ignore it.
            }
            doc = l.substr(n);
        }

        return true;
    }

    return false;
}

DocElements
SwiftGenerator::parseComment(const ContainedPtr& p)
{
    DocElements doc;

    doc.deprecated = p->isDeprecated(false);

    // First check metadata for a deprecated tag.
    if (auto reason = p->getDeprecationReason(false))
    {
        doc.deprecateReason.push_back(IceInternal::trim(*reason));
    }

    //
    // Split up the comment into lines.
    //
    StringList lines = splitComment(p->comment());

    StringList::const_iterator i;
    for (i = lines.begin(); i != lines.end(); ++i)
    {
        const string l = *i;
        if (l[0] == '@')
        {
            break;
        }
        doc.overview.push_back(l);
    }

    enum State
    {
        StateMisc,
        StateParam,
        StateThrows,
        StateReturn,
        StateDeprecated
    };
    State state = StateMisc;
    string name;
    const string ws = " \t";
    const string paramTag = "@param";
    const string throwsTag = "@throws";
    const string exceptionTag = "@exception";
    const string returnTag = "@return";
    const string deprecatedTag = "@deprecated";
    const string seeTag = "@see";
    for (; i != lines.end(); ++i)
    {
        const string l = IceInternal::trim(*i);
        string line;
        if (parseCommentLine(l, paramTag, true, name, line))
        {
            if (!line.empty())
            {
                state = StateParam;
                StringList sl;
                sl.push_back(line); // The first line of the description.
                doc.params[name] = sl;
            }
        }
        else if (parseCommentLine(l, throwsTag, true, name, line))
        {
            if (!line.empty())
            {
                state = StateThrows;
                StringList sl;
                sl.push_back(line); // The first line of the description.
                doc.exceptions[name] = sl;
            }
        }
        else if (parseCommentLine(l, exceptionTag, true, name, line))
        {
            if (!line.empty())
            {
                state = StateThrows;
                StringList sl;
                sl.push_back(line); // The first line of the description.
                doc.exceptions[name] = sl;
            }
        }
        else if (parseCommentLine(l, seeTag, false, name, line))
        {
            if (!line.empty())
            {
                doc.seeAlso.push_back(line);
            }
        }
        else if (parseCommentLine(l, returnTag, false, name, line))
        {
            if (!line.empty())
            {
                state = StateReturn;
                doc.returns.push_back(line); // The first line of the description.
            }
        }
        else if (parseCommentLine(l, deprecatedTag, false, name, line))
        {
            doc.deprecated = true;
            if (!line.empty())
            {
                state = StateDeprecated;
                doc.deprecateReason.push_back(line); // The first line of the description.
            }
        }
        else if (!l.empty())
        {
            if (l[0] == '@')
            {
                //
                // Treat all other tags as miscellaneous comments.
                //
                state = StateMisc;
            }

            switch (state)
            {
                case StateMisc:
                {
                    doc.misc.push_back(l);
                    break;
                }
                case StateParam:
                {
                    assert(!name.empty());
                    StringList sl;
                    if (doc.params.find(name) != doc.params.end())
                    {
                        sl = doc.params[name];
                    }
                    sl.push_back(l);
                    doc.params[name] = sl;
                    break;
                }
                case StateThrows:
                {
                    assert(!name.empty());
                    StringList sl;
                    if (doc.exceptions.find(name) != doc.exceptions.end())
                    {
                        sl = doc.exceptions[name];
                    }
                    sl.push_back(l);
                    doc.exceptions[name] = sl;
                    break;
                }
                case StateReturn:
                {
                    doc.returns.push_back(l);
                    break;
                }
                case StateDeprecated:
                {
                    doc.deprecateReason.push_back(l);
                    break;
                }
            }
        }
    }

    trimLines(doc.overview);
    trimLines(doc.deprecateReason);
    trimLines(doc.misc);
    trimLines(doc.returns);

    return doc;
}

void
SwiftGenerator::writeDocLines(IceInternal::Output& out, const StringList& lines, bool commentFirst, const string& space)
{
    StringList l = lines;
    if (!commentFirst)
    {
        out << l.front();
        l.pop_front();
    }

    for (StringList::const_iterator i = l.begin(); i != l.end(); ++i)
    {
        out << nl << "///";
        if (!i->empty())
        {
            out << space << *i;
        }
    }
}

void
SwiftGenerator::writeDocSentence(IceInternal::Output& out, const StringList& lines)
{
    //
    // Write the first sentence.
    //
    for (StringList::const_iterator i = lines.begin(); i != lines.end(); ++i)
    {
        const string ws = " \t";

        if (i->empty())
        {
            break;
        }
        if (i != lines.begin() && i->find_first_not_of(ws) == 0)
        {
            out << " ";
        }
        string::size_type pos = i->find('.');
        if (pos == string::npos)
        {
            out << *i;
        }
        else if (pos == i->size() - 1)
        {
            out << *i;
            break;
        }
        else
        {
            //
            // Assume a period followed by whitespace indicates the end of the sentence.
            //
            while (pos != string::npos)
            {
                if (ws.find((*i)[pos + 1]) != string::npos)
                {
                    break;
                }
                pos = i->find('.', pos + 1);
            }
            if (pos != string::npos)
            {
                out << i->substr(0, pos + 1);
                break;
            }
            else
            {
                out << *i;
            }
        }
    }
}

void
SwiftGenerator::writeDocSummary(IceInternal::Output& out, const ContainedPtr& p)
{
    DocElements doc = parseComment(p);

    string n = fixIdent(p->name());

    //
    // No leading newline.
    //
    if (!doc.overview.empty())
    {
        writeDocLines(out, doc.overview);
    }

    if (!doc.misc.empty())
    {
        out << "///" << nl;
        writeDocLines(out, doc.misc);
    }

    if (doc.deprecated)
    {
        out << nl << "///";
        out << nl << "/// ## Deprecated";
        if (!doc.deprecateReason.empty())
        {
            writeDocLines(out, doc.deprecateReason);
        }
    }
}

void
SwiftGenerator::writeOpDocSummary(IceInternal::Output& out, const OperationPtr& p, bool async, bool dispatch)
{
    DocElements doc = parseComment(p);
    if (!doc.overview.empty())
    {
        writeDocLines(out, doc.overview);
    }

    if (doc.deprecated)
    {
        out << nl << "///";
        out << nl << "///  ## Deprecated";
        if (!doc.deprecateReason.empty())
        {
            writeDocLines(out, doc.deprecateReason);
        }
    }

    int typeCtx = TypeContextInParam;

    const ParamInfoList allInParams = getAllInParams(p, typeCtx);
    for (ParamInfoList::const_iterator q = allInParams.begin(); q != allInParams.end(); ++q)
    {
        out << nl << "///";
        out << nl << "/// - parameter " << (!dispatch && allInParams.size() == 1 ? "_" : q->name) << ": `" << q->typeStr
            << "`";
        map<string, StringList>::const_iterator r = doc.params.find(q->name);
        if (r != doc.params.end() && !r->second.empty())
        {
            out << " ";
            writeDocLines(out, r->second, false);
        }
    }

    out << nl << "///";
    if (dispatch)
    {
        out << nl << "/// - parameter current: `Ice.Current` - The Current object for the dispatch.";
    }
    else
    {
        out << nl << "/// - parameter context: `Ice.Context` - Optional request context.";
    }

    typeCtx = 0;

    if (async)
    {
        out << nl << "///";
        out << nl << "/// - returns: `" << operationReturnType(p, typeCtx) << "` - The result of the operation";
    }
    else
    {
        const ParamInfoList allOutParams = getAllOutParams(p, typeCtx);
        if (allOutParams.size() == 1)
        {
            ParamInfo ret = allOutParams.front();
            out << nl << "///";
            out << nl << "/// - returns: `" << ret.typeStr << "`";
            if (p->returnType())
            {
                if (!doc.returns.empty())
                {
                    out << " - ";
                    writeDocLines(out, doc.returns, false);
                }
            }
            else
            {
                map<string, StringList>::const_iterator r = doc.params.find(ret.name);
                if (r != doc.params.end() && !r->second.empty())
                {
                    out << " - ";
                    writeDocLines(out, r->second, false);
                }
            }
        }
        else if (allOutParams.size() > 1)
        {
            out << nl << "///";
            out << nl << "/// - returns: `" << operationReturnType(p, typeCtx) << "`:";
            if (p->returnType())
            {
                ParamInfo ret = allOutParams.back();
                out << nl << "///";
                out << nl << "///   - " << ret.name << ": `" << ret.typeStr << "`";
                if (!doc.returns.empty())
                {
                    out << " - ";
                    writeDocLines(out, doc.returns, false);
                }
            }

            for (ParamInfoList::const_iterator q = allOutParams.begin(); q != allOutParams.end(); ++q)
            {
                if (q->param != 0)
                {
                    out << nl << "///";
                    out << nl << "///   - " << q->name << ": `" << q->typeStr << "`";
                    map<string, StringList>::const_iterator r = doc.params.find(q->name);
                    if (r != doc.params.end() && !r->second.empty())
                    {
                        out << " - ";
                        writeDocLines(out, r->second, false);
                    }
                }
            }
        }
    }

    if (!doc.exceptions.empty() && !async)
    {
        out << nl << "///";
        out << nl << "/// - throws:";
        for (map<string, StringList>::const_iterator q = doc.exceptions.begin(); q != doc.exceptions.end(); ++q)
        {
            out << nl << "///";
            out << nl << "///   - " << q->first;
            if (!q->second.empty())
            {
                out << " - ";
                writeDocLines(out, q->second, false, "     ");
            }
        }
    }

    if (!doc.misc.empty())
    {
        out << nl;
        writeDocLines(out, doc.misc, false);
    }
}

void
SwiftGenerator::writeProxyDocSummary(IceInternal::Output& out, const InterfaceDefPtr& p, const string& swiftModule)
{
    DocElements doc = parseComment(p);

    const string name = getUnqualified(getAbsolute(p), swiftModule);
    const string prx = name + "Prx";

    if (doc.overview.empty())
    {
        out << nl << "/// " << prx << " overview.";
    }
    else
    {
        writeDocLines(out, doc.overview);
    }

    const OperationList ops = p->operations();
    if (!ops.empty())
    {
        out << nl << "///";
        out << nl << "/// " << prx << " Methods:";
        for (OperationList::const_iterator q = ops.begin(); q != ops.end(); ++q)
        {
            OperationPtr op = *q;
            DocElements opdoc = parseComment(op);
            out << nl << "///";
            out << nl << "///  - " << fixIdent(op->name()) << ": ";
            if (!opdoc.overview.empty())
            {
                writeDocSentence(out, opdoc.overview);
            }

            out << nl << "///";
            out << nl << "///  - " << op->name() << "Async: ";
            if (!opdoc.overview.empty())
            {
                writeDocSentence(out, opdoc.overview);
            }
        }
    }

    if (!doc.misc.empty())
    {
        writeDocLines(out, doc.misc, false);
    }
}

void
SwiftGenerator::writeServantDocSummary(IceInternal::Output& out, const InterfaceDefPtr& p, const string& swiftModule)
{
    DocElements doc = parseComment(p);

    const string name = getUnqualified(getAbsolute(p), swiftModule);

    if (doc.overview.empty())
    {
        out << nl << "/// " << name << " overview.";
    }
    else
    {
        writeDocLines(out, doc.overview);
    }

    const OperationList ops = p->operations();
    if (!ops.empty())
    {
        out << nl << "///";
        out << nl << "/// " << name << " Methods:";
        for (OperationList::const_iterator q = ops.begin(); q != ops.end(); ++q)
        {
            OperationPtr op = *q;
            DocElements opdoc = parseComment(op);
            out << nl << "///";
            out << nl << "///  - " << fixIdent(op->name()) << ": ";
            if (!opdoc.overview.empty())
            {
                writeDocSentence(out, opdoc.overview);
            }
        }
    }

    if (!doc.misc.empty())
    {
        writeDocLines(out, doc.misc, false);
    }
}

void
SwiftGenerator::writeMemberDoc(IceInternal::Output& out, const DataMemberPtr& p)
{
    DocElements doc = parseComment(p);

    //
    // Skip if there are no doc comments.
    //
    if (doc.overview.empty() && doc.misc.empty() && doc.seeAlso.empty() && doc.deprecateReason.empty() &&
        !doc.deprecated)
    {
        return;
    }

    if (doc.overview.empty())
    {
        out << nl << "/// " << fixIdent(p->name());
    }
    else
    {
        writeDocLines(out, doc.overview);
    }

    if (!doc.misc.empty())
    {
        writeDocLines(out, doc.misc);
    }

    if (doc.deprecated)
    {
        out << nl << "/// ##Deprecated";
        if (!doc.deprecateReason.empty())
        {
            writeDocLines(out, doc.deprecateReason);
        }
    }
}

void
SwiftGenerator::validateMetaData(const UnitPtr& u)
{
    MetaDataVisitor visitor;
    u->visit(&visitor, true);
}

//
// Get the fully-qualified name of the given definition. If a suffix is provided,
// it is prepended to the definition's unqualified name. If the nameSuffix
// is provided, it is appended to the container's name.
//
namespace
{
    string getAbsoluteImpl(const ContainedPtr& cont, const string& prefix = "", const string& suffix = "")
    {
        string swiftPrefix;
        string swiftModule = getSwiftModule(getTopLevelModule(cont), swiftPrefix);

        string str = cont->scope() + prefix + cont->name() + suffix;
        if (str.find("::") == 0)
        {
            str.erase(0, 2);
        }

        size_t pos = str.find("::");
        //
        // Replace the definition top-level module by the corresponding Swift module
        // and append the Swift prefix for the Slice module, then any remaining nested
        // modules become a Swift prefix
        //
        if (pos != string::npos)
        {
            str = str.substr(pos + 2);
        }
        return swiftModule + "." + swiftPrefix + replace(str, "::", "");
    }
}

string
SwiftGenerator::getValue(const string& swiftModule, const TypePtr& type)
{
    BuiltinPtr builtin = dynamic_pointer_cast<Builtin>(type);
    if (builtin)
    {
        switch (builtin->kind())
        {
            case Builtin::KindBool:
            {
                return "false";
            }
            case Builtin::KindByte:
            case Builtin::KindShort:
            case Builtin::KindInt:
            case Builtin::KindLong:
            {
                return "0";
            }
            case Builtin::KindFloat:
            case Builtin::KindDouble:
            {
                return "0.0";
            }
            case Builtin::KindString:
            {
                return "\"\"";
            }
            default:
            {
                return "nil";
            }
        }
    }

    EnumPtr en = dynamic_pointer_cast<Enum>(type);
    if (en)
    {
        return "." + fixIdent((*en->enumerators().begin())->name());
    }

    StructPtr st = dynamic_pointer_cast<Struct>(type);
    if (st)
    {
        return getUnqualified(getAbsolute(type), swiftModule) + "()";
    }

    SequencePtr seq = dynamic_pointer_cast<Sequence>(type);
    if (seq)
    {
        return getUnqualified(getAbsolute(type), swiftModule) + "()";
    }

    DictionaryPtr dict = dynamic_pointer_cast<Dictionary>(type);
    if (dict)
    {
        return getUnqualified(getAbsolute(type), swiftModule) + "()";
    }

    return "nil";
}

void
SwiftGenerator::writeConstantValue(
    IceInternal::Output& out,
    const TypePtr& type,
    const SyntaxTreeBasePtr& valueType,
    const string& value,
    const StringList&,
    const string& swiftModule,
    bool optional)
{
    ConstPtr constant = dynamic_pointer_cast<Const>(valueType);
    if (constant)
    {
        out << getUnqualified(getAbsolute(constant), swiftModule);
    }
    else
    {
        if (valueType)
        {
            BuiltinPtr bp = dynamic_pointer_cast<Builtin>(type);
            EnumPtr ep = dynamic_pointer_cast<Enum>(type);
            if (bp && bp->kind() == Builtin::KindString)
            {
                out << "\"";
                out << toStringLiteral(value, "\n\r\t", "", EC6UCN, 0);
                out << "\"";
            }
            else if (ep)
            {
                assert(valueType);
                EnumeratorPtr enumerator = dynamic_pointer_cast<Enumerator>(valueType);
                assert(enumerator);
                out << getUnqualified(getAbsolute(ep), swiftModule) << "." << enumerator->name();
            }
            else
            {
                out << value;
            }
        }
        else if (optional)
        {
            out << "nil";
        }
        else
        {
            out << getValue(swiftModule, type);
        }
    }
}

string
SwiftGenerator::typeToString(
    const TypePtr& type,
    const ContainedPtr& toplevel,
    const StringList& metadata,
    bool optional,
    int typeCtx)
{
    static const char* builtinTable[] = {
        "Swift.UInt8",
        "Swift.Bool",
        "Swift.Int16",
        "Swift.Int32",
        "Swift.Int64",
        "Swift.Float",
        "Swift.Double",
        "Swift.String",
        "Ice.Disp",      // Object
        "Ice.ObjectPrx", // ObjectPrx
        "Ice.Value"      // Value
    };

    if (!type)
    {
        return "";
    }

    string t = "";
    //
    // The current module where the type is being used
    //
    string currentModule = getSwiftModule(getTopLevelModule(toplevel));
    BuiltinPtr builtin = dynamic_pointer_cast<Builtin>(type);
    bool nonnull = find(metadata.begin(), metadata.end(), "swift:nonnull") != metadata.end();

    if (builtin)
    {
        if (builtin->kind() == Builtin::KindObject && !(typeCtx & TypeContextLocal))
        {
            t = getUnqualified(builtinTable[Builtin::KindValue], currentModule);
        }
        else
        {
            t = getUnqualified(builtinTable[builtin->kind()], currentModule);
        }
    }

    ClassDeclPtr cl = dynamic_pointer_cast<ClassDecl>(type);
    InterfaceDeclPtr prx = dynamic_pointer_cast<InterfaceDecl>(type);
    ContainedPtr cont = dynamic_pointer_cast<Contained>(type);

    if (cl)
    {
        t += fixIdent(getUnqualified(getAbsoluteImpl(cl), currentModule));
    }
    else if (prx)
    {
        t = getUnqualified(getAbsoluteImpl(prx, "", "Prx"), currentModule);
    }
    else if (cont)
    {
        t = fixIdent(getUnqualified(getAbsoluteImpl(cont), currentModule));
    }

    if (!nonnull && (optional || isNullableType(type)))
    {
        t += "?";
    }
    return t;
}

string
SwiftGenerator::getAbsolute(const TypePtr& type)
{
    static const char* builtinTable[] = {
        "Swift.UInt8",
        "Swift.Bool",
        "Swift.Int16",
        "Swift.Int32",
        "Swift.Int64",
        "Swift.Float",
        "Swift.Double",
        "Swift.String",
        "Ice.Disp",      // Object
        "Ice.ObjectPrx", // ObjectPrx
        "Ice.Value"      // Value
    };

    BuiltinPtr builtin = dynamic_pointer_cast<Builtin>(type);
    if (builtin)
    {
        return builtinTable[builtin->kind()];
    }

    InterfaceDeclPtr proxy = dynamic_pointer_cast<InterfaceDecl>(type);
    if (proxy)
    {
        return getAbsoluteImpl(proxy, "", "Prx");
    }

    ContainedPtr cont = dynamic_pointer_cast<Contained>(type);
    if (cont)
    {
        return getAbsoluteImpl(cont);
    }

    assert(false);
    return "???";
}

string
SwiftGenerator::getAbsolute(const ClassDeclPtr& cl)
{
    return getAbsoluteImpl(cl);
}

string
SwiftGenerator::getAbsolute(const ClassDefPtr& cl)
{
    return getAbsoluteImpl(cl);
}

string
SwiftGenerator::getAbsolute(const InterfaceDeclPtr& prx)
{
    return getAbsoluteImpl(prx, "", "Prx");
}

string
SwiftGenerator::getAbsolute(const InterfaceDefPtr& interface)
{
    return getAbsoluteImpl(interface);
}

string
SwiftGenerator::getAbsolute(const StructPtr& st)
{
    return getAbsoluteImpl(st);
}

string
SwiftGenerator::getAbsolute(const ExceptionPtr& ex)
{
    return getAbsoluteImpl(ex);
}

string
SwiftGenerator::getAbsolute(const EnumPtr& en)
{
    return getAbsoluteImpl(en);
}

string
SwiftGenerator::getAbsolute(const ConstPtr& en)
{
    return getAbsoluteImpl(en);
}

string
SwiftGenerator::getAbsolute(const SequencePtr& en)
{
    return getAbsoluteImpl(en);
}

string
SwiftGenerator::getAbsolute(const DictionaryPtr& en)
{
    return getAbsoluteImpl(en);
}

string
SwiftGenerator::getUnqualified(const string& type, const string& localModule)
{
    const string prefix = localModule + ".";
    return type.find(prefix) == 0 ? type.substr(prefix.size()) : type;
}

string
SwiftGenerator::modeToString(Operation::Mode opMode)
{
    string mode;
    switch (opMode)
    {
        case Operation::Normal:
        {
            mode = ".Normal";
            break;
        }
        case Operation::Idempotent:
        {
            mode = ".Idempotent";
            break;
        }
        default:
        {
            assert(false);
            break;
        }
    }
    return mode;
}

string
SwiftGenerator::getOptionalFormat(const TypePtr& type)
{
    BuiltinPtr bp = dynamic_pointer_cast<Builtin>(type);
    if (bp)
    {
        switch (bp->kind())
        {
            case Builtin::KindByte:
            case Builtin::KindBool:
            {
                return ".F1";
            }
            case Builtin::KindShort:
            {
                return ".F2";
            }
            case Builtin::KindInt:
            case Builtin::KindFloat:
            {
                return ".F4";
            }
            case Builtin::KindLong:
            case Builtin::KindDouble:
            {
                return ".F8";
            }
            case Builtin::KindString:
            {
                return ".VSize";
            }
            case Builtin::KindObjectProxy:
            {
                return ".FSize";
            }
            case Builtin::KindObject:
            case Builtin::KindValue:
            {
                return ".Class";
            }
        }
    }

    if (dynamic_pointer_cast<Enum>(type))
    {
        return ".Size";
    }

    SequencePtr seq = dynamic_pointer_cast<Sequence>(type);
    if (seq)
    {
        return seq->type()->isVariableLength() ? ".FSize" : ".VSize";
    }

    DictionaryPtr d = dynamic_pointer_cast<Dictionary>(type);
    if (d)
    {
        return (d->keyType()->isVariableLength() || d->valueType()->isVariableLength()) ? ".FSize" : ".VSize";
    }

    StructPtr st = dynamic_pointer_cast<Struct>(type);
    if (st)
    {
        return st->isVariableLength() ? ".FSize" : ".VSize";
    }

    if (dynamic_pointer_cast<InterfaceDecl>(type))
    {
        return ".FSize";
    }

    ClassDeclPtr cl = dynamic_pointer_cast<ClassDecl>(type);
    assert(cl);
    return ".Class";
}

bool
SwiftGenerator::isNullableType(const TypePtr& type)
{
    BuiltinPtr builtin = dynamic_pointer_cast<Builtin>(type);
    if (builtin)
    {
        switch (builtin->kind())
        {
            case Builtin::KindObject:
            case Builtin::KindObjectProxy:
            case Builtin::KindValue:
            {
                return true;
            }
            default:
            {
                return false;
            }
        }
    }

    return dynamic_pointer_cast<ClassDecl>(type) || dynamic_pointer_cast<InterfaceDecl>(type);
}

bool
SwiftGenerator::isProxyType(const TypePtr& p)
{
    const BuiltinPtr builtin = dynamic_pointer_cast<Builtin>(p);
    return (builtin && builtin->kind() == Builtin::KindObjectProxy) || dynamic_pointer_cast<InterfaceDecl>(p);
}

void
SwiftGenerator::writeDefaultInitializer(IceInternal::Output& out, bool required, bool rootClass)
{
    out << sp;
    out << nl << "public ";
    if (required)
    {
        out << "required ";
    }
    if (rootClass)
    {
        out << "init() {}";
    }
    else
    {
        assert(required);
        out << "init()";
        out << sb;
        out << nl << "super.init()";
        out << eb;
    }
}

void
SwiftGenerator::writeMemberwiseInitializer(
    IceInternal::Output& out,
    const DataMemberList& members,
    const ContainedPtr& p)
{
    writeMemberwiseInitializer(out, members, DataMemberList(), members, p, true);
}

void
SwiftGenerator::writeMemberwiseInitializer(
    IceInternal::Output& out,
    const DataMemberList& members,
    const DataMemberList& baseMembers,
    const DataMemberList& allMembers,
    const ContainedPtr& p,
    bool rootClass)
{
    if (!members.empty())
    {
        out << sp;
        out << nl;
        out << "public init" << spar;
        for (DataMemberList::const_iterator i = allMembers.begin(); i != allMembers.end(); ++i)
        {
            DataMemberPtr m = *i;
            out
                << (fixIdent(m->name()) + ": " +
                    typeToString(m->type(), p, m->getMetaData(), m->optional(), TypeContextInParam));
        }
        out << epar;
        out << sb;
        for (DataMemberList::const_iterator i = members.begin(); i != members.end(); ++i)
        {
            DataMemberPtr m = *i;
            out << nl << "self." << fixIdent(m->name()) << " = " << fixIdent(m->name());
        }

        if (!rootClass)
        {
            out << nl << "super.init";
            out << spar;
            for (DataMemberList::const_iterator i = baseMembers.begin(); i != baseMembers.end(); ++i)
            {
                const string name = fixIdent((*i)->name());
                out << (name + ": " + name);
            }
            out << epar;
        }
        out << eb;
    }
}

void
SwiftGenerator::writeMembers(
    IceInternal::Output& out,
    const DataMemberList& members,
    const ContainedPtr& p,
    int typeCtx)
{
    string swiftModule = getSwiftModule(getTopLevelModule(p));
    bool protocol = (typeCtx & TypeContextProtocol) != 0;
    string access = protocol ? "" : "public ";
    for (DataMemberList::const_iterator q = members.begin(); q != members.end(); ++q)
    {
        DataMemberPtr member = *q;
        TypePtr type = member->type();
        const string defaultValue = member->defaultValue();

        const string memberName = fixIdent(member->name());
        string memberType = typeToString(type, p, member->getMetaData(), member->optional(), typeCtx);

        //
        // If the member type is equal to the member name, create a local type alias
        // to avoid ambiguity.
        //
        string alias;
        if (!protocol && memberName == memberType &&
            (dynamic_pointer_cast<Struct>(type) || dynamic_pointer_cast<Sequence>(type) ||
             dynamic_pointer_cast<Dictionary>(type)))
        {
            ModulePtr m = getTopLevelModule(type);
            alias = m->name() + "_" + memberType;
            out << nl << "typealias " << alias << " = " << memberType;
        }

        writeMemberDoc(out, member);
        out << nl << access << "var " << memberName << ": " << memberType;
        if (protocol)
        {
            out << " { get set }";
        }
        else
        {
            out << " = ";
            if (alias.empty())
            {
                writeConstantValue(
                    out,
                    type,
                    member->defaultValueType(),
                    defaultValue,
                    p->getMetaData(),
                    swiftModule,
                    member->optional());
            }
            else
            {
                out << alias << "()";
            }
        }
    }
}

bool
SwiftGenerator::usesMarshalHelper(const TypePtr& type)
{
    SequencePtr seq = dynamic_pointer_cast<Sequence>(type);
    if (seq)
    {
        BuiltinPtr builtin = dynamic_pointer_cast<Builtin>(seq->type());
        if (builtin)
        {
            return builtin->kind() > Builtin::KindString;
        }
        return true;
    }
    return dynamic_pointer_cast<Dictionary>(type) != nullptr;
}

void
SwiftGenerator::writeMarshalUnmarshalCode(
    Output& out,
    const TypePtr& type,
    const ContainedPtr& p,
    const string& param,
    bool marshal,
    int tag)
{
    assert(!(type->isClassType() && tag >= 0)); // Optional classes are disallowed by the parser.

    string swiftModule = getSwiftModule(getTopLevelModule(p));
    string stream = dynamic_pointer_cast<Struct>(p) ? "self" : marshal ? "ostr" : "istr";

    string args;
    if (tag >= 0)
    {
        args += "tag: " + std::to_string(tag);
        if (marshal)
        {
            args += ", ";
        }
    }

    if (marshal)
    {
        if (tag >= 0 || usesMarshalHelper(type))
        {
            args += "value: ";
        }
        args += param;
    }

    BuiltinPtr builtin = dynamic_pointer_cast<Builtin>(type);
    if (builtin)
    {
        switch (builtin->kind())
        {
            case Builtin::KindByte:
            case Builtin::KindBool:
            case Builtin::KindShort:
            case Builtin::KindInt:
            case Builtin::KindLong:
            case Builtin::KindFloat:
            case Builtin::KindDouble:
            case Builtin::KindString:
            {
                if (marshal)
                {
                    out << nl << stream << ".write(" << args << ")";
                }
                else
                {
                    out << nl << param << " = try " << stream << ".read(" << args << ")";
                }
                break;
            }
            case Builtin::KindObjectProxy:
            {
                if (marshal)
                {
                    out << nl << stream << ".write(" << args << ")";
                }
                else
                {
                    if (tag >= 0)
                    {
                        args += ", type: ";
                    }
                    args += getUnqualified(getAbsolute(type), swiftModule) + ".self";

                    out << nl << param << " = try " << stream << ".read(" << args << ")";
                }
                break;
            }
            case Builtin::KindObject:
            case Builtin::KindValue:
            {
                if (marshal)
                {
                    out << nl << stream << ".write(" << args << ")";
                }
                else
                {
                    out << nl << "try " << stream << ".read(" << args << ") { " << param << " = $0 }";
                }
                break;
            }
            default:
            {
                break;
            }
        }
    }

    ClassDeclPtr cl = dynamic_pointer_cast<ClassDecl>(type);
    if (cl)
    {
        if (marshal)
        {
            out << nl << stream << ".write(" << args << ")";
        }
        else
        {
            string memberType = getUnqualified(getAbsolute(type), swiftModule);
            string memberName;
            const string memberPrefix = "self.";
            if (param.find(memberPrefix) == 0)
            {
                memberName = param.substr(memberPrefix.size());
            }

            string alias;
            //
            // If the member type is equal to the member name, create a local type alias
            // to avoid ambiguity.
            //
            if (memberType == memberName)
            {
                ModulePtr m = getTopLevelModule(type);
                alias = m->name() + "_" + memberType;
                out << nl << "typealias " << alias << " = " << memberType;
            }
            args += (alias.empty() ? memberType : alias) + ".self";
            out << nl << "try " << stream << ".read(" << args << ") { " << param << " = $0 "
                << "}";
        }
        return;
    }

    EnumPtr en = dynamic_pointer_cast<Enum>(type);
    if (en)
    {
        if (marshal)
        {
            out << nl << stream << ".write(" << args << ")";
        }
        else
        {
            out << nl << param << " = try " << stream << ".read(" << args << ")";
        }
        return;
    }

    InterfaceDeclPtr prx = dynamic_pointer_cast<InterfaceDecl>(type);
    if (prx)
    {
        if (marshal)
        {
            out << nl << stream << ".write(" << args << ")";
        }
        else
        {
            if (tag >= 0)
            {
                args += ", type: ";
            }

            args += getUnqualified(getAbsolute(type), swiftModule) + ".self";
            out << nl << param << " = try " << stream << ".read(" << args << ")";
        }
        return;
    }

    if (dynamic_pointer_cast<Struct>(type))
    {
        if (marshal)
        {
            out << nl << stream << ".write(" << args << ")";
        }
        else
        {
            out << nl << param << " = try " << stream << ".read(" << args << ")";
        }
        return;
    }

    SequencePtr seq = dynamic_pointer_cast<Sequence>(type);
    if (seq)
    {
        BuiltinPtr seqBuiltin = dynamic_pointer_cast<Builtin>(seq->type());
        if (seqBuiltin && seqBuiltin->kind() <= Builtin::KindString)
        {
            if (marshal)
            {
                out << nl << stream << ".write(" << args << ")";
            }
            else
            {
                out << nl << param << " = try " << stream << ".read(" << args << ")";
            }
        }
        else
        {
            string helper =
                getUnqualified(getAbsoluteImpl(dynamic_pointer_cast<Contained>(type)), swiftModule) + "Helper";
            if (marshal)
            {
                out << nl << helper << ".write(to: " << stream << ", " << args << ")";
            }
            else
            {
                out << nl << param << " = try " << helper << ".read(from: " << stream;
                if (!args.empty())
                {
                    out << ", " << args;
                }
                out << ")";
            }
        }
        return;
    }

    if (dynamic_pointer_cast<Dictionary>(type))
    {
        string helper = getUnqualified(getAbsoluteImpl(dynamic_pointer_cast<Contained>(type)), swiftModule) + "Helper";
        if (marshal)
        {
            out << nl << helper << ".write(to: " << stream << ", " << args << ")";
        }
        else
        {
            out << nl << param << " = try " << helper << ".read(from: " << stream;
            if (!args.empty())
            {
                out << ", " << args;
            }
            out << ")";
        }
        return;
    }
}

bool
SwiftGenerator::MetaDataVisitor::visitModuleStart(const ModulePtr& p)
{
    if (dynamic_pointer_cast<Unit>(p->container()))
    {
        // top-level module
        const UnitPtr ut = p->unit();
        const DefinitionContextPtr dc = ut->findDefinitionContext(p->file());
        assert(dc);

        const string modulePrefix = "swift:module:";

        string swiftModule;
        string swiftPrefix;

        if (p->findMetaData(modulePrefix, swiftModule))
        {
            swiftModule = swiftModule.substr(modulePrefix.size());

            size_t pos = swiftModule.find(':');
            if (pos != string::npos)
            {
                swiftPrefix = swiftModule.substr(pos + 1);
                swiftModule = swiftModule.substr(0, pos);
            }
        }
        else
        {
            swiftModule = p->name();
        }

        const string filename = p->definitionContext()->filename();
        ModuleMap::const_iterator current = _modules.find(filename);

        if (current == _modules.end())
        {
            _modules[filename] = swiftModule;
        }
        else if (current->second != swiftModule)
        {
            ostringstream os;
            os << "invalid module mapping:\n Slice module `" << p->scoped() << "' should be map to Swift module `"
               << current->second << "'" << endl;
            dc->error(p->file(), p->line(), os.str());
        }

        ModulePrefix::iterator prefixes = _prefixes.find(swiftModule);
        if (prefixes == _prefixes.end())
        {
            ModuleMap mappings;
            mappings[p->name()] = swiftPrefix;
            _prefixes[swiftModule] = mappings;
        }
        else
        {
            current = prefixes->second.find(p->name());
            if (current == prefixes->second.end())
            {
                prefixes->second[p->name()] = swiftPrefix;
            }
            else if (current->second != swiftPrefix)
            {
                ostringstream os;
                os << "invalid module prefix:\n Slice module `" << p->scoped() << "' is already using";
                if (current->second.empty())
                {
                    os << " no prefix " << endl;
                }
                else
                {
                    os << " a different Swift module prefix `" << current->second << "'" << endl;
                }
                dc->error(p->file(), p->line(), os.str());
            }
        }
    }
    p->setMetaData(validate(p, p->getMetaData(), p->file(), p->line()));
    return true;
}

string
SwiftGenerator::paramLabel(const string& param, const ParamDeclList& params)
{
    string s = param;
    for (ParamDeclList::const_iterator q = params.begin(); q != params.end(); ++q)
    {
        if ((*q)->name() == param)
        {
            s = "_" + s;
            break;
        }
    }
    return s;
}

bool
SwiftGenerator::operationReturnIsTuple(const OperationPtr& op)
{
    ParamDeclList outParams = op->outParameters();
    return (op->returnType() && outParams.size() > 0) || outParams.size() > 1;
}

string
SwiftGenerator::operationReturnType(const OperationPtr& op, int typeCtx)
{
    ostringstream os;
    bool returnIsTuple = operationReturnIsTuple(op);
    if (returnIsTuple)
    {
        os << "(";
    }

    ParamDeclList outParams = op->outParameters();
    TypePtr returnType = op->returnType();
    if (returnType)
    {
        if (returnIsTuple)
        {
            os << paramLabel("returnValue", outParams) << ": ";
        }
        os << typeToString(returnType, op, op->getMetaData(), op->returnIsOptional(), typeCtx);
    }

    for (ParamDeclList::const_iterator q = outParams.begin(); q != outParams.end(); ++q)
    {
        if (returnType || q != outParams.begin())
        {
            os << ", ";
        }

        if (returnIsTuple)
        {
            os << (*q)->name() << ": ";
        }

        os << typeToString((*q)->type(), *q, (*q)->getMetaData(), (*q)->optional(), typeCtx);
    }

    if (returnIsTuple)
    {
        os << ")";
    }

    return os.str();
}

std::string
SwiftGenerator::operationReturnDeclaration(const OperationPtr& op)
{
    ostringstream os;
    ParamDeclList outParams = op->outParameters();
    TypePtr returnType = op->returnType();
    bool returnIsTuple = operationReturnIsTuple(op);

    if (returnIsTuple)
    {
        os << "(";
    }

    if (returnType)
    {
        os << ("iceP_" + paramLabel("returnValue", outParams));
    }

    for (ParamDeclList::const_iterator q = outParams.begin(); q != outParams.end(); ++q)
    {
        if (returnType || q != outParams.begin())
        {
            os << ", ";
        }

        os << ("iceP_" + (*q)->name());
    }

    if (returnIsTuple)
    {
        os << ")";
    }

    return os.str();
}

string
SwiftGenerator::operationInParamsDeclaration(const OperationPtr& op)
{
    ostringstream os;

    ParamDeclList inParams = op->inParameters();
    const bool isTuple = inParams.size() > 1;

    if (!inParams.empty())
    {
        if (isTuple)
        {
            os << "(";
        }
        for (ParamDeclList::const_iterator q = inParams.begin(); q != inParams.end(); ++q)
        {
            if (q != inParams.begin())
            {
                os << ", ";
            }

            os << ("iceP_" + (*q)->name());
        }
        if (isTuple)
        {
            os << ")";
        }

        os << ": ";

        if (isTuple)
        {
            os << "(";
        }
        for (ParamDeclList::const_iterator q = inParams.begin(); q != inParams.end(); ++q)
        {
            if (q != inParams.begin())
            {
                os << ", ";
            }

            os << typeToString((*q)->type(), *q, (*q)->getMetaData(), (*q)->optional());
        }
        if (isTuple)
        {
            os << ")";
        }
    }

    return os.str();
}

bool
SwiftGenerator::operationIsAmd(const OperationPtr& op)
{
    return op->hasMetaData("amd") || op->interface()->hasMetaData("amd");
}

ParamInfoList
SwiftGenerator::getAllInParams(const OperationPtr& op, int typeCtx)
{
    const ParamDeclList l = op->inParameters();
    ParamInfoList r;
    for (ParamDeclList::const_iterator p = l.begin(); p != l.end(); ++p)
    {
        ParamInfo info;
        info.name = (*p)->name();
        info.type = (*p)->type();
        info.typeStr = typeToString(info.type, op, (*p)->getMetaData(), (*p)->optional(), typeCtx);
        info.optional = (*p)->optional();
        info.tag = (*p)->tag();
        info.param = *p;
        r.push_back(info);
    }
    return r;
}

void
SwiftGenerator::getInParams(const OperationPtr& op, ParamInfoList& required, ParamInfoList& optional)
{
    const ParamInfoList params = getAllInParams(op);
    for (ParamInfoList::const_iterator p = params.begin(); p != params.end(); ++p)
    {
        if (p->optional)
        {
            optional.push_back(*p);
        }
        else
        {
            required.push_back(*p);
        }
    }

    //
    // Sort optional parameters by tag.
    //
    class SortFn
    {
    public:
        static bool compare(const ParamInfo& lhs, const ParamInfo& rhs) { return lhs.tag < rhs.tag; }
    };
    optional.sort(SortFn::compare);
}

ParamInfoList
SwiftGenerator::getAllOutParams(const OperationPtr& op, int typeCtx)
{
    ParamDeclList params = op->outParameters();
    ParamInfoList l;

    for (ParamDeclList::const_iterator p = params.begin(); p != params.end(); ++p)
    {
        ParamInfo info;
        info.name = (*p)->name();
        info.type = (*p)->type();
        info.typeStr = typeToString(info.type, op, (*p)->getMetaData(), (*p)->optional(), typeCtx);
        info.optional = (*p)->optional();
        info.tag = (*p)->tag();
        info.param = *p;
        l.push_back(info);
    }

    if (op->returnType())
    {
        ParamInfo info;
        info.name = paramLabel("returnValue", params);
        info.type = op->returnType();
        info.typeStr = typeToString(info.type, op, op->getMetaData(), op->returnIsOptional(), typeCtx);
        info.optional = op->returnIsOptional();
        info.tag = op->returnTag();
        l.push_back(info);
    }

    return l;
}

void
SwiftGenerator::getOutParams(const OperationPtr& op, ParamInfoList& required, ParamInfoList& optional)
{
    const ParamInfoList params = getAllOutParams(op);
    for (ParamInfoList::const_iterator p = params.begin(); p != params.end(); ++p)
    {
        if (p->optional)
        {
            optional.push_back(*p);
        }
        else
        {
            required.push_back(*p);
        }
    }

    //
    // Sort optional parameters by tag.
    //
    class SortFn
    {
    public:
        static bool compare(const ParamInfo& lhs, const ParamInfo& rhs) { return lhs.tag < rhs.tag; }
    };
    optional.sort(SortFn::compare);
}

void
SwiftGenerator::writeMarshalInParams(::IceInternal::Output& out, const OperationPtr& op)
{
    ParamInfoList requiredInParams, optionalInParams;
    getInParams(op, requiredInParams, optionalInParams);

    out << "{ ostr in";
    out.inc();
    //
    // Marshal parameters
    // 1. required
    // 2. optional
    //

    for (ParamInfoList::const_iterator q = requiredInParams.begin(); q != requiredInParams.end(); ++q)
    {
        writeMarshalUnmarshalCode(out, q->type, op, "iceP_" + q->name, true);
    }

    for (ParamInfoList::const_iterator q = optionalInParams.begin(); q != optionalInParams.end(); ++q)
    {
        writeMarshalUnmarshalCode(out, q->type, op, "iceP_" + q->name, true, q->tag);
    }

    if (op->sendsClasses())
    {
        out << nl << "ostr.writePendingValues()";
    }
    out.dec();
    out << nl << "}";
}

void
SwiftGenerator::writeMarshalOutParams(::IceInternal::Output& out, const OperationPtr& op)
{
    ParamInfoList requiredOutParams, optionalOutParams;
    getOutParams(op, requiredOutParams, optionalOutParams);

    //
    // Marshal parameters
    // 1. required
    // 2. optional (including optional return)
    //

    for (ParamInfoList::const_iterator q = requiredOutParams.begin(); q != requiredOutParams.end(); ++q)
    {
        writeMarshalUnmarshalCode(out, q->type, op, "iceP_" + q->name, true);
    }

    for (ParamInfoList::const_iterator q = optionalOutParams.begin(); q != optionalOutParams.end(); ++q)
    {
        writeMarshalUnmarshalCode(out, q->type, op, "iceP_" + q->name, true, q->tag);
    }

    if (op->returnsClasses())
    {
        out << nl << "ostr.writePendingValues()";
    }
}

void
SwiftGenerator::writeMarshalAsyncOutParams(::IceInternal::Output& out, const OperationPtr& op)
{
    ParamInfoList requiredOutParams, optionalOutParams;
    getOutParams(op, requiredOutParams, optionalOutParams);

    out << nl << "let " << operationReturnDeclaration(op) << " = value";
    //
    // Marshal parameters
    // 1. required
    // 2. optional (including optional return)
    //

    for (ParamInfoList::const_iterator q = requiredOutParams.begin(); q != requiredOutParams.end(); ++q)
    {
        writeMarshalUnmarshalCode(out, q->type, op, "iceP_" + q->name, true);
    }

    for (ParamInfoList::const_iterator q = optionalOutParams.begin(); q != optionalOutParams.end(); ++q)
    {
        writeMarshalUnmarshalCode(out, q->type, op, "iceP_" + q->name, true, q->tag);
    }

    if (op->returnsClasses())
    {
        out << nl << "ostr.writePendingValues()";
    }
}

void
SwiftGenerator::writeUnmarshalOutParams(::IceInternal::Output& out, const OperationPtr& op)
{
    TypePtr returnType = op->returnType();

    ParamInfoList requiredOutParams, optionalOutParams;
    getOutParams(op, requiredOutParams, optionalOutParams);
    const ParamInfoList allOutParams = getAllOutParams(op);
    //
    // Unmarshal parameters
    // 1. required
    // 2. return
    // 3. optional (including optional return)
    //
    out << "{ istr in";
    out.inc();
    for (ParamInfoList::const_iterator q = requiredOutParams.begin(); q != requiredOutParams.end(); ++q)
    {
        string param;
        if (q->type->isClassType())
        {
            out << nl << "var iceP_" << q->name << ": " << q->typeStr;
            param = "iceP_" + q->name;
        }
        else
        {
            param = "let iceP_" + q->name + ": " + q->typeStr;
        }
        writeMarshalUnmarshalCode(out, q->type, op, param, false);
    }

    for (ParamInfoList::const_iterator q = optionalOutParams.begin(); q != optionalOutParams.end(); ++q)
    {
        string param;
        if (q->type->isClassType())
        {
            out << nl << "var iceP_" << q->name << ": " << q->typeStr;
            param = "iceP_" + q->name;
        }
        else
        {
            param = "let iceP_" + q->name + ": " + q->typeStr;
        }
        writeMarshalUnmarshalCode(out, q->type, op, param, false, q->tag);
    }

    if (op->returnsClasses())
    {
        out << nl << "try istr.readPendingValues()";
    }

    out << nl << "return ";
    if (allOutParams.size() > 1)
    {
        out << spar;
    }

    if (returnType)
    {
        out << ("iceP_" + paramLabel("returnValue", op->outParameters()));
    }

    for (ParamInfoList::const_iterator q = allOutParams.begin(); q != allOutParams.end(); ++q)
    {
        if (q->param)
        {
            out << ("iceP_" + q->name);
        }
    }

    if (allOutParams.size() > 1)
    {
        out << epar;
    }

    out.dec();
    out << nl << "}";
}

void
SwiftGenerator::writeUnmarshalInParams(::IceInternal::Output& out, const OperationPtr& op)
{
    ParamInfoList requiredInParams, optionalInParams;
    getInParams(op, requiredInParams, optionalInParams);
    const ParamInfoList allInParams = getAllInParams(op);
    //
    // Unmarshal parameters
    // 1. required
    // 3. optional
    //
    for (ParamInfoList::const_iterator q = requiredInParams.begin(); q != requiredInParams.end(); ++q)
    {
        if (q->param)
        {
            string param;
            if (q->type->isClassType())
            {
                out << nl << "var iceP_" << q->name << ": " << q->typeStr;
                param = "iceP_" + q->name;
            }
            else
            {
                param = "let iceP_" + q->name + ": " + q->typeStr;
            }
            writeMarshalUnmarshalCode(out, q->type, op, param, false);
        }
    }

    for (ParamInfoList::const_iterator q = optionalInParams.begin(); q != optionalInParams.end(); ++q)
    {
        string param;
        if (q->type->isClassType())
        {
            out << nl << "var iceP_" << q->name << ": " << q->typeStr;
            param = "iceP_" + q->name;
        }
        else
        {
            param = "let iceP_" + q->name + ": " + q->typeStr;
        }
        writeMarshalUnmarshalCode(out, q->type, op, param, false, q->tag);
    }

    if (op->sendsClasses())
    {
        out << nl << "try istr.readPendingValues()";
    }
}

void
SwiftGenerator::writeUnmarshalUserException(::IceInternal::Output& out, const OperationPtr& op)
{
    const string swiftModule = getSwiftModule(getTopLevelModule(dynamic_pointer_cast<Contained>(op)));
    ExceptionList throws = op->throws();
    throws.sort();
    throws.unique();

    out << "{ ex in";
    out.inc();
    out << nl << "do ";
    out << sb;
    out << nl << "throw ex";
    out << eb;
    for (ExceptionList::const_iterator q = throws.begin(); q != throws.end(); ++q)
    {
        out << " catch let error as " << getUnqualified(getAbsolute(*q), swiftModule) << sb;
        out << nl << "throw error";
        out << eb;
    }
    out << " catch is " << getUnqualified("Ice.UserException", swiftModule) << " {}";
    out.dec();
    out << nl << "}";
}

void
SwiftGenerator::writeSwiftAttributes(::IceInternal::Output& out, const StringList& metadata)
{
    static const string prefix = "swift:attribute:";
    for (StringList::const_iterator q = metadata.begin(); q != metadata.end(); ++q)
    {
        if (q->find(prefix) == 0 && q->size() > prefix.size())
        {
            out << nl << q->substr(prefix.size());
        }
    }
}

void
SwiftGenerator::writeProxyOperation(::IceInternal::Output& out, const OperationPtr& op)
{
    const string opName = fixIdent(op->name());

    const ParamInfoList allInParams = getAllInParams(op);
    const ParamInfoList allOutParams = getAllOutParams(op);
    const ExceptionList allExceptions = op->throws();

    const string swiftModule = getSwiftModule(getTopLevelModule(dynamic_pointer_cast<Contained>(op)));

    out << sp;
    writeOpDocSummary(out, op, false, false);
    out << nl << "func " << opName;
    out << spar;
    for (ParamInfoList::const_iterator q = allInParams.begin(); q != allInParams.end(); ++q)
    {
        if (allInParams.size() == 1)
        {
            out << ("_ iceP_" + q->name + ": " + q->typeStr + (q->optional ? " = nil" : ""));
        }
        else
        {
            out << (q->name + " iceP_" + q->name + ": " + q->typeStr + (q->optional ? " = nil" : ""));
        }
    }
    out << ("context: " + getUnqualified("Ice.Context", swiftModule) + "? = nil");

    out << epar;
    out << " throws";

    if (allOutParams.size() > 0)
    {
        out << " -> " << operationReturnType(op);
    }

    out << sb;

    //
    // Invoke
    //
    out << sp;
    out << nl;
    if (allOutParams.size() > 0)
    {
        out << "return ";
    }
    out << "try _impl._invoke(";

    out.useCurrentPosAsIndent();
    out << "operation: \"" << op->name() << "\",";
    out << nl << "mode: " << modeToString(op->mode()) << ",";

    if (op->format())
    {
        out << nl << "format: " << opFormatTypeToString(op);
        out << ",";
    }

    if (allInParams.size() > 0)
    {
        out << nl << "write: ";
        writeMarshalInParams(out, op);
        out << ",";
    }

    if (allOutParams.size() > 0)
    {
        out << nl << "read: ";
        writeUnmarshalOutParams(out, op);
        out << ",";
    }

    if (allExceptions.size() > 0)
    {
        out << nl << "userException:";
        writeUnmarshalUserException(out, op);
        out << ",";
    }

    out << nl << "context: context)";
    out.restoreIndent();

    out << eb;
}

void
SwiftGenerator::writeProxyAsyncOperation(::IceInternal::Output& out, const OperationPtr& op)
{
    const string opName = fixIdent(op->name() + "Async");

    const ParamInfoList allInParams = getAllInParams(op);
    const ParamInfoList allOutParams = getAllOutParams(op);
    const ExceptionList allExceptions = op->throws();

    const string swiftModule = getSwiftModule(getTopLevelModule(dynamic_pointer_cast<Contained>(op)));

    out << sp;
    writeOpDocSummary(out, op, true, false);
    out << nl << "func " << opName;
    out << spar;
    for (ParamInfoList::const_iterator q = allInParams.begin(); q != allInParams.end(); ++q)
    {
        if (allInParams.size() == 1)
        {
            out << ("_ iceP_" + q->name + ": " + q->typeStr + (q->optional ? " = nil" : ""));
        }
        else
        {
            out << (q->name + " iceP_" + q->name + ": " + q->typeStr + (q->optional ? " = nil" : ""));
        }
    }
    out << "context: " + getUnqualified("Ice.Context", swiftModule) + "? = nil";
    out << epar;
    out << " async throws -> ";
    if (allOutParams.empty())
    {
        out << "Swift.Void";
    }
    else
    {
        out << operationReturnType(op);
    }

    out << sb;

    //
    // Invoke
    //
    out << sp;
    out << nl << "return try await _impl._invokeAsync(";

    out.useCurrentPosAsIndent();
    out << "operation: \"" << op->name() << "\",";
    out << nl << "mode: " << modeToString(op->mode()) << ",";

    if (op->format())
    {
        out << nl << "format: " << opFormatTypeToString(op);
        out << ",";
    }

    if (allInParams.size() > 0)
    {
        out << nl << "write: ";
        writeMarshalInParams(out, op);
        out << ",";
    }

    if (allOutParams.size() > 0)
    {
        out << nl << "read: ";
        writeUnmarshalOutParams(out, op);
        out << ",";
    }

    if (allExceptions.size() > 0)
    {
        out << nl << "userException:";
        writeUnmarshalUserException(out, op);
        out << ",";
    }

    out << nl << "context: context)";
    out.restoreIndent();

    out << eb;
}

void
SwiftGenerator::writeDispatchOperation(::IceInternal::Output& out, const OperationPtr& op)
{
    const string opName = op->name();

    const ParamInfoList inParams = getAllInParams(op);
    const ParamInfoList outParams = getAllOutParams(op);

    const string swiftModule = getSwiftModule(getTopLevelModule(dynamic_pointer_cast<Contained>(op)));

    out << sp;
    out << nl << "public func _iceD_" << opName
        << "(_ request: Ice.IncomingRequest) async throws -> Ice.OutgoingResponse";

    out << sb;
    out << nl;

    // TODO: check operation mode

    if (inParams.empty())
    {
        out << nl << "_ = try request.inputStream.skipEmptyEncapsulation()";
    }
    else
    {
        out << nl << "let istr = request.inputStream";
        out << nl << "_ = try istr.startEncapsulation()";
        writeUnmarshalInParams(out, op);
    }

    out << nl;
    if (!outParams.empty())
    {
        out << "let result = ";
    }

    out << "try await self." << fixIdent(opName) << "(";
    out << nl << "    "; // inc/dec doesn't work for an unknown reason
    for (const auto& q : inParams)
    {
        out << q.name << ": iceP_" << q.name << ", ";
    }
    out << "current: request.current)";

<<<<<<< HEAD
    if (outParams.empty())
    {
        out << nl << "return request.current.makeEmptyOutgoingResponse()";
=======
        if (outParams.empty())
        {
            out << nl << "return request.current.makeEmptyOutgoingResponse()";
        }
        else
        {
            out << nl << "return request.current.makeOutgoingResponse(result, formatType: " << opFormatTypeToString(op)
                << ")";
            out << sb;
            out << " ostr, value in ";
            writeMarshalAsyncOutParams(out, op);
            out << eb;
        }
>>>>>>> 38da0786
    }
    else
    {
        out << nl << "return request.current.makeOutgoingResponse(result, formatType:" << opFormatTypeToString(op)
            << ")";
        out << sb;
        out << " ostr, value in ";
        writeMarshalAsyncOutParams(out, op);
        out << eb;
    }

    out << eb;
}

bool
SwiftGenerator::MetaDataVisitor::visitClassDefStart(const ClassDefPtr& p)
{
    p->setMetaData(validate(p, p->getMetaData(), p->file(), p->line()));
    DataMemberList members = p->dataMembers();
    for (DataMemberList::iterator q = members.begin(); q != members.end(); ++q)
    {
        (*q)->setMetaData(validate((*q)->type(), (*q)->getMetaData(), p->file(), (*q)->line()));
    }
    return true;
}

bool
SwiftGenerator::MetaDataVisitor::visitInterfaceDefStart(const InterfaceDefPtr& p)
{
    p->setMetaData(validate(p, p->getMetaData(), p->file(), p->line()));
    return true;
}

void
SwiftGenerator::MetaDataVisitor::visitOperation(const OperationPtr& p)
{
    StringList metaData = p->getMetaData();

    const UnitPtr ut = p->unit();
    const DefinitionContextPtr dc = ut->findDefinitionContext(p->file());
    assert(dc);

    for (StringList::iterator q = metaData.begin(); q != metaData.end();)
    {
        string s = *q++;
        if (s.find("swift:attribute:") == 0 || s.find("swift:type:") == 0 || s == "swift:noexcept" ||
            s == "swift:nonnull")
        {
            dc->warning(InvalidMetaData, p->file(), p->line(), "ignoring metadata `" + s + "' for non local operation");
            metaData.remove(s);
        }
    }
    p->setMetaData(validate(p, metaData, p->file(), p->line()));
    ParamDeclList params = p->parameters();
    for (ParamDeclList::iterator q = params.begin(); q != params.end(); ++q)
    {
        (*q)->setMetaData(validate((*q)->type(), (*q)->getMetaData(), p->file(), (*q)->line(), true));
    }
}

bool
SwiftGenerator::MetaDataVisitor::visitExceptionStart(const ExceptionPtr& p)
{
    p->setMetaData(validate(p, p->getMetaData(), p->file(), p->line()));
    DataMemberList members = p->dataMembers();
    for (DataMemberList::iterator q = members.begin(); q != members.end(); ++q)
    {
        (*q)->setMetaData(validate((*q)->type(), (*q)->getMetaData(), p->file(), (*q)->line()));
    }
    return true;
}

bool
SwiftGenerator::MetaDataVisitor::visitStructStart(const StructPtr& p)
{
    p->setMetaData(validate(p, p->getMetaData(), p->file(), p->line()));
    DataMemberList members = p->dataMembers();
    for (DataMemberList::iterator q = members.begin(); q != members.end(); ++q)
    {
        (*q)->setMetaData(validate((*q)->type(), (*q)->getMetaData(), p->file(), (*q)->line()));
    }
    return true;
}

void
SwiftGenerator::MetaDataVisitor::visitSequence(const SequencePtr& p)
{
    p->setMetaData(validate(p, p->getMetaData(), p->file(), p->line()));
}

void
SwiftGenerator::MetaDataVisitor::visitDictionary(const DictionaryPtr& p)
{
    const string prefix = "swift:";
    const DefinitionContextPtr dc = p->unit()->findDefinitionContext(p->file());
    assert(dc);

    StringList newMetaData = p->keyMetaData();
    for (StringList::const_iterator q = newMetaData.begin(); q != newMetaData.end();)
    {
        string s = *q++;
        if (s.find(prefix) != 0)
        {
            continue;
        }

        dc->error(p->file(), p->line(), "invalid metadata `" + s + "' for dictionary key type");
    }

    newMetaData = p->valueMetaData();
    TypePtr t = p->valueType();
    for (StringList::const_iterator q = newMetaData.begin(); q != newMetaData.end();)
    {
        string s = *q++;
        if (s.find(prefix) != 0)
        {
            continue;
        }

        dc->error(p->file(), p->line(), "error invalid metadata `" + s + "' for dictionary value type");
    }

    p->setMetaData(validate(p, p->getMetaData(), p->file(), p->line()));
}

void
SwiftGenerator::MetaDataVisitor::visitEnum(const EnumPtr& p)
{
    p->setMetaData(validate(p, p->getMetaData(), p->file(), p->line()));
}

void
SwiftGenerator::MetaDataVisitor::visitConst(const ConstPtr& p)
{
    p->setMetaData(validate(p, p->getMetaData(), p->file(), p->line()));
}

StringList
SwiftGenerator::MetaDataVisitor::validate(
    const SyntaxTreeBasePtr& cont,
    const StringList& metaData,
    const string& file,
    const string& line,
    bool local,
    bool operationParameter)
{
    StringList newMetaData = metaData;
    const string prefix = "swift:";
    const UnitPtr ut = cont->unit();
    const DefinitionContextPtr dc = ut->findDefinitionContext(file);
    assert(dc);
    for (StringList::const_iterator p = newMetaData.begin(); p != newMetaData.end();)
    {
        string s = *p++;
        if (s.find(prefix) != 0)
        {
            continue;
        }

        if (dynamic_pointer_cast<Module>(cont) && s.find("swift:module:") == 0)
        {
            continue;
        }

        if (local)
        {
            OperationPtr op = dynamic_pointer_cast<Operation>(cont);
            if (op)
            {
                if (s == "swift:noexcept")
                {
                    continue;
                }

                if (s == "swift:nonnull")
                {
                    TypePtr returnType = op->returnType();
                    if (!returnType)
                    {
                        dc->warning(
                            InvalidMetaData,
                            file,
                            line,
                            "ignoring invalid metadata `" + s + "' for operation with void return type");
                        newMetaData.remove(s);
                    }
                    else if (!isNullableType(returnType))
                    {
                        dc->warning(
                            InvalidMetaData,
                            file,
                            line,
                            "ignoring invalid metadata `" + s + "' for operation with non nullable return type");
                        newMetaData.remove(s);
                    }
                    continue;
                }
            }

            if (operationParameter && s == "swift:nonnull")
            {
                if (!isNullableType(dynamic_pointer_cast<Type>(cont)))
                {
                    dc->warning(
                        InvalidMetaData,
                        file,
                        line,
                        "ignoring invalid metadata `swift:nonnull' for non nullable type");
                    newMetaData.remove(s);
                }
                continue;
            }

            if (s.find("swift:type:") == 0)
            {
                continue;
            }

            SequencePtr seq = dynamic_pointer_cast<Sequence>(cont);
            if (seq && s == "swift:nonnull")
            {
                if (!isNullableType(seq->type()))
                {
                    dc->warning(
                        InvalidMetaData,
                        file,
                        line,
                        "ignoring invalid metadata `" + s + "' for sequence of non nullable type");
                    newMetaData.remove(s);
                }
                continue;
            }
        }

        if (dynamic_pointer_cast<InterfaceDef>(cont) && s.find("swift:inherits:") == 0)
        {
            continue;
        }

        if ((dynamic_pointer_cast<ClassDef>(cont) || dynamic_pointer_cast<InterfaceDef>(cont) ||
             dynamic_pointer_cast<Enum>(cont) || dynamic_pointer_cast<Exception>(cont) ||
             dynamic_pointer_cast<Operation>(cont)) &&
            s.find("swift:attribute:") == 0)
        {
            continue;
        }

        dc->warning(InvalidMetaData, file, line, "ignoring invalid metadata `" + s + "'");
        newMetaData.remove(s);
        continue;
    }
    return newMetaData;
}<|MERGE_RESOLUTION|>--- conflicted
+++ resolved
@@ -2573,37 +2573,22 @@
         out << "let result = ";
     }
 
-    out << "try await self." << fixIdent(opName) << "(";
-    out << nl << "    "; // inc/dec doesn't work for an unknown reason
+    out << "try await self." << fixIdent(opName);
+    out << spar;
     for (const auto& q : inParams)
     {
         out << q.name << ": iceP_" << q.name << ", ";
     }
     out << "current: request.current)";
-
-<<<<<<< HEAD
+    out << epar;
+
     if (outParams.empty())
     {
         out << nl << "return request.current.makeEmptyOutgoingResponse()";
-=======
-        if (outParams.empty())
-        {
-            out << nl << "return request.current.makeEmptyOutgoingResponse()";
-        }
-        else
-        {
-            out << nl << "return request.current.makeOutgoingResponse(result, formatType: " << opFormatTypeToString(op)
-                << ")";
-            out << sb;
-            out << " ostr, value in ";
-            writeMarshalAsyncOutParams(out, op);
-            out << eb;
-        }
->>>>>>> 38da0786
     }
     else
     {
-        out << nl << "return request.current.makeOutgoingResponse(result, formatType:" << opFormatTypeToString(op)
+        out << nl << "return request.current.makeOutgoingResponse(result, formatType: " << opFormatTypeToString(op)
             << ")";
         out << sb;
         out << " ostr, value in ";
