//
// Copyright (c) ZeroC, Inc. All rights reserved.
//

#ifndef SLICE_PARSER_H
#define SLICE_PARSER_H

#include <IceUtil/Shared.h>
#include <IceUtil/Handle.h>
#include <IceUtil/Exception.h>
#include <array>
#include <string>
#include <vector>
#include <list>
#include <stack>
#include <map>
#include <optional>
#include <set>
#include <string_view>
#include <stdio.h>

namespace Slice
{

class CompilerException : public ::IceUtil::Exception
{
public:

    CompilerException(const char*, int, const std::string&);
#ifndef ICE_CPP11_COMPILER
    ~CompilerException() throw();
#endif
    virtual std::string ice_id() const;
    virtual void ice_print(std::ostream&) const;
#ifndef ICE_CPP11_MAPPING
    virtual CompilerException* ice_clone() const;
#endif
    virtual void ice_throw() const;

    std::string reason() const;

private:

    static const char* _name;
    const std::string _reason;
};

#if defined(_WIN32)

const IceUtil::Int64 Int32Max =  0x7fffffffi64;
const IceUtil::Int64 Int32Min = -Int32Max - 1i64;

#else

#   if defined(INT32_MIN) && defined(INT32_MAX)

const IceUtil::Int64 Int32Max =  INT32_MAX;
const IceUtil::Int64 Int32Min =  INT32_MIN;

#   else

const IceUtil::Int64 Int32Max =  0x7fffffffLL;
const IceUtil::Int64 Int32Min = -Int32Max - 1LL;

#   endif

#endif

const IceUtil::Int64 Int16Max =  0x7fff;
const IceUtil::Int64 Int16Min = -Int16Max - 1;
const IceUtil::Int64 ByteMax = 0xff;
const IceUtil::Int64 ByteMin = 0x00;

enum NodeType
{
    Dummy,
    Real
};

//
// Format preference for classes and exceptions.
//
enum FormatType
{
    DefaultFormat,    // No preference was specified.
    CompactFormat,    // Minimal format.
    SlicedFormat      // Full format.
};

enum WarningCategory
{
    All,
    Deprecated,
    InvalidMetaData
};

class GrammarBase;
class SyntaxTreeBase;
class Type;
class Builtin;
class Contained;
class Container;
class Module;
class Constructed;
class ClassDecl;
class ClassDef;
class InterfaceDecl;
class InterfaceDef;
class Exception;
class Struct;
class Operation;
class ParamDecl;
class DataMember;
class Sequence;
class Dictionary;
class Enum;
class Enumerator;
class Const;
class Unit;
class CICompare;
class DerivedToBaseCompare;
class ModulePartialCompare;

typedef ::IceUtil::Handle<GrammarBase> GrammarBasePtr;
typedef ::IceUtil::Handle<SyntaxTreeBase> SyntaxTreeBasePtr;
typedef ::IceUtil::Handle<Type> TypePtr;
typedef ::IceUtil::Handle<Builtin> BuiltinPtr;
typedef ::IceUtil::Handle<Contained> ContainedPtr;
typedef ::IceUtil::Handle<Container> ContainerPtr;
typedef ::IceUtil::Handle<Module> ModulePtr;
typedef ::IceUtil::Handle<Constructed> ConstructedPtr;
typedef ::IceUtil::Handle<ClassDecl> ClassDeclPtr;
typedef ::IceUtil::Handle<ClassDef> ClassDefPtr;
typedef ::IceUtil::Handle<InterfaceDecl> InterfaceDeclPtr;
typedef ::IceUtil::Handle<InterfaceDef> InterfaceDefPtr;
typedef ::IceUtil::Handle<Exception> ExceptionPtr;
typedef ::IceUtil::Handle<Struct> StructPtr;
typedef ::IceUtil::Handle<Operation> OperationPtr;
typedef ::IceUtil::Handle<ParamDecl> ParamDeclPtr;
typedef ::IceUtil::Handle<DataMember> DataMemberPtr;
typedef ::IceUtil::Handle<Sequence> SequencePtr;
typedef ::IceUtil::Handle<Dictionary> DictionaryPtr;
typedef ::IceUtil::Handle<Enum> EnumPtr;
typedef ::IceUtil::Handle<Enumerator> EnumeratorPtr;
typedef ::IceUtil::Handle<Const> ConstPtr;
typedef ::IceUtil::Handle<Unit> UnitPtr;

typedef std::list<TypePtr> TypeList;
typedef std::list<ExceptionPtr> ExceptionList;
typedef std::set<std::string> StringSet;
typedef std::list<std::string> StringList;
typedef std::pair<TypePtr, std::string> TypeString;
typedef std::list<TypeString> TypeStringList;
typedef std::list<ContainedPtr> ContainedList;
typedef std::list<ModulePtr> ModuleList;
typedef std::list<ConstructedPtr> ConstructedList;
typedef std::list<ClassDefPtr> ClassList;
typedef std::list<InterfaceDefPtr> InterfaceList;
typedef std::list<ExceptionPtr> ExceptionList;
typedef std::list<StructPtr> StructList;
typedef std::list<SequencePtr> SequenceList;
typedef std::list<DictionaryPtr> DictionaryList;
typedef std::list<EnumPtr> EnumList;
typedef std::list<ConstPtr> ConstList;
typedef std::list<OperationPtr> OperationList;
typedef std::list<DataMemberPtr> DataMemberList;
typedef std::list<ParamDeclPtr> ParamDeclList;
typedef std::list<EnumeratorPtr> EnumeratorList;

struct ConstDef
{
    TypePtr type;
    SyntaxTreeBasePtr value;
    std::string valueAsString;
    std::string valueAsLiteral;
};

struct OptionalDef
{
    TypePtr type;
    std::string name;
    bool optional;
    int tag;
};

// ----------------------------------------------------------------------
// CICompare -- function object to do case-insensitive string comparison.
// ----------------------------------------------------------------------

class CICompare
{
public:

    bool operator()(const std::string&, const std::string&) const;
};

#if defined(__SUNPRO_CC)
bool cICompare(const std::string&, const std::string&);
#endif

// ----------------------------------------------------------------------
// DerivedToBaseCompare -- function object to do sort exceptions into
// most-derived to least-derived order.
// ----------------------------------------------------------------------

class DerivedToBaseCompare
{
public:

    bool operator()(const ExceptionPtr&, const ExceptionPtr&) const;
};

#if defined(__SUNPRO_CC)
bool derivedToBaseCompare(const ExceptionPtr&, const ExceptionPtr&);
#endif

// ----------------------------------------------------------------------
// ParserVisitor
// ----------------------------------------------------------------------

class ParserVisitor
{
public:

    virtual ~ParserVisitor() { }
    virtual bool visitUnitStart(const UnitPtr&) { return true; }
    virtual void visitUnitEnd(const UnitPtr&) { }
    virtual bool visitModuleStart(const ModulePtr&) { return true; }
    virtual void visitModuleEnd(const ModulePtr&) { }
    virtual void visitClassDecl(const ClassDeclPtr&) { }
    virtual bool visitClassDefStart(const ClassDefPtr&) { return true; }
    virtual void visitClassDefEnd(const ClassDefPtr&) { }
    virtual void visitInterfaceDecl(const InterfaceDeclPtr&) { }
    virtual bool visitInterfaceDefStart(const InterfaceDefPtr&) { return true; }
    virtual void visitInterfaceDefEnd(const InterfaceDefPtr&) { }
    virtual bool visitExceptionStart(const ExceptionPtr&) { return true; }
    virtual void visitExceptionEnd(const ExceptionPtr&) { }
    virtual bool visitStructStart(const StructPtr&) { return true; }
    virtual void visitStructEnd(const StructPtr&) { }
    virtual void visitOperation(const OperationPtr&) { }
    virtual void visitParamDecl(const ParamDeclPtr&) { }
    virtual void visitDataMember(const DataMemberPtr&) { }
    virtual void visitSequence(const SequencePtr&) { }
    virtual void visitDictionary(const DictionaryPtr&) { }
    virtual void visitEnum(const EnumPtr&) { }
    virtual void visitConst(const ConstPtr&) { }
};

// ----------------------------------------------------------------------
// DefinitionContext
// ----------------------------------------------------------------------

class DefinitionContext : public ::IceUtil::SimpleShared
{
public:

    DefinitionContext(int, const StringList&);

    std::string filename() const;
    int includeLevel() const;
    bool seenDefinition() const;

    void setFilename(const std::string&);
    void setSeenDefinition();

    bool hasMetaData() const;
    bool hasMetaDataDirective(const std::string&) const;
    void setMetaData(const StringList&);
    std::string findMetaData(const std::string&) const;
    StringList getMetaData() const;

    //
    // Emit warning unless filtered out by [["suppress-warning"]]
    //
    void warning(WarningCategory, const std::string&, int, const std::string&) const;
    void warning(WarningCategory, const std::string&, const std::string&, const std::string&) const;

    void error(const std::string&, int, const std::string&) const;
    void error(const std::string&, const std::string&, const std::string&) const;

private:

    bool suppressWarning(WarningCategory) const;
    void initSuppressedWarnings();

    int _includeLevel;
    StringList _metaData;
    std::string _filename;
    bool _seenDefinition;
    std::set<WarningCategory> _suppressedWarnings;
};
typedef ::IceUtil::Handle<DefinitionContext> DefinitionContextPtr;

// ----------------------------------------------------------------------
// Comment
// ----------------------------------------------------------------------

class Comment : public ::IceUtil::SimpleShared
{
public:

    bool isDeprecated() const;
    StringList deprecated() const;

    StringList overview() const;  // Contains all introductory lines up to the first tag.
    StringList misc() const;      // Contains unrecognized tags.
    StringList seeAlso() const;   // Targets of @see tags.

    StringList returns() const;                           // Description of an operation's return value.
    std::map<std::string, StringList> parameters() const; // Parameter descriptions for an op. Key is parameter name.
    std::map<std::string, StringList> exceptions() const; // Exception descriptions for an op. Key is exception name.

private:

    Comment();

    bool _isDeprecated;
    StringList _deprecated;
    StringList _overview;
    StringList _misc;
    StringList _seeAlso;

    StringList _returns;
    std::map<std::string, StringList> _parameters;
    std::map<std::string, StringList> _exceptions;

    friend class Contained;
};
typedef ::IceUtil::Handle<Comment> CommentPtr;

// ----------------------------------------------------------------------
// GrammarBase
// ----------------------------------------------------------------------

class GrammarBase : public ::IceUtil::SimpleShared
{
};

// ----------------------------------------------------------------------
// SyntaxTreeBase
// ----------------------------------------------------------------------

class SyntaxTreeBase : public GrammarBase
{
public:

    virtual void destroy();
    UnitPtr unit() const;
    DefinitionContextPtr definitionContext() const; // May be nil
    virtual void visit(ParserVisitor*, bool);

protected:

    SyntaxTreeBase(const UnitPtr&, const DefinitionContextPtr& = 0);

    UnitPtr _unit;
    DefinitionContextPtr _definitionContext;
};

// ----------------------------------------------------------------------
// Type
// ----------------------------------------------------------------------

class Type : public virtual SyntaxTreeBase
{
public:

    virtual std::string typeId() const = 0;
    virtual bool usesClasses() const = 0;
    virtual size_t minWireSize() const = 0;
    virtual std::string getTagFormat() const = 0;
    virtual bool isVariableLength() const = 0;

protected:

    Type(const UnitPtr&);
};

// ----------------------------------------------------------------------
// Builtin
// ----------------------------------------------------------------------

class Builtin : public virtual Type
{
public:

    enum Kind
    {
        KindByte,
        KindBool,
        KindShort,
        KindInt,
        KindLong,
        KindFloat,
        KindDouble,
        KindString,
        KindObject,
        KindObjectProxy,
        KindValue
    };

    virtual std::string typeId() const;
    virtual bool usesClasses() const;
    virtual size_t minWireSize() const;
    virtual std::string getTagFormat() const;
    virtual bool isVariableLength() const;

    bool isNumericType() const;
    bool isIntegralType() const;

    Kind kind() const;
    std::string kindAsString() const;
    static std::optional<Kind> kindFromString(std::string_view);

    inline static const std::array<std::string, 11> builtinTable =
    {
        "byte",
        "bool",
        "short",
        "int",
        "long",
        "float",
        "double",
        "string",
        "Object",
        "Object*",
        "Value"
    };

protected:

    Builtin(const UnitPtr&, Kind);
    friend class Unit;

    const Kind _kind;
};

// ----------------------------------------------------------------------
// Contained
// ----------------------------------------------------------------------

class Contained : public virtual SyntaxTreeBase
{
public:

    ContainerPtr container() const;
    std::string name() const;
    std::string scoped() const;
    std::string scope() const;
    std::string flattenedScope() const;
    std::string file() const;
    std::string line() const;
    std::string comment() const;
    CommentPtr parseComment(bool) const;

    int includeLevel() const;
    void updateIncludeLevel();

    bool hasMetaData(const std::string&) const;
    bool findMetaData(const std::string&, std::string&) const;
    std::list<std::string> getMetaData() const;
    void setMetaData(const std::list<std::string>&);
    void addMetaData(const std::string&); // TODO: remove this method once "cs:" and "vb:" are hard errors.

    static FormatType parseFormatMetaData(const std::list<std::string>&);

    enum ContainedType
    {
        ContainedTypeSequence,
        ContainedTypeDictionary,
        ContainedTypeEnum,
        ContainedTypeEnumerator,
        ContainedTypeModule,
        ContainedTypeClass,
        ContainedTypeInterface,
        ContainedTypeException,
        ContainedTypeStruct,
        ContainedTypeOperation,
        ContainedTypeParamDecl,
        ContainedTypeDataMember,
        ContainedTypeConstant
    };
    virtual ContainedType containedType() const = 0;

    virtual bool uses(const ContainedPtr&) const = 0;
    virtual std::string kindOf() const = 0;

    bool operator<(const Contained&) const;
    bool operator==(const Contained&) const;

protected:

    Contained(const ContainerPtr&, const std::string&);
    friend class Container;

    ContainerPtr _container;
    std::string _name;
    std::string _scoped;
    std::string _file;
    std::string _line;
    std::string _comment;
    int _includeLevel;
    std::list<std::string> _metaData;
};

// ----------------------------------------------------------------------
// Container
// ----------------------------------------------------------------------

class Container : public virtual SyntaxTreeBase
{
public:

    virtual void destroy();
    ModulePtr createModule(const std::string&);
<<<<<<< HEAD
    ClassDefPtr createClassDef(const std::string&, int, bool, const ClassList&);
    ClassDeclPtr createClassDecl(const std::string&, bool);
=======
    ClassDefPtr createClassDef(const std::string&, int, const ClassDefPtr&);
    ClassDeclPtr createClassDecl(const std::string&);
    InterfaceDefPtr createInterfaceDef(const std::string&, const InterfaceList&);
    InterfaceDeclPtr createInterfaceDecl(const std::string&);
>>>>>>> 06ac1b78
    ExceptionPtr createException(const std::string&, const ExceptionPtr&, NodeType = Real);
    StructPtr createStruct(const std::string&, NodeType = Real);
    SequencePtr createSequence(const std::string&, const TypePtr&, const StringList&, NodeType = Real);
    DictionaryPtr createDictionary(const std::string&, const TypePtr&, const StringList&, const TypePtr&,
                                   const StringList&, NodeType = Real);
    EnumPtr createEnum(const std::string&, NodeType = Real);
    EnumeratorPtr createEnumerator(const std::string&);
    EnumeratorPtr createEnumerator(const std::string&, int);
    ConstPtr createConst(const std::string, const TypePtr&, const StringList&, const SyntaxTreeBasePtr&,
                         const std::string&, const std::string&, NodeType = Real);
    TypeList lookupType(const std::string&, bool = true);
    TypeList lookupTypeNoBuiltin(const std::string&, bool = true, bool = false);
    ContainedList lookupContained(const std::string&, bool = true);
    ExceptionPtr lookupException(const std::string&, bool = true);
    UnitPtr unit() const;
    ModuleList modules() const;
    ClassList classes() const;
    InterfaceList interfaces() const;
    ExceptionList exceptions() const;
    StructList structs() const;
    SequenceList sequences() const;
    DictionaryList dictionaries() const;
    EnumList enums() const;
    EnumeratorList enumerators() const;
    EnumeratorList enumerators(const std::string&) const;
    ConstList consts() const;
    ContainedList contents() const;
    bool hasSequences() const;
    bool hasStructs() const;
    bool hasExceptions() const;
    bool hasDictionaries() const;
    bool hasClassDecls() const;
    bool hasClassDefs() const;
<<<<<<< HEAD
=======
    bool hasInterfaceDecls() const;
>>>>>>> 06ac1b78
    bool hasInterfaceDefs() const;
    bool hasValueDefs() const;
    bool hasOnlyClassDecls() const;
    bool hasOnlyInterfaces() const;
    bool hasOperations() const; // interfaces or classes with operations
    bool hasOtherConstructedOrExceptions() const; // Exceptions or constructed types other than classes.
    bool hasContentsWithMetaData(const std::string&) const;
    bool hasAsyncOps() const;
    bool hasContained(Contained::ContainedType) const;
    std::string thisScope() const;
    void mergeModules();
    void sort();
    void sortContents(bool);
    virtual void visit(ParserVisitor*, bool);
    void containerRecDependencies(std::set<ConstructedPtr>&); // Internal operation, don't use directly.

    bool checkIntroduced(const std::string&, ContainedPtr = 0);
    bool checkForGlobalDef(const std::string&, const char *);

protected:

    Container(const UnitPtr&);

<<<<<<< HEAD
    bool checkInterfaceAndLocal(const std::string&, bool, bool, bool);
=======
>>>>>>> 06ac1b78
    bool checkGlobalMetaData(const StringList&, const StringList&);
    bool validateConstant(const std::string&, const TypePtr&, SyntaxTreeBasePtr&, const std::string&, bool);
    EnumeratorPtr validateEnumerator(const std::string&);

    ContainedList _contents;
    std::map<std::string, ContainedPtr, CICompare> _introducedMap;
};

// ----------------------------------------------------------------------
// Module
// ----------------------------------------------------------------------

class Module : public virtual Container, public virtual Contained
{
public:

    virtual ContainedType containedType() const;
    virtual bool uses(const ContainedPtr&) const;
    virtual std::string kindOf() const;
    virtual void visit(ParserVisitor*, bool);

protected:

    Module(const ContainerPtr&, const std::string&);
    friend class Container;
};

// ----------------------------------------------------------------------
// Constructed
// ----------------------------------------------------------------------

class Constructed : public virtual Type, public virtual Contained
{
public:

    virtual std::string typeId() const;
    virtual bool isVariableLength() const = 0;
    ConstructedList dependencies();
    virtual void recDependencies(std::set<ConstructedPtr>&) = 0; // Internal operation, don't use directly.

protected:

    Constructed(const ContainerPtr&, const std::string&);
};

// ----------------------------------------------------------------------
// ClassDecl
// ----------------------------------------------------------------------

class ClassDecl : public virtual Constructed
{
public:

    virtual void destroy();
    ClassDefPtr definition() const;
    virtual ContainedType containedType() const;
    virtual bool uses(const ContainedPtr&) const;
    virtual bool usesClasses() const;
    virtual size_t minWireSize() const;
    virtual std::string getTagFormat() const;
    virtual bool isVariableLength() const;
    virtual void visit(ParserVisitor*, bool);
    virtual std::string kindOf() const;
    virtual void recDependencies(std::set<ConstructedPtr>&); // Internal operation, don't use directly.

<<<<<<< HEAD
    static void checkBasesAreLegal(const std::string&, const ClassList&, const UnitPtr&);

protected:

    ClassDecl(const ContainerPtr&, const std::string&, bool);
=======
protected:

    ClassDecl(const ContainerPtr&, const std::string&);
>>>>>>> 06ac1b78
    friend class Container;
    friend class ClassDef;

    ClassDefPtr _definition;
};

// ----------------------------------------------------------------------
// ClassDef
// ----------------------------------------------------------------------

//
// Note: For the purpose of this parser, a class definition is not
// considered to be a type, but a class declaration is. And each class
// definition has at least one class declaration (but not vice versa),
// so if you need the class as a "constructed type", use the
// declaration() operation to navigate to the class declaration.
//
class ClassDef : public virtual Container, public virtual Contained
{
public:

    virtual void destroy();
    DataMemberPtr createDataMember(const std::string&, const TypePtr&, bool, int, const SyntaxTreeBasePtr&,
                                   const std::string&, const std::string&);
    ClassDeclPtr declaration() const;
    ClassDefPtr base() const;
    ClassList allBases() const;
    DataMemberList dataMembers() const;
    DataMemberList orderedOptionalDataMembers() const;
    DataMemberList allDataMembers() const;
    DataMemberList classDataMembers() const;
    DataMemberList allClassDataMembers() const;
    bool canBeCyclic() const;
    bool isA(const std::string&) const;
    bool hasDataMembers() const;
    bool hasDefaultValues() const;
    bool inheritsMetaData(const std::string&) const;
    bool hasBaseDataMembers() const;
    virtual ContainedType containedType() const;
    virtual bool uses(const ContainedPtr&) const;
    virtual void visit(ParserVisitor*, bool);
    int compactId() const;
    StringList ids() const;
    virtual std::string kindOf() const;

protected:

    ClassDef(const ContainerPtr&, const std::string&, int, const ClassDefPtr&);
    friend class Container;

    ClassDeclPtr _declaration;
    bool _hasDataMembers;
    ClassDefPtr _base;
    int _compactId;
};

// ----------------------------------------------------------------------
// InterfaceDecl
// ----------------------------------------------------------------------

class InterfaceDecl : public virtual Constructed
{
public:

    virtual void destroy();
    InterfaceDefPtr definition() const;
    virtual ContainedType containedType() const;
    virtual bool uses(const ContainedPtr&) const;
    virtual bool usesClasses() const;
    virtual size_t minWireSize() const;
    virtual std::string getTagFormat() const;
    virtual bool isVariableLength() const;
    virtual void visit(ParserVisitor*, bool);
    virtual std::string kindOf() const;
    virtual void recDependencies(std::set<ConstructedPtr>&); // Internal operation, don't use directly.

    static void checkBasesAreLegal(const std::string&, const InterfaceList&, const UnitPtr&);

protected:

    InterfaceDecl(const ContainerPtr&, const std::string&);
    friend class Container;
    friend class InterfaceDef;

    InterfaceDefPtr _definition;

private:

    typedef std::list<InterfaceList> GraphPartitionList;
    typedef std::list<StringList> StringPartitionList;

    static bool isInList(const GraphPartitionList&, const InterfaceDefPtr&);
    static void addPartition(GraphPartitionList&, GraphPartitionList::reverse_iterator, const InterfaceDefPtr&);
    static StringPartitionList toStringPartitionList(const GraphPartitionList&);
    static void checkPairIntersections(const StringPartitionList&, const std::string&, const UnitPtr&);
};

// ----------------------------------------------------------------------
// Operation
// ----------------------------------------------------------------------

class Operation : public virtual Contained, public virtual Container
{
public:

    //
    // Note: The order of definitions here *must* match the order of
    // definitions of ::Ice::OperationMode in slice/Ice/OperationMode.ice!
    //
    enum Mode
    {
        Normal,
        Nonmutating,
        Idempotent
    };

    InterfaceDefPtr interface() const;
    TypePtr returnType() const;
    bool returnIsOptional() const;
    int returnTag() const;
    Mode mode() const;
    Mode sendMode() const;
    bool hasMarshaledResult() const;
    ParamDeclPtr createParamDecl(const std::string&, const TypePtr&, bool, bool, int);
    ParamDeclList parameters() const;
    ParamDeclList inParameters() const;
    void inParameters(ParamDeclList&, ParamDeclList&) const;
    ParamDeclList outParameters() const;
    void outParameters(ParamDeclList&, ParamDeclList&) const;
    ExceptionList throws() const;
    void setExceptionList(const ExceptionList&);
    virtual ContainedType containedType() const;
    virtual bool uses(const ContainedPtr&) const;
    bool sendsClasses(bool) const;
    bool returnsClasses(bool) const;
    bool returnsData() const;
    bool returnsMultipleValues() const;
    bool sendsOptionals() const;
    int attributes() const;
    FormatType format() const;
    virtual std::string kindOf() const;
    virtual void visit(ParserVisitor*, bool);

protected:

    Operation(const ContainerPtr&, const std::string&, const TypePtr&, bool, int, Mode);
    friend class InterfaceDef;

    TypePtr _returnType;
    bool _returnIsOptional;
    int _returnTag;
    ExceptionList _throws;
    Mode _mode;
};

// ----------------------------------------------------------------------
// InterfaceDef
// ----------------------------------------------------------------------

//
// Note: For the purpose of this parser, an interface definition is not
// considered to be a type, but an interface declaration is. And each interface
// definition has at least one interface declaration (but not vice versa),
// so if you need the interface as a "constructed type", use the
// declaration() function to navigate to the interface declaration.
//
class InterfaceDef : public virtual Container, public virtual Contained
{
public:

    virtual void destroy();
    OperationPtr createOperation(const std::string&, const TypePtr&, bool, int, Operation::Mode = Operation::Normal);

    InterfaceDeclPtr declaration() const;
    InterfaceList bases() const;
    InterfaceList allBases() const;
    OperationList operations() const;
    OperationList allOperations() const;
    bool isA(const std::string&) const;
<<<<<<< HEAD
    bool hasDataMembers() const;
=======
>>>>>>> 06ac1b78
    bool hasOperations() const;
    bool inheritsMetaData(const std::string&) const;
    virtual ContainedType containedType() const;
    virtual bool uses(const ContainedPtr&) const;
    virtual std::string kindOf() const;
    virtual void visit(ParserVisitor*, bool);
<<<<<<< HEAD
    int compactId() const;

protected:

    ClassDef(const ContainerPtr&, const std::string&, int, bool, const ClassList&);
=======
    StringList ids() const;

protected:

    InterfaceDef(const ContainerPtr&, const std::string&, const InterfaceList&);
>>>>>>> 06ac1b78
    friend class Container;

    InterfaceDeclPtr _declaration;
    InterfaceList _bases;
    bool _hasOperations;
<<<<<<< HEAD
    ClassList _bases;
    int _compactId;
};

// ----------------------------------------------------------------------
// Proxy
// ----------------------------------------------------------------------

class Proxy : public virtual Type
{
public:

    virtual std::string typeId() const;
    virtual bool usesClasses() const;
    virtual size_t minWireSize() const;
    virtual std::string getTagFormat() const;
    virtual bool isVariableLength() const;

    ClassDeclPtr _class() const;

    Proxy(const ClassDeclPtr&);

protected:

    ClassDeclPtr _classDecl;
=======
>>>>>>> 06ac1b78
};

// ----------------------------------------------------------------------
// Exception
// ----------------------------------------------------------------------

// No inheritance from Constructed, as this is not a Type
class Exception : public virtual Container, public virtual Contained
{
public:

    virtual void destroy();
    DataMemberPtr createDataMember(const std::string&, const TypePtr&, bool, int, const SyntaxTreeBasePtr&,
                                   const std::string&, const std::string&);
    DataMemberList dataMembers() const;
    DataMemberList orderedOptionalDataMembers() const;
    DataMemberList allDataMembers() const;
    DataMemberList classDataMembers() const;
    DataMemberList allClassDataMembers() const;
    ExceptionPtr base() const;
    ExceptionList allBases() const;
    virtual bool isBaseOf(const ExceptionPtr&) const;
    virtual ContainedType containedType() const;
    virtual bool uses(const ContainedPtr&) const;
    bool usesClasses(bool) const;
    bool hasDefaultValues() const;
    bool inheritsMetaData(const std::string&) const;
    bool hasBaseDataMembers() const;
    virtual std::string kindOf() const;
    virtual void visit(ParserVisitor*, bool);

protected:

    Exception(const ContainerPtr&, const std::string&, const ExceptionPtr&);
    friend class Container;

    ExceptionPtr _base;
};

// ----------------------------------------------------------------------
// Struct
// ----------------------------------------------------------------------

class Struct : public virtual Container, public virtual Constructed
{
public:

    DataMemberPtr createDataMember(const std::string&, const TypePtr&, bool, int, const SyntaxTreeBasePtr&,
                                   const std::string&, const std::string&);
    DataMemberList dataMembers() const;
    DataMemberList classDataMembers() const;
    virtual ContainedType containedType() const;
    virtual bool uses(const ContainedPtr&) const;
    virtual bool usesClasses() const;
    virtual size_t minWireSize() const;
    virtual std::string getTagFormat() const;
    virtual bool isVariableLength() const;
    bool hasDefaultValues() const;
    virtual std::string kindOf() const;
    virtual void visit(ParserVisitor*, bool);
    virtual void recDependencies(std::set<ConstructedPtr>&); // Internal operation, don't use directly.

protected:

    Struct(const ContainerPtr&, const std::string&);
    friend class Container;
};

// ----------------------------------------------------------------------
// Sequence
// ----------------------------------------------------------------------

class Sequence : public virtual Constructed
{
public:

    TypePtr type() const;
    StringList typeMetaData() const;
    virtual ContainedType containedType() const;
    virtual bool uses(const ContainedPtr&) const;
    virtual bool usesClasses() const;
    virtual size_t minWireSize() const;
    virtual std::string getTagFormat() const;
    virtual bool isVariableLength() const;
    virtual std::string kindOf() const;
    virtual void visit(ParserVisitor*, bool);
    virtual void recDependencies(std::set<ConstructedPtr>&); // Internal operation, don't use directly.

protected:

    Sequence(const ContainerPtr&, const std::string&, const TypePtr&, const StringList&);
    friend class Container;

    TypePtr _type;
    StringList _typeMetaData;
};

// ----------------------------------------------------------------------
// Dictionary
// ----------------------------------------------------------------------

class Dictionary : public virtual Constructed
{
public:

    TypePtr keyType() const;
    TypePtr valueType() const;
    StringList keyMetaData() const;
    StringList valueMetaData() const;
    virtual ContainedType containedType() const;
    virtual bool uses(const ContainedPtr&) const;
    virtual bool usesClasses() const;
    virtual size_t minWireSize() const;
    virtual std::string getTagFormat() const;
    virtual bool isVariableLength() const;
    virtual std::string kindOf() const;
    virtual void visit(ParserVisitor*, bool);
    virtual void recDependencies(std::set<ConstructedPtr>&); // Internal operation, don't use directly.

    static bool legalKeyType(const TypePtr&, bool&);

protected:

    Dictionary(const ContainerPtr&, const std::string&, const TypePtr&, const StringList&, const TypePtr&,
               const StringList&);
    friend class Container;

    TypePtr _keyType;
    TypePtr _valueType;
    StringList _keyMetaData;
    StringList _valueMetaData;
};

// ----------------------------------------------------------------------
// Enum
// ----------------------------------------------------------------------

class Enum : public virtual Container, public virtual Constructed
{
public:

    virtual void destroy();
    bool explicitValue() const;
    int minValue() const;
    int maxValue() const;
    virtual ContainedType containedType() const;
    virtual bool uses(const ContainedPtr&) const;
    virtual bool usesClasses() const;
    virtual size_t minWireSize() const;
    virtual std::string getTagFormat() const;
    virtual bool isVariableLength() const;
    virtual std::string kindOf() const;
    virtual void visit(ParserVisitor*, bool);
    virtual void recDependencies(std::set<ConstructedPtr>&); // Internal operation, don't use directly.

protected:

    Enum(const ContainerPtr&, const std::string&);
    int newEnumerator(const EnumeratorPtr&);

    friend class Container;
    friend class Enumerator;

    bool _explicitValue;
    IceUtil::Int64 _minValue;
    IceUtil::Int64 _maxValue;
    int _lastValue;
};

// ----------------------------------------------------------------------
// Enumerator
// ----------------------------------------------------------------------

class Enumerator : public virtual Contained
{
public:

    EnumPtr type() const;
    virtual bool uses(const ContainedPtr&) const;
    virtual ContainedType containedType() const;
    virtual std::string kindOf() const;

    bool explicitValue() const;
    int value() const;

protected:

    Enumerator(const ContainerPtr&, const std::string&);
    Enumerator(const ContainerPtr&, const std::string&, int);
    friend class Container;

    bool _explicitValue;
    int _value;
};

// ----------------------------------------------------------------------
// Const
// ----------------------------------------------------------------------

class Const : public virtual Contained
{
public:

    TypePtr type() const;
    StringList typeMetaData() const;
    SyntaxTreeBasePtr valueType() const;
    std::string value() const;
    std::string literal() const;
    virtual bool uses(const ContainedPtr&) const;
    virtual ContainedType containedType() const;
    virtual std::string kindOf() const;
    virtual void visit(ParserVisitor*, bool);

protected:

    Const(const ContainerPtr&, const std::string&, const TypePtr&, const StringList&, const SyntaxTreeBasePtr&,
          const std::string&, const std::string&);
    friend class Container;

    TypePtr _type;
    StringList _typeMetaData;
    SyntaxTreeBasePtr _valueType;
    std::string _value;
    std::string _literal;
};

// ----------------------------------------------------------------------
// ParamDecl
// ----------------------------------------------------------------------

class ParamDecl : public virtual Contained
{
public:

    TypePtr type() const;
    bool isOutParam() const;
    bool optional() const;
    int tag() const;
    virtual ContainedType containedType() const;
    virtual bool uses(const ContainedPtr&) const;
    virtual std::string kindOf() const;
    virtual void visit(ParserVisitor*, bool);

protected:

    ParamDecl(const ContainerPtr&, const std::string&, const TypePtr&, bool, bool, int);
    friend class Operation;

    TypePtr _type;
    bool _isOutParam;
    bool _optional;
    int _tag;
};

// ----------------------------------------------------------------------
// DataMember
// ----------------------------------------------------------------------

class DataMember : public virtual Contained
{
public:

    TypePtr type() const;
    bool optional() const;
    int tag() const;
    std::string defaultValue() const;
    std::string defaultLiteral() const;
    SyntaxTreeBasePtr defaultValueType() const;
    virtual ContainedType containedType() const;
    virtual bool uses(const ContainedPtr&) const;
    virtual std::string kindOf() const;
    virtual void visit(ParserVisitor*, bool);

protected:

    DataMember(const ContainerPtr&, const std::string&, const TypePtr&, bool, int, const SyntaxTreeBasePtr&,
               const std::string&, const std::string&);
    friend class ClassDef;
    friend class Struct;
    friend class Exception;

    TypePtr _type;
    bool _optional;
    int _tag;
    SyntaxTreeBasePtr _defaultValueType;
    std::string _defaultValue;
    std::string _defaultLiteral;
};

// ----------------------------------------------------------------------
// Unit
// ----------------------------------------------------------------------

class Unit : public virtual Container
{
public:

    static UnitPtr createUnit(bool, bool, const StringList& = StringList());

    bool ignRedefs() const;

    void setComment(const std::string&);
    void addToComment(const std::string&);
    std::string currentComment(); // Not const, as this function removes the current comment.
    std::string currentFile() const;
    std::string topLevelFile() const;
    int currentLine() const;

    int setCurrentFile(const std::string&, int);
    int currentIncludeLevel() const;

    void addGlobalMetaData(const StringList&);

    void setSeenDefinition();

    void error(const std::string&); // Not const because error count is increased
    void warning(WarningCategory, const std::string&) const;

    ContainerPtr currentContainer() const;
    void pushContainer(const ContainerPtr&);
    void popContainer();

    DefinitionContextPtr currentDefinitionContext() const;
    void pushDefinitionContext();
    void popDefinitionContext();
    DefinitionContextPtr findDefinitionContext(const std::string&) const;

    void addContent(const ContainedPtr&);
    void removeContent(const ContainedPtr&);
    ContainedList findContents(const std::string&) const;
    ClassList findDerivedClasses(const ClassDefPtr&) const;
    ExceptionList findDerivedExceptions(const ExceptionPtr&) const;
    ContainedList findUsedBy(const ContainedPtr&) const;

    void addTypeId(int, const std::string&);
    std::string getTypeId(int) const;
    bool hasCompactTypeId() const;

    bool usesNonLocals() const;
    bool usesConsts() const;

    //
    // Returns the path names of the files included directly by the top-level file.
    //
    StringList includeFiles() const;

    //
    // Returns the path names of all files parsed by this unit.
    //
    StringList allFiles() const;

    int parse(const std::string&, FILE*, bool);

    virtual void destroy();
    virtual void visit(ParserVisitor*, bool);

    BuiltinPtr builtin(Builtin::Kind); // Not const, as builtins are created on the fly. (Lazy initialization.)

    void addTopLevelModule(const std::string&, const std::string&);
    std::set<std::string> getTopLevelModules(const std::string&) const;

private:

    Unit(bool, bool, const StringList&);
    static void eraseWhiteSpace(::std::string&);

    bool _ignRedefs;
    bool _all;
    StringList _defaultGlobalMetaData;
    int _errors;
    std::string _currentComment;
    int _currentIncludeLevel;
    std::string _topLevelFile;
    std::stack<DefinitionContextPtr> _definitionContextStack;
    StringList _includeFiles;
    std::stack<ContainerPtr> _containerStack;
    std::map<Builtin::Kind, BuiltinPtr> _builtins;
    std::map<std::string, ContainedList> _contentMap;
    std::map<std::string, DefinitionContextPtr> _definitionContextMap;
    std::map<int, std::string> _typeIds;
    std::map< std::string, std::set<std::string> > _fileTopLevelModules;
};

extern Unit* unit; // The current parser for bison/flex

}

#endif<|MERGE_RESOLUTION|>--- conflicted
+++ resolved
@@ -513,15 +513,10 @@
 
     virtual void destroy();
     ModulePtr createModule(const std::string&);
-<<<<<<< HEAD
-    ClassDefPtr createClassDef(const std::string&, int, bool, const ClassList&);
-    ClassDeclPtr createClassDecl(const std::string&, bool);
-=======
     ClassDefPtr createClassDef(const std::string&, int, const ClassDefPtr&);
     ClassDeclPtr createClassDecl(const std::string&);
     InterfaceDefPtr createInterfaceDef(const std::string&, const InterfaceList&);
     InterfaceDeclPtr createInterfaceDecl(const std::string&);
->>>>>>> 06ac1b78
     ExceptionPtr createException(const std::string&, const ExceptionPtr&, NodeType = Real);
     StructPtr createStruct(const std::string&, NodeType = Real);
     SequencePtr createSequence(const std::string&, const TypePtr&, const StringList&, NodeType = Real);
@@ -555,10 +550,7 @@
     bool hasDictionaries() const;
     bool hasClassDecls() const;
     bool hasClassDefs() const;
-<<<<<<< HEAD
-=======
     bool hasInterfaceDecls() const;
->>>>>>> 06ac1b78
     bool hasInterfaceDefs() const;
     bool hasValueDefs() const;
     bool hasOnlyClassDecls() const;
@@ -582,10 +574,6 @@
 
     Container(const UnitPtr&);
 
-<<<<<<< HEAD
-    bool checkInterfaceAndLocal(const std::string&, bool, bool, bool);
-=======
->>>>>>> 06ac1b78
     bool checkGlobalMetaData(const StringList&, const StringList&);
     bool validateConstant(const std::string&, const TypePtr&, SyntaxTreeBasePtr&, const std::string&, bool);
     EnumeratorPtr validateEnumerator(const std::string&);
@@ -651,17 +639,9 @@
     virtual std::string kindOf() const;
     virtual void recDependencies(std::set<ConstructedPtr>&); // Internal operation, don't use directly.
 
-<<<<<<< HEAD
-    static void checkBasesAreLegal(const std::string&, const ClassList&, const UnitPtr&);
-
-protected:
-
-    ClassDecl(const ContainerPtr&, const std::string&, bool);
-=======
 protected:
 
     ClassDecl(const ContainerPtr&, const std::string&);
->>>>>>> 06ac1b78
     friend class Container;
     friend class ClassDef;
 
@@ -841,62 +821,22 @@
     OperationList operations() const;
     OperationList allOperations() const;
     bool isA(const std::string&) const;
-<<<<<<< HEAD
-    bool hasDataMembers() const;
-=======
->>>>>>> 06ac1b78
     bool hasOperations() const;
     bool inheritsMetaData(const std::string&) const;
     virtual ContainedType containedType() const;
     virtual bool uses(const ContainedPtr&) const;
     virtual std::string kindOf() const;
     virtual void visit(ParserVisitor*, bool);
-<<<<<<< HEAD
-    int compactId() const;
-
-protected:
-
-    ClassDef(const ContainerPtr&, const std::string&, int, bool, const ClassList&);
-=======
     StringList ids() const;
 
 protected:
 
     InterfaceDef(const ContainerPtr&, const std::string&, const InterfaceList&);
->>>>>>> 06ac1b78
     friend class Container;
 
     InterfaceDeclPtr _declaration;
     InterfaceList _bases;
     bool _hasOperations;
-<<<<<<< HEAD
-    ClassList _bases;
-    int _compactId;
-};
-
-// ----------------------------------------------------------------------
-// Proxy
-// ----------------------------------------------------------------------
-
-class Proxy : public virtual Type
-{
-public:
-
-    virtual std::string typeId() const;
-    virtual bool usesClasses() const;
-    virtual size_t minWireSize() const;
-    virtual std::string getTagFormat() const;
-    virtual bool isVariableLength() const;
-
-    ClassDeclPtr _class() const;
-
-    Proxy(const ClassDeclPtr&);
-
-protected:
-
-    ClassDeclPtr _classDecl;
-=======
->>>>>>> 06ac1b78
 };
 
 // ----------------------------------------------------------------------
