// Copyright (c) ZeroC, Inc.

#ifndef SLICE_GRAMMAR_UTIL_H
#define SLICE_GRAMMAR_UTIL_H

#include "Parser.h"
#include "Util.h"
#include <cassert>
#include <memory>

#if defined(__clang__)
#    pragma clang diagnostic push
#    pragma clang diagnostic ignored "-Wshadow-field-in-constructor"
#elif defined(__GNUC__)
#    pragma GCC diagnostic push
#    pragma GCC diagnostic ignored "-Wshadow"
#endif

namespace Slice
{
    struct StringTok final : public GrammarBase
    {
        StringTok() = default;
        std::string v;
        std::string literal;
    };

    struct MetadataListTok final : public GrammarBase
    {
        MetadataListTok() = default;
        MetadataList v;
    };

    struct TypeStringTok final : public GrammarBase
    {
        TypeStringTok(TypePtr type, std::string name) : type(std::move(type)), name(std::move(name)) {}
        TypePtr type;
        std::string name;
    };

    struct IntegerTok final : public GrammarBase
    {
        IntegerTok() : v(0) {}
        std::int64_t v;
        std::string literal;
    };

    struct FloatingTok final : public GrammarBase
    {
        FloatingTok() : v(0) {}
        double v;
        std::string literal;
    };

    struct BoolTok final : public GrammarBase
    {
        BoolTok() : v(false) {}
        bool v;
    };

    struct ExceptionListTok final : public GrammarBase
    {
        ExceptionListTok() = default;
        ExceptionList v;
    };

    struct InterfaceListTok final : public GrammarBase
    {
        InterfaceListTok() = default;
        InterfaceList v;
    };

    struct EnumeratorListTok final : public GrammarBase
    {
        EnumeratorListTok() = default;
        EnumeratorList v;
    };

    struct ConstDefTok final : public GrammarBase
    {
<<<<<<< HEAD
        ConstDefTok() = default;
        ConstDefTok(SyntaxTreeBasePtr value, std::string stringValue) : v(value), valueAsString(stringValue) {}
=======
        ConstDefTok() {}
        ConstDefTok(SyntaxTreeBasePtr value, std::string stringValue)
            : v(std::move(value)),
              valueAsString(std::move(stringValue))
        {
        }
>>>>>>> 1f95d5f0

        SyntaxTreeBasePtr v;
        std::string valueAsString;
    };

    struct OptionalDefTok final : public GrammarBase
    {
        OptionalDefTok() : isOptional(false), tag(0) {}
        OptionalDefTok(int t) : isOptional(t >= 0), tag(t) {}

        TypePtr type;
        std::string name;
        bool isOptional;
        int tag;
    };

    struct ClassIdTok final : public GrammarBase
    {
        ClassIdTok() : t(0) {}
        std::string v;
        int t;
    };

    struct TokenContext
    {
        int firstLine;
        int lastLine;
        int firstColumn;
        int lastColumn;
        std::string filename;
    };

    using StringTokPtr = std::shared_ptr<StringTok>;
    using IntegerTokPtr = std::shared_ptr<IntegerTok>;
    using FloatingTokPtr = std::shared_ptr<FloatingTok>;
    using ConstDefTokPtr = std::shared_ptr<ConstDefTok>;
}

#if defined(__clang__)
#    pragma clang diagnostic pop
#elif defined(__GNUC__)
#    pragma GCC diagnostic pop
#endif

#endif<|MERGE_RESOLUTION|>--- conflicted
+++ resolved
@@ -78,17 +78,12 @@
 
     struct ConstDefTok final : public GrammarBase
     {
-<<<<<<< HEAD
         ConstDefTok() = default;
-        ConstDefTok(SyntaxTreeBasePtr value, std::string stringValue) : v(value), valueAsString(stringValue) {}
-=======
-        ConstDefTok() {}
         ConstDefTok(SyntaxTreeBasePtr value, std::string stringValue)
             : v(std::move(value)),
               valueAsString(std::move(stringValue))
         {
         }
->>>>>>> 1f95d5f0
 
         SyntaxTreeBasePtr v;
         std::string valueAsString;
