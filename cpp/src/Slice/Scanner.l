%top{
//
// Copyright (c) ZeroC, Inc. All rights reserved.
//

#include <IceUtil/ScannerConfig.h>

}

%{

#include <Slice/GrammarUtil.h>
#include <Slice/Grammar.h>
#include <IceUtil/InputUtil.h>

#include <iomanip>

#include <stdlib.h>
#include <math.h>

#ifdef _MSC_VER
// 'initializing' : conversion from '__int64' to 'int', possible loss of data
#   pragma warning(disable:4244)
#   ifdef slice_wrap
#      undef slice_wrap
#      define slice_wrap() 1
#   endif
#   define YY_NO_UNISTD_H
#endif

#ifdef __SUNPRO_CC
#   ifdef slice_wrap
#      undef slice_wrap
#      define slice_wrap() 1
#   endif
#endif

using namespace std;
using namespace Slice;

namespace Slice
{

// Definitions for the case-insensitive keyword-token map.
typedef map<string, int> StringTokenMap;
StringTokenMap keywordMap;

int checkKeyword(string&);
int checkIsScoped(const string&);

}

// Stores the scanner's current column position. Flex also automatically
// generates 'yylineno', which stores the scanner's current line number.
int yycolno = 0;
// Stores a copy of the filename that the scanner is currently scanning.
string yyfilename;

namespace
{

void nextLine(int = 1);
int scanPosition(const char*);
void setLocation(TokenContext*);
void startLocation(TokenContext*);
void endLocation(TokenContext*);

void initScanner();
void preAction();

}

// Override some of the functions flex auto-generates with our own implementations.
#define YY_USER_INIT initScanner();
#define YY_USER_ACTION preAction();

%}

  /* Changes the default prefix of 'yy' to 'slice_' for functions and variables in the generated code. */
%option prefix="slice_"
  /* Instructs flex to not suppress any warnings when generating the scanner. */
%option warn
  /* Instructs flex to generate a scanner that supports verbose outputting (debug mode). */
%option debug
  /* By default flex will 'default match' any text it encounters that doesn't match any specified rules. This
   * option disables default-matching (it throws 'scanner jammed' instead) to make grammar holes more obvious. */
%option nodefault
  /* Directs flex to generate a scanner tailored for use by bison, and that supports bison's token location mechanism.
   * These options change the signature of the main lexing function, which must match the one declared in Grammar.y */
%option bison-bridge bison-locations

  /* Enables the use of flex's built in start-condition state stack. */
%option stack
  /* Ensures flex generates a scanner that supports reading 8-bit characters. */
%option 8bit
  /* Directs flex to generate lookup tables that are better aligned in memory to
   * improve access speeds, even if this means allocating larger tables. */
%option align
  /* Enables batching for improved performance. */
%option batch
  /* Directs flex to store matched text as 'char *' instead of char arrays, for improved performance. */
%option pointer
  /* Disables the scanner's interactive modes for improved performance. */
%option never-interactive

  /* Disables the generation of functions we don't use to reduce clutter, and possibly improve performance. */
%option noinput nounput noyywrap
%option noyy_scan_buffer noyy_scan_bytes noyy_scan_string
%option noyyget_extra noyyset_extra noyyget_leng noyyget_text
%option noyyget_in noyyset_in noyyget_out noyyset_out
%option noyyget_lineno noyyset_lineno noyyget_lloc noyyset_lloc
%option noyyget_lval noyyset_lval noyyget_debug noyyset_debug

  /* List of start-condition states the scanner can be in. This lets the scanning be context dependent. */
%x C_COMMENT
%s PRE_SLICE
%s SLICE
%x PREPROCESS
%x METADATA
%x STRING_LITERAL
  /* The scanner also has a built in 'INITIAL' start-condition state, which is the state the scanner is initialized in.
   * We use it solely to check for and consume any BOMs at the start of files. See Bug 3140. */

oct                 [0-7]
dec                 [0-9]
hex                 [0-9a-fA-F]
bom                 "\357\273\277"
whitespace          ([[:space:]]{-}[\n])+
preprocessor_prefix [[:blank:]]*#[[:blank:]]*
preprocessor_lineno {preprocessor_prefix}(line[[:blank:]]+)?{dec}+
identifier          ((::)?\\?[[:alpha:]_][[:alnum:]_]*)+
integer_constant    (\+|-)?((0{oct}+)|(0x{hex}+)|({dec}+))
fractional_constant (\+|-)?(({dec}*\.{dec}+)|({dec}+\.))
exponent_part       (e|E)(\+|-)?{dec}+
floating_literal    (({fractional_constant}{exponent_part}?)|((\+|-)?{dec}+{exponent_part}))[fF]?

%%

  /* ========== Literals ========== */
  /* Matches the start of a double-quoted string literal. */
"\"" {
    yy_push_state(STRING_LITERAL);
    startLocation(yylloc);

    StringTokPtr str = new StringTok;
    str->literal = "\"";
    *yylval = str;
}

  /* Matches a single escaped backslash, or as many characters as it can,
   * except backslashes, new-lines, double quotes, and non-printable ASCII characters. */

  /* Matches Escaped backslashes and any other valid string characters. Invalid characters are
   * new-lines, non-printable ASCII characters, and double-quotes. */
<STRING_LITERAL>"\\\\"+               |
<STRING_LITERAL>[^\\\n"\x0-\x1f\x7f]+ {
    StringTokPtr str = StringTokPtr::dynamicCast(*yylval);
    str->literal += yytext;
    str->v += yytext;
}

  /* Matches an escaped double-quote, single-quote, or question mark. */
<STRING_LITERAL>"\\\"" |
<STRING_LITERAL>"\\\'" |
<STRING_LITERAL>"\\?"  {
    StringTokPtr str = StringTokPtr::dynamicCast(*yylval);
    str->literal += yytext;
    str->v += yytext[1];
}

  /* Matches an ANSI-C escape code pattern. */
<STRING_LITERAL>"\\"[abfnrtv] {
    StringTokPtr str = StringTokPtr::dynamicCast(*yylval);
    char ansiCode;
    switch(yytext[1])
    {
        case 'a': ansiCode = '\a'; break;
        case 'b': ansiCode = '\b'; break;
        case 'f': ansiCode = '\f'; break;
        case 'n': ansiCode = '\n'; break;
        case 'r': ansiCode = '\r'; break;
        case 't': ansiCode = '\t'; break;
        case 'v': ansiCode = '\v'; break;
        default: ansiCode = '\0'; assert(false);
    }
    str->literal += yytext;
    str->v += ansiCode;
}

  /* Matches an escaped octal value. Octal literals are limited to a max of 3 digits. */
<STRING_LITERAL>"\\"{oct}{1,3} {
    IceUtil::Int64 value = strtoull((yytext + 1), 0, 8);
    if(value > 255)
    {
        unit->error("octal escape sequence out of range: `\\" + string(yytext + 1) + "'");
    }

    StringTokPtr str = StringTokPtr::dynamicCast(*yylval);
    str->literal += yytext;
    str->v += static_cast<char>(value);
}

  /* Matches an escaped hexadecimal value. Hexadecimal literals are limited to a max of 2 digits. */
<STRING_LITERAL>"\\x"{hex}{1,2} {
    IceUtil::Int64 value = strtoull((yytext + 2), 0, 16);
    assert(value <= 255);

    StringTokPtr str = StringTokPtr::dynamicCast(*yylval);
    str->literal += yytext;
    str->v += static_cast<char>(value);
}

  /* Matches an empty hexadecimal escape value. */
<STRING_LITERAL>"\\x" {
    unit->error("no hex digit in hex escape sequence");
    StringTokPtr str = StringTokPtr::dynamicCast(*yylval);
    str->literal += yytext;
}

  /* Matches a 4-char or 8-char size universal character code. */
<STRING_LITERAL>"\\u"{hex}{4} |
<STRING_LITERAL>"\\U"{hex}{8} {
    IceUtil::Int64 codePoint = strtoull((yytext + 2), 0, 16);
    if(codePoint <= 0xdfff && codePoint >= 0xd800)
    {
        unit->error("a universal character name cannot designate a surrogate: `" + string(yytext) + "'");
    }
    StringTokPtr str = StringTokPtr::dynamicCast(*yylval);
    str->literal += yytext;
    str->v += yytext;
}

  /* Matches a universal character code that isn't the correct size, or uses incorrect characters. */
<STRING_LITERAL>"\\u"{hex}{0,3}[g-zG-Z]* |
<STRING_LITERAL>"\\U"{hex}{0,7}[g-zG-Z]* {
    unit->error("unknown escape sequence in string literal: `" + string(yytext) + "'");
    StringTokPtr str = StringTokPtr::dynamicCast(*yylval);
    str->literal += yytext;
    str->v += yytext;
}

  /* Matches an unescaped newline in a string literal, and issues an error. */
<STRING_LITERAL>\n {
    yy_pop_state();
    endLocation(yylloc);
    nextLine();

    unit->error("encountered un-escaped EOL while scanning a string literal.");
    return ICE_STRING_LITERAL;
}

  /* Matches an unknown escape value. This rule has a lower priority than all the other escape rules because
   * it only matches 2 characters (the lowest any match), and it's beneath the others. */
<STRING_LITERAL>"\\". {
    unit->warning(All, "unknown escape sequence in string literal: `" + string(yytext) + "'");

    StringTokPtr str = StringTokPtr::dynamicCast(*yylval);
    // Escape the entire sequence.
    str->literal += yytext;
    str->v += "\\" + string(yytext);
}

  /* Matches a dangling backslash, with nothing to escape. This rule is mostly included for grammar completeness. */
<STRING_LITERAL>\\ {
    unit->warning(All, "dangling backslash in string literal");
    StringTokPtr str = StringTokPtr::dynamicCast(*yylval);
    str->literal += yytext;
}

  /* Matches the end of a double-quoted string literal, but only while scanning a string literal. Flex always prefers
   * to match the longest string it can, so quotes preceeded with a literal '\' will match the rules above this one. */
<STRING_LITERAL>"\"" {
    yy_pop_state();
    endLocation(yylloc);

    StringTokPtr str = StringTokPtr::dynamicCast(*yylval);
    str->literal += yytext;
    return ICE_STRING_LITERAL;
}

  /* Matches EOF, but only while scanning a string literal. */
<STRING_LITERAL><<EOF>> {
    yy_pop_state();
    endLocation(yylloc);

    unit->error("encountered EOF while scanning a string literal");
    return ICE_STRING_LITERAL;
}

{integer_constant} {
    setLocation(yylloc);

    IntegerTokPtr itp = new IntegerTok;
    itp->literal = string(yytext);
    *yylval = itp;
    if(!IceUtilInternal::stringToInt64(string(yytext), itp->v))
    {
        assert(itp->v != 0);
        unit->error("integer constant `" + string(yytext) + "' out of range");
    }
    return ICE_INTEGER_LITERAL;
}

{floating_literal} {
    setLocation(yylloc);

    errno = 0;
    FloatingTokPtr ftp = new FloatingTok;
    *yylval = ftp;
    string literal(yytext);
    ftp->literal = literal;
    char lastChar = literal[literal.size() - 1];
    if(lastChar == 'f' || lastChar == 'F')
    {
        literal = literal.substr(0, literal.size() - 1);    // Clobber trailing 'f' or 'F' suffix
    }
    ftp->v = strtod(literal.c_str(), 0);
    if((ftp->v == HUGE_VAL || ftp->v == -HUGE_VAL) && errno == ERANGE)
    {
        unit->error("floating-point constant `" + string(yytext) + "' too large (overflow)");
    }
    else if(ftp->v == 0 && errno == ERANGE)
    {
        unit->error("floating-point constant `" + string(yytext) + "' too small (underflow)");
    }
    return ICE_FLOATING_POINT_LITERAL;
}

  /* ========== Comments ========== */

  /* Matches and records a triple-slash style doc comment. */
<*>"///".* {
    unit->addToComment(yytext + 3);
}

  /* Matches and consumes a C++ style comment. */
<*>"//".* {}

  /* Matches the start of a C style comment, and switches the scanner to the C_COMMENT state. */
<*>"/*" {
    yy_push_state(C_COMMENT);
}

  /* Matches any character except for newlines and adds them to the comments. '*' are matched one at a time to ensure
   * Flex scans '* /' correctly. Flex prioritizes longer matches over shorter ones, so '* /' will match before '*'. */
<C_COMMENT>"*"     |
<C_COMMENT>[^\n*]+ {
    yymore();
}

  /* Matches as many newlines as are available and adds them to the comment, after incrementing the line count. */
<C_COMMENT>\n+ {
    nextLine(yyleng);
    yymore();
}

  /* Matches the end of a C style comment, and reverts the scanner state to what it previously was. */
<C_COMMENT>"*/" {
    yy_pop_state();

    string comment(yytext);
    // The last 2 characters are the '*/' matched by this rule.
    unit->setComment(comment.substr(0, yyleng - 2));
}

  /* Handles reaching EOF while scanning a C style comment by issuing a warning but continuing normally. */
<C_COMMENT><<EOF>> {
    yy_pop_state();

    unit->error("encountered EOF while scanning a comment");
    unit->setComment(yytext);
}

  /* ========== Preprocessor Statements ========== */

  /* Matches the empty preprocessor directive. */
<*>^{preprocessor_prefix} {
    yy_push_state(PREPROCESS);
}

  /* Matches a line preprocessor directive, but missing a line number. */
<*>^{preprocessor_prefix}line {
    yy_push_state(PREPROCESS);
    unit->error("missing line number in line preprocessor directive");
}

  /* Matches a line preprocessor directive (optionally with a file specified afterwards). */
<*>^{preprocessor_lineno}                         |
<*>^{preprocessor_lineno}[[:blank:]]+\"[^\"\n]*\" {
    int includeAction = scanPosition(yytext);
    if(yylineno == 0 || includeAction == 1) // Push: Indicated the scanner has started scanning a new file.
    {
        yy_push_state(INITIAL);
    }
    else if(includeAction == 2) // Pop: Indicates the scanner has completed scanning a file.
    {
        yy_pop_state();
    }
    yy_push_state(PREPROCESS);
}

  /* Matches any non white-space character. This is a catch-all to report any invalid characters
   * found while scanning a preprocessor directive. */
<PREPROCESS>[^[:space:]]+ {
    unit->error("encountered unexpected token while scanning preprocessor directive: `" + string(yytext) + "'");
}

  /* Matches a new-line character or EOF. This signals the end of the preprocessor statement. */
<PREPROCESS>\n      |
<PREPROCESS><<EOF>> {
    yy_pop_state();
    nextLine();
}

  /* ========== Metadata ========== */

"[" {
    yy_push_state(METADATA);
    return ICE_METADATA_OPEN;
}

"[[" {
    yy_push_state(METADATA);

    // We use a different token to indicate metadata that should be ignored (if it came after a slice definition).
    if(yy_top_state() == PRE_SLICE)
    {
        return ICE_GLOBAL_METADATA_OPEN;
    }
    else
    {
        return ICE_GLOBAL_METADATA_IGNORE;
    }
}

  /* Matches the start of a metadata string, then switches the scanner into STRING_LITERAL mode. */
<METADATA>"\"" {
    yy_push_state(STRING_LITERAL);
    startLocation(yylloc);

    StringTokPtr str = new StringTok;
    str->literal = "\"";
    *yylval = str;
}

  /* Matches commas between string literals in quoted metadata and forwards them to the parser. */
<METADATA>"," {
    return yytext[0];
}

  /* Matches and consumes newlines in between metadata after incrementing the line count. */
<METADATA>\n+ {
    nextLine(yyleng);
}

<METADATA>"]" {
    yy_pop_state();
    return ICE_METADATA_CLOSE;
}

<METADATA>"]]" {
    yy_pop_state();
    return ICE_GLOBAL_METADATA_CLOSE;
}

  /* Matches any characters not matched by another metadata rule (except whitespace), and reports an error. */
<METADATA>[^[:space:]] {
    unit->error("invalid character between metadata");
}

  /* ========== Identifiers and Keywords ========== */

{identifier}[[:space:]]*"(" {
    StringTokPtr ident = new StringTok;
    ident->v = *yytext == '\\' ? yytext + 1 : yytext;
    ident->v.erase(ident->v.find_first_of(" \t\v\n\r\f("));
    *yylval = ident;
    if(*yytext == '\\')
    {
        if(checkIsScoped(ident->v) == ICE_SCOPED_IDENTIFIER)
        {
            unit->error("Operation identifiers cannot be scoped: `" + (ident->v) + "'");
        }
        return ICE_IDENT_OPEN;
    }
    int st = checkKeyword(ident->v);
    if(st == ICE_IDENTIFIER)
    {
        return ICE_IDENT_OPEN;
    }
    else if(st == ICE_SCOPED_IDENTIFIER)
    {
        unit->error("Operation identifiers cannot be scoped: `" + (ident->v) + "'");
        return ICE_IDENT_OPEN;
    }
    else if(st == ICE_TAG)
    {
        return ICE_TAG_OPEN;
    }
    else if(st == ICE_OPTIONAL)
    {
        return ICE_OPTIONAL_OPEN;
    }
    else
    {
        return ICE_KEYWORD_OPEN;
    }
}

{identifier} {
    StringTokPtr ident = new StringTok;
    ident->v = *yytext == '\\' ? yytext + 1 : yytext;
    *yylval = ident;
    return *yytext == '\\' ? checkIsScoped(ident->v) : checkKeyword(ident->v);
}

  /* ========== Whitespace ========== */

  /* Matches and consumes any whitespace, except for newlines. */
<*>{whitespace}+ {}

  /* Matches and consumes newlines, but only when the scanner isn't in a sub-scanner. */
\n+ {
    nextLine(yyleng);
}

  /* ========== Others ========== */

  /* Matches and consumes a BOM, but only when the scanner has just started scanning a new file. */
<INITIAL>{bom} {}

  /* Matches invalid characters, one at a time to make this the 2nd lowest priority rule. All printable ASCII
   * characters are valid (those between 32 and 127 inclusively), anything outside this range is invalid. */
[^\x20-\x7f] {
    stringstream s;
    s << "illegal input character: '\\";
    s.width(3);
    s.fill('0');
    s << oct << static_cast<int>(static_cast<unsigned char>(yytext[0]));
    s << "'";

    unit->error(s.str());
    return BAD_CHAR;
}

  /* Matches any valid character (except newlines) not matched by another rule and fowards it to the parser.
   * This is the lowest priority rule in the scanner, and is only active while not in a sub-scanner. */
. {
    setLocation(yylloc);
    return yytext[0];
}

%%

namespace Slice
{

// Check if an identifier looks like a keyword.
// If the identifier is a keyword, return the
// corresponding keyword token; otherwise, return
// an identifier token.
int checkKeyword(string& id)
{
    const StringTokenMap::const_iterator pos = keywordMap.find(id);
    if(pos != keywordMap.end())
    {
        if(pos->first != id)
        {
            unit->error("illegal identifier: `" + id + "' differs from keyword `" + pos->first +
                        "' only in capitalization");
            id = pos->first;
        }
        return pos->second;
    }
    return checkIsScoped(id);
}

// Checks if an identifier is scoped or not, and returns the corresponding token.
int checkIsScoped(const string& id)
{
<<<<<<< HEAD
    // check whether the identifier is scoped
    size_t scopeIndex = id.rfind("::");
    bool isScoped = scopeIndex != string::npos;
    string name;
    if(isScoped)
    {
        name = id.substr(scopeIndex + 2); // Only check the unscoped identifier for syntax
    }
    else
    {
        name = id;
    }

    // check the identifier for reserved suffixes
    static const string suffixBlacklist[] = { "Helper", "Holder", "Prx", "Ptr" };
    for(size_t i = 0; i < sizeof(suffixBlacklist) / sizeof(*suffixBlacklist); ++i)
    {
        if(name.find(suffixBlacklist[i], name.size() - suffixBlacklist[i].size()) != string::npos)
        {
            unit->error("illegal identifier `" + name + "': `" + suffixBlacklist[i] + "' suffix is reserved");
        }
    }

    // check the identifier for illegal underscores
    size_t index = name.find('_');
    if(index == 0)
    {
        unit->error("illegal leading underscore in identifier `" + name + "'");
    }
    else if(name.rfind('_') == (name.size() - 1))
    {
        unit->error("illegal trailing underscore in identifier `" + name + "'");
    }
    else if(name.find("__") != string::npos)
    {
        unit->error("illegal double underscore in identifier `" + name + "'");
    }
    return isScoped ? ICE_SCOPED_IDENTIFIER : ICE_IDENTIFIER;
=======
    return id.find("::") == string::npos ? ICE_IDENTIFIER : ICE_SCOPED_IDENTIFIER;
>>>>>>> 06ac1b78
}

}

namespace
{

void nextLine(int count)
{
    yylineno += count;
    yycolno = 0;
}

int scanPosition(const char* s)
{
    string line(s);
    // Skip the leading '#', optional 'line', and any whitespace before the line number.
    string::size_type idx = line.find_first_not_of(" \t\r", (line.find('#') + 1));
    if(line.find("line", idx) == idx)
    {
        idx = line.find_first_not_of(" \t\r", (idx + 4));
    }
    line.erase(0, idx);

    // Read the line number
    yylineno = stoi(line.c_str(), &idx) - 1;

    // Scan the remainder of the line for a filename.
    idx = line.find_first_not_of(" \t\r", idx);
    line.erase(0, idx);

    int lineTypeCode = 0;
    if(!line.empty())
    {
        if(line[0] == '"')
        {
            string::size_type edx = line.rfind('"');
            if(edx != string::npos)
            {
                line = line.substr(1, edx - 1);
            }
            else
            {
                unit->error("mismatched quotations in line directive");
                line = line.substr(1);
            }
        }
        lineTypeCode = unit->setCurrentFile(line, yylineno);
        yyfilename = string(line);
    }
    return lineTypeCode;
}

void setLocation(TokenContext* location)
{
    startLocation(location);
    endLocation(location);
}

void startLocation(TokenContext* location)
{
    location->firstLine = yylineno;
    // The string has already been scanned, so the scanner is positioned at the end of it.
    location->firstColumn = yycolno - yyleng;
    location->filename = yyfilename;
}

void endLocation(TokenContext* location)
{
    location->lastLine = yylineno;
    location->lastColumn = yycolno;
}

// This function is always called once, right before scanning begins.
void initScanner()
{
    // Ensure the scanner starts at line number 1, column position 0.
    yylineno = 1;

    keywordMap["module"] = ICE_MODULE;
    keywordMap["class"] = ICE_CLASS;
    keywordMap["interface"] = ICE_INTERFACE;
    keywordMap["exception"] = ICE_EXCEPTION;
    keywordMap["struct"] = ICE_STRUCT;
    keywordMap["sequence"] = ICE_SEQUENCE;
    keywordMap["dictionary"] = ICE_DICTIONARY;
    keywordMap["enum"] = ICE_ENUM;
    keywordMap["out"] = ICE_OUT;
    keywordMap["extends"] = ICE_EXTENDS;
    keywordMap["throws"] = ICE_THROWS;
    keywordMap["void"] = ICE_VOID;
    keywordMap["byte"] = ICE_BYTE;
    keywordMap["bool"] = ICE_BOOL;
    keywordMap["short"] = ICE_SHORT;
    keywordMap["int"] = ICE_INT;
    keywordMap["long"] = ICE_LONG;
    keywordMap["float"] = ICE_FLOAT;
    keywordMap["double"] = ICE_DOUBLE;
    keywordMap["string"] = ICE_STRING;
    keywordMap["Object"] = ICE_OBJECT;
    keywordMap["const"] = ICE_CONST;
    keywordMap["false"] = ICE_FALSE;
    keywordMap["true"] = ICE_TRUE;
    keywordMap["idempotent"] = ICE_IDEMPOTENT;
    keywordMap["tag"] = ICE_TAG;
    // 'optional' is kept as an alias for 'tag' for backwards compatability.
    // We need a separate token type since we infer 'optional T' to mean 'tag T?'.
    // But for 'tag' we require an optional (nullable) type. No inferencing is done.
    keywordMap["optional"] = ICE_OPTIONAL;
    keywordMap["Value"] = ICE_VALUE;
}

// This function is always called directly after a match has been made, but directly before it's action block is run.
void preAction()
{
    yycolno += yyleng;

    // We only use the 'INITIAL' state to consume BOMs, which can only validly be the first match in a file. This
    // function being called means a match has already been made, so we switch states since BOMs are no longer valid.
    if(YY_START == INITIAL)
    {
        BEGIN(PRE_SLICE);
    }
}

}<|MERGE_RESOLUTION|>--- conflicted
+++ resolved
@@ -578,48 +578,7 @@
 // Checks if an identifier is scoped or not, and returns the corresponding token.
 int checkIsScoped(const string& id)
 {
-<<<<<<< HEAD
-    // check whether the identifier is scoped
-    size_t scopeIndex = id.rfind("::");
-    bool isScoped = scopeIndex != string::npos;
-    string name;
-    if(isScoped)
-    {
-        name = id.substr(scopeIndex + 2); // Only check the unscoped identifier for syntax
-    }
-    else
-    {
-        name = id;
-    }
-
-    // check the identifier for reserved suffixes
-    static const string suffixBlacklist[] = { "Helper", "Holder", "Prx", "Ptr" };
-    for(size_t i = 0; i < sizeof(suffixBlacklist) / sizeof(*suffixBlacklist); ++i)
-    {
-        if(name.find(suffixBlacklist[i], name.size() - suffixBlacklist[i].size()) != string::npos)
-        {
-            unit->error("illegal identifier `" + name + "': `" + suffixBlacklist[i] + "' suffix is reserved");
-        }
-    }
-
-    // check the identifier for illegal underscores
-    size_t index = name.find('_');
-    if(index == 0)
-    {
-        unit->error("illegal leading underscore in identifier `" + name + "'");
-    }
-    else if(name.rfind('_') == (name.size() - 1))
-    {
-        unit->error("illegal trailing underscore in identifier `" + name + "'");
-    }
-    else if(name.find("__") != string::npos)
-    {
-        unit->error("illegal double underscore in identifier `" + name + "'");
-    }
-    return isScoped ? ICE_SCOPED_IDENTIFIER : ICE_IDENTIFIER;
-=======
     return id.find("::") == string::npos ? ICE_IDENTIFIER : ICE_SCOPED_IDENTIFIER;
->>>>>>> 06ac1b78
 }
 
 }
