//
// Copyright (c) ZeroC, Inc. All rights reserved.
//

#include <IceUtil/Functional.h>
#include <IceUtil/StringUtil.h>
#include <IceUtil/InputUtil.h>
#include <Gen.h>
#include <IceUtil/Iterator.h>
#include <IceUtil/UUID.h>
#include <Slice/FileTracker.h>
#include <Slice/Util.h>

// TODO: fix this warning!
#if defined(_MSC_VER)
#   pragma warning(disable:4456) // shadow
#   pragma warning(disable:4457) // shadow
#   pragma warning(disable:4459) // shadow
#elif defined(__clang__)
#   pragma clang diagnostic ignored "-Wshadow"
#elif defined(__GNUC__)
#   pragma GCC diagnostic ignored "-Wshadow"
#endif

using namespace std;
using namespace Slice;
using namespace IceUtil;
using namespace IceUtilInternal;

namespace
{

string
sliceModeToIceMode(Operation::Mode opMode)
{
    switch(opMode)
    {
    case Operation::Normal:
        return "0";
    case Operation::Nonmutating:
        return "1";
    case Operation::Idempotent:
        return "2";
    default:
        assert(false);
    }

    return "???";
}

string
opFormatTypeToString(const OperationPtr& op)
{
    switch(op->format())
    {
    case DefaultFormat:
        return "0";
    case CompactFormat:
        return "1";
    case SlicedFormat:
        return "2";
    default:
        assert(false);
    }

    return "???";
}

string
getDeprecateReason(const ContainedPtr& p1, const ContainedPtr& p2, const string& type)
{
    string deprecateMetadata, deprecateReason;
    if(p1->findMetaData("deprecate", deprecateMetadata) ||
       (p2 != 0 && p2->findMetaData("deprecate", deprecateMetadata)))
    {
        deprecateReason = "This " + type + " has been deprecated.";
        const string prefix = "deprecate:";
        if(deprecateMetadata.find(prefix) == 0 && deprecateMetadata.size() > prefix.size())
        {
            deprecateReason = deprecateMetadata.substr(prefix.size());
        }
    }
    return deprecateReason;
}

void
printHeader(IceUtilInternal::Output& out)
{
    static const char* header =
        "//\n"
        "// Copyright (c) ZeroC, Inc. All rights reserved.\n"
        "//\n"
        ;

    out << header;
    out << "//\n";
    out << "// Ice version " << ICE_STRING_VERSION << "\n";
    out << "//\n";
}

string
escapeParam(const ParamDeclList& params, const string& name)
{
    string r = name;
    for(ParamDeclList::const_iterator p = params.begin(); p != params.end(); ++p)
    {
        if(Slice::JsGenerator::fixId((*p)->name()) == name)
        {
            r = name + "_";
            break;
        }
    }
    return r;
}

void
writeDocLines(Output& out, const StringList& lines, bool commentFirst, const string& space = " ")
{
    StringList l = lines;
    if(!commentFirst)
    {
        out << l.front();
        l.pop_front();
    }
    for(StringList::const_iterator i = l.begin(); i != l.end(); ++i)
    {
        out << nl << " *";
        if(!i->empty())
        {
            out << space << *i;
        }
    }
}

void
writeSeeAlso(Output& out, const StringList& lines, const string& space = " ")
{
    for(StringList::const_iterator i = lines.begin(); i != lines.end(); ++i)
    {
        out << nl << " *";
        if(!i->empty())
        {
            out << space << "@see " << *i;
        }
    }
}

string
getDocSentence(const StringList& lines)
{
    //
    // Extract the first sentence.
    //
    ostringstream ostr;
    for(StringList::const_iterator i = lines.begin(); i != lines.end(); ++i)
    {
        const string ws = " \t";

        if(i->empty())
        {
            break;
        }
        if(i != lines.begin() && i->find_first_not_of(ws) == 0)
        {
            ostr << " ";
        }
        string::size_type pos = i->find('.');
        if(pos == string::npos)
        {
            ostr << *i;
        }
        else if(pos == i->size() - 1)
        {
            ostr << *i;
            break;
        }
        else
        {
            //
            // Assume a period followed by whitespace indicates the end of the sentence.
            //
            while(pos != string::npos)
            {
                if(ws.find((*i)[pos + 1]) != string::npos)
                {
                    break;
                }
                pos = i->find('.', pos + 1);
            }
            if(pos != string::npos)
            {
                ostr << i->substr(0, pos + 1);
                break;
            }
            else
            {
                ostr << *i;
            }
        }
    }

    return ostr.str();
}

void
writeDocSummary(Output& out, const ContainedPtr& p)
{
    if(p->comment().empty())
    {
        return;
    }

    CommentPtr doc = p->parseComment(false);

    out << nl << "/**";

    if(!doc->overview().empty())
    {
        writeDocLines(out, doc->overview(), true);
    }

    if(!doc->misc().empty())
    {
        writeDocLines(out, doc->misc(), true);
    }

    if(!doc->seeAlso().empty())
    {
        writeSeeAlso(out, doc->seeAlso());
    }

    if(!doc->deprecated().empty())
    {
        out << nl << " *";
        out << nl << " * @deprecated ";
        writeDocLines(out, doc->deprecated(), false);
    }
    else if(doc->isDeprecated())
    {
        out << nl << " *";
        out << nl << " * @deprecated";
    }

    out << nl << " */";
}

enum OpDocParamType { OpDocInParams, OpDocOutParams, OpDocAllParams };

void
writeOpDocParams(Output& out, const OperationPtr& op, const CommentPtr& doc, OpDocParamType type,
                 const StringList& preParams = StringList(), const StringList& postParams = StringList())
{
    ParamDeclList params;
    switch (type)
    {
    case OpDocInParams:
        params = op->inParameters();
        break;
    case OpDocOutParams:
        params = op->outParameters();
        break;
    case OpDocAllParams:
        params = op->parameters();
        break;
    }

    if (!preParams.empty())
    {
        writeDocLines(out, preParams, true);
    }

    map<string, StringList> paramDoc = doc->parameters();
    for (ParamDeclList::iterator p = params.begin(); p != params.end(); ++p)
    {
        map<string, StringList>::iterator q = paramDoc.find((*p)->name());
        if(q != paramDoc.end())
        {
            out << nl << " * @param " << Slice::JsGenerator::fixId(q->first) << " ";
            writeDocLines(out, q->second, false);
        }
    }

    if(!postParams.empty())
    {
        writeDocLines(out, postParams, true);
    }
}

void
writeOpDocExceptions(Output& out, const OperationPtr& op, const CommentPtr& doc)
{
    map<string, StringList> exDoc = doc->exceptions();
    for (map<string, StringList>::iterator p = exDoc.begin(); p != exDoc.end(); ++p)
    {
        //
        // Try to locate the exception's definition using the name given in the comment.
        //
        string name = p->first;
        ExceptionPtr ex = op->container()->lookupException(name, false);
        if (ex)
        {
            name = ex->scoped().substr(2);
        }
        out << nl << " * @throws " << name << " ";
        writeDocLines(out, p->second, false);
    }
}

void
writeOpDocSummary(Output& out, const OperationPtr& op, const CommentPtr& doc, OpDocParamType type, bool showExceptions,
                  const StringList& preParams = StringList(), const StringList& postParams = StringList(),
                  const StringList& returns = StringList())
{
    out << nl << "/**";

    if (!doc->overview().empty())
    {
        writeDocLines(out, doc->overview(), true);
    }

    writeOpDocParams(out, op, doc, type, preParams, postParams);

    if(!returns.empty())
    {
        out << nl << " * @return ";
        writeDocLines(out, returns, false);
    }

    if(showExceptions)
    {
        writeOpDocExceptions(out, op, doc);
    }

    if(!doc->misc().empty())
    {
        writeDocLines(out, doc->misc(), true);
    }

    if(!doc->seeAlso().empty())
    {
        writeSeeAlso(out, doc->seeAlso());
    }

    if(!doc->deprecated().empty())
    {
        out << nl << " *";
        out << nl << " * @deprecated ";
        writeDocLines(out, doc->deprecated(), false);
    }
    else if(doc->isDeprecated())
    {
        out << nl << " *";
        out << nl << " * @deprecated";
    }

    out << nl << " */";
}

}

Slice::JsVisitor::JsVisitor(Output& out, const vector<pair<string, string> >& imports) :
    _out(out),
    _imports(imports)
{
}

Slice::JsVisitor::~JsVisitor()
{
}

vector<pair<string, string> >
Slice::JsVisitor::imports() const
{
    return _imports;
}

void
Slice::JsVisitor::writeMarshalDataMembers(const DataMemberList& dataMembers, const DataMemberList& optionalMembers)
{
    for(DataMemberList::const_iterator q = dataMembers.begin(); q != dataMembers.end(); ++q)
    {
        if(!(*q)->optional())
        {
            writeMarshalUnmarshalCode(_out, (*q)->type(), "this." + fixId((*q)->name()), true);
        }
    }

    for(DataMemberList::const_iterator q = optionalMembers.begin(); q != optionalMembers.end(); ++q)
    {
        writeOptionalMarshalUnmarshalCode(_out, (*q)->type(), "this." + fixId((*q)->name()), (*q)->tag(), true);
    }
}

void
Slice::JsVisitor::writeUnmarshalDataMembers(const DataMemberList& dataMembers, const DataMemberList& optionalMembers)
{
    for(DataMemberList::const_iterator q = dataMembers.begin(); q != dataMembers.end(); ++q)
    {
        if(!(*q)->optional())
        {
            writeMarshalUnmarshalCode(_out, (*q)->type(), "this." + fixId((*q)->name()), false);
        }
    }

    for(DataMemberList::const_iterator q = optionalMembers.begin(); q != optionalMembers.end(); ++q)
    {
        writeOptionalMarshalUnmarshalCode(_out, (*q)->type(), "this." + fixId((*q)->name()), (*q)->tag(), false);
    }
}

void
Slice::JsVisitor::writeInitDataMembers(const DataMemberList& dataMembers)
{
    for(DataMemberList::const_iterator q = dataMembers.begin(); q != dataMembers.end(); ++q)
    {
        const string m = fixId((*q)->name());
        _out << nl << "this." << m << " = " << m << ';';
    }
}

string
Slice::JsVisitor::getValue(const string& /*scope*/, const TypePtr& type)
{
    assert(type);

    BuiltinPtr builtin = BuiltinPtr::dynamicCast(type);
    if(builtin)
    {
        switch(builtin->kind())
        {
            case Builtin::KindBool:
            {
                return "false";
                break;
            }
            case Builtin::KindByte:
            case Builtin::KindShort:
            case Builtin::KindInt:
            {
                return "0";
                break;
            }
            case Builtin::KindLong:
            {
                return "new Ice.Long(0, 0)";
                break;
            }
            case Builtin::KindFloat:
            case Builtin::KindDouble:
            {
                return "0.0";
                break;
            }
            case Builtin::KindString:
            {
                return "\"\"";
            }
            default:
            {
                return "null";
                break;
            }
        }
    }

    EnumPtr en = EnumPtr::dynamicCast(type);
    if(en)
    {
        return fixId(en->scoped()) + '.' + fixId((*en->enumerators().begin())->name());
    }

    StructPtr st = StructPtr::dynamicCast(type);
    if(st)
    {
        return "new " + typeToString(type) + "()";
    }

    return "null";
}

string
Slice::JsVisitor::writeConstantValue(const string& /*scope*/, const TypePtr& type, const SyntaxTreeBasePtr& valueType,
                                     const string& value)
{
    ostringstream os;
    ConstPtr constant = ConstPtr::dynamicCast(valueType);
    if(constant)
    {
        os << fixId(constant->scoped());
    }
    else
    {
        BuiltinPtr bp = BuiltinPtr::dynamicCast(type);
        EnumPtr ep;
        if(bp && bp->kind() == Builtin::KindString)
        {
            //
            // For now, we generate strings in ECMAScript 5 format, with two \unnnn for astral characters
            //
            os << "\"" << toStringLiteral(value, "\b\f\n\r\t\v", "", ShortUCN, 0) << "\"";
        }
        else if(bp && bp->kind() == Builtin::KindLong)
        {
            IceUtil::Int64 l = IceUtilInternal::strToInt64(value.c_str(), 0, 0);

            //
            // JavaScript doesn't support 64 bit integer so long types are written as
            // two 32 bit words hi, low wrapped in the Ice.Long class.
            //
            // If slice2js runs in a big endian machine we need to swap the words, we do not
            // need to swap the word bytes as we just write each word as a number to the
            // output file.
            //
#ifdef ICE_BIG_ENDIAN
            os << "new Ice.Long(" << (l & 0xFFFFFFFF) << ", " << ((l >> 32) & 0xFFFFFFFF)  << ")";
#else
            os << "new Ice.Long(" << ((l >> 32) & 0xFFFFFFFF) << ", " << (l & 0xFFFFFFFF)  << ")";
#endif
        }
        else if((ep = EnumPtr::dynamicCast(type)))
        {
            EnumeratorPtr lte = EnumeratorPtr::dynamicCast(valueType);
            assert(lte);
            os << fixId(ep->scoped()) << '.' << fixId(lte->name());
        }
        else
        {
            os << value;
        }
    }
    return os.str();
}

StringList
Slice::JsVisitor::splitComment(const ContainedPtr& p)
{
    StringList result;

    string comment = p->comment();
    string::size_type pos = 0;
    string::size_type nextPos;
    while((nextPos = comment.find_first_of('\n', pos)) != string::npos)
    {
        result.push_back(string(comment, pos, nextPos - pos));
        pos = nextPos + 1;
    }
    string lastLine = string(comment, pos);
    if(lastLine.find_first_not_of(" \t\n\r") != string::npos)
    {
        result.push_back(lastLine);
    }

    return result;
}

void
Slice::JsVisitor::writeDocComment(const ContainedPtr& p, const string& deprecateReason, const string& extraParam)
{
    StringList lines = splitComment(p);
    if(lines.empty())
    {
        if(!deprecateReason.empty())
        {
            _out << nl << "/**";
            _out << nl << " * @deprecated " << deprecateReason;
            _out << nl << " **/";
        }
        return;
    }

    _out << nl << "/**";

    bool doneExtraParam = false;
    for(StringList::const_iterator i = lines.begin(); i != lines.end(); ++i)
    {
        //
        // @param must precede @return, so emit any extra parameter
        // when @return is seen.
        //
        if(i->find("@return") != string::npos && !extraParam.empty())
        {
            _out << nl << " * " << extraParam;
            doneExtraParam = true;
        }
        if((*i).empty())
        {
            _out << nl << " *";
        }
        else
        {
            _out << nl << " * " << *i;
        }
    }

    if(!doneExtraParam && !extraParam.empty())
    {
        //
        // Above code doesn't emit the comment for the extra parameter
        // if the operation returns a void or doesn't have an @return.
        //
        _out << nl << " * " << extraParam;
    }

    if(!deprecateReason.empty())
    {
        _out << nl << " * @deprecated " << deprecateReason;
    }

    _out << nl << " **/";
}

Slice::Gen::Gen(const string& base, const vector<string>& includePaths, const string& dir, bool typeScript) :
    _includePaths(includePaths),
    _useStdout(false),
    _typeScript(typeScript)
{
    _fileBase = base;

    string::size_type pos = base.find_last_of("/\\");
    if(pos != string::npos)
    {
        _fileBase = base.substr(pos + 1);
    }

    string file = _fileBase + ".js";

    if(!dir.empty())
    {
        file = dir + '/' + file;
    }

    _jsout.open(file.c_str());
    if(!_jsout)
    {
        ostringstream os;
        os << "cannot open `" << file << "': " << IceUtilInternal::errorToString(errno);
        throw FileException(__FILE__, __LINE__, os.str());
    }
    FileTracker::instance()->addFile(file);

    if(typeScript)
    {
        file = _fileBase + ".d.ts";

        if(!dir.empty())
        {
            file = dir + '/' + file;
        }

        _tsout.open(file.c_str());
        if(!_tsout)
        {
            ostringstream os;
            os << "cannot open `" << file << "': " << IceUtilInternal::errorToString(errno);
            throw FileException(__FILE__, __LINE__, os.str());
        }
        FileTracker::instance()->addFile(file);
    }
}

Slice::Gen::Gen(const string& base, const vector<string>& includePaths, const string& /*dir*/, bool typeScript,
                ostream& out) :
    _jsout(out),
    _tsout(out),
    _includePaths(includePaths),
    _useStdout(true),
    _typeScript(typeScript)
{
    _fileBase = base;
    string::size_type pos = base.find_last_of("/\\");
    if(pos != string::npos)
    {
        _fileBase = base.substr(pos + 1);
    }
}

Slice::Gen::~Gen()
{
    if(_jsout.isOpen() || _useStdout)
    {
        _jsout << '\n';
    }

    if(_tsout.isOpen() || _useStdout)
    {
        _tsout << '\n';
    }
}

void
Slice::Gen::generate(const UnitPtr& p)
{
    string module;
    DefinitionContextPtr dc = p->findDefinitionContext(p->topLevelFile());
    assert(dc);

    {
        const string prefix = "js:module:";
        const string m = dc->findMetaData(prefix);
        if(!m.empty())
        {
            module = m.substr(prefix.size());
        }
    }

    if(_useStdout)
    {
        _jsout << "\n";
        _jsout << "/** slice2js: " << _fileBase << ".js generated begin module:\"" << module << "\" **/";
        _jsout << "\n";
    }
    printHeader(_jsout);
    printGeneratedHeader(_jsout, _fileBase + ".ice");

    //
    // Check for file "js:module:ice" metadata. If this is set then we are building Ice.
    //
    bool icejs = module == "ice";

    //
    // Check what kind of JavaScript module to generate:
    //  "js:es6-module" -> ESM
    //  "js:cjs-module" -> Common JS
    //  Default -> IIFE (Immediately Invoked Function Expression)
    //
    bool es6module = dc->findMetaData("js:es6-module") == "js:es6-module";
    bool cjsmodule = dc->findMetaData("js:cjs-module") == "js:cjs-module";
    bool iifemodule = !es6module && !cjsmodule;

    _jsout << nl << "/* eslint-disable */";
    _jsout << nl << "/* jshint ignore: start */";
    _jsout << nl;

    if(iifemodule)
    {
        if(icejs)
        {
            _jsout.zeroIndent();
            _jsout << nl << "/* slice2js browser-bundle-skip */";
            _jsout.restoreIndent();
        }
        _jsout << nl << "(function(module, require, exports)";
        _jsout << sb;
        if(icejs)
        {
            _jsout.zeroIndent();
            _jsout << nl << "/* slice2js browser-bundle-skip-end */";
            _jsout.restoreIndent();
        }
    }
    RequireVisitor requireVisitor(_jsout, _includePaths, icejs, es6module);
    p->visit(&requireVisitor, false);
    vector<string> seenModules = requireVisitor.writeRequires(p);

    TypesVisitor typesVisitor(_jsout, seenModules, icejs);
    p->visit(&typesVisitor, false);

    //
    // Export the top-level modules.
    //
    ExportVisitor exportVisitor(_jsout, icejs, es6module);
    p->visit(&exportVisitor, false);

    if(iifemodule)
    {
        if(icejs)
        {
            _jsout.zeroIndent();
            _jsout << nl << "/* slice2js browser-bundle-skip */";
            _jsout.restoreIndent();
        }

        _jsout << eb;
        _jsout << nl << "(typeof(global) !== \"undefined\" && typeof(global.process) !== \"undefined\" ? module : undefined,"
               << nl << " typeof(global) !== \"undefined\" && typeof(global.process) !== \"undefined\" ? require :"
               << nl << " (typeof WorkerGlobalScope !== \"undefined\" && self instanceof WorkerGlobalScope) ? self.Ice._require : window.Ice._require,"
               << nl << " typeof(global) !== \"undefined\" && typeof(global.process) !== \"undefined\" ? exports :"
               << nl << " (typeof WorkerGlobalScope !== \"undefined\" && self instanceof WorkerGlobalScope) ? self : window));";

        if(icejs)
        {
            _jsout.zeroIndent();
            _jsout << nl << "/* slice2js browser-bundle-skip-end */";
            _jsout.restoreIndent();
        }
    }

    if(_useStdout)
    {
        _jsout << "\n";
        _jsout << "/** slice2js: generated end **/";
        _jsout << "\n";
    }

    if(_typeScript)
    {
        if(_useStdout)
        {
            _tsout << "\n";
            _tsout << "/** slice2js: " << _fileBase << ".d.ts generated begin module:\"" << module << "\" **/";
            _tsout << "\n";
        }
        printHeader(_tsout);
        printGeneratedHeader(_tsout, _fileBase + ".ice");

        TypeScriptRequireVisitor requireVisitor(_tsout, icejs);
        p->visit(&requireVisitor, false);

        //
        // If at some point TypeScript adds an operator to refer to a type in the global scope
        // we can get rid of the TypeScriptAliasVisitor and use this. For now we need to generate
        // a type alias when there is an abiguity.
        // see: https://github.com/Microsoft/TypeScript/issues/983
        //
        TypeScriptAliasVisitor aliasVisitor(_tsout);
        p->visit(&aliasVisitor, false);
        aliasVisitor.writeAlias(p);

        TypeScriptVisitor typeScriptVisitor(_tsout, requireVisitor.imports());
        p->visit(&typeScriptVisitor, false);

        if(_useStdout)
        {
            _tsout << "\n";
            _tsout << "/** slice2js: generated end **/";
            _tsout << "\n";
        }
    }
}

void
Slice::Gen::closeOutput()
{
    if(_jsout.isOpen())
    {
        _jsout.close();
    }

    if(_tsout.isOpen())
    {
        _tsout.close();
    }
}

Slice::Gen::RequireVisitor::RequireVisitor(IceUtilInternal::Output& out, vector<string> includePaths,
                                           bool icejs, bool es6modules) :
    JsVisitor(out),
    _icejs(icejs),
    _es6modules(es6modules),
    _seenClass(false),
    _seenInterface(false),
    _seenCompactId(false),
    _seenOperation(false),
    _seenStruct(false),
    _seenUserException(false),
    _seenEnum(false),
    _seenObjectSeq(false),
    _seenObjectDict(false),
    _includePaths(includePaths)
{
    for(vector<string>::iterator p = _includePaths.begin(); p != _includePaths.end(); ++p)
    {
        *p = fullPath(*p);
    }
}

bool
Slice::Gen::RequireVisitor::visitClassDefStart(const ClassDefPtr& p)
{
    _seenClass = true;
    if(p->compactId() >= 0)
    {
        _seenCompactId = true;
    }
    return true;
}

bool
<<<<<<< HEAD
Slice::Gen::RequireVisitor::visitStructStart(const StructPtr&)
{
=======
Slice::Gen::RequireVisitor::visitInterfaceDefStart(const InterfaceDefPtr&)
{
    _seenInterface= true;
    return true;
}

bool
Slice::Gen::RequireVisitor::visitStructStart(const StructPtr&)
{
>>>>>>> 06ac1b78
    _seenStruct = true;
    return false;
}

void
Slice::Gen::RequireVisitor::visitOperation(const OperationPtr&)
{
    _seenOperation = true;
}

bool
Slice::Gen::RequireVisitor::visitExceptionStart(const ExceptionPtr&)
{
    _seenUserException = true;
    return false;
}

void
Slice::Gen::RequireVisitor::visitSequence(const SequencePtr& seq)
{
    BuiltinPtr builtin = BuiltinPtr::dynamicCast(seq->type());
    if(builtin)
    {
        switch(builtin->kind())
        {
        case Builtin::KindObject:
            _seenObjectSeq = true;
            break;
        case Builtin::KindObjectProxy:
            _seenObjectProxySeq = true;
            break;
        default:
            break;
        }
    }
}

void
Slice::Gen::RequireVisitor::visitDictionary(const DictionaryPtr& dict)
{
    BuiltinPtr builtin = BuiltinPtr::dynamicCast(dict->valueType());
    if(builtin)
    {
        switch(builtin->kind())
        {
        case Builtin::KindObject:
            _seenObjectDict = true;
            break;
        case Builtin::KindObjectProxy:
            _seenObjectProxyDict = true;
            break;
        default:
            break;
        }
    }
}

void
Slice::Gen::RequireVisitor::visitEnum(const EnumPtr&)
{
    _seenEnum = true;
}

namespace
{

bool iceBuiltinModule(const string& name)
{
    return name == "Glacier2" || name == "Ice" || name == "IceGrid" || name == "IceMX" || name == "IceStorm";
}

}

vector<string>
Slice::Gen::RequireVisitor::writeRequires(const UnitPtr& p)
{
    vector<string> seenModules;
    map<string, list<string> > jsRequires;
    if(_icejs)
    {
        jsRequires["Ice"] = list<string>();

        //
        // Generate require() statements for all of the run-time code needed by the generated code.
        //
        if(_seenClass || _seenInterface || _seenObjectSeq || _seenObjectDict)
        {
            jsRequires["Ice"].push_back("Ice/Object");
            jsRequires["Ice"].push_back("Ice/Value");
        }
        if(_seenInterface)
        {
            jsRequires["Ice"].push_back("Ice/ObjectPrx");
        }
        if(_seenOperation)
        {
            jsRequires["Ice"].push_back("Ice/Operation");
        }
        if(_seenStruct)
        {
            jsRequires["Ice"].push_back("Ice/Struct");
        }

        if(_seenUserException)
        {
            jsRequires["Ice"].push_back("Ice/Exception");
        }

        if(_seenEnum)
        {
            jsRequires["Ice"].push_back("Ice/EnumBase");
        }

        if(_seenCompactId)
        {
            jsRequires["Ice"].push_back("Ice/CompactIdRegistry");
        }

        jsRequires["Ice"].push_back("Ice/Long");
        jsRequires["Ice"].push_back("Ice/HashMap");
        jsRequires["Ice"].push_back("Ice/HashUtil");
        jsRequires["Ice"].push_back("Ice/ArrayUtil");
        jsRequires["Ice"].push_back("Ice/StreamHelpers");
    }
    else
    {
        jsRequires["Ice"] = list<string>();
        jsRequires["Ice"].push_back("ice");
    }

    StringList includes = p->includeFiles();
    if(_es6modules)
    {
        const string prefix = "js:module:";
        DefinitionContextPtr dc = p->findDefinitionContext(p->topLevelFile());
        string m1 = dc->findMetaData(prefix);
        if(!m1.empty())
        {
            m1 = m1.substr(prefix.size());
        }

        seenModules.push_back("Ice");

        map<string, set<string> > imports;
        set<string> mImports;
        {
            mImports.insert("Ice");
            imports["ice"] = mImports;
        }

        for(StringList::const_iterator i = includes.begin(); i != includes.end(); ++i)
        {
            set<string> modules = p->getTopLevelModules(*i);

            dc = p->findDefinitionContext(*i);

            string m2 = dc->findMetaData(prefix);
            if(!m2.empty())
            {
                m2 = m2.substr(prefix.size());
            }

            if(m1 != m2 && !m2.empty())
            {
                for(set<string>::const_iterator j = modules.begin(); j != modules.end(); ++j)
                {
                    if(imports.find(m2) == imports.end())
                    {
                        set<string> mImports;
                        mImports.insert(*j);
                        imports[m2] = mImports;
                    }
                    else
                    {
                        imports[m2].insert(*j);
                    }
                }
            }
            else
            {
                set<string> newModules;
                for(set<string>::const_iterator j = modules.begin(); j != modules.end(); ++j)
                {
                    if(find(seenModules.begin(), seenModules.end(), *j) == seenModules.end())
                    {
                        seenModules.push_back(*j);
                        newModules.insert(*j);
                    }
                }

                string f = relativePath(*i, p->topLevelFile());
                string::size_type pos;
                if((pos = f.rfind('.')) != string::npos)
                {
                    f.erase(pos);
                }

                imports[f] = newModules;
            }
        }

        //
        // We first import the Ice runtime
        //
        _out << nl << "import { ";
        mImports = imports["ice"];
        for(set<string>::const_iterator i = mImports.begin(); i != mImports.end();)
        {
            _out << (*i);
            if(++i != mImports.end())
            {
                _out << ", ";
            }
        }
        _out << " } from \"ice\";";

        _out << nl << "const _ModuleRegistry = Ice._ModuleRegistry;";

        for(map<string, set<string> >::const_iterator i = imports.begin(); i != imports.end(); ++i)
        {
            if(i->first != "ice")
            {
                mImports = i->second;
                _out << nl << "import ";
                if(!mImports.empty())
                {
                    _out << "{ ";
                    for(set<string>::const_iterator i = mImports.begin(); i != mImports.end();)
                    {
                        _out << (*i);
                        if(++i != mImports.end())
                        {
                            _out << ", ";
                        }
                    }
                    _out << " } from ";
                }
                _out << "\"" << i->first << "\";";
            }
        }
        _out << nl << "const Slice = Ice.Slice;";
    }
    else
    {
        for(StringList::const_iterator i = includes.begin(); i != includes.end(); ++i)
        {
            set<string> modules = p->getTopLevelModules(*i);
            for(set<string>::const_iterator j = modules.begin(); j != modules.end(); ++j)
            {
                if(!_icejs && iceBuiltinModule(*j))
                {
                    if(jsRequires.find(*j) == jsRequires.end())
                    {
                        jsRequires[*j] = list<string>();
                        jsRequires[*j].push_back("ice");
                    }
                }
                else
                {
                    if(jsRequires.find(*j) == jsRequires.end())
                    {
                        jsRequires[*j] = list<string>();
                    }
                    jsRequires[*j].push_back(changeInclude(*i, _includePaths));
                }
            }
        }

        if(_icejs)
        {
            _out.zeroIndent();
            _out << nl << "/* slice2js browser-bundle-skip */";
            _out.restoreIndent();
        }

        if(!_icejs)
        {
            _out << nl << "const Ice = require(\"ice\").Ice;";
            _out << nl << "const _ModuleRegistry = Ice._ModuleRegistry;";
        }
        else
        {
            _out << nl << "const _ModuleRegistry = require(\"../Ice/ModuleRegistry\").Ice._ModuleRegistry;";
        }

        for(map<string, list<string> >::const_iterator i = jsRequires.begin(); i != jsRequires.end(); ++i)
        {
            if(!_icejs && i->first == "Ice")
            {
                continue;
            }

            if(i->second.size() == 1)
            {
                _out << nl << "const " << i->first << " = require(\"";
                if(_icejs && iceBuiltinModule(i->first))
                {
                    _out << "../";
                }
                _out << i->second.front() << "\")." << i->first << ";";
            }
            else
            {
                for(list<string>::const_iterator j = i->second.begin(); j != i->second.end(); ++j)
                {
                    _out << nl << "require(\"";
                    if(_icejs && iceBuiltinModule(i->first))
                    {
                        _out << "../";
                    }
                    _out <<  *j << "\");";
                }
                _out << nl << "const " << i->first << " = _ModuleRegistry.module(\"" << i->first << "\");";
                _out << sp;
            }
            seenModules.push_back(i->first);
        }

        _out << nl << "const Slice = Ice.Slice;";

        if(_icejs)
        {
            _out.zeroIndent();
            _out << nl << "/* slice2js browser-bundle-skip-end */";
            _out.restoreIndent();
        }
    }
    return seenModules;
}

Slice::Gen::TypesVisitor::TypesVisitor(IceUtilInternal::Output& out, vector<string> seenModules, bool icejs) :
    JsVisitor(out),
    _seenModules(seenModules),
    _icejs(icejs)
{
}

bool
Slice::Gen::TypesVisitor::visitModuleStart(const ModulePtr& p)
{
    //
    // For a top-level module we write the following:
    //
    // let Foo = _ModuleRegistry.module("Foo");
    //
    // For a nested module we write
    //
    // Foo.Bar = _ModuleRegistry.module("Foo.Bar");
    //
    const string scoped = getLocalScope(p->scoped());
    vector<string>::const_iterator i = find(_seenModules.begin(), _seenModules.end(), scoped);
    if(i == _seenModules.end())
    {
        if(_icejs)
        {
            _out.zeroIndent();
            _out << nl << "/* slice2js browser-bundle-skip */";
            _out.restoreIndent();
        }

        _seenModules.push_back(scoped);
        const bool topLevel = UnitPtr::dynamicCast(p->container());
        _out << sp;
        _out << nl;
        if(topLevel)
        {
            _out << "let ";
        }
        _out << scoped << " = _ModuleRegistry.module(\"" << scoped << "\");";

        if(_icejs)
        {
            _out.zeroIndent();
            _out << nl << "/* slice2js browser-bundle-skip-end */";
            _out.restoreIndent();
        }
    }
    return true;
}

void
Slice::Gen::TypesVisitor::visitModuleEnd(const ModulePtr&)
{
}

bool
Slice::Gen::TypesVisitor::visitClassDefStart(const ClassDefPtr& p)
{
    const string scope = p->scope();
    const string scoped = p->scoped();
    const string localScope = getLocalScope(scope);
    const string name = fixId(p->name());
    ClassDefPtr base = p->base();
    string baseRef = base ? fixId(base->scoped()) : "Ice.Value";

    const DataMemberList allDataMembers = p->allDataMembers();
    const DataMemberList dataMembers = p->dataMembers();
    const DataMemberList optionalMembers = p->orderedOptionalDataMembers();

    vector<string> allParamNames;
    for(DataMemberList::const_iterator q = allDataMembers.begin(); q != allDataMembers.end(); ++q)
    {
        allParamNames.push_back(fixId((*q)->name()));
    }

    vector<string> baseParamNames;
    DataMemberList baseDataMembers;

    if(base)
    {
        baseDataMembers = base->allDataMembers();
        for(DataMemberList::const_iterator q = baseDataMembers.begin(); q != baseDataMembers.end(); ++q)
        {
            baseParamNames.push_back(fixId((*q)->name()));
        }
    }

    ClassList allBases = p->allBases();
    StringList ids;
    transform(allBases.begin(), allBases.end(), back_inserter(ids),
              [](const ContainedPtr& it)
              {
                  return it->scoped();
              });
    StringList other;
    other.push_back(scoped);
    other.push_back("::Ice::Object");
    other.sort();
    ids.merge(other);
    ids.unique();

    StringList::const_iterator firstIter = ids.begin();
    StringList::const_iterator scopedIter = find(ids.begin(), ids.end(), scoped);
    assert(scopedIter != ids.end());
    StringList::difference_type scopedPos = IceUtilInternal::distance(firstIter, scopedIter);

    _out << sp;
    _out << nl << "const iceC_" << getLocalScope(scoped, "_") << "_ids = [";
    _out.inc();

    for(StringList::const_iterator q = ids.begin(); q != ids.end(); ++q)
    {
        if(q != ids.begin())
        {
            _out << ',';
        }
        _out << nl << '"' << *q << '"';
    }

    _out.dec();
    _out << nl << "];";

    _out << sp;
    writeDocComment(p, getDeprecateReason(p, 0, "type"));
    _out << nl << localScope << '.' << name << " = class";
    _out << " extends " << baseRef;

    _out << sb;
    if(!allParamNames.empty())
    {
        _out << nl << "constructor" << spar;
        for(DataMemberList::const_iterator q = baseDataMembers.begin(); q != baseDataMembers.end(); ++q)
        {
            _out << fixId((*q)->name());
        }

        for(DataMemberList::const_iterator q = dataMembers.begin(); q != dataMembers.end(); ++q)
        {
            string value;
            if((*q)->optional())
            {
                if((*q)->defaultValueType())
                {
                    value = writeConstantValue(scope, (*q)->type(), (*q)->defaultValueType(), (*q)->defaultValue());
                }
                else
                {
                    value = "undefined";
                }
            }
            else
            {
                if((*q)->defaultValueType())
                {
                    value = writeConstantValue(scope, (*q)->type(), (*q)->defaultValueType(), (*q)->defaultValue());
                }
                else
                {
                    value = getValue(scope, (*q)->type());
                }
            }
            _out << (fixId((*q)->name()) + (value.empty() ? value : (" = " + value)));
        }

        _out << epar << sb;
        _out << nl << "super" << spar << baseParamNames << epar << ';';
        writeInitDataMembers(dataMembers);
        _out << eb;

        if(p->compactId() != -1)
        {
            _out << sp;
            _out << nl << "static get _iceCompactId()";
            _out << sb;
            _out << nl << "return " << p->compactId() << ";";
            _out << eb;
        }

        if(!dataMembers.empty())
        {
            _out << sp;
            _out << nl << "_iceWriteMemberImpl(ostr)";
            _out << sb;
            writeMarshalDataMembers(dataMembers, optionalMembers);
            _out << eb;

            _out << sp;
            _out << nl << "_iceReadMemberImpl(istr)";
            _out << sb;
            writeUnmarshalDataMembers(dataMembers, optionalMembers);
            _out << eb;
        }
    }
    _out << eb << ";";

    _out << sp;
    bool preserved = p->hasMetaData("preserve-slice") && !p->inheritsMetaData("preserve-slice");

    _out << nl << "Slice.defineValue(" << localScope << "." << name << ", "
         << "iceC_" << getLocalScope(scoped, "_") << "_ids[" << scopedPos << "], " << (preserved ? "true" : "false");
    if(p->compactId() >= 0)
    {
        _out << ", " << p->compactId();
    }
    _out << ");";

    return false;
}

bool
Slice::Gen::TypesVisitor::visitInterfaceDefStart(const InterfaceDefPtr& p)
{
    const string scope = p->scope();
    const string scoped = p->scoped();
    const string localScope = getLocalScope(scope);
    const string name = fixId(p->name());
    const string prxName = p->name() + "Prx";

    InterfaceList bases = p->bases();

    InterfaceList allBases = p->allBases();
    StringList ids;
    transform(allBases.begin(), allBases.end(), back_inserter(ids),
              [](const ContainedPtr& it)
              {
                  return it->scoped();
              });
    StringList other;
    other.push_back(scoped);
    other.push_back("::Ice::Object");
    other.sort();
    ids.merge(other);
    ids.unique();

    StringList::const_iterator firstIter = ids.begin();
    StringList::const_iterator scopedIter = find(ids.begin(), ids.end(), scoped);
    assert(scopedIter != ids.end());
    StringList::difference_type scopedPos = IceUtilInternal::distance(firstIter, scopedIter);

    _out << sp;
    _out << nl << "const iceC_" << getLocalScope(scoped, "_") << "_ids = [";
    _out.inc();

    for(StringList::const_iterator q = ids.begin(); q != ids.end(); ++q)
    {
        if(q != ids.begin())
        {
            _out << ',';
        }
        _out << nl << '"' << *q << '"';
    }

    _out.dec();
    _out << nl << "];";

    //
    // Define servant and proxy types
    //

    _out << sp;
    writeDocComment(p, getDeprecateReason(p, 0, "type"));
    _out << nl << localScope << "." << p->name() << " = class extends ";
    _out << "Ice.Object";
    _out << sb;

    if(!bases.empty())
    {
        _out << sp;
        _out << nl << "static get _iceImplements()";
        _out << sb;
        _out << nl << "return [";
        _out.inc();
        for(InterfaceList::const_iterator q = bases.begin(); q != bases.end();)
        {
            InterfaceDefPtr base = *q;
            _out << nl << getLocalScope(base->scope()) << "." << base->name();
            if(++q != bases.end())
            {
                _out << ",";
            }
        }
        _out.dec();
        _out << nl << "];";
        _out << eb;
    }
    _out << eb << ";";

    //
    // Generate a proxy class for interfaces
    //
    string proxyType = "undefined";
    proxyType = localScope + '.' + prxName;
    string baseProxy = "Ice.ObjectPrx";

    _out << sp;
    _out << nl << proxyType << " = class extends " << baseProxy;
    _out << sb;

    if(!bases.empty())
    {
        _out << sp;
        _out << nl << "static get _implements()";
        _out << sb;
        _out << nl << "return [";

        _out.inc();
        for(InterfaceList::const_iterator q = bases.begin(); q != bases.end();)
        {
            InterfaceDefPtr base = *q;

            _out << nl << getLocalScope(base->scope()) << "." << base->name() << "Prx";
            if(++q != bases.end())
            {
                _out << ",";
            }
        }
        _out.dec();
        _out << "];";
        _out << eb;
    }

    _out << eb << ";";

    _out << sp << nl << "Slice.defineOperations(" << localScope << "."
         << p->name() << ", " << proxyType << ", "
         << "iceC_" << getLocalScope(scoped, "_") << "_ids, " << scopedPos;

    const OperationList ops = p->operations();
    if(!ops.empty())
    {
        _out << ',';
        _out << sb;
        for(OperationList::const_iterator q = ops.begin(); q != ops.end(); ++q)
        {
            if(q != ops.begin())
            {
                _out << ',';
            }

            OperationPtr op = *q;
            const string name = fixId(op->name());
            const ParamDeclList paramList = op->parameters();
            const TypePtr ret = op->returnType();
            ParamDeclList inParams, outParams;
            for(ParamDeclList::const_iterator pli = paramList.begin(); pli != paramList.end(); ++pli)
            {
                if((*pli)->isOutParam())
                {
                    outParams.push_back(*pli);
                }
                else
                {
                    inParams.push_back(*pli);
                }
            }

            //
            // Each operation descriptor is a property. The key is the "on-the-wire"
            // name, and the value is an array consisting of the following elements:
            //
            //  0: servant method name in case of a keyword conflict (e.g., "_while"),
            //     otherwise an empty string
            //  1: mode (undefined == Normal or int)
            //  2: sendMode (undefined == Normal or int)
            //  3: amd (undefined or 1)
            //  4: format (undefined == Default or int)
            //  5: return type (undefined if void, or [type, tag])
            //  6: in params (undefined if none, or array of [type, tag])
            //  7: out params (undefined if none, or array of [type, tag])
            //  8: exceptions (undefined if none, or array of types)
            //  9: sends classes (true or undefined)
            // 10: returns classes (true or undefined)
            //
            _out << nl << "\"" << op->name() << "\": ["; // Operation name over-the-wire.

            if(name != op->name())
            {
                _out << "\"" << name << "\""; // Native method name.
            }
            _out << ", ";

            if(op->mode() != Operation::Normal)
            {
                _out << sliceModeToIceMode(op->mode()); // Mode.
            }
            _out << ", ";

            if(op->sendMode() != Operation::Normal)
            {
                _out << sliceModeToIceMode(op->sendMode()); // Send mode.
            }
            _out << ", ";

            if(op->format() != DefaultFormat)
            {
                _out << opFormatTypeToString(op); // Format.
            }
            _out << ", ";

            //
            // Return type.
            //
            if(ret)
            {
                _out << '[' << encodeTypeForOperation(ret);
                const bool isObj = isClassType(ret);
                if(isObj)
                {
                    _out << ", true";
                }
                if(op->returnIsOptional())
                {
                    if(!isObj)
                    {
                        _out << ", ";
                    }
                    _out << ", " << op->returnTag();
                }
                _out << ']';
            }
            _out << ", ";

            //
            // In params.
            //
            if(!inParams.empty())
            {
                _out << '[';
                for(ParamDeclList::const_iterator pli = inParams.begin(); pli != inParams.end(); ++pli)
                {
                    if(pli != inParams.begin())
                    {
                        _out << ", ";
                    }
                    TypePtr t = (*pli)->type();
                    _out << '[' << encodeTypeForOperation(t);
                    const bool isObj = isClassType(t);
                    if(isObj)
                    {
                        _out << ", true";
                    }
                    if((*pli)->optional())
                    {
                        if(!isObj)
                        {
                            _out << ", ";
                        }
                        _out << ", " << (*pli)->tag();
                    }
                    _out << ']';
                }
                _out << ']';
            }
            _out << ", ";

            //
            // Out params.
            //
            if(!outParams.empty())
            {
                _out << '[';
                for(ParamDeclList::const_iterator pli = outParams.begin(); pli != outParams.end(); ++pli)
                {
                    if(pli != outParams.begin())
                    {
                        _out << ", ";
                    }
                    TypePtr t = (*pli)->type();
                    _out << '[' << encodeTypeForOperation(t);
                    const bool isObj = isClassType(t);
                    if(isObj)
                    {
                        _out << ", true";
                    }
                    if((*pli)->optional())
                    {
                        if(!isObj)
                        {
                            _out << ", ";
                        }
                        _out << ", " << (*pli)->tag();
                    }
                    _out << ']';
                }
                _out << ']';
            }
            _out << ",";

            //
            // User exceptions.
            //
            ExceptionList throws = op->throws();
            throws.sort();
            throws.unique();
#if defined(__SUNPRO_CC)
            throws.sort(derivedToBaseCompare);
#else
            throws.sort(Slice::DerivedToBaseCompare());
#endif
            if(throws.empty())
            {
                _out << " ";
            }
            else
            {
                _out << nl << '[';
                _out.inc();
                for(ExceptionList::const_iterator eli = throws.begin(); eli != throws.end(); ++eli)
                {
                    if(eli != throws.begin())
                    {
                        _out << ',';
                    }
                    _out << nl << fixId((*eli)->scoped());
                }
                _out.dec();
                _out << nl << ']';
            }
            _out << ", ";

            if(op->sendsClasses(false))
            {
                _out << "true";
            }
            _out << ", ";

            if(op->returnsClasses(false))
            {
                _out << "true";
            }

            _out << ']';
        }
        _out << eb;
    }
    _out << ");";

    return false;
}

void
Slice::Gen::TypesVisitor::visitSequence(const SequencePtr& p)
{
    const TypePtr type = p->type();

    //
    // Stream helpers for sequences are lazy initialized as the required
    // types might not be available until later.
    //
    const string scope = getLocalScope(p->scope());
    const string name = fixId(p->name());
    const string propertyName = name + "Helper";
    const bool fixed = !type->isVariableLength();

    _out << sp;
    _out << nl << "Slice.defineSequence(" << scope << ", \"" << propertyName << "\", "
         << "\"" << getHelper(type) << "\"" << ", " << (fixed ? "true" : "false");
    if(isClassType(type))
    {
        _out<< ", \"" << typeToString(type) << "\"";
    }

    _out << ");";
}

bool
Slice::Gen::TypesVisitor::visitExceptionStart(const ExceptionPtr& p)
{
    const string scope = p->scope();
    const string localScope = getLocalScope(scope);
    const string name = fixId(p->name());
    const ExceptionPtr base = p->base();
    string baseRef;
    if(base)
    {
        baseRef = fixId(base->scoped());
    }
    else
    {
        baseRef = "Ice.UserException";
    }

    const DataMemberList allDataMembers = p->allDataMembers();
    const DataMemberList dataMembers = p->dataMembers();
    const DataMemberList optionalMembers = p->orderedOptionalDataMembers();

    vector<string> allParamNames;
    for(DataMemberList::const_iterator q = allDataMembers.begin(); q != allDataMembers.end(); ++q)
    {
        allParamNames.push_back(fixId((*q)->name()));
    }

    vector<string> baseParamNames;
    DataMemberList baseDataMembers;

    if(p->base())
    {
        baseDataMembers = p->base()->allDataMembers();
        for(DataMemberList::const_iterator q = baseDataMembers.begin(); q != baseDataMembers.end(); ++q)
        {
            baseParamNames.push_back(fixId((*q)->name()));
        }
    }

    _out << sp;
    writeDocComment(p, getDeprecateReason(p, 0, "type"));
    _out << nl << localScope << '.' << name << " = class extends " << baseRef;
    _out << sb;

    _out << nl << "constructor" << spar;

    for(DataMemberList::const_iterator q = baseDataMembers.begin(); q != baseDataMembers.end(); ++q)
    {
        _out << fixId((*q)->name());
    }

    for(DataMemberList::const_iterator q = dataMembers.begin(); q != dataMembers.end(); ++q)
    {
        string value;
        if((*q)->optional())
        {
            if((*q)->defaultValueType())
            {
                value = writeConstantValue(scope, (*q)->type(), (*q)->defaultValueType(), (*q)->defaultValue());
            }
            else
            {
                value = "undefined";
            }
        }
        else
        {
            if((*q)->defaultValueType())
            {
                value = writeConstantValue(scope, (*q)->type(), (*q)->defaultValueType(), (*q)->defaultValue());
            }
            else
            {
                value = getValue(scope, (*q)->type());
            }
        }
        _out << (fixId((*q)->name()) + (value.empty() ? value : (" = " + value)));
    }

    _out << "_cause = \"\"" << epar;
    _out << sb;
    _out << nl << "super" << spar << baseParamNames << "_cause" << epar << ';';
    writeInitDataMembers(dataMembers);
    _out << eb;

    _out << sp;
    _out << nl << "static get _parent()";
    _out << sb;
    _out << nl << "return " << baseRef << ";";
    _out << eb;

    _out << sp;
    _out << nl << "static get _id()";
    _out << sb;
    _out << nl << "return \"" << p->scoped() << "\";";
    _out << eb;

    _out << sp;
    _out << nl << "_mostDerivedType()";
    _out << sb;
    _out << nl << "return " << localScope << '.' << name << ";";
    _out << eb;

    if(!dataMembers.empty())
    {
        _out << sp;
        _out << nl << "_writeMemberImpl(ostr)";
        _out << sb;
        writeMarshalDataMembers(dataMembers, optionalMembers);
        _out << eb;

        _out << sp;
        _out << nl << "_readMemberImpl(istr)";
        _out << sb;
        writeUnmarshalDataMembers(dataMembers, optionalMembers);
        _out << eb;
    }

    if(p->usesClasses(false) && (!base || (base && !base->usesClasses(false))))
    {
        _out << sp;
        _out << nl << "_usesClasses()";
        _out << sb;
        _out << nl << "return true;";
        _out << eb;
    }

    _out << eb << ";";

    bool basePreserved = p->inheritsMetaData("preserve-slice");
    bool preserved = p->hasMetaData("preserve-slice");

    if(preserved && !basePreserved)
    {
        _out << sp;
        _out << nl << "Slice.PreservedUserException(" << localScope << '.' << name << ");";
    }

    return false;
}

bool
Slice::Gen::TypesVisitor::visitStructStart(const StructPtr& p)
{
    const string scope = p->scope();
    const string localScope = getLocalScope(scope);
    const string name = fixId(p->name());

    const DataMemberList dataMembers = p->dataMembers();

    vector<string> paramNames;
    for(DataMemberList::const_iterator q = dataMembers.begin(); q != dataMembers.end(); ++q)
    {
        paramNames.push_back(fixId((*q)->name()));
    }

    _out << sp;
    writeDocComment(p, getDeprecateReason(p, 0, "type"));
    _out << nl << localScope << '.' << name << " = class";
    _out << sb;

    _out << nl << "constructor" << spar;

    for(DataMemberList::const_iterator q = dataMembers.begin(); q != dataMembers.end(); ++q)
    {
        string value;
        if((*q)->optional())
        {
            if((*q)->defaultValueType())
            {
                value = writeConstantValue(scope, (*q)->type(), (*q)->defaultValueType(), (*q)->defaultValue());
            }
            else
            {
                value = "undefined";
            }
        }
        else
        {
            if((*q)->defaultValueType())
            {
                value = writeConstantValue(scope, (*q)->type(), (*q)->defaultValueType(), (*q)->defaultValue());
            }
            else
            {
                value = getValue(scope, (*q)->type());
            }
        }
        _out << (fixId((*q)->name()) + (value.empty() ? value : (" = " + value)));
    }

    _out << epar;
    _out << sb;
    writeInitDataMembers(dataMembers);
    _out << eb;

    _out << sp;
    _out << nl << "_write(ostr)";
    _out << sb;
    writeMarshalDataMembers(dataMembers, DataMemberList());
    _out << eb;

    _out << sp;
    _out << nl << "_read(istr)";
    _out << sb;
    writeUnmarshalDataMembers(dataMembers, DataMemberList());
    _out << eb;

    _out << sp;
    _out << nl << "static get minWireSize()";
    _out << sb;
    _out << nl << "return  " << p->minWireSize() << ";";
    _out << eb;

    _out << eb << ";";

    //
    // Only generate hashCode if this structure type is a legal dictionary key type.
    //
    bool containsSequence = false;
    bool legalKeyType = Dictionary::legalKeyType(p, containsSequence);

    _out << sp;
    _out << nl << "Slice.defineStruct(" << localScope << '.' << name << ", "
         << (legalKeyType ? "true" : "false") << ", "
         << (p->isVariableLength() ? "true" : "false") << ");";
    return false;
}

void
Slice::Gen::TypesVisitor::visitDictionary(const DictionaryPtr& p)
{
    const TypePtr keyType = p->keyType();
    const TypePtr valueType = p->valueType();

    //
    // For some key types, we have to use an equals() method to compare keys
    // rather than the native comparison operators.
    //
    bool keyUseEquals = false;
    BuiltinPtr b = BuiltinPtr::dynamicCast(keyType);
    if((b && b->kind() == Builtin::KindLong) || StructPtr::dynamicCast(keyType))
    {
        keyUseEquals = true;
    }

    //
    // Stream helpers for dictionaries of objects are lazy initialized
    // as the required object type might not be available until later.
    //
    const string scope = getLocalScope(p->scope());
    const string name = fixId(p->name());
    const string propertyName = name + "Helper";
    bool fixed = !keyType->isVariableLength() && !valueType->isVariableLength();

    _out << sp;
    _out << nl << "Slice.defineDictionary(" << scope << ", \"" << name << "\", \"" << propertyName << "\", "
         << "\"" << getHelper(keyType) << "\", "
         << "\"" << getHelper(valueType) << "\", "
         << (fixed ? "true" : "false") << ", "
         << (keyUseEquals ? "Ice.HashMap.compareEquals" : "undefined");

    if(isClassType(valueType))
    {
        _out << ", \"" << typeToString(valueType) << "\"";
    }
    else
    {
        _out << ", undefined";
    }

    if(SequencePtr::dynamicCast(valueType))
    {
        _out << ", Ice.ArrayUtil.equals";
    }
    _out << ");";
}

void
Slice::Gen::TypesVisitor::visitEnum(const EnumPtr& p)
{
    const string scope = p->scope();
    const string localScope = getLocalScope(scope);
    const string name = fixId(p->name());

    _out << sp;
    writeDocComment(p, getDeprecateReason(p, 0, "type"));
    _out << nl << localScope << '.' << name << " = Slice.defineEnum([";
    _out.inc();
    _out << nl;

    const EnumeratorList enumerators = p->enumerators();
    int i = 0;
    for(EnumeratorList::const_iterator en = enumerators.begin(); en != enumerators.end(); ++en)
    {
        if(en != enumerators.begin())
        {
            if(++i % 5 == 0)
            {
                _out << ',' << nl;
            }
            else
            {
                _out << ", ";
            }
        }
        _out << "['" << fixId((*en)->name()) << "', " << (*en)->value() << ']';
    }
    _out << "]);";
    _out.dec();

    //
    // EnumBase provides an equals() method
    //
}

void
Slice::Gen::TypesVisitor::visitConst(const ConstPtr& p)
{
    const string scope = p->scope();
    const string localScope = getLocalScope(scope);
    const string name = fixId(p->name());

    _out << sp;
    _out << nl << "Object.defineProperty(" << localScope << ", '" << name << "', {";
    _out.inc();
    _out << nl << "value: ";
    _out << writeConstantValue(scope, p->type(), p->valueType(), p->value());
    _out.dec();
    _out << nl << "});";
}

string
Slice::Gen::TypesVisitor::encodeTypeForOperation(const TypePtr& type)
{
    assert(type);

    static const char* builtinTable[] =
    {
        "0",  // byte
        "1",  // bool
        "2",  // short
        "3",  // int
        "4",  // long
        "5",  // float
        "6",  // double
        "7",  // string
        "8",  // Ice.Object
        "9",  // Ice.ObjectPrx
        "10", // Ice.Value
    };

    BuiltinPtr builtin = BuiltinPtr::dynamicCast(type);
    if(builtin)
    {
        return builtinTable[builtin->kind()];
    }

    InterfaceDeclPtr proxy = InterfaceDeclPtr::dynamicCast(type);
    if(proxy)
    {
        return "\"" + fixId(proxy->scoped() + "Prx") + "\"";
    }

    SequencePtr seq = SequencePtr::dynamicCast(type);
    if(seq)
    {
        return "\"" + fixId(seq->scoped() + "Helper") + "\"";
    }

    DictionaryPtr d = DictionaryPtr::dynamicCast(type);
    if(d)
    {
        return "\"" + fixId(d->scoped() + "Helper") + "\"";
    }

    EnumPtr e = EnumPtr::dynamicCast(type);
    if(e)
    {
        return fixId(e->scoped()) + "._helper";
    }

    StructPtr st = StructPtr::dynamicCast(type);
    if(st)
    {
        return fixId(st->scoped());
    }

    ClassDeclPtr cl = ClassDeclPtr::dynamicCast(type);
    if(cl)
    {
        return "\"" + fixId(cl->scoped()) + "\"";
    }

    return "???";
}

Slice::Gen::ExportVisitor::ExportVisitor(IceUtilInternal::Output& out, bool icejs, bool es6modules) :
    JsVisitor(out),
    _icejs(icejs),
    _es6modules(es6modules)
{
}

bool
Slice::Gen::ExportVisitor::visitModuleStart(const ModulePtr& p)
{
    const bool topLevel = UnitPtr::dynamicCast(p->container());
    if(topLevel)
    {
        const string localScope = getLocalScope(p->scope());
        const string name = localScope.empty() ? fixId(p->name()) : localScope + "." + p->name();
        if(find(_exported.begin(), _exported.end(), name) == _exported.end())
        {
            _exported.push_back(name);
            if(_es6modules)
            {
                _out << nl << "export { " << name << " };";
            }
            else
            {
                if(_icejs)
                {
                    _out.zeroIndent();
                    _out << nl << "/* slice2js browser-bundle-skip */";
                    _out.restoreIndent();
                }
                _out << nl << "exports." << name << " = " << name << ";";
                if(_icejs)
                {
                    _out.zeroIndent();
                    _out << nl << "/* slice2js browser-bundle-skip-end */";
                    _out.restoreIndent();
                }
            }
        }
    }
    return false;
}

Slice::Gen::TypeScriptRequireVisitor::TypeScriptRequireVisitor(IceUtilInternal::Output& out, bool icejs) :
    JsVisitor(out),
    _icejs(icejs),
    _nextImport(0)
{
}

string
Slice::Gen::TypeScriptRequireVisitor::nextImportPrefix()
{
    ostringstream ns;
    ns << "iceNS" << _nextImport++;
    return ns.str();
}

void
Slice::Gen::TypeScriptRequireVisitor::addImport(const TypePtr& definition, const ContainedPtr& toplevel)
{
    if(!BuiltinPtr::dynamicCast(definition))
    {
        string m1 = getModuleMetadata(definition);
        const string m2 = getModuleMetadata(toplevel);

        string p1 = definition->definitionContext()->filename();
        const string p2 = toplevel->definitionContext()->filename();

        InterfaceDeclPtr p = InterfaceDeclPtr::dynamicCast(definition);

        if(p)
        {
            if(p->definition() == 0)
            {
                string definedIn = getDefinedIn(p);
                if(!definedIn.empty())
                {
                    p1 = definedIn;
                }
            }
            else
            {
                m1 = getModuleMetadata(ContainedPtr::dynamicCast(p->definition()));
                p1 = p->definition()->definitionContext()->filename();
            }
        }
        addImport(m1, m2, p1, p2);
    }
}

void
Slice::Gen::TypeScriptRequireVisitor::addImport(const ContainedPtr& definition, const ContainedPtr& toplevel)
{
    const string m1 = getModuleMetadata(definition);
    const string m2 = getModuleMetadata(toplevel);

    const string p1 = definition->definitionContext()->filename();
    const string p2 = toplevel->definitionContext()->filename();

    addImport(m1, m2, p1, p2);
}

void
Slice::Gen::TypeScriptRequireVisitor::addImport(const string& m1, const string& m2,
                                                const string& p1, const string& p2)
{
    //
    // Generate an import for a definition that is outside a JS module and comes from
    // a different definition context or for a definition defined in a module different
    // than the current module.
    //
    if(m1.empty())
    {
        if(p1 != p2)
        {
            string relpath = relativePath(p1, p2);

            string::size_type pos = relpath.rfind('.');
            if(pos != string::npos)
            {
                relpath.erase(pos);
            }

            for(vector<pair<string, string> >::const_iterator i = _imports.begin(); i != _imports.end(); ++i)
            {
                if(i->first == relpath)
                {
                    return;
                }
            }
            _imports.push_back(make_pair(relpath, nextImportPrefix()));
        }
    }
    else if(m1 != m2)
    {
        for(vector<pair<string, string> >::const_iterator i = _imports.begin(); i != _imports.end(); ++i)
        {
            if(i->first == m1)
            {
                return;
            }
        }
        _imports.push_back(make_pair(m1, nextImportPrefix()));
    }
}

bool
Slice::Gen::TypeScriptRequireVisitor::visitModuleStart(const ModulePtr& p)
{
    //
    // Import ice module if not building Ice
    //
    if(UnitPtr::dynamicCast(p->container()) && !_icejs && _imports.empty())
    {
        _imports.push_back(make_pair("ice", nextImportPrefix()));
    }
    return true;
}

bool
Slice::Gen::TypeScriptRequireVisitor::visitClassDefStart(const ClassDefPtr& p)
{
    //
    // Add imports required for base class
    //
    ClassDefPtr base = p->base();
    if (base)
    {
        addImport(ContainedPtr::dynamicCast(base), p);
    }

    //
    // Add imports required for data members
    //
    const DataMemberList allDataMembers = p->allDataMembers();
    for(DataMemberList::const_iterator i = allDataMembers.begin(); i != allDataMembers.end(); ++i)
    {
        addImport((*i)->type(), p);
    }

    return false;
}

bool
Slice::Gen::TypeScriptRequireVisitor::visitInterfaceDefStart(const InterfaceDefPtr& p)
{
    //
    // Add imports required for base interfaces
    //
    InterfaceList bases = p->bases();
    for(InterfaceList::const_iterator i = bases.begin(); i != bases.end(); ++i)
    {
        addImport(ContainedPtr::dynamicCast(*i), p);
    }

    //
    // Add imports required for operation parameters and return type
    //
    const OperationList operationList = p->allOperations();
    for(OperationList::const_iterator i = operationList.begin(); i != operationList.end(); ++i)
    {
        const TypePtr ret = (*i)->returnType();
        if(ret && ret->definitionContext())
        {
            addImport(ret, p);
        }

        const ParamDeclList paramList = (*i)->parameters();
        for(ParamDeclList::const_iterator j = paramList.begin(); j != paramList.end(); ++j)
        {
            addImport((*j)->type(), p);
        }
    }
    return false;
}

bool
Slice::Gen::TypeScriptRequireVisitor::visitStructStart(const StructPtr& p)
{
    //
    // Add imports required for data members
    //
    const DataMemberList dataMembers = p->dataMembers();
    for(DataMemberList::const_iterator i = dataMembers.begin(); i != dataMembers.end(); ++i)
    {
        addImport((*i)->type(), p);
    }
    return false;
}

bool
Slice::Gen::TypeScriptRequireVisitor::visitExceptionStart(const ExceptionPtr& p)
{
    //
    // Add imports required for base exceptions
    //
    ExceptionPtr base = p->base();
    if(base)
    {
        addImport(ContainedPtr::dynamicCast(base), p);
    }

    //
    // Add imports required for data members
    //
    const DataMemberList allDataMembers = p->allDataMembers();
    for(DataMemberList::const_iterator i = allDataMembers.begin(); i != allDataMembers.end(); ++i)
    {
        addImport((*i)->type(), p);
    }
    return false;
}

void
Slice::Gen::TypeScriptRequireVisitor::visitSequence(const SequencePtr& seq)
{
    //
    // Add import required for the sequence element type
    //
    addImport(seq->type(), seq);
}

void
Slice::Gen::TypeScriptRequireVisitor::visitDictionary(const DictionaryPtr& dict)
{
    //
    // Add imports required for the dictionary key and value types
    //
    addImport(dict->keyType(), dict);
    addImport(dict->valueType(), dict);
}

Slice::Gen::TypeScriptAliasVisitor::TypeScriptAliasVisitor(IceUtilInternal::Output& out) :
    JsVisitor(out)
{
}

void
Slice::Gen::TypeScriptAliasVisitor::addAlias(const ExceptionPtr& type, const ContainedPtr& toplevel)
{
    string m1 = getModuleMetadata(ContainedPtr::dynamicCast(type));
    string m2 = getModuleMetadata(toplevel);

    //
    // Do not add alias for a type defined in the current module
    //
    if(!m1.empty() && m1 == m2)
    {
        return;
    }

    const string prefix = importPrefix(ContainedPtr::dynamicCast(type), toplevel, imports());
    const string typeS = prefix + getUnqualified(fixId(type->scoped()), toplevel->scope(), prefix);

    addAlias(typeS, prefix, toplevel);
}

void
Slice::Gen::TypeScriptAliasVisitor::addAlias(const TypePtr& type, const ContainedPtr& toplevel)
{
    string m1 = getModuleMetadata(type);
    string m2 = getModuleMetadata(toplevel);

    //
    // Do not add alias for a type defined in the current module
    //
    if(!m1.empty() && m1 == m2)
    {
        return;
    }

    addAlias(typeToString(type, toplevel, imports(), true),
             importPrefix(type, toplevel, imports()),
             toplevel);
}

void
Slice::Gen::TypeScriptAliasVisitor::addAlias(const string& type, const string& prefix,
                                             const ContainedPtr& toplevel)
{
    const string scope = fixId(toplevel->scoped()) + ".";
    //
    // When using an import prefix we don't need an alias, prefixes use iceNSXX that is reserved
    // name prefix
    //
    string::size_type i = type.find(".");
    if(prefix.empty() && i != string::npos)
    {
        if(scope.find("." + type.substr(0, i + 1)) != string::npos)
        {
            for(vector<pair<string, string> >::const_iterator j = _aliases.begin(); j != _aliases.end(); ++j)
            {
                if(j->first == type)
                {
                    return;
                }
            }
            string alias = type;
            replace(alias.begin(), alias.end(), '.', '_');
            //
            // We prefix alias with iceA this avoid conflict with iceNSX used for
            // import prefixes
            //
            _aliases.push_back(make_pair(type, "iceA_" + alias));
        }
    }
}

bool
Slice::Gen::TypeScriptAliasVisitor::visitModuleStart(const ModulePtr&)
{
    return true;
}

bool
Slice::Gen::TypeScriptAliasVisitor::visitClassDefStart(const ClassDefPtr& p)
{
    ModulePtr module = ModulePtr::dynamicCast(p->container());
    //
    // Add alias required for base class
    //
    ClassDefPtr base = p->base();
    if (base)
    {
        addAlias(TypePtr::dynamicCast(base->declaration()), module);
    }

    //
    // Add alias required for data members
    //
    const DataMemberList allDataMembers = p->allDataMembers();
    for(DataMemberList::const_iterator i = allDataMembers.begin(); i != allDataMembers.end(); ++i)
    {
        addAlias((*i)->type(), module);
    }

    return false;
}

bool
Slice::Gen::TypeScriptAliasVisitor::visitInterfaceDefStart(const InterfaceDefPtr& p)
{
    ModulePtr module = ModulePtr::dynamicCast(p->container());
    //
    // Add alias required for base interfces
    //
    InterfaceList bases = p->bases();
    for(InterfaceList::const_iterator i = bases.begin(); i != bases.end(); ++i)
    {
        addAlias(TypePtr::dynamicCast((*i)->declaration()), module);
    }

    //
    // Add alias required for operation parameters
    //
    const OperationList operationList = p->allOperations();
    for(OperationList::const_iterator i = operationList.begin(); i != operationList.end(); ++i)
    {
        const TypePtr ret = (*i)->returnType();
        if(ret && ret->definitionContext())
        {
            addAlias(ret, module);
        }

        const ParamDeclList paramList = (*i)->parameters();
        for(ParamDeclList::const_iterator j = paramList.begin(); j != paramList.end(); ++j)
        {
            addAlias((*j)->type(), module);
        }
    }
    return false;
}

bool
Slice::Gen::TypeScriptAliasVisitor::visitStructStart(const StructPtr& p)
{
    ModulePtr module = ModulePtr::dynamicCast(p->container());
    //
    // Add alias required for data members
    //
    const DataMemberList dataMembers = p->dataMembers();
    for(DataMemberList::const_iterator i = dataMembers.begin(); i != dataMembers.end(); ++i)
    {
        addAlias((*i)->type(), module);
    }
    return false;
}

bool
Slice::Gen::TypeScriptAliasVisitor::visitExceptionStart(const ExceptionPtr& p)
{
    ModulePtr module = ModulePtr::dynamicCast(p->container());
    //
    // Add alias required for base exception
    //
    ExceptionPtr base = p->base();
    if(base)
    {
        addAlias(base, module);
    }

    //
    // Add alias required for data members
    //
    const DataMemberList allDataMembers = p->allDataMembers();
    for(DataMemberList::const_iterator i = allDataMembers.begin(); i != allDataMembers.end(); ++i)
    {
        addAlias((*i)->type(), module);
    }
    return false;
}

void
Slice::Gen::TypeScriptAliasVisitor::visitSequence(const SequencePtr& seq)
{
    addAlias(seq->type(), ModulePtr::dynamicCast(seq->container()));
}

void
Slice::Gen::TypeScriptAliasVisitor::visitDictionary(const DictionaryPtr& dict)
{
    ModulePtr module = ModulePtr::dynamicCast(dict->container());
    addAlias(dict->keyType(), module);
    addAlias(dict->valueType(), module);
}

void
Slice::Gen::TypeScriptAliasVisitor::writeAlias(const UnitPtr&)
{
    if(!_aliases.empty())
    {
        _out << sp;
        for(vector<pair<string, string> >::const_iterator i = _aliases.begin(); i != _aliases.end(); ++i)
        {
            _out << nl << "type " << i->second << " = " << i->first << ";";
        }
    }
}

Slice::Gen::TypeScriptVisitor::TypeScriptVisitor(::IceUtilInternal::Output& out,
                                                 const vector<pair<string, string> >& imports) :
    JsVisitor(out, imports),
    _wroteImports(false)
{
}

void
Slice::Gen::TypeScriptVisitor::writeImports()
{
    if(!_wroteImports)
    {
        for(vector<pair<string, string> >::const_iterator i = _imports.begin(); i != _imports.end(); ++i)
        {
            _out << nl << "import * as " << i->second << " from \"" << i->first << "\"";
        }
        _wroteImports = true;
    }
}

bool
Slice::Gen::TypeScriptVisitor::visitModuleStart(const ModulePtr& p)
{
    UnitPtr unit = UnitPtr::dynamicCast(p->container());
    if(unit)
    {
        _out << sp;
        writeImports();
        _out << nl << "export namespace " << fixId(p->name()) << sb;
    }
    else
    {
        _out << nl << "namespace " << fixId(p->name()) << sb;
    }
    return true;
}

void
Slice::Gen::TypeScriptVisitor::visitModuleEnd(const ModulePtr&)
{
    _out << eb; // namespace end
}

bool
Slice::Gen::TypeScriptVisitor::visitClassDefStart(const ClassDefPtr& p)
{
    const string toplevelModule = getModuleMetadata(ContainedPtr::dynamicCast(p));
    const string icePrefix = importPrefix("Ice.", p);
<<<<<<< HEAD
    const OperationList ops = p->allOperations();
    if(p->isInterface() || !ops.empty())
    {
        //
        // Define servant an proxy types for non local classes
        //
        _out << sp;
        _out << nl << "abstract class " << fixId(p->name() + "Prx") << " extends " << icePrefix
             << getUnqualified("Ice.ObjectPrx", p->scope(), icePrefix);
        _out << sb;

        for(OperationList::const_iterator q = ops.begin(); q != ops.end(); ++q)
        {
            const OperationPtr op = *q;
            const ParamDeclList paramList = op->parameters();
            const TypePtr ret = op->returnType();
            ParamDeclList inParams, outParams;
            for(ParamDeclList::const_iterator r = paramList.begin(); r != paramList.end(); ++r)
            {
                if((*r)->isOutParam())
                {
                    outParams.push_back(*r);
                }
                else
                {
                    inParams.push_back(*r);
                }
            }

            const string contextParam = escapeParam(paramList, "context");
            CommentPtr comment = op->parseComment(false);
            const string contextDoc = "@param " + contextParam + " The Context map to send with the invocation.";
            const string asyncDoc = "The asynchronous result object for the invocation.";
            if(comment)
            {
                StringList postParams, returns;
                postParams.push_back(contextDoc);
                returns.push_back(asyncDoc);
                writeOpDocSummary(_out, op, comment, OpDocInParams, false, StringList(), postParams, returns);
            }
            _out << nl << fixId((*q)->name()) << spar;
            for(ParamDeclList::const_iterator r = inParams.begin(); r != inParams.end(); ++r)
            {
                _out
                    << (fixId((*r)->name()) + ((*r)->optional() ? "?" : "") + ":" +
                        typeToString((*r)->type(), p, imports(), true, false, true));
            }
            _out << "context?:Map<string, string>";
            _out << epar;

            _out << ":" << icePrefix << getUnqualified("Ice.AsyncResult", p->scope(), icePrefix);
            if(!ret && outParams.empty())
            {
                _out << "<void>";
            }
            else if((ret && outParams.empty()) || (!ret && outParams.size() == 1))
            {
                TypePtr t = ret ? ret : outParams.front()->type();
                _out << "<" << typeToString(t, p, imports(), true, false, true) << ">";
            }
            else
            {
                _out << "<[";
                if(ret)
                {
                    _out << typeToString(ret, p, imports(), true, false, true) << ", ";
                }

                for(ParamDeclList::const_iterator i = outParams.begin(); i != outParams.end();)
                {
                    _out << typeToString((*i)->type(), p, imports(), true, false, true);
                    if(++i != outParams.end())
                    {
                        _out << ", ";
                    }
                }

                _out << "]>";
            }

            _out << ";";
        }

        const string icePrefix = importPrefix("Ice.ObjectPrx", p);
        _out << sp;
        _out << nl << "/**";
        _out << nl << " * Downcasts a proxy without confirming the target object's type via a remote invocation.";
        _out << nl << " * @param prx The target proxy.";
        _out << nl << " * @return A proxy with the requested type.";
        _out << nl << " */";
        _out << nl << "static uncheckedCast(prx:" << icePrefix << getUnqualified("Ice.ObjectPrx", p->scope(), icePrefix)
             << ", "
             << "facet?:string):" << fixId(p->name() + "Prx") << ";";
        _out << nl << "/**";
        _out << nl << " * Downcasts a proxy after confirming the target object's type via a remote invocation.";
        _out << nl << " * @param prx The target proxy.";
        _out << nl << " * @param facet A facet name.";
        _out << nl << " * @param context The context map for the invocation.";
        _out << nl
             << " * @return A proxy with the requested type and facet, or nil if the target proxy is nil or the target";
        _out << nl << " * object does not support the requested type.";
        _out << nl << " */";
        _out << nl << "static checkedCast(prx:" << icePrefix << getUnqualified("Ice.ObjectPrx", p->scope(), icePrefix)
             << ", "
             << "facet?:string, contex?:Map<string, string>):" << icePrefix
             << getUnqualified("Ice.AsyncResult", p->scope(), icePrefix) << "<" << fixId(p->name() + "Prx") << ">;";
        _out << eb;

        _out << sp;
        _out << nl << "abstract class " << fixId(p->name() + (p->isInterface() ? "" : "Disp")) << " extends "
             << icePrefix << getUnqualified("Ice.Object", p->scope(), icePrefix);
        _out << sb;
        for(OperationList::const_iterator q = ops.begin(); q != ops.end(); ++q)
        {
            const OperationPtr op = *q;
            const ParamDeclList paramList = op->parameters();
            const TypePtr ret = op->returnType();
            ParamDeclList inParams, outParams;
            for(ParamDeclList::const_iterator r = paramList.begin(); r != paramList.end(); ++r)
            {
                if((*r)->isOutParam())
                {
                    outParams.push_back(*r);
                }
                else
                {
                    inParams.push_back(*r);
                }
            }

            const string currentParam = escapeParam(inParams, "current");
            CommentPtr comment = p->parseComment(false);
            const string currentDoc = "@param " + currentParam + " The Current object for the invocation.";
            const string resultDoc = "The result or a promise like object that will "
                                     "be resolved with the result of the invocation.";
            if(comment)
            {
                StringList postParams, returns;
                postParams.push_back(currentDoc);
                returns.push_back(resultDoc);
                writeOpDocSummary(_out, op, comment, OpDocInParams, false, StringList(), postParams, returns);
=======

    const DataMemberList dataMembers = p->dataMembers();
    const DataMemberList allDataMembers = p->allDataMembers();
    _out << sp;
    writeDocSummary(_out, p);
    _out << nl << "class " << fixId(p->name()) << " extends ";
    const string scope = p->scope();
    const string scoped = p->scoped();
    ClassDefPtr base = p->base();
    if (base)
    {
        const string prefix = importPrefix(ContainedPtr::dynamicCast(base), p, imports());
        _out << prefix << getUnqualified(fixId(base->scoped()), p->scope(), prefix);
    }
    else
    {
        _out << icePrefix << getUnqualified("Ice.Value", p->scope(), icePrefix);
    }
    _out << sb;
    _out << nl << "/**";
    _out << nl << " * One-shot constructor to initialize all data members.";
    for(DataMemberList::const_iterator q = allDataMembers.begin(); q != allDataMembers.end(); ++q)
    {
        CommentPtr comment = (*q)->parseComment(false);
        if(comment)
        {
            _out << nl << " * @param " << fixId((*q)->name()) << " " << getDocSentence(comment->overview());
        }
    }
    _out << nl << " */";
    _out << nl << "constructor" << spar;
    for(DataMemberList::const_iterator q = allDataMembers.begin(); q != allDataMembers.end(); ++q)
    {
        _out << (fixId((*q)->name()) + "?:" + typeToString((*q)->type(), p, imports(), true, false, true));
    }
    _out << epar << ";";
    for(DataMemberList::const_iterator q = dataMembers.begin(); q != dataMembers.end(); ++q)
    {
        writeDocSummary(_out, *q);
        _out << nl << fixId((*q)->name()) << ":" << typeToString((*q)->type(), p, imports(), true, false, true) << ";";
    }
    _out << eb;

    return false;
}

bool
Slice::Gen::TypeScriptVisitor::visitInterfaceDefStart(const InterfaceDefPtr& p)
{
    const string toplevelModule = getModuleMetadata(ContainedPtr::dynamicCast(p));
    const string icePrefix = importPrefix("Ice.", p);
    const OperationList ops = p->allOperations();

    //
    // Define servant an proxy types
    //
    _out << sp;
    _out << nl << "abstract class " << fixId(p->name() + "Prx") << " extends " << icePrefix
         << getUnqualified("Ice.ObjectPrx", p->scope(), icePrefix);
    _out << sb;

    for(OperationList::const_iterator q = ops.begin(); q != ops.end(); ++q)
    {
        const OperationPtr op = *q;
        const ParamDeclList paramList = op->parameters();
        const TypePtr ret = op->returnType();
        ParamDeclList inParams, outParams;
        for(ParamDeclList::const_iterator r = paramList.begin(); r != paramList.end(); ++r)
        {
            if((*r)->isOutParam())
            {
                outParams.push_back(*r);
            }
            else
            {
                inParams.push_back(*r);
            }
        }

        const string contextParam = escapeParam(paramList, "context");
        CommentPtr comment = op->parseComment(false);
        const string contextDoc = "@param " + contextParam + " The Context map to send with the invocation.";
        const string asyncDoc = "The asynchronous result object for the invocation.";
        if(comment)
        {
            StringList postParams, returns;
            postParams.push_back(contextDoc);
            returns.push_back(asyncDoc);
            writeOpDocSummary(_out, op, comment, OpDocInParams, false, StringList(), postParams, returns);
        }
        _out << nl << fixId((*q)->name()) << spar;
        for(ParamDeclList::const_iterator r = inParams.begin(); r != inParams.end(); ++r)
        {
            _out
                << (fixId((*r)->name()) + ((*r)->optional() ? "?" : "") + ":" +
                    typeToString((*r)->type(), p, imports(), true, false, true));
        }
        _out << "context?:Map<string, string>";
        _out << epar;

        _out << ":" << icePrefix << getUnqualified("Ice.AsyncResult", p->scope(), icePrefix);
        if(!ret && outParams.empty())
        {
            _out << "<void>";
        }
        else if((ret && outParams.empty()) || (!ret && outParams.size() == 1))
        {
            TypePtr t = ret ? ret : outParams.front()->type();
            _out << "<" << typeToString(t, p, imports(), true, false, true) << ">";
        }
        else
        {
            _out << "<[";
            if(ret)
            {
                _out << typeToString(ret, p, imports(), true, false, true) << ", ";
            }

            for(ParamDeclList::const_iterator i = outParams.begin(); i != outParams.end();)
            {
                _out << typeToString((*i)->type(), p, imports(), true, false, true);
                if(++i != outParams.end())
                {
                    _out << ", ";
                }
            }

            _out << "]>";
        }

        _out << ";";
    }

    _out << sp;
    _out << nl << "/**";
    _out << nl << " * Downcasts a proxy without confirming the target object's type via a remote invocation.";
    _out << nl << " * @param prx The target proxy.";
    _out << nl << " * @return A proxy with the requested type.";
    _out << nl << " */";
    _out << nl << "static uncheckedCast(prx:" << icePrefix << getUnqualified("Ice.ObjectPrx", p->scope(), icePrefix)
         << ", "
         << "facet?:string):" << fixId(p->name() + "Prx") << ";";
    _out << nl << "/**";
    _out << nl << " * Downcasts a proxy after confirming the target object's type via a remote invocation.";
    _out << nl << " * @param prx The target proxy.";
    _out << nl << " * @param facet A facet name.";
    _out << nl << " * @param context The context map for the invocation.";
    _out << nl
         << " * @return A proxy with the requested type and facet, or nil if the target proxy is nil or the target";
    _out << nl << " * object does not support the requested type.";
    _out << nl << " */";
    _out << nl << "static checkedCast(prx:" << icePrefix << getUnqualified("Ice.ObjectPrx", p->scope(), icePrefix)
         << ", "
         << "facet?:string, contex?:Map<string, string>):" << icePrefix
         << getUnqualified("Ice.AsyncResult", p->scope(), icePrefix) << "<" << fixId(p->name() + "Prx") << ">;";
    _out << eb;

    _out << sp;
    _out << nl << "abstract class " << fixId(p->name()) << " extends " << icePrefix
         << getUnqualified("Ice.Object", p->scope(), icePrefix);
    _out << sb;
    for(OperationList::const_iterator q = ops.begin(); q != ops.end(); ++q)
    {
        const OperationPtr op = *q;
        const ParamDeclList paramList = op->parameters();
        const TypePtr ret = op->returnType();
        ParamDeclList inParams, outParams;
        for(ParamDeclList::const_iterator r = paramList.begin(); r != paramList.end(); ++r)
        {
            if((*r)->isOutParam())
            {
                outParams.push_back(*r);
>>>>>>> 06ac1b78
            }
            _out << nl << "abstract " << fixId((*q)->name()) << spar;
            for(ParamDeclList::const_iterator r = inParams.begin(); r != inParams.end(); ++r)
            {
<<<<<<< HEAD
                _out << (fixId((*r)->name()) + ":" + typeToString((*r)->type(), p, imports(), true, false, true));
            }
            _out << ("current:" + icePrefix + getUnqualified("Ice.Current", p->scope(), icePrefix));
            _out << epar << ":";

            if(!ret && outParams.empty())
            {
                _out << "PromiseLike<void>|void";
            }
            else if((ret && outParams.empty()) || (!ret && outParams.size() == 1))
            {
                TypePtr t = ret ? ret : outParams.front()->type();
                string returnType = typeToString(t, p, imports(), true, false, true);
                _out << "PromiseLike<" << returnType << ">|" << returnType;
            }
            else
            {
                ostringstream os;
                if(ret)
                {
                    os << typeToString(ret, p, imports(), true, false, true) << ", ";
                }

                for(ParamDeclList::const_iterator i = outParams.begin(); i != outParams.end();)
                {
                    os << typeToString((*i)->type(), p, imports(), true, false, true);
                    if(++i != outParams.end())
                    {
                        os << ", ";
                    }
                }
                _out << "PromiseLike<[" << os.str() << "]>|[" << os.str() << "]";
            }
            _out << ";";
        }
        _out << nl << "/**";
        _out << nl << " * Obtains the Slice type ID of this type.";
        _out << nl << " * @return The return value is always \"" + p->scoped() + "\".";
        _out << nl << " */";
        _out << nl << "static ice_staticId():string;";
        _out << eb;
    }

    if(!p->isInterface())
    {
        const DataMemberList dataMembers = p->dataMembers();
        const DataMemberList allDataMembers = p->allDataMembers();
        _out << sp;
        writeDocSummary(_out, p);
        _out << nl << "class " << fixId(p->name()) << " extends ";
        const string scope = p->scope();
        const string scoped = p->scoped();
        ClassList bases = p->bases();
        if(!bases.empty() && !bases.front()->isInterface())
        {
            ClassDefPtr base = bases.front();
            const string prefix = importPrefix(ContainedPtr::dynamicCast(base), p, imports());
            _out << prefix << getUnqualified(fixId(base->scoped()), p->scope(), prefix);
        }
        else
        {
            _out << icePrefix << getUnqualified("Ice.Value", p->scope(), icePrefix);
        }
        _out << sb;
        _out << nl << "/**";
        _out << nl << " * One-shot constructor to initialize all data members.";
        for(DataMemberList::const_iterator q = allDataMembers.begin(); q != allDataMembers.end(); ++q)
        {
            CommentPtr comment = (*q)->parseComment(false);
            if(comment)
            {
                _out << nl << " * @param " << fixId((*q)->name()) << " " << getDocSentence(comment->overview());
            }
        }
        _out << nl << " */";
        _out << nl << "constructor" << spar;
        for(DataMemberList::const_iterator q = allDataMembers.begin(); q != allDataMembers.end(); ++q)
        {
            _out << (fixId((*q)->name()) + "?:" + typeToString((*q)->type(), p, imports(), true, false, true));
        }
        _out << epar << ";";
        for(DataMemberList::const_iterator q = dataMembers.begin(); q != dataMembers.end(); ++q)
        {
            writeDocSummary(_out, *q);
            _out << nl << fixId((*q)->name()) << ":" << typeToString((*q)->type(), p, imports(), true, false, true)
                 << ";";
        }
        _out << eb;
=======
                inParams.push_back(*r);
            }
        }

        const string currentParam = escapeParam(inParams, "current");
        CommentPtr comment = p->parseComment(false);
        const string currentDoc = "@param " + currentParam + " The Current object for the invocation.";
        const string resultDoc = "The result or a promise like object that will "
                                 "be resolved with the result of the invocation.";
        if(comment)
        {
            StringList postParams, returns;
            postParams.push_back(currentDoc);
            returns.push_back(resultDoc);
            writeOpDocSummary(_out, op, comment, OpDocInParams, false, StringList(), postParams, returns);
        }
        _out << nl << "abstract " << fixId((*q)->name()) << spar;
        for(ParamDeclList::const_iterator r = inParams.begin(); r != inParams.end(); ++r)
        {
            _out << (fixId((*r)->name()) + ":" + typeToString((*r)->type(), p, imports(), true, false, true));
        }
        _out << ("current:" + icePrefix + getUnqualified("Ice.Current", p->scope(), icePrefix));
        _out << epar << ":";

        if(!ret && outParams.empty())
        {
            _out << "PromiseLike<void>|void";
        }
        else if((ret && outParams.empty()) || (!ret && outParams.size() == 1))
        {
            TypePtr t = ret ? ret : outParams.front()->type();
            string returnType = typeToString(t, p, imports(), true, false, true);
            _out << "PromiseLike<" << returnType << ">|" << returnType;
        }
        else
        {
            ostringstream os;
            if(ret)
            {
                os << typeToString(ret, p, imports(), true, false, true) << ", ";
            }

            for(ParamDeclList::const_iterator i = outParams.begin(); i != outParams.end();)
            {
                os << typeToString((*i)->type(), p, imports(), true, false, true);
                if(++i != outParams.end())
                {
                    os << ", ";
                }
            }
            _out << "PromiseLike<[" << os.str() << "]>|[" << os.str() << "]";
        }
        _out << ";";
>>>>>>> 06ac1b78
    }
    _out << nl << "/**";
    _out << nl << " * Obtains the Slice type ID of this type.";
    _out << nl << " * @return The return value is always \"" + p->scoped() + "\".";
    _out << nl << " */";
    _out << nl << "static ice_staticId():string;";
    _out << eb;

    return false;
}

bool
Slice::Gen::TypeScriptVisitor::visitExceptionStart(const ExceptionPtr& p)
{
    const string name = fixId(p->name());
    const DataMemberList dataMembers = p->dataMembers();
    const DataMemberList allDataMembers = p->allDataMembers();
    const string toplevelModule = getModuleMetadata(ContainedPtr::dynamicCast(p));
    const string icePrefix = importPrefix("Ice.", p);

    ExceptionPtr base = p->base();
    string baseRef;
    if(base)
    {
        const string prefix = importPrefix(ContainedPtr::dynamicCast(base), p, imports());
        baseRef = prefix + getUnqualified(fixId(base->scoped()), p->scope(), prefix);
    }
    else
    {
        baseRef = icePrefix + getUnqualified("Ice.UserException", p->scope(), icePrefix);
    }

    _out << sp;
    writeDocSummary(_out, p);
    _out << nl << "class " << name << " extends " << baseRef << sb;
    if(!allDataMembers.empty())
    {
        _out << nl << "/**";
        _out << nl << " * One-shot constructor to initialize all data members.";
        for(DataMemberList::const_iterator q = allDataMembers.begin(); q != allDataMembers.end(); ++q)
        {
            CommentPtr comment = (*q)->parseComment(false);
            if(comment)
            {
                _out << nl << " * @param " << fixId((*q)->name()) << " " << getDocSentence(comment->overview());
            }
        }
        _out << nl << " * @param ice_cause The error that cause this exception.";
        _out << nl << " */";
        _out << nl << "constructor" << spar;
        for(DataMemberList::const_iterator q = allDataMembers.begin(); q != allDataMembers.end(); ++q)
        {
            _out << (fixId((*q)->name()) + "?:" + typeToString((*q)->type(), p, imports(), true, false, true));
        }
        _out << "ice_cause?:string|Error";
        _out << epar << ";";
    }
    for(DataMemberList::const_iterator q = dataMembers.begin(); q != dataMembers.end(); ++q)
    {
        _out << nl << fixId((*q)->name()) << ":" << typeToString((*q)->type(), p, imports(), true, false, true) << ";";
    }
    _out << eb;
    return false;
}

bool
Slice::Gen::TypeScriptVisitor::visitStructStart(const StructPtr& p)
{
    const string icePrefix = importPrefix("Ice.", p);
    const string name = fixId(p->name());
    const DataMemberList dataMembers = p->dataMembers();
    const string toplevelModule = getModuleMetadata(ContainedPtr::dynamicCast(p));
    _out << sp;
    writeDocSummary(_out, p);
    _out << nl << "class " << name << sb;
    _out << nl << "constructor" << spar;
    for(DataMemberList::const_iterator q = dataMembers.begin(); q != dataMembers.end(); ++q)
    {
        _out << (fixId((*q)->name()) + "?:" + typeToString((*q)->type(), p, imports(), true, false, true));
    }
    _out << epar << ";";

    _out << nl << "clone():" << name << ";";
    _out << nl << "equals(rhs:any):boolean;";

    //
    // Only generate hashCode if this structure type is a legal dictionary key type.
    //
    bool containsSequence = false;
    bool legalKeyType = Dictionary::legalKeyType(p, containsSequence);
    if(legalKeyType)
    {
        _out << nl << "hashCode():number;";
    }

    for(DataMemberList::const_iterator q = dataMembers.begin(); q != dataMembers.end(); ++q)
    {
        _out << nl << fixId((*q)->name()) << ":" << typeToString((*q)->type(), p, imports(), true, false, true) << ";";
    }

    //
    // Streaming API
    //
    _out << nl << "static write(outs:" << icePrefix << getUnqualified("Ice.OutputStream", p->scope(), icePrefix)
         << ", value:" << name << "):void;";
    _out << nl << "static read(ins:" << icePrefix << getUnqualified("Ice.InputStream", p->scope(), icePrefix) << "):"
         << name << ";";
    _out << eb;
    return false;
}

void
Slice::Gen::TypeScriptVisitor::visitSequence(const SequencePtr& p)
{
    const string icePrefix = importPrefix("Ice.", p);
    const string toplevelModule = getModuleMetadata(ContainedPtr::dynamicCast(p));
    const string name = fixId(p->name());
    _out << sp;
    writeDocSummary(_out, p);
    _out << nl << "type " << name << " = " << typeToString(p, p, imports(), true, true) << ";";

    _out << sp;
    _out << nl << "class " << fixId(p->name() + "Helper");
    _out << sb;
    //
    // Streaming API
    //
    _out << nl << "static write(outs:" << icePrefix << getUnqualified("Ice.OutputStream", p->scope(), icePrefix)
         << ", value:" << name << "):void;";
    _out << nl << "static read(ins:" << icePrefix << getUnqualified("Ice.InputStream", p->scope(), icePrefix) << "):"
         << name << ";";
    _out << eb;
}

void
Slice::Gen::TypeScriptVisitor::visitDictionary(const DictionaryPtr& p)
{
    const string icePrefix = importPrefix("Ice.", p);
    const string toplevelModule = getModuleMetadata(ContainedPtr::dynamicCast(p));
    const string name = fixId(p->name());
    _out << sp;
    writeDocSummary(_out, p);
    _out << nl << "class " << name << " extends " << typeToString(p, p, imports(), true, true);
    _out << sb;
    _out << eb;

    _out << sp;
    _out << nl << "class " << fixId(p->name() + "Helper");
    _out << sb;
    //
    // Streaming API
    //
    _out << nl << "static write(outs:" << icePrefix << getUnqualified("Ice.OutputStream", p->scope(), icePrefix)
         << ", value:" << name << "):void;";
    _out << nl << "static read(ins:" << icePrefix << getUnqualified("Ice.InputStream", p->scope(), icePrefix) << "):"
         << name << ";";
    _out << eb;
}

void
Slice::Gen::TypeScriptVisitor::visitEnum(const EnumPtr& p)
{
    _out << sp;
    writeDocSummary(_out, p);
    _out << nl << "class " << fixId(p->name());
    _out << sb;
    const EnumeratorList enumerators = p->enumerators();
    for(EnumeratorList::const_iterator en = enumerators.begin(); en != enumerators.end(); ++en)
    {
        writeDocSummary(_out, *en);
        _out << nl << "static readonly " << fixId((*en)->name()) << ":" << fixId(p->name()) << ";";
    }
    _out << nl;
    _out << nl << "static valueOf(value:number):" << fixId(p->name()) << ";";
    _out << nl << "equals(other:any):boolean;";
    _out << nl << "hashCode():number;";
    _out << nl << "toString():string;";
    _out << nl;
    _out << nl << "readonly name:string;";
    _out << nl << "readonly value:number;";
    _out << eb;
}

void
Slice::Gen::TypeScriptVisitor::visitConst(const ConstPtr& p)
{
    const string toplevelModule = getModuleMetadata(p->type());
    _out << sp;
    writeDocSummary(_out, p);
    _out << nl << "const " << fixId(p->name()) << ":" << typeToString(p->type(), p, imports(), true) << ";";
}<|MERGE_RESOLUTION|>--- conflicted
+++ resolved
@@ -876,10 +876,6 @@
 }
 
 bool
-<<<<<<< HEAD
-Slice::Gen::RequireVisitor::visitStructStart(const StructPtr&)
-{
-=======
 Slice::Gen::RequireVisitor::visitInterfaceDefStart(const InterfaceDefPtr&)
 {
     _seenInterface= true;
@@ -889,7 +885,6 @@
 bool
 Slice::Gen::RequireVisitor::visitStructStart(const StructPtr&)
 {
->>>>>>> 06ac1b78
     _seenStruct = true;
     return false;
 }
@@ -2710,149 +2705,6 @@
 {
     const string toplevelModule = getModuleMetadata(ContainedPtr::dynamicCast(p));
     const string icePrefix = importPrefix("Ice.", p);
-<<<<<<< HEAD
-    const OperationList ops = p->allOperations();
-    if(p->isInterface() || !ops.empty())
-    {
-        //
-        // Define servant an proxy types for non local classes
-        //
-        _out << sp;
-        _out << nl << "abstract class " << fixId(p->name() + "Prx") << " extends " << icePrefix
-             << getUnqualified("Ice.ObjectPrx", p->scope(), icePrefix);
-        _out << sb;
-
-        for(OperationList::const_iterator q = ops.begin(); q != ops.end(); ++q)
-        {
-            const OperationPtr op = *q;
-            const ParamDeclList paramList = op->parameters();
-            const TypePtr ret = op->returnType();
-            ParamDeclList inParams, outParams;
-            for(ParamDeclList::const_iterator r = paramList.begin(); r != paramList.end(); ++r)
-            {
-                if((*r)->isOutParam())
-                {
-                    outParams.push_back(*r);
-                }
-                else
-                {
-                    inParams.push_back(*r);
-                }
-            }
-
-            const string contextParam = escapeParam(paramList, "context");
-            CommentPtr comment = op->parseComment(false);
-            const string contextDoc = "@param " + contextParam + " The Context map to send with the invocation.";
-            const string asyncDoc = "The asynchronous result object for the invocation.";
-            if(comment)
-            {
-                StringList postParams, returns;
-                postParams.push_back(contextDoc);
-                returns.push_back(asyncDoc);
-                writeOpDocSummary(_out, op, comment, OpDocInParams, false, StringList(), postParams, returns);
-            }
-            _out << nl << fixId((*q)->name()) << spar;
-            for(ParamDeclList::const_iterator r = inParams.begin(); r != inParams.end(); ++r)
-            {
-                _out
-                    << (fixId((*r)->name()) + ((*r)->optional() ? "?" : "") + ":" +
-                        typeToString((*r)->type(), p, imports(), true, false, true));
-            }
-            _out << "context?:Map<string, string>";
-            _out << epar;
-
-            _out << ":" << icePrefix << getUnqualified("Ice.AsyncResult", p->scope(), icePrefix);
-            if(!ret && outParams.empty())
-            {
-                _out << "<void>";
-            }
-            else if((ret && outParams.empty()) || (!ret && outParams.size() == 1))
-            {
-                TypePtr t = ret ? ret : outParams.front()->type();
-                _out << "<" << typeToString(t, p, imports(), true, false, true) << ">";
-            }
-            else
-            {
-                _out << "<[";
-                if(ret)
-                {
-                    _out << typeToString(ret, p, imports(), true, false, true) << ", ";
-                }
-
-                for(ParamDeclList::const_iterator i = outParams.begin(); i != outParams.end();)
-                {
-                    _out << typeToString((*i)->type(), p, imports(), true, false, true);
-                    if(++i != outParams.end())
-                    {
-                        _out << ", ";
-                    }
-                }
-
-                _out << "]>";
-            }
-
-            _out << ";";
-        }
-
-        const string icePrefix = importPrefix("Ice.ObjectPrx", p);
-        _out << sp;
-        _out << nl << "/**";
-        _out << nl << " * Downcasts a proxy without confirming the target object's type via a remote invocation.";
-        _out << nl << " * @param prx The target proxy.";
-        _out << nl << " * @return A proxy with the requested type.";
-        _out << nl << " */";
-        _out << nl << "static uncheckedCast(prx:" << icePrefix << getUnqualified("Ice.ObjectPrx", p->scope(), icePrefix)
-             << ", "
-             << "facet?:string):" << fixId(p->name() + "Prx") << ";";
-        _out << nl << "/**";
-        _out << nl << " * Downcasts a proxy after confirming the target object's type via a remote invocation.";
-        _out << nl << " * @param prx The target proxy.";
-        _out << nl << " * @param facet A facet name.";
-        _out << nl << " * @param context The context map for the invocation.";
-        _out << nl
-             << " * @return A proxy with the requested type and facet, or nil if the target proxy is nil or the target";
-        _out << nl << " * object does not support the requested type.";
-        _out << nl << " */";
-        _out << nl << "static checkedCast(prx:" << icePrefix << getUnqualified("Ice.ObjectPrx", p->scope(), icePrefix)
-             << ", "
-             << "facet?:string, contex?:Map<string, string>):" << icePrefix
-             << getUnqualified("Ice.AsyncResult", p->scope(), icePrefix) << "<" << fixId(p->name() + "Prx") << ">;";
-        _out << eb;
-
-        _out << sp;
-        _out << nl << "abstract class " << fixId(p->name() + (p->isInterface() ? "" : "Disp")) << " extends "
-             << icePrefix << getUnqualified("Ice.Object", p->scope(), icePrefix);
-        _out << sb;
-        for(OperationList::const_iterator q = ops.begin(); q != ops.end(); ++q)
-        {
-            const OperationPtr op = *q;
-            const ParamDeclList paramList = op->parameters();
-            const TypePtr ret = op->returnType();
-            ParamDeclList inParams, outParams;
-            for(ParamDeclList::const_iterator r = paramList.begin(); r != paramList.end(); ++r)
-            {
-                if((*r)->isOutParam())
-                {
-                    outParams.push_back(*r);
-                }
-                else
-                {
-                    inParams.push_back(*r);
-                }
-            }
-
-            const string currentParam = escapeParam(inParams, "current");
-            CommentPtr comment = p->parseComment(false);
-            const string currentDoc = "@param " + currentParam + " The Current object for the invocation.";
-            const string resultDoc = "The result or a promise like object that will "
-                                     "be resolved with the result of the invocation.";
-            if(comment)
-            {
-                StringList postParams, returns;
-                postParams.push_back(currentDoc);
-                returns.push_back(resultDoc);
-                writeOpDocSummary(_out, op, comment, OpDocInParams, false, StringList(), postParams, returns);
-=======
 
     const DataMemberList dataMembers = p->dataMembers();
     const DataMemberList allDataMembers = p->allDataMembers();
@@ -3025,101 +2877,9 @@
             if((*r)->isOutParam())
             {
                 outParams.push_back(*r);
->>>>>>> 06ac1b78
-            }
-            _out << nl << "abstract " << fixId((*q)->name()) << spar;
-            for(ParamDeclList::const_iterator r = inParams.begin(); r != inParams.end(); ++r)
-            {
-<<<<<<< HEAD
-                _out << (fixId((*r)->name()) + ":" + typeToString((*r)->type(), p, imports(), true, false, true));
-            }
-            _out << ("current:" + icePrefix + getUnqualified("Ice.Current", p->scope(), icePrefix));
-            _out << epar << ":";
-
-            if(!ret && outParams.empty())
-            {
-                _out << "PromiseLike<void>|void";
-            }
-            else if((ret && outParams.empty()) || (!ret && outParams.size() == 1))
-            {
-                TypePtr t = ret ? ret : outParams.front()->type();
-                string returnType = typeToString(t, p, imports(), true, false, true);
-                _out << "PromiseLike<" << returnType << ">|" << returnType;
             }
             else
             {
-                ostringstream os;
-                if(ret)
-                {
-                    os << typeToString(ret, p, imports(), true, false, true) << ", ";
-                }
-
-                for(ParamDeclList::const_iterator i = outParams.begin(); i != outParams.end();)
-                {
-                    os << typeToString((*i)->type(), p, imports(), true, false, true);
-                    if(++i != outParams.end())
-                    {
-                        os << ", ";
-                    }
-                }
-                _out << "PromiseLike<[" << os.str() << "]>|[" << os.str() << "]";
-            }
-            _out << ";";
-        }
-        _out << nl << "/**";
-        _out << nl << " * Obtains the Slice type ID of this type.";
-        _out << nl << " * @return The return value is always \"" + p->scoped() + "\".";
-        _out << nl << " */";
-        _out << nl << "static ice_staticId():string;";
-        _out << eb;
-    }
-
-    if(!p->isInterface())
-    {
-        const DataMemberList dataMembers = p->dataMembers();
-        const DataMemberList allDataMembers = p->allDataMembers();
-        _out << sp;
-        writeDocSummary(_out, p);
-        _out << nl << "class " << fixId(p->name()) << " extends ";
-        const string scope = p->scope();
-        const string scoped = p->scoped();
-        ClassList bases = p->bases();
-        if(!bases.empty() && !bases.front()->isInterface())
-        {
-            ClassDefPtr base = bases.front();
-            const string prefix = importPrefix(ContainedPtr::dynamicCast(base), p, imports());
-            _out << prefix << getUnqualified(fixId(base->scoped()), p->scope(), prefix);
-        }
-        else
-        {
-            _out << icePrefix << getUnqualified("Ice.Value", p->scope(), icePrefix);
-        }
-        _out << sb;
-        _out << nl << "/**";
-        _out << nl << " * One-shot constructor to initialize all data members.";
-        for(DataMemberList::const_iterator q = allDataMembers.begin(); q != allDataMembers.end(); ++q)
-        {
-            CommentPtr comment = (*q)->parseComment(false);
-            if(comment)
-            {
-                _out << nl << " * @param " << fixId((*q)->name()) << " " << getDocSentence(comment->overview());
-            }
-        }
-        _out << nl << " */";
-        _out << nl << "constructor" << spar;
-        for(DataMemberList::const_iterator q = allDataMembers.begin(); q != allDataMembers.end(); ++q)
-        {
-            _out << (fixId((*q)->name()) + "?:" + typeToString((*q)->type(), p, imports(), true, false, true));
-        }
-        _out << epar << ";";
-        for(DataMemberList::const_iterator q = dataMembers.begin(); q != dataMembers.end(); ++q)
-        {
-            writeDocSummary(_out, *q);
-            _out << nl << fixId((*q)->name()) << ":" << typeToString((*q)->type(), p, imports(), true, false, true)
-                 << ";";
-        }
-        _out << eb;
-=======
                 inParams.push_back(*r);
             }
         }
@@ -3173,7 +2933,6 @@
             _out << "PromiseLike<[" << os.str() << "]>|[" << os.str() << "]";
         }
         _out << ";";
->>>>>>> 06ac1b78
     }
     _out << nl << "/**";
     _out << nl << " * Obtains the Slice type ID of this type.";
