// **********************************************************************
//
// Copyright (c) 2003-2012 ZeroC, Inc. All rights reserved.
//
// This copy of Ice is licensed to you under the terms described in the
// ICE_LICENSE file included in this distribution.
//
// **********************************************************************

#pragma once

#include <Freeze/Map.h>
#include <IceUtil/FileUtil.h>
#include <Ice/Ice.h>
#include <db_cxx.h>
#include <map>
#include <list>

namespace Freeze
{

class CheckpointThread;
typedef IceUtil::Handle<CheckpointThread> CheckpointThreadPtr;

class SharedDbEnv;
typedef IceUtil::Handle<SharedDbEnv> SharedDbEnvPtr;

class MapDb;

class Transaction;
typedef IceInternal::Handle<Transaction> TransactionPtr;

class ConnectionI;
typedef IceUtil::Handle<ConnectionI> ConnectionIPtr;

class TransactionalEvictorContext;
typedef IceUtil::Handle<TransactionalEvictorContext> TransactionalEvictorContextPtr;

class SharedDbEnv
{
public:
    
    static SharedDbEnvPtr get(const Ice::CommunicatorPtr&, const std::string&, DbEnv* = 0);

    ~SharedDbEnv();

    //
    // Returns a shared map Db; the caller should NOT close/delete this Db.
    //
    MapDb* getSharedMapDb(const std::string&,const std::string&, const std::string&,
                          const KeyCompareBasePtr&, const std::vector<MapIndexBasePtr>&, bool);

    //
    // Tell SharedDbEnv to close and remove this Shared Db from the map
    //
    void removeSharedMapDb(const std::string&);

    
    void __incRef();
    void __decRef();
   
    //
    // EvictorContext factory/manager
    //
    TransactionalEvictorContextPtr createCurrent();
    TransactionalEvictorContextPtr getCurrent();
    void setCurrentTransaction(const TransactionPtr& tx);

    DbEnv* getEnv() const;
    const std::string& getEnvName() const;
    const Ice::CommunicatorPtr& getCommunicator() const;
    const Ice::EncodingVersion& getEncoding() const;

    typedef std::map<std::string, MapDb*> SharedDbMap;

private:
    SharedDbEnv(const std::string&, const Ice::CommunicatorPtr&, DbEnv* env);
    
    void cleanup();

    DbEnv* _env;
    std::auto_ptr<DbEnv> _envHolder;
    const std::string _envName;
    const Ice::CommunicatorPtr _communicator;
    Ice::EncodingVersion _encoding;
    MapDb* _catalog;
    MapDb* _catalogIndexList;

    int _refCount;
    int _trace;
    CheckpointThreadPtr _thread;

#ifdef _WIN32
    DWORD _tsdKey;
#else
    pthread_key_t _tsdKey;
#endif

    SharedDbMap _sharedDbMap;
    IceUtil::Mutex _mutex;
    IceUtilInternal::FileLockPtr _fileLock;
};

inline DbEnv*
SharedDbEnv::getEnv() const
{
    return _env;  
}

inline const std::string& 
SharedDbEnv::getEnvName() const
{
    return _envName;
}

inline const Ice::CommunicatorPtr& 
SharedDbEnv::getCommunicator() const
{
    return _communicator;
}

<<<<<<< HEAD
inline const Ice::EncodingVersion& 
SharedDbEnv::getEncoding() const
{
    return _encoding;
}

}
#endif
=======
}
>>>>>>> 33f3e799
<|MERGE_RESOLUTION|>--- conflicted
+++ resolved
@@ -119,15 +119,10 @@
     return _communicator;
 }
 
-<<<<<<< HEAD
 inline const Ice::EncodingVersion& 
 SharedDbEnv::getEncoding() const
 {
     return _encoding;
 }
 
-}
-#endif
-=======
-}
->>>>>>> 33f3e799
+}