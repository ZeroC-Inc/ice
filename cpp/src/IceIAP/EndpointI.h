//
// Copyright (c) ZeroC, Inc. All rights reserved.
//

#ifndef ICE_IAP_ENDPOINT_I_H
#define ICE_IAP_ENDPOINT_I_H

#include <Ice/ProtocolInstanceF.h>
#include <Ice/EndpointI.h>
#include <Ice/EndpointFactory.h>

namespace IceObjC
{

class iAPEndpointI;
typedef ::std::shared_ptr<iAPEndpointI> iAPEndpointIPtr;

class iAPEndpointI final : public IceInternal::EndpointI, public std::enable_shared_from_this<iAPEndpointI>
{
public:

    iAPEndpointI(const IceInternal::ProtocolInstancePtr&, const std::string&, const std::string&, const std::string&,
                 const std::string&, Ice::Int, const std::string&, bool);
    iAPEndpointI(const IceInternal::ProtocolInstancePtr&);
    iAPEndpointI(const IceInternal::ProtocolInstancePtr&, Ice::InputStream*);

    void streamWriteImpl(Ice::OutputStream*) const final;

    Ice::EndpointInfoPtr getInfo() const noexcept final;
    Ice::Short type() const final;
    const std::string& protocol() const final;
    bool datagram() const final;
    bool secure() const final;

    Ice::Int timeout() const final;
    IceInternal::EndpointIPtr timeout(Ice::Int) const final;
    const std::string& connectionId() const final;
    IceInternal::EndpointIPtr connectionId(const std::string&) const final;
    bool compress() const final;
    IceInternal::EndpointIPtr compress(bool) const final;

<<<<<<< HEAD
    virtual IceInternal::TransceiverPtr transceiver() const;
    virtual void connectorsAsync(
        Ice::EndpointSelectionType,
        std::function<void(std::vector<IceInternal::ConnectorPtr>)>,
        std::function<void(std::exception_ptr)>) const;
    virtual IceInternal::AcceptorPtr acceptor(const std::string&) const;
    virtual std::vector<IceInternal::EndpointIPtr> expandIfWildcard() const;
    virtual std::vector<IceInternal::EndpointIPtr> expandHost(IceInternal::EndpointIPtr&) const;
    virtual bool equivalent(const IceInternal::EndpointIPtr&) const;
=======
    IceInternal::TransceiverPtr transceiver() const final;
    void connectors_async(Ice::EndpointSelectionType, const IceInternal::EndpointI_connectorsPtr&) const final;
    IceInternal::AcceptorPtr acceptor(const std::string&) const final;
    std::vector<IceInternal::EndpointIPtr> expandIfWildcard() const final;
    std::vector<IceInternal::EndpointIPtr> expandHost(IceInternal::EndpointIPtr&) const final;
    bool equivalent(const IceInternal::EndpointIPtr&) const final;
>>>>>>> d588c38a

    bool operator==(const Ice::Endpoint&) const final;
    bool operator<(const Ice::Endpoint&) const final;

    std::string options() const final;
    ::Ice::Int hash() const final;

private:

    bool checkOption(const std::string&, const std::string&, const std::string&) final;

    //
    // All members are const, because endpoints are immutable.
    //
    const IceInternal::ProtocolInstancePtr _instance;
    const std::string _manufacturer;
    const std::string _modelNumber;
    const std::string _name;
    const std::string _protocol;
    const Ice::Int _timeout;
    const std::string _connectionId;
    const bool _compress;
};

class iAPEndpointFactory final : public IceInternal::EndpointFactory
{
public:

    iAPEndpointFactory(const IceInternal::ProtocolInstancePtr&);

    ~iAPEndpointFactory();

    Ice::Short type() const final;
    std::string protocol() const final;
    IceInternal::EndpointIPtr create(std::vector<std::string>&, bool) const final;
    IceInternal::EndpointIPtr read(Ice::InputStream*) const final;
    void destroy() final;

    IceInternal::EndpointFactoryPtr clone(const IceInternal::ProtocolInstancePtr&) const final;

private:

    IceInternal::ProtocolInstancePtr _instance;
};

}

#endif<|MERGE_RESOLUTION|>--- conflicted
+++ resolved
@@ -39,24 +39,15 @@
     bool compress() const final;
     IceInternal::EndpointIPtr compress(bool) const final;
 
-<<<<<<< HEAD
-    virtual IceInternal::TransceiverPtr transceiver() const;
-    virtual void connectorsAsync(
+    IceInternal::TransceiverPtr transceiver() const final;
+    void connectorsAsync(
         Ice::EndpointSelectionType,
         std::function<void(std::vector<IceInternal::ConnectorPtr>)>,
-        std::function<void(std::exception_ptr)>) const;
-    virtual IceInternal::AcceptorPtr acceptor(const std::string&) const;
-    virtual std::vector<IceInternal::EndpointIPtr> expandIfWildcard() const;
-    virtual std::vector<IceInternal::EndpointIPtr> expandHost(IceInternal::EndpointIPtr&) const;
-    virtual bool equivalent(const IceInternal::EndpointIPtr&) const;
-=======
-    IceInternal::TransceiverPtr transceiver() const final;
-    void connectors_async(Ice::EndpointSelectionType, const IceInternal::EndpointI_connectorsPtr&) const final;
+        std::function<void(std::exception_ptr)>) const final;
     IceInternal::AcceptorPtr acceptor(const std::string&) const final;
     std::vector<IceInternal::EndpointIPtr> expandIfWildcard() const final;
     std::vector<IceInternal::EndpointIPtr> expandHost(IceInternal::EndpointIPtr&) const final;
     bool equivalent(const IceInternal::EndpointIPtr&) const final;
->>>>>>> d588c38a
 
     bool operator==(const Ice::Endpoint&) const final;
     bool operator<(const Ice::Endpoint&) const final;
