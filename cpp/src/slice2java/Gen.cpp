//
// Copyright (c) ZeroC, Inc. All rights reserved.
//

#include "Gen.h"
#include <Slice/Util.h>
#include <IceUtil/Functional.h>
#include <IceUtil/Iterator.h>
#include <IceUtil/StringUtil.h>
#include <IceUtil/InputUtil.h>
#include <cstring>

#include <limits>

using namespace std;
using namespace Slice;
using namespace IceUtil;
using namespace IceUtilInternal;

namespace
{

string
sliceModeToIceMode(Operation::Mode opMode)
{
    string mode = "com.zeroc.Ice.OperationMode.";
    switch(opMode)
    {
    case Operation::Normal:
        mode = "null"; // shorthand for most common case
        break;
    case Operation::Nonmutating:
        mode += "Nonmutating";
        break;
    case Operation::Idempotent:
        mode += "Idempotent";
        break;
    default:
        assert(false);
        break;
    }
    return mode;
}

string
opFormatTypeToString(const OperationPtr& op)
{
    string format = "com.zeroc.Ice.FormatType.";
    switch(op->format())
    {
    case DefaultFormat:
        format = "null"; // shorthand for most common case
        break;
    case CompactFormat:
        format += "CompactFormat";
        break;
    case SlicedFormat:
        format += "SlicedFormat";
        break;
    default:
        assert(false);
        break;
    }
    return format;
}

string
getEscapedParamName(const OperationPtr& p, const string& name)
{
    ParamDeclList params = p->parameters();

    for(ParamDeclList::const_iterator i = params.begin(); i != params.end(); ++i)
    {
        if((*i)->name() == name)
        {
            return name + "_";
        }
    }
    return name;
}

string
getEscapedParamName(const DataMemberList& params, const string& name)
{
    for(DataMemberList::const_iterator i = params.begin(); i != params.end(); ++i)
    {
        if((*i)->name() == name)
        {
            return name + "_";
        }
    }
    return name;
}

bool
isDeprecated(const ContainedPtr& p1, const ContainedPtr& p2)
{
    string deprecateMetadata;
    return p1->findMetaData("deprecate", deprecateMetadata) ||
            (p2 != 0 && p2->findMetaData("deprecate", deprecateMetadata));
}

bool isValue(const TypePtr& type)
{
    BuiltinPtr b = BuiltinPtr::dynamicCast(type);
    ClassDeclPtr cl = ClassDeclPtr::dynamicCast(type);
    return (b && b->usesClasses()) || cl;
}

// Returns java.util.OptionalXXX.ofYYY depending on the type
string ofFactory(const TypePtr& type)
{
    const BuiltinPtr b = BuiltinPtr::dynamicCast(type);

    if(b)
    {
        if(b->kind() == Builtin::KindInt)
        {
            return "java.util.OptionalInt.of";
        }
        else if(b->kind() == Builtin::KindLong)
        {
            return "java.util.OptionalLong.of";
        }
        else if(b->kind() == Builtin::KindDouble)
        {
            return "java.util.OptionalDouble.of";
        }
        else if(b->kind() < Builtin::KindString)
        {
            return "java.util.Optional.of";
        }
    }

    return "java.util.Optional.ofNullable";
}

}

Slice::JavaVisitor::JavaVisitor(const string& dir) :
    JavaGenerator(dir)
{
}

Slice::JavaVisitor::~JavaVisitor()
{
}

string
Slice::JavaVisitor::getResultType(const OperationPtr& op, const string& package, bool object, bool dispatch)
{
    if(dispatch && op->hasMarshaledResult())
    {
        const InterfaceDefPtr interface = op->interface();
        assert(interface);
        string abs = getUnqualified(interface, package);
        string name = op->name();
        name[0] = static_cast<char>(toupper(static_cast<unsigned char>(name[0])));
        return abs + "." + name + "MarshaledResult";
    }
    else if(op->returnsMultipleValues())
    {
        const ContainedPtr c = ContainedPtr::dynamicCast(op->container());
        assert(c);
        const string abs = getUnqualified(c, package);
        string name = op->name();
        name[0] = static_cast<char>(toupper(static_cast<unsigned char>(name[0])));
        return abs + "." + name + "Result";
    }
    else
    {
        TypePtr type = op->returnType();
        bool optional = op->returnIsOptional();
        if(!type)
        {
            const ParamDeclList outParams = op->outParameters();
            if(!outParams.empty())
            {
                assert(outParams.size() == 1);
                type = outParams.front()->type();
                optional = outParams.front()->optional();
            }
        }
        if(type)
        {
            if(optional)
            {
                return typeToString(type, TypeModeReturn, package, op->getMetaData(), true, true);
            }
            else if(object)
            {
                return typeToObjectString(type, TypeModeReturn, package, op->getMetaData(), true);
            }
            else
            {
                return typeToString(type, TypeModeReturn, package, op->getMetaData(), true, false);
            }
        }
        else
        {
            return object ? "Void" : "void";
        }
    }
}

void
Slice::JavaVisitor::writeResultType(Output& out, const OperationPtr& op, const string& package, const CommentPtr& dc)
{
    string opName = op->name();
    opName[0] = static_cast<char>(toupper(static_cast<unsigned char>(opName[0])));

    out << sp;
    writeDocComment(out, "Holds the result of operation " + op->name() + ".");
    out << nl << "public static class " << opName << "Result";
    out << sb;

    //
    // Make sure none of the out parameters are named "returnValue".
    //
    string retval = "returnValue";
    const ParamDeclList outParams = op->outParameters();
    for(ParamDeclList::const_iterator p = outParams.begin(); p != outParams.end(); ++p)
    {
        if((*p)->name() == "returnValue")
        {
            retval = "_returnValue";
            break;
        }
    }

    const TypePtr ret = op->returnType();

    //
    // Default constructor.
    //
    writeDocComment(out, "Default constructor.");
    out << nl << "public " << opName << "Result()";
    out << sb;
    out << eb;

    //
    // One-shot constructor.
    //

    bool needMandatoryOnly = false;
    bool generateMandatoryOnly = false;

    do
    {
        out << sp;

        if(needMandatoryOnly)
        {
            generateMandatoryOnly = true;
            needMandatoryOnly = false;
        }

        if(dc)
        {
            //
            // Emit a doc comment for the constructor if necessary.
            //
            out << nl << "/**";
            out << nl << " * This constructor makes shallow copies of the results for operation " << opName;
            if(generateMandatoryOnly)
            {
                out << " (overload without Optional parameters).";
            }
            else
            {
                out << '.';
            }

            if(ret && !dc->returns().empty())
            {
                out << nl << " * @param " << retval << ' ';
                writeDocCommentLines(out, dc->returns());
            }
            map<string, StringList> paramDocs = dc->parameters();
            for(ParamDeclList::const_iterator p = outParams.begin(); p != outParams.end(); ++p)
            {
                const string name = (*p)->name();
                map<string, StringList>::const_iterator q = paramDocs.find(name);
                if(q != paramDocs.end() && !q->second.empty())
                {
                    out << nl << " * @param " << fixKwd(q->first) << ' ';
                    writeDocCommentLines(out, q->second);
                }
            }
            out << nl << " **/";
        }

        out << nl << "public " << opName << "Result" << spar;

        if(ret)
        {
            out << (typeToString(ret, TypeModeIn, package, op->getMetaData(), true,
                                 !generateMandatoryOnly && op->returnIsOptional()) + " " + retval);
            needMandatoryOnly = !generateMandatoryOnly && op->returnIsOptional();
        }
        for(ParamDeclList::const_iterator p = outParams.begin(); p != outParams.end(); ++p)
        {
            out << (typeToString((*p)->type(), TypeModeIn, package, (*p)->getMetaData(), true,
                                 !generateMandatoryOnly && (*p)->optional()) + " " +
                    fixKwd((*p)->name()));
            if(!generateMandatoryOnly)
            {
                needMandatoryOnly = needMandatoryOnly || (*p)->optional();
            }
        }
        out << epar;
        out << sb;
        if(ret)
        {
            out << nl << "this." << retval << " = ";
            if(op->returnIsOptional() && generateMandatoryOnly)
            {
                out << ofFactory(ret) << "(" << retval << ");";
            }
            else
            {
                out << retval << ';';
            }

        }
        for(ParamDeclList::const_iterator p = outParams.begin(); p != outParams.end(); ++p)
        {
            const string name = fixKwd((*p)->name());
            out << nl << "this." << name << " = ";
            if((*p)->optional() && generateMandatoryOnly)
            {
                out << ofFactory((*p)->type()) << "(" << name << ");";
            }
            else
            {
                out << name << ';';
            }
        }
        out << eb;
    } while(needMandatoryOnly);

    //
    // Members.
    //
    out << sp;
    if(ret)
    {
        if(dc && !dc->returns().empty())
        {
            out << nl << "/**";
            out << nl << " * ";
            writeDocCommentLines(out, dc->returns());
            out << nl << " **/";
        }
        out << nl << "public " << typeToString(ret, TypeModeIn, package, op->getMetaData(), true,
                                               op->returnIsOptional())
            << ' ' << retval << ';';
    }

    for(ParamDeclList::const_iterator p = outParams.begin(); p != outParams.end(); ++p)
    {
        if(dc)
        {
            const string name = (*p)->name();
            map<string, StringList> paramDocs = dc->parameters();
            map<string, StringList>::const_iterator q = paramDocs.find(name);
            if(q != paramDocs.end() && !q->second.empty())
            {
                out << nl << "/**";
                out << nl << " * ";
                writeDocCommentLines(out, q->second);
                out << nl << " **/";
            }
        }
        out << nl << "public " << typeToString((*p)->type(), TypeModeIn, package, (*p)->getMetaData(), true,
                                               (*p)->optional())
            << ' ' << fixKwd((*p)->name()) << ';';
    }

    ParamDeclList required, optional;
    op->outParameters(required, optional);

    out << sp << nl << "public void write(" << getUnqualified("com.zeroc.Ice.OutputStream", package) << " ostr)";
    out << sb;

    int iter = 0;
    for(ParamDeclList::const_iterator pli = required.begin(); pli != required.end(); ++pli)
    {
        const string paramName = fixKwd((*pli)->name());
        writeMarshalUnmarshalCode(
            out, package, (*pli)->type(), OptionalNone, false, 0, "this." + paramName, true, iter, "",
            (*pli)->getMetaData());
    }

    if(ret && !op->returnIsOptional())
    {
        writeMarshalUnmarshalCode(out, package, ret, OptionalNone, false, 0, retval, true, iter, "", op->getMetaData());
    }

    //
    // Handle optional parameters.
    //
    bool checkReturnType = op->returnIsOptional();

    for(ParamDeclList::const_iterator pli = optional.begin(); pli != optional.end(); ++pli)
    {
        if(checkReturnType && op->returnTag() < (*pli)->tag())
        {
            writeMarshalUnmarshalCode(
                out, package, ret, OptionalReturnParam, true, op->returnTag(), retval, true, iter, "",
                op->getMetaData());
            checkReturnType = false;
        }

        const string paramName = fixKwd((*pli)->name());
        writeMarshalUnmarshalCode(
            out, package, (*pli)->type(), OptionalOutParam, true, (*pli)->tag(), "this." + paramName, true, iter, "",
            (*pli)->getMetaData());
    }

    if(checkReturnType)
    {
        writeMarshalUnmarshalCode(
            out, package, ret, OptionalReturnParam, true, op->returnTag(), retval, true, iter, "", op->getMetaData());
    }

    out << eb;

    out << sp << nl << "public void read(" << getUnqualified("com.zeroc.Ice.InputStream", package) << " istr)";
    out << sb;

    iter = 0;
    for(ParamDeclList::const_iterator pli = required.begin(); pli != required.end(); ++pli)
    {
        const string paramName = fixKwd((*pli)->name());
        const string patchParams = getPatcher((*pli)->type(), package, "this." + paramName);
        writeMarshalUnmarshalCode(
            out, package, (*pli)->type(), OptionalNone, false, 0, "this." + paramName, false, iter, "",
            (*pli)->getMetaData(), patchParams);
    }

    if(ret && !op->returnIsOptional())
    {
        const string patchParams = getPatcher(ret, package, retval);
        writeMarshalUnmarshalCode(
            out, package, ret, OptionalNone, false, 0, retval, false, iter, "", op->getMetaData(), patchParams);
    }

    //
    // Handle optional parameters.
    //
    checkReturnType = op->returnIsOptional();

    for(ParamDeclList::const_iterator pli = optional.begin(); pli != optional.end(); ++pli)
    {
        if(checkReturnType && op->returnTag() < (*pli)->tag())
        {
            const string patchParams = getPatcher(ret, package, retval);
            writeMarshalUnmarshalCode(
                out, package, ret, OptionalReturnParam, true, op->returnTag(), retval, false, iter, "",
                op->getMetaData(), patchParams);
            checkReturnType = false;
        }

        const string paramName = fixKwd((*pli)->name());
        const string patchParams = getPatcher((*pli)->type(), package, paramName);
        writeMarshalUnmarshalCode(
            out, package, (*pli)->type(), OptionalOutParam, true, (*pli)->tag(), "this." + paramName, false, iter, "",
            (*pli)->getMetaData(), patchParams);
    }

    if(checkReturnType)
    {
        const string patchParams = getPatcher(ret, package, retval);
        writeMarshalUnmarshalCode(
            out, package, ret, OptionalReturnParam, true, op->returnTag(), retval, false, iter, "", op->getMetaData(),
            patchParams);
    }

    out << eb;

    out << eb;
}

void
Slice::JavaVisitor::writeMarshaledResultType(Output& out, const OperationPtr& op, const string& package,
                                             const CommentPtr& dc)
{
    string opName = op->name();
    const TypePtr ret = op->returnType();
    opName[0] = static_cast<char>(toupper(static_cast<unsigned char>(opName[0])));

    out << sp;
    writeDocComment(out, "Holds the marshaled result of operation " + op->name() + ".");
    out << nl << "public static class " << opName << "MarshaledResult implements "
        << getUnqualified("com.zeroc.Ice.MarshaledResult", package) << sb;

    const ParamDeclList outParams = op->outParameters();
    const string retval = getEscapedParamName(op, "returnValue");
    const string currentParamName = getEscapedParamName(op, "current");
    const string currentParam = getUnqualified("com.zeroc.Ice.Current", package) + " " + currentParamName;

    out << sp;

    //
    // Emit a doc comment for the constructor if necessary.
    //
    if(dc)
    {
        out << nl << "/**";
        out << nl << " * This constructor marshals the results of operation " << op->name() << " immediately.";

        if(ret && !dc->returns().empty())
        {
            out << nl << " * @param " << retval << ' ';
            writeDocCommentLines(out, dc->returns());
        }
        map<string, StringList> paramDocs = dc->parameters();
        for(ParamDeclList::const_iterator p = outParams.begin(); p != outParams.end(); ++p)
        {
            const string name = (*p)->name();
            map<string, StringList>::const_iterator q = paramDocs.find(name);
            if(q != paramDocs.end() && !q->second.empty())
            {
                out << nl << " * @param " << fixKwd(q->first) << ' ';
                writeDocCommentLines(out, q->second);
            }
        }
        out << nl << " * @param " << currentParamName << " The Current object for the invocation.";
        out << nl << " **/";
    }

    bool hasOpt = false;
    out << nl << "public " << opName << "MarshaledResult" << spar;
    if(ret)
    {
        out << (typeToString(ret, TypeModeIn, package, op->getMetaData(), true, op->returnIsOptional())
            + " " + retval);
        hasOpt = op->returnIsOptional();
    }
    for(ParamDeclList::const_iterator p = outParams.begin(); p != outParams.end(); ++p)
    {
        out << (typeToString((*p)->type(), TypeModeIn, package, (*p)->getMetaData(), true, (*p)->optional())
            + " " + fixKwd((*p)->name()));

        hasOpt = hasOpt || (*p)->optional();
    }
    out << currentParam << epar;
    out << sb;
    out << nl << "_ostr = " << getUnqualified("com.zeroc.IceInternal.Incoming", package) << ".createResponseOutputStream("
        << currentParamName << ");";
    out << nl << "_ostr.startEncapsulation(" << currentParamName << ".encoding, " << opFormatTypeToString(op) << ");";

    ParamDeclList required, optional;
    op->outParameters(required, optional);
    int iter = 0;
    for(ParamDeclList::const_iterator pli = required.begin(); pli != required.end(); ++pli)
    {
        const string paramName = fixKwd((*pli)->name());
        writeMarshalUnmarshalCode(out, package, (*pli)->type(), OptionalNone, false, 0, paramName, true, iter,
                                  "_ostr", (*pli)->getMetaData());
    }

    if(ret && !op->returnIsOptional())
    {
        writeMarshalUnmarshalCode(out, package, ret, OptionalNone, false, 0, retval, true, iter, "_ostr",
                                  op->getMetaData());
    }

    //
    // Handle optional parameters.
    //
    bool checkReturnType = op->returnIsOptional();

    for(ParamDeclList::const_iterator pli = optional.begin(); pli != optional.end(); ++pli)
    {
        if(checkReturnType && op->returnTag() < (*pli)->tag())
        {
            writeMarshalUnmarshalCode(out, package, ret, OptionalReturnParam, true, op->returnTag(), retval, true,
                                      iter, "_ostr", op->getMetaData());
            checkReturnType = false;
        }

        const string paramName = fixKwd((*pli)->name());
        writeMarshalUnmarshalCode(out, package, (*pli)->type(), OptionalOutParam, true, (*pli)->tag(), paramName,
                                  true, iter, "_ostr", (*pli)->getMetaData());
    }

    if(checkReturnType)
    {
        writeMarshalUnmarshalCode(out, package, ret, OptionalReturnParam, true, op->returnTag(), retval, true, iter,
                                  "_ostr", op->getMetaData());
    }

    if(op->returnsClasses(false))
    {
        out << nl << "_ostr.writePendingValues();";
    }

    out << nl << "_ostr.endEncapsulation();";

    out << eb;

    if(hasOpt)
    {
        out << sp;

        //
        // Emit a doc comment for the constructor if necessary.
        //
        if(dc)
        {
            out << nl << "/**";
            out << nl << " * This constructor marshals the results of operation " << op->name()
                << " immediately (overload without Optional parameters).";

            if(ret && !dc->returns().empty())
            {
                out << nl << " * @param " << retval << ' ';
                writeDocCommentLines(out, dc->returns());
            }
            map<string, StringList> paramDocs = dc->parameters();
            for(ParamDeclList::const_iterator p = outParams.begin(); p != outParams.end(); ++p)
            {
                const string name = (*p)->name();
                map<string, StringList>::const_iterator q = paramDocs.find(name);
                if(q != paramDocs.end() && !q->second.empty())
                {
                    out << nl << " * @param " << fixKwd(q->first) << ' ';
                    writeDocCommentLines(out, q->second);
                }
            }
            out << nl << " * @param " << currentParamName << " The Current object for the invocation.";
            out << nl << " **/";
        }

        out << nl << "public " << opName << "MarshaledResult" << spar;
        if(ret)
        {
            out << (typeToString(ret, TypeModeIn, package, op->getMetaData(), true, false)
                    + " " + retval);
        }
        for(ParamDeclList::const_iterator p = outParams.begin(); p != outParams.end(); ++p)
        {
            out << (typeToString((*p)->type(), TypeModeIn, package, (*p)->getMetaData(), true, false)
                + " " + fixKwd((*p)->name()));
        }

        out << currentParam << epar;
        out << sb;
        out << nl << "this" << spar;
        if(ret)
        {
            if(op->returnIsOptional())
            {
                out << ofFactory(ret) + "(" + retval + ")";
            }
            else
            {
                out << retval;
            }
        }
        for(ParamDeclList::const_iterator p = outParams.begin(); p != outParams.end(); ++p)
        {
            if((*p)->optional())
            {
                out << ofFactory((*p)->type()) + "(" + fixKwd((*p)->name()) + ")";
            }
            else
            {
                out << fixKwd((*p)->name());
            }
        }

        out << currentParamName << epar << ';';
        out << eb;
    }

    out << sp;
    out << nl << "@Override"
        << nl << "public " << getUnqualified("com.zeroc.Ice.OutputStream", package) << " getOutputStream()"
        << sb
        << nl << "return _ostr;"
        << eb;

    out << sp;
    out << nl << "private " << getUnqualified("com.zeroc.Ice.OutputStream", package) << " _ostr;";
    out << eb;
}

void
Slice::JavaVisitor::allocatePatcher(Output& out, const TypePtr& type, const string& package, const string& name,
                                    bool optionalMapping)
{
    BuiltinPtr b = BuiltinPtr::dynamicCast(type);
    ClassDeclPtr cl = ClassDeclPtr::dynamicCast(type);
    assert((b && b->usesClasses()) || cl);

    string clsName;
    if(b)
    {
        clsName = getUnqualified("com.zeroc.Ice.Value", package);
    }
    else
    {
        clsName = getUnqualified(cl, package);
    }
    if(optionalMapping)
    {
        clsName = "java.util.Optional<" + clsName + ">";
    }
    out << nl << "final com.zeroc.IceInternal.Holder<" << clsName << "> "
        << name << " = new com.zeroc.IceInternal.Holder<>();";
}

string
Slice::JavaVisitor::getPatcher(const TypePtr& type, const string& package, const string& dest)
{
    BuiltinPtr b = BuiltinPtr::dynamicCast(type);
    ClassDeclPtr cl = ClassDeclPtr::dynamicCast(type);
    ostringstream ostr;
    if((b && b->usesClasses()) || cl)
    {
        string clsName;
        if(b)
        {
            clsName = getUnqualified("com.zeroc.Ice.Value", package);
        }
        else
        {
            clsName = getUnqualified(cl, package);
        }
        ostr << "v -> " << dest << " = v, " << clsName << ".class";
    }
    return ostr.str();
}

string
Slice::JavaVisitor::getFutureType(const OperationPtr& op, const string& package)
{
    if(op->returnType() || op->outParameters().size() > 0)
    {
        return "java.util.concurrent.CompletableFuture<" + getResultType(op, package, true, false) + ">";
    }
    else
    {
        return "java.util.concurrent.CompletableFuture<Void>";
    }
}

string
Slice::JavaVisitor::getFutureImplType(const OperationPtr& op, const string& package)
{
    if(op->returnType() || op->outParameters().size() > 0)
    {
        return "com.zeroc.IceInternal.OutgoingAsync<" + getResultType(op, package, true, false) + ">";
    }
    else
    {
        return "com.zeroc.IceInternal.OutgoingAsync<Void>";
    }
}

vector<string>
Slice::JavaVisitor::getParams(const OperationPtr& op, const string& package)
{
    vector<string> params;

    const ParamDeclList paramList = op->inParameters();
    for(ParamDeclList::const_iterator q = paramList.begin(); q != paramList.end(); ++q)
    {
        const string type = typeToString((*q)->type(), TypeModeIn, package, (*q)->getMetaData(), true,
                                         (*q)->optional());
        params.push_back(type + ' ' + fixKwd((*q)->name()));
    }

    return params;
}

vector<string>
Slice::JavaVisitor::getParamsProxy(const OperationPtr& op, const string& package, bool optionalMapping, bool internal)
{
    vector<string> params;

    ParamDeclList inParams = op->inParameters();
    for(ParamDeclList::const_iterator q = inParams.begin(); q != inParams.end(); ++q)
    {
        const string typeString = typeToString((*q)->type(), TypeModeIn, package, (*q)->getMetaData(), true,
                                               optionalMapping && (*q)->optional());
        params.push_back(typeString + ' ' + (internal ? "iceP_" + (*q)->name() : fixKwd((*q)->name())));
    }

    return params;
}

vector<string>
Slice::JavaVisitor::getArgs(const OperationPtr& op)
{
    vector<string> args;

    ParamDeclList paramList = op->parameters();
    for(ParamDeclList::const_iterator q = paramList.begin(); q != paramList.end(); ++q)
    {
        args.push_back(fixKwd((*q)->name()));
    }

    return args;
}

vector<string>
Slice::JavaVisitor::getInArgs(const OperationPtr& op, bool internal)
{
    vector<string> args;

    ParamDeclList paramList = op->inParameters();
    for(ParamDeclList::const_iterator q = paramList.begin(); q != paramList.end(); ++q)
    {
        string s = internal ? "iceP_" + (*q)->name() : fixKwd((*q)->name());
        args.push_back(s);
    }

    return args;
}

void
Slice::JavaVisitor::writeMarshalProxyParams(Output& out, const string& package, const OperationPtr& op,
                                            bool optionalMapping)
{
    int iter = 0;
    ParamDeclList required, optional;
    op->inParameters(required, optional);
    for(ParamDeclList::const_iterator pli = required.begin(); pli != required.end(); ++pli)
    {
        string paramName = "iceP_" + (*pli)->name();
        writeMarshalUnmarshalCode(out, package, (*pli)->type(), OptionalNone, false, 0, paramName, true,
                                  iter, "", (*pli)->getMetaData());
    }

    //
    // Handle optional parameters.
    //
    for(ParamDeclList::const_iterator pli = optional.begin(); pli != optional.end(); ++pli)
    {
        writeMarshalUnmarshalCode(out, package, (*pli)->type(), OptionalInParam, optionalMapping,
                                  (*pli)->tag(), "iceP_" + (*pli)->name(), true, iter, "", (*pli)->getMetaData());
    }

    if(op->sendsClasses(false))
    {
        out << nl << "ostr.writePendingValues();";
    }
}

void
Slice::JavaVisitor::writeUnmarshalProxyResults(Output& out, const string& package, const OperationPtr& op)
{
    const ParamDeclList outParams = op->outParameters();
    const TypePtr ret = op->returnType();
    const string name = "ret";

    if(op->returnsMultipleValues())
    {
        string resultType = getResultType(op, package, false, false);
        out << nl << resultType << ' ' << name << " = new " << resultType << "();";
        out << nl << name << ".read(istr);";
        if(op->returnsClasses(false))
        {
            out << nl << "istr.readPendingValues();";
        }
        out << nl << "return " << name << ';';
    }
    else
    {
        string resultType = getResultType(op, package, false, false);

        bool optional;
        TypePtr type;
        int tag;
        StringList metaData;
        if(ret)
        {
            type = ret;
            optional = op->returnIsOptional();
            tag = op->returnTag();
            metaData = op->getMetaData();
        }
        else
        {
            assert(outParams.size() == 1);
            optional = outParams.front()->optional();
            type = outParams.front()->type();
            tag = outParams.front()->tag();
            metaData = outParams.front()->getMetaData();
        }

        const bool val = isValue(type);

        int iter = 0;

        if(val)
        {
            allocatePatcher(out, type, package, name, optional);
        }
        else
        {
            out << nl << resultType << ' ' << name << ';';
        }
        string patchParams = getPatcher(type, package, name + ".value");
        if(optional)
        {
            writeMarshalUnmarshalCode(out, package, type, ret ? OptionalReturnParam : OptionalOutParam, true,
                                      tag, name, false, iter, "", metaData, patchParams);
        }
        else
        {
            writeMarshalUnmarshalCode(out, package, type, OptionalNone, false, 0, name, false, iter, "", metaData,
                                      patchParams);
        }

        if(op->returnsClasses(false))
        {
            out << nl << "istr.readPendingValues();";
        }

        if(val)
        {
            out << nl << "return " << name << ".value;";
        }
        else
        {
            out << nl << "return " << name << ';';
        }
    }
}

void
Slice::JavaVisitor::writeMarshalServantResults(Output& out, const string& package, const OperationPtr& op,
                                               const string& param)
{
    if(op->returnsMultipleValues())
    {
        out << nl << param << ".write(ostr);";
    }
    else
    {
        const ParamDeclList params = op->outParameters();
        bool optional;
        OptionalMode mode;
        TypePtr type;
        int tag;
        StringList metaData;
        if(op->returnType())
        {
            type = op->returnType();
            optional = op->returnIsOptional();
            mode = optional ? OptionalReturnParam : OptionalNone;
            tag = op->returnTag();
            metaData = op->getMetaData();
        }
        else
        {
            assert(params.size() == 1);
            optional = params.front()->optional();
            mode = optional ? OptionalOutParam : OptionalNone;
            type = params.front()->type();
            tag = params.front()->tag();
            metaData = params.front()->getMetaData();
        }

        int iter = 0;
        writeMarshalUnmarshalCode(out, package, type, mode, true, tag, param, true, iter, "", metaData);
    }

    if(op->returnsClasses(false))
    {
        out << nl << "ostr.writePendingValues();";
    }
}

void
Slice::JavaVisitor::writeThrowsClause(const string& package, const ExceptionList& throws, const OperationPtr& op)
{
    Output& out = output();

    if(op && (op->hasMetaData("java:UserException") || op->hasMetaData("UserException")))
    {
        out.inc();
        out << nl << "throws " << getUnqualified("com.zeroc.Ice.UserException", package);
        out.dec();
    }
    else if(throws.size() > 0)
    {
        out.inc();
        out << nl << "throws ";
        out.useCurrentPosAsIndent();
        int count = 0;
        for(ExceptionList::const_iterator r = throws.begin(); r != throws.end(); ++r)
        {
            if(count > 0)
            {
                out << "," << nl;
            }
            out << getUnqualified(*r, package);
            count++;
        }
        out.restoreIndent();
        out.dec();
    }
}

void
Slice::JavaVisitor::writeMarshalDataMember(Output& out, const string& package, const DataMemberPtr& member, int& iter,
                                           bool forStruct)
{
    if(member->optional())
    {
        assert(!forStruct);
        out << nl << "if(_" << member->name() << ")";
        out << sb;
        writeMarshalUnmarshalCode(out, package, member->type(), OptionalInParam, false, member->tag(),
                                  fixKwd(member->name()), true, iter, "ostr_", member->getMetaData());
        out << eb;
    }
    else
    {
        string stream = forStruct ? "" : "ostr_";
        string memberName = fixKwd(member->name());
        if(forStruct)
        {
            memberName = "this." + memberName;
        }

        writeMarshalUnmarshalCode(out, package, member->type(), OptionalNone, false, 0, memberName,
                                  true, iter, stream, member->getMetaData());
    }
}

void
Slice::JavaVisitor::writeUnmarshalDataMember(Output& out, const string& package, const DataMemberPtr& member, int& iter,
                                             bool forStruct)
{
    const string patchParams = getPatcher(member->type(), package, fixKwd(member->name()));

    if(member->optional())
    {
        assert(!forStruct);
        out << nl << "if(_" << member->name() << " = istr_.readOptional(" << member->tag() << ", "
            << getOptionalFormat(member->type()) << "))";
        out << sb;
        writeMarshalUnmarshalCode(out, package, member->type(), OptionalMember, false, 0, fixKwd(member->name()), false,
                                  iter, "istr_", member->getMetaData(), patchParams);
        out << eb;
    }
    else
    {
        string stream = forStruct ? "" : "istr_";
        string memberName = fixKwd(member->name());
        if(forStruct)
        {
            memberName = "this." + memberName;
        }

        writeMarshalUnmarshalCode(out, package, member->type(), OptionalNone, false, 0, memberName, false,
                                  iter, stream, member->getMetaData(), patchParams);
    }
}

void
Slice::JavaVisitor::writeDispatch(Output& out, const InterfaceDefPtr& p)
{
    const string name = fixKwd(p->name());
    const string package = getPackage(p);
    const string scoped = p->scoped();
    const InterfaceList bases = p->bases();
    const OperationList ops = p->operations();

    for (const auto& op : ops)
    {
        CommentPtr dc = op->parseComment(false);
        vector<string> params = getParams(op, package);
        const string currentParam = getUnqualified("com.zeroc.Ice.Current", package) + " " +
            getEscapedParamName(op, "current");

        const bool amd = p->hasMetaData("amd") || op->hasMetaData("amd");

        ExceptionList throws = op->throws();
        throws.sort();
        throws.unique();

        out << sp;
        writeServantDocComment(out, op, package, dc, amd);
        if(dc && dc->isDeprecated())
        {
            out << nl << "@Deprecated";
        }

        if(amd)
        {
            out << nl << "java.util.concurrent.CompletionStage<" << getResultType(op, package, true, true) << "> "
                << op->name() << "Async" << spar << params << currentParam << epar;
            writeThrowsClause(package, throws, op);
            out << ';';
        }
        else
        {
            out << nl << getResultType(op, package, false, true) << ' ' << fixKwd(op->name()) << spar << params
                << currentParam << epar;
            writeThrowsClause(package, throws, op);
            out << ';';
        }
    }

    StringList ids = p->ids();

#ifndef NDEBUG
    StringList::const_iterator scopedIter = find(ids.begin(), ids.end(), scoped);
    assert(scopedIter != ids.end());
#endif

    out << sp;
    writeHiddenDocComment(out);
    out << nl << "static final String[] _iceIds =";
    out << sb;

    for(StringList::const_iterator q = ids.begin(); q != ids.end();)
    {
        out << nl << '"' << *q << '"';
        if(++q != ids.end())
        {
            out << ',';
        }
    }
    out << eb << ';';

    out << sp << nl << "@Override" << nl << "default String[] ice_ids(" << getUnqualified("com.zeroc.Ice.Current", package)
        << " current)";
    out << sb;
    out << nl << "return _iceIds;";
    out << eb;

    out << sp << nl << "@Override" << nl << "default String ice_id(" << getUnqualified("com.zeroc.Ice.Current", package)
        << " current)";
    out << sb;
    out << nl << "return ice_staticId();";
    out << eb;

    out << sp << nl;
    out << "static String ice_staticId()";
    out << sb;

    out << nl << "return \"" << p->scoped() << "\";";
    out << eb;

    //
    // Dispatch methods. We only generate methods for operations
    // defined in this InterfaceDef, because we reuse existing methods
    // for inherited operations.
    //
    for(OperationList::const_iterator r = ops.begin(); r != ops.end(); ++r)
    {
        OperationPtr op = *r;
        StringList opMetaData = op->getMetaData();

        CommentPtr dc = op->parseComment(false);

        string opName = op->name();
        out << sp;

        out << nl << "/**";
        out << nl << " * @hidden";
        out << nl << " * @param obj -";
        out << nl << " * @param inS -";
        out << nl << " * @param current -";
        out << nl << " * @return -";
        if(!op->throws().empty() || op->hasMetaData("java:UserException") || op->hasMetaData("UserException"))
        {
            out << nl << " * @throws " << getUnqualified("com.zeroc.Ice.UserException", package) << " -";
        }
        out << nl << "**/";
        if(dc && dc->isDeprecated())
        {
            out << nl << "@Deprecated";
        }
        out << nl << "static java.util.concurrent.CompletionStage<"
            << getUnqualified("com.zeroc.Ice.OutputStream", package)
            << "> _iceD_" << opName << '(';
        out << name;
        out << " obj, final " << getUnqualified("com.zeroc.IceInternal.Incoming", package) << " inS, "
            << getUnqualified("com.zeroc.Ice.Current", package) << " current)";
        if(!op->throws().empty() || op->hasMetaData("java:UserException") || op->hasMetaData("UserException"))
        {
            out.inc();
            out << nl << "throws " << getUnqualified("com.zeroc.Ice.UserException", package);
            out.dec();
        }
        out << sb;

        const bool amd = p->hasMetaData("amd") || op->hasMetaData("amd");

        const TypePtr ret = op->returnType();

        const ParamDeclList inParams = op->inParameters();
        const ParamDeclList outParams = op->outParameters();

        out << nl << getUnqualified("com.zeroc.Ice.Object", package) << "._iceCheckMode(" << sliceModeToIceMode(op->mode())
            << ", current.mode);";

        if(!inParams.empty())
        {
            ParamDeclList values;

            //
            // Declare 'in' parameters.
            //
            out << nl << getUnqualified("com.zeroc.Ice.InputStream", package) << " istr = inS.startReadParams();";
            for(ParamDeclList::const_iterator pli = inParams.begin(); pli != inParams.end(); ++pli)
            {
                const TypePtr paramType = (*pli)->type();
                if(isValue(paramType))
                {
                    allocatePatcher(out, paramType, package, "icePP_" + (*pli)->name(), (*pli)->optional());
                    values.push_back(*pli);
                }
                else
                {
                    const string paramName = "iceP_" + (*pli)->name();
                    const string typeS = typeToString(paramType, TypeModeIn, package, (*pli)->getMetaData(), true,
                                                      (*pli)->optional());
                    out << nl << typeS << ' ' << paramName << ';';
                }
            }

            //
            // Unmarshal 'in' parameters.
            //
            ParamDeclList required, optional;
            op->inParameters(required, optional);
            int iter = 0;
            for(ParamDeclList::const_iterator pli = required.begin(); pli != required.end(); ++pli)
            {
                const string paramName = isValue((*pli)->type()) ? ("icePP_" + (*pli)->name()) : "iceP_" + (*pli)->name();
                const string patchParams = getPatcher((*pli)->type(), package, paramName + ".value");
                writeMarshalUnmarshalCode(out, package, (*pli)->type(), OptionalNone, false, 0, paramName, false,
                                          iter, "", (*pli)->getMetaData(), patchParams);
            }
            for(ParamDeclList::const_iterator pli = optional.begin(); pli != optional.end(); ++pli)
            {
                const string paramName = isValue((*pli)->type()) ? ("icePP_" + (*pli)->name()) : "iceP_" + (*pli)->name();
                const string patchParams = getPatcher((*pli)->type(), package, paramName + ".value");
                writeMarshalUnmarshalCode(out, package, (*pli)->type(), OptionalInParam, true, (*pli)->tag(),
                                          paramName, false, iter, "", (*pli)->getMetaData(), patchParams);
            }
            if(op->sendsClasses(false))
            {
                out << nl << "istr.readPendingValues();";
            }
            out << nl << "inS.endReadParams();";

            for(ParamDeclList::const_iterator pli = values.begin(); pli != values.end(); ++pli)
            {
                const string typeS = typeToString((*pli)->type(), TypeModeIn, package, (*pli)->getMetaData(), true,
                                                  (*pli)->optional());
                out << nl << typeS << ' ' << "iceP_" << (*pli)->name() << " = icePP_" << (*pli)->name() << ".value;";
            }
        }
        else
        {
            out << nl << "inS.readEmptyParams();";
        }

        if(op->format() != DefaultFormat)
        {
            out << nl << "inS.setFormat(" << opFormatTypeToString(op) << ");";
        }

        if(amd)
        {
            if(op->hasMarshaledResult())
            {
                out << nl << "return inS.setMarshaledResultFuture(obj." << opName << "Async" << spar
                    << getInArgs(op, true) << "current" << epar << ");";
            }
            else
            {
                out << nl << "return inS.setResultFuture(obj." << opName << "Async" << spar << getInArgs(op, true)
                    << "current" << epar;
                if(ret || !outParams.empty())
                {
                    out << ", (ostr, ret) ->";
                    out.inc();
                    out << sb;
                    writeMarshalServantResults(out, package, op, "ret");
                    out << eb;
                    out.dec();
                }
                out << ");";
            }
        }
        else
        {
            //
            // Call on the servant.
            //
            out << nl;
            if(ret || !outParams.empty())
            {
                out << getResultType(op, package, false, true) << " ret = ";
            }
            out << "obj." << fixKwd(opName) << spar << getInArgs(op, true) << "current" << epar << ';';

            //
            // Marshal 'out' parameters and return value.
            //
            if(op->hasMarshaledResult())
            {
                out << nl << "return inS.setMarshaledResult(ret);";
            }
            else if(ret || !outParams.empty())
            {
                out << nl << getUnqualified("com.zeroc.Ice.OutputStream", package) << " ostr = inS.startWriteParams();";
                writeMarshalServantResults(out, package, op, "ret");
                out << nl << "inS.endWriteParams(ostr);";
                out << nl << "return inS.setResult(ostr);";
            }
            else
            {
                out << nl << "return inS.setResult(inS.writeEmptyParams());";
            }
        }

        out << eb;
    }

    OperationList allOps = p->allOperations();
    if(!allOps.empty())
    {
        StringList allOpNames;
        transform(allOps.begin(), allOps.end(), back_inserter(allOpNames),
                  [](const ContainedPtr& it)
                  {
                      return it->name();
                  });
        allOpNames.push_back("ice_id");
        allOpNames.push_back("ice_ids");
        allOpNames.push_back("ice_isA");
        allOpNames.push_back("ice_ping");
        allOpNames.sort();
        allOpNames.unique();

        out << sp;
        writeHiddenDocComment(out);
        out << nl << "final static String[] _iceOps =";
        out << sb;
        for(StringList::const_iterator q = allOpNames.begin(); q != allOpNames.end();)
        {
            out << nl << '"' << *q << '"';
            if(++q != allOpNames.end())
            {
                out << ',';
            }
        }
        out << eb << ';';

        out << sp;
        writeHiddenDocComment(out);
        for(OperationList::iterator r = allOps.begin(); r != allOps.end(); ++r)
        {
            //
            // Suppress deprecation warnings if this method dispatches to a deprecated operation.
            //
            OperationPtr op = *r;
            InterfaceDefPtr interface = op->interface();
            assert(interface);
            if(isDeprecated(op, interface))
            {
                out << nl << "@SuppressWarnings(\"deprecation\")";
                break;
            }
        }
        out << nl << "@Override" << nl
            << "default java.util.concurrent.CompletionStage<" << getUnqualified("com.zeroc.Ice.OutputStream", package)
            << "> _iceDispatch(" << getUnqualified("com.zeroc.IceInternal.Incoming", package) << " in, "
            << getUnqualified("com.zeroc.Ice.Current", package) << " current)";
        out.inc();
        out << nl << "throws " << getUnqualified("com.zeroc.Ice.UserException", package);
        out.dec();
        out << sb;
        out << nl << "int pos = java.util.Arrays.binarySearch(_iceOps, current.operation);";
        out << nl << "if(pos < 0)";
        out << sb;
        out << nl << "throw new "
            << getUnqualified("com.zeroc.Ice.OperationNotExistException", package)
            << "(current.id, current.facet, current.operation);";
        out << eb;
        out << sp << nl << "switch(pos)";
        out << sb;
        int i = 0;
        for(StringList::const_iterator q = allOpNames.begin(); q != allOpNames.end(); ++q)
        {
            string opName = *q;

            out << nl << "case " << i++ << ':';
            out << sb;
            if(opName == "ice_id")
            {
                out << nl << "return " << getUnqualified("com.zeroc.Ice.Object", package)
                    << "._iceD_ice_id(this, in, current);";
            }
            else if(opName == "ice_ids")
            {
                out << nl << "return " << getUnqualified("com.zeroc.Ice.Object", package)
                    << "._iceD_ice_ids(this, in, current);";
            }
            else if(opName == "ice_isA")
            {
                out << nl << "return " << getUnqualified("com.zeroc.Ice.Object", package)
                    << "._iceD_ice_isA(this, in, current);";
            }
            else if(opName == "ice_ping")
            {
                out << nl << "return " << getUnqualified("com.zeroc.Ice.Object", package)
                    << "._iceD_ice_ping(this, in, current);";
            }
            else
            {
                //
                // There's probably a better way to do this.
                //
                for(OperationList::const_iterator t = allOps.begin(); t != allOps.end(); ++t)
                {
                    if((*t)->name() == (*q))
                    {
                        InterfaceDefPtr interface = (*t)->interface();
                        assert(interface);
                        if(interface->scoped() == p->scoped())
                        {
                            out << nl << "return _iceD_" << opName << "(this, in, current);";
                        }
                        else
                        {
                            string baseName = getUnqualified(interface, package);
                            out << nl << "return " << baseName << "._iceD_" << opName << "(this, in, current);";
                        }
                        break;
                    }
                }
            }
            out << eb;
        }
        out << eb;
        out << sp << nl << "assert(false);";
        out << nl << "throw new " << getUnqualified("com.zeroc.Ice.OperationNotExistException", package)
            << "(current.id, current.facet, current.operation);";
        out << eb;
    }
}

void
Slice::JavaVisitor::writeMarshaling(Output& out, const ClassDefPtr& p)
{
    string name = fixKwd(p->name());
    string package = getPackage(p);
    string scoped = p->scoped();
    ClassDefPtr base = p->base();

    int iter;
    DataMemberList members = p->dataMembers();
    DataMemberList optionalMembers = p->orderedOptionalDataMembers();
    bool basePreserved = p->inheritsMetaData("preserve-slice");
    bool preserved = p->hasMetaData("preserve-slice");

    if(preserved && !basePreserved)
    {
        out << sp;
        writeHiddenDocComment(out);
        out << nl << "@Override";
        out << nl << "public " << getUnqualified("com.zeroc.Ice.SlicedData", package) << " ice_getSlicedData()";
        out << sb;
        out << nl << "return _iceSlicedData;";
        out << eb;

        out << sp;
        writeHiddenDocComment(out);
        out << nl << "@Override";
        out << nl << "public void _iceWrite(" << getUnqualified("com.zeroc.Ice.OutputStream", package) << " ostr)";
        out << sb;
        out << nl << "ostr.startValue(_iceSlicedData);";
        out << nl << "_iceWriteImpl(ostr);";
        out << nl << "ostr.endValue();";
        out << eb;

        out << sp;
        writeHiddenDocComment(out);
        out << nl << "@Override";
        out << nl << "public void _iceRead(" << getUnqualified("com.zeroc.Ice.InputStream", package) << " istr)";
        out << sb;
        out << nl << "istr.startValue();";
        out << nl << "_iceReadImpl(istr);";
        out << nl << "_iceSlicedData = istr.endValue(true);";
        out << eb;
    }

    out << sp;
    writeHiddenDocComment(out);
    out << nl << "@Override";
    out << nl << "protected void _iceWriteImpl(" << getUnqualified("com.zeroc.Ice.OutputStream", package) << " ostr_)";
    out << sb;
    out << nl << "ostr_.startSlice(ice_staticId(), " << p->compactId() << (!base ? ", true" : ", false") << ");";
    iter = 0;
    for(DataMemberList::const_iterator d = members.begin(); d != members.end(); ++d)
    {
        if(!(*d)->optional())
        {
            writeMarshalDataMember(out, package, *d, iter);
        }
    }
    for(DataMemberList::const_iterator d = optionalMembers.begin(); d != optionalMembers.end(); ++d)
    {
        writeMarshalDataMember(out, package, *d, iter);
    }
    out << nl << "ostr_.endSlice();";
    if(base)
    {
        out << nl << "super._iceWriteImpl(ostr_);";
    }
    out << eb;

    DataMemberList classMembers = p->classDataMembers();
    DataMemberList allClassMembers = p->allClassDataMembers();

    out << sp;
    writeHiddenDocComment(out);
    out << nl << "@Override";
    out << nl << "protected void _iceReadImpl(" << getUnqualified("com.zeroc.Ice.InputStream", package) << " istr_)";
    out << sb;
    out << nl << "istr_.startSlice();";

    iter = 0;
    for(DataMemberList::const_iterator d = members.begin(); d != members.end(); ++d)
    {
        if(!(*d)->optional())
        {
            writeUnmarshalDataMember(out, package, *d, iter);
        }
    }
    for(DataMemberList::const_iterator d = optionalMembers.begin(); d != optionalMembers.end(); ++d)
    {
        writeUnmarshalDataMember(out, package, *d, iter);
    }

    out << nl << "istr_.endSlice();";
    if(base)
    {
        out << nl << "super._iceReadImpl(istr_);";
    }
    out << eb;

    if(preserved && !basePreserved)
    {
        out << sp;
        writeHiddenDocComment(out);
        out << nl << "protected " << getUnqualified("com.zeroc.Ice.SlicedData", package) << " _iceSlicedData;";
    }
}

void
Slice::JavaVisitor::writeConstantValue(Output& out, const TypePtr& type, const SyntaxTreeBasePtr& valueType,
                                       const string& value, const string& package)
{
    ConstPtr constant = ConstPtr::dynamicCast(valueType);
    if(constant)
    {
        out << getUnqualified(constant, package) << ".value";
    }
    else
    {
        BuiltinPtr bp;
        if((bp = BuiltinPtr::dynamicCast(type)))
        {
            switch(bp->kind())
            {
                case Builtin::KindString:
                {
                    out << "\"" << toStringLiteral(value, "\b\f\n\r\t", "", ShortUCN, 0) << "\"";
                    break;
                }
                case Builtin::KindByte:
                {
                    int i = atoi(value.c_str());
                    if(i > 127)
                    {
                        i -= 256;
                    }
                    out << i; // Slice byte runs from 0-255, Java byte runs from -128 - 127.
                    break;
                }
                case Builtin::KindLong:
                {
                    out << value << "L"; // Need to append "L" modifier for long constants.
                    break;
                }
                case Builtin::KindBool:
                case Builtin::KindShort:
                case Builtin::KindInt:
                case Builtin::KindDouble:
                case Builtin::KindObject:
                case Builtin::KindObjectProxy:
                case Builtin::KindValue:
                {
                    out << value;
                    break;
                }
                case Builtin::KindFloat:
                {
                    out << value << "F";
                    break;
                }
            }

        }
        else if(EnumPtr::dynamicCast(type))
        {
            EnumeratorPtr lte = EnumeratorPtr::dynamicCast(valueType);
            assert(lte);
            out << getUnqualified(lte, package);
        }
        else
        {
            out << value;
        }
    }
}

void
Slice::JavaVisitor::writeDataMemberInitializers(Output& out, const DataMemberList& members, const string& package)
{
    for(DataMemberList::const_iterator p = members.begin(); p != members.end(); ++p)
    {
        TypePtr t = (*p)->type();
        if((*p)->defaultValueType())
        {
            if((*p)->optional())
            {
                string capName = (*p)->name();
                capName[0] = static_cast<char>(toupper(static_cast<unsigned char>(capName[0])));
                out << nl << "set" << capName << '(';
                writeConstantValue(out, t, (*p)->defaultValueType(), (*p)->defaultValue(), package);
                out << ");";
            }
            else
            {
                out << nl << "this." << fixKwd((*p)->name()) << " = ";
                writeConstantValue(out, t, (*p)->defaultValueType(), (*p)->defaultValue(), package);
                out << ';';
            }
        }
        else
        {
            BuiltinPtr builtin = BuiltinPtr::dynamicCast(t);
            if(builtin && builtin->kind() == Builtin::KindString)
            {
                out << nl << "this." << fixKwd((*p)->name()) << " = \"\";";
            }

            EnumPtr en = EnumPtr::dynamicCast(t);
            if(en)
            {
                string firstEnum = fixKwd(en->enumerators().front()->name());
                out << nl << "this." << fixKwd((*p)->name()) << " = " << getUnqualified(en, package) << '.' << firstEnum << ';';
            }

            StructPtr st = StructPtr::dynamicCast(t);
            if(st)
            {
                string memberType = typeToString(st, TypeModeMember, package, (*p)->getMetaData());
                out << nl << "this." << fixKwd((*p)->name()) << " = new " << memberType << "();";
            }
        }
    }
}

StringList
Slice::JavaVisitor::splitComment(const ContainedPtr& p)
{
    StringList result;

    string comment = p->comment();
    string::size_type pos = 0;
    string::size_type nextPos;
    while((nextPos = comment.find_first_of('\n', pos)) != string::npos)
    {
        result.push_back(string(comment, pos, nextPos - pos));
        pos = nextPos + 1;
    }
    string lastLine = string(comment, pos);
    if(lastLine.find_first_not_of(" \t\n\r") != string::npos)
    {
        result.push_back(lastLine);
    }

    return result;
}

void
Slice::JavaVisitor::writeHiddenDocComment(Output& out)
{
    out << nl << "/** @hidden */";
}

void
Slice::JavaVisitor::writeDocCommentLines(Output& out, const StringList& lines)
{
    //
    // This method emits a block of text, prepending a leading " * " to the second and
    // subsequent lines. We assume the caller prepended a leading " * " for the first
    // line if necessary.
    //
    assert(!lines.empty());
    StringList l = lines;
    out << l.front();
    l.pop_front();
    for(StringList::const_iterator p = l.begin(); p != l.end(); ++p)
    {
        out << nl << " *";
        if(!p->empty())
        {
            out << " " << *p;
        }
    }
}

void
Slice::JavaVisitor::writeDocCommentLines(Output& out, const string& text)
{
    //
    // This method emits a block of text, prepending a leading " * " to the second and
    // subsequent lines. We assume the caller prepended a leading " * " for the first
    // line if necessary.
    //
    string::size_type start = 0;
    string::size_type pos;
    const string ws = "\n";
    pos = text.find_first_of(ws);
    if(pos == string::npos)
    {
        out << text;
    }
    else
    {
        string s = IceUtilInternal::trim(text.substr(start, pos - start));
        out << s; // Emit the first line.
        start = pos + 1;
        while((pos = text.find_first_of(ws, start)) != string::npos)
        {
            string line = IceUtilInternal::trim(text.substr(start, pos - start));
            if(line.empty())
            {
                out << nl << " *";
            }
            else
            {
                out << nl << " * " << line;
            }
            start = pos + 1;
        }
        if(start < text.size())
        {
            string line = IceUtilInternal::trim(text.substr(start));
            if(line.empty())
            {
                out << nl << " *";
            }
            else
            {
                out << nl << " * " << line;
            }
        }
    }
}

void
Slice::JavaVisitor::writeDocComment(Output& out, const UnitPtr& unt, const CommentPtr& dc)
{
    if(!dc)
    {
        return;
    }

    out << nl << "/**";
    if(!dc->overview().empty())
    {
        out << nl << " * ";
        writeDocCommentLines(out, dc->overview());
    }

    if(!dc->misc().empty())
    {
        out << nl << " * ";
        writeDocCommentLines(out, dc->misc());
    }

    if(!dc->seeAlso().empty())
    {
        out << nl << " *";
        StringList sa = dc->seeAlso();
        for(StringList::iterator p = sa.begin(); p != sa.end(); ++p)
        {
            out << nl << " * @see ";
            writeSeeAlso(out, unt, *p);
        }
    }

    if(!dc->deprecated().empty())
    {
        out << nl << " * @deprecated ";
        writeDocCommentLines(out, dc->deprecated());
    }
    else if(dc->isDeprecated())
    {
        out << nl << " * @deprecated";
    }

    out << nl << " **/";
}

void
Slice::JavaVisitor::writeDocComment(Output& out, const string& text)
{
    if(!text.empty())
    {
        out << nl << "/**";
        out << nl << " * ";
        writeDocCommentLines(out, text);
        out << nl << " **/";
    }
}

void
Slice::JavaVisitor::writeProxyDocComment(Output& out, const OperationPtr& p, const string& package,
                                         const CommentPtr& dc, bool async, const string& contextParam)
{
    if(!dc)
    {
        return;
    }

    map<string, StringList> paramDocs = dc->parameters();

    out << nl << "/**";
    if(!dc->overview().empty())
    {
        out << nl << " * ";
        writeDocCommentLines(out, dc->overview());
    }

    //
    // Show in-params in order of declaration, but only those with docs.
    //
    const ParamDeclList paramList = p->inParameters();
    for(ParamDeclList::const_iterator i = paramList.begin(); i != paramList.end(); ++i)
    {
        const string name = (*i)->name();
        map<string, StringList>::const_iterator j = paramDocs.find(name);
        if(j != paramDocs.end() && !j->second.empty())
        {
            out << nl << " * @param " << fixKwd(j->first) << ' ';
            writeDocCommentLines(out, j->second);
        }
    }
    if(!contextParam.empty())
    {
        out << nl << " * " << contextParam;
    }

    //
    // Handle the return value (if any).
    //
    if(p->returnsMultipleValues())
    {
        const string r = getResultType(p, package, true, false);
        if(async)
        {
            out << nl << " * @return A future that will be completed with an instance of " << r << '.';
        }
        else
        {
            out << nl << " * @return An instance of " << r << '.';
        }
    }
    else if(p->returnType())
    {
        if(!dc->returns().empty())
        {
            out << nl << " * @return ";
            writeDocCommentLines(out, dc->returns());
        }
        else if(async)
        {
            out << nl << " * @return A future that will be completed with the result.";
        }
    }
    else if(!p->outParameters().empty())
    {
        assert(p->outParameters().size() == 1);
        const ParamDeclPtr param = p->outParameters().front();
        map<string, StringList>::const_iterator j = paramDocs.find(param->name());
        if(j != paramDocs.end() && !j->second.empty())
        {
            out << nl << " * @return ";
            writeDocCommentLines(out, j->second);
        }
        else if(async)
        {
            out << nl << " * @return A future that will be completed with the result.";
        }
    }
    else if(async)
    {
        //
        // No results but an async proxy operation still returns a future.
        //
        out << nl << " * @return A future that will be completed when the invocation completes.";
    }

    //
    // Async proxy methods don't declare user exceptions.
    //
    if(!async)
    {
        map<string, StringList> exDocs = dc->exceptions();
        for(map<string, StringList>::const_iterator i = exDocs.begin(); i != exDocs.end(); ++i)
        {
            out << nl << " * @throws " << fixKwd(i->first) << ' ';
            writeDocCommentLines(out, i->second);
        }
    }

    if(!dc->misc().empty())
    {
        out << nl << " * ";
        writeDocCommentLines(out, dc->misc());
    }

    if(!dc->seeAlso().empty())
    {
        out << nl << " *";
        StringList sa = dc->seeAlso();
        for(StringList::iterator q = sa.begin(); q != sa.end(); ++q)
        {
            out << nl << " * @see ";
            writeSeeAlso(out, p->unit(), *q);
        }
    }

    if(!dc->deprecated().empty())
    {
        out << nl << " * @deprecated ";
        writeDocCommentLines(out, dc->deprecated());
    }
    else if(dc->isDeprecated())
    {
        out << nl << " * @deprecated";
    }

    out << nl << " **/";
}

void
Slice::JavaVisitor::writeHiddenProxyDocComment(Output& out, const OperationPtr& p)
{
    // the _iceI_ methods are all async

    out << nl << "/**";
    out << nl << " * @hidden";

    //
    // Show in-params in order of declaration
    //
    const ParamDeclList paramList = p->inParameters();
    for(ParamDeclList::const_iterator i = paramList.begin(); i != paramList.end(); ++i)
    {
        const string name = (*i)->name();
        out << nl << " * @param " << "iceP_" << name << " -";
    }
    out << nl << " * @param context -";
    out << nl << " * @param sync -";

    //
    // There is always a return value since it's async
    //
    out << nl << " * @return -";

    // No throws since it's async
    out << nl << " **/";
}

void
Slice::JavaVisitor::writeServantDocComment(Output& out, const OperationPtr& p, const string& package,
                                           const CommentPtr& dc, bool async)
{
    if(!dc)
    {
        return;
    }

    map<string, StringList> paramDocs = dc->parameters();
    const ParamDeclList paramList = p->inParameters();
    const string currentParamName = getEscapedParamName(p, "current");
    const string currentParam = " * @param " + currentParamName + " The Current object for the invocation.";

    out << nl << "/**";
    if(!dc->overview().empty())
    {
        out << nl << " * ";
        writeDocCommentLines(out, dc->overview());
    }

    //
    // Show in-params in order of declaration, but only those with docs.
    //
    for(ParamDeclList::const_iterator i = paramList.begin(); i != paramList.end(); ++i)
    {
        const string name = (*i)->name();
        map<string, StringList>::const_iterator j = paramDocs.find(name);
        if(j != paramDocs.end() && !j->second.empty())
        {
            out << nl << " * @param " << fixKwd(j->first) << ' ';
            writeDocCommentLines(out, j->second);
        }
    }
    out << nl << currentParam;

    //
    // Handle the return value (if any).
    //
    if(p->returnsMultipleValues())
    {
        const string r = getResultType(p, package, true, false);
        if(async)
        {
            out << nl << " * @return A completion stage that the servant will complete with an instance of " << r
                << '.';
        }
        else
        {
            out << nl << " * @return An instance of " << r << '.';
        }
    }
    else if(p->returnType())
    {
        if(!dc->returns().empty())
        {
            out << nl << " * @return ";
            writeDocCommentLines(out, dc->returns());
        }
        else if(async)
        {
            out << nl << " * @return A completion stage that the servant will complete with the result.";
        }
    }
    else if(!p->outParameters().empty())
    {
        assert(p->outParameters().size() == 1);
        const ParamDeclPtr param = p->outParameters().front();
        map<string, StringList>::const_iterator j = paramDocs.find(param->name());
        if(j != paramDocs.end() && !j->second.empty())
        {
            out << nl << " * @return ";
            writeDocCommentLines(out, j->second);
        }
        else if(async)
        {
            out << nl << " * @return A completion stage that the servant will complete with the result.";
        }
    }
    else if(async)
    {
        //
        // No results but an async operation still returns a completion stage.
        //
        out << nl << " * @return A completion stage that the servant will complete when the invocation completes.";
    }

    if(p->hasMetaData("java:UserException") || p->hasMetaData("UserException"))
    {
        out << nl << " * @throws " << getUnqualified("com.zeroc.Ice.UserException", package);
    }
    else
    {
        map<string, StringList> exDocs = dc->exceptions();
        for(map<string, StringList>::const_iterator i = exDocs.begin(); i != exDocs.end(); ++i)
        {
            out << nl << " * @throws " << fixKwd(i->first) << ' ';
            writeDocCommentLines(out, i->second);
        }
    }

    if(!dc->misc().empty())
    {
        out << nl << " * ";
        writeDocCommentLines(out, dc->misc());
    }

    if(!dc->seeAlso().empty())
    {
        out << nl << " *";
        StringList sa = dc->seeAlso();
        for(StringList::iterator q = sa.begin(); q != sa.end(); ++q)
        {
            out << nl << " * @see ";
            writeSeeAlso(out, p->unit(), *q);
        }
    }

    if(!dc->deprecated().empty())
    {
        out << nl << " * @deprecated ";
        writeDocCommentLines(out, dc->deprecated());
    }
    else if(dc->isDeprecated())
    {
        out << nl << " * @deprecated";
    }

    out << nl << " **/";
}

void
Slice::JavaVisitor::writeSeeAlso(Output& out, const UnitPtr& unt, const string& ref)
{
    assert(!ref.empty());

    //
    // Try to look up the referenced type. If we find it, we translate it into a fully-scoped Java type.
    //

    string s = ref;
    string::size_type pos = s.find('#');
    string rest;
    if(pos != string::npos)
    {
        rest = s.substr(pos);
        s = s.substr(0, pos);
    }

    pos = 0;
    while((pos = s.find(".", pos)) != string::npos)
    {
        s.replace(pos, 1, "::");
    }

    //
    // We assume a scoped name should be an absolute name.
    //
    if(s.find(":") != string::npos && s[0] != ':')
    {
        s.insert(0, "::");
    }

    TypeList l = unt->lookupTypeNoBuiltin(s, false, true);
    if(l.empty())
    {
        out << ref;
    }
    else
    {
        ContainedPtr cont = ContainedPtr::dynamicCast(l.front());
        assert(cont);
        out << getUnqualified(cont) << rest;
    }
}

Slice::Gen::Gen(const string& /*name*/, const string& base, const vector<string>& includePaths, const string& dir) :
    _base(base),
    _includePaths(includePaths),
    _dir(dir)
{
}

Slice::Gen::~Gen()
{
}

void
Slice::Gen::generate(const UnitPtr& p)
{
    JavaGenerator::validateMetaData(p);

    PackageVisitor packageVisitor(_dir);
    p->visit(&packageVisitor, false);

    TypesVisitor typesVisitor(_dir);
    p->visit(&typesVisitor, false);

    CompactIdVisitor compactIdVisitor(_dir);
    p->visit(&compactIdVisitor, false);

    HelperVisitor helperVisitor(_dir);
    p->visit(&helperVisitor, false);

    ProxyVisitor proxyVisitor(_dir);
    p->visit(&proxyVisitor, false);
}

void
Slice::Gen::generateImpl(const UnitPtr& p)
{
    ImplVisitor implVisitor(_dir);
    p->visit(&implVisitor, false);
}

Slice::Gen::PackageVisitor::PackageVisitor(const string& dir) :
    JavaVisitor(dir)
{
}

bool
Slice::Gen::PackageVisitor::visitModuleStart(const ModulePtr& p)
{
    string prefix = getPackagePrefix(p);
    if(!prefix.empty())
    {
        string markerClass = prefix + "." + fixKwd(p->name()) + "._Marker";
        open(markerClass, p->file());

        Output& out = output();

        out << sp << nl << "interface _Marker";
        out << sb;
        out << eb;

        close();
    }
    return false;
}

Slice::Gen::TypesVisitor::TypesVisitor(const string& dir) :
    JavaVisitor(dir)
{
}

bool
Slice::Gen::TypesVisitor::visitClassDefStart(const ClassDefPtr& p)
{
    string name = p->name();
    ClassDefPtr baseClass = p->base();
    string package = getPackage(p);
    string absolute = getUnqualified(p);
    DataMemberList members = p->dataMembers();
    DataMemberList allDataMembers = p->allDataMembers();

    open(absolute, p->file());

    Output& out = output();

    //
    // Check for java:implements metadata.
    //
    const StringList metaData = p->getMetaData();
    static const string prefix = "java:implements:";
    StringList implements;
    for(StringList::const_iterator q = metaData.begin(); q != metaData.end(); ++q)
    {
        if(q->find(prefix) == 0)
        {
            implements.push_back(q->substr(prefix.size()));
        }
    }

    CommentPtr dc = p->parseComment(false);

    //
    // Slice interfaces map to Java interfaces.
    //
    out << sp;
    writeDocComment(out, p->unit(), dc);
    if(dc && dc->isDeprecated())
    {
        out << nl << "@Deprecated";
    }
<<<<<<< HEAD
    if(p->isInterface())
    {
        out << nl << "public interface " << fixKwd(name);
        ClassList::const_iterator q = bases.begin();
        StringList::const_iterator r = implements.begin();
=======
>>>>>>> 06ac1b78

    out << nl << "public class " << fixKwd(name);
    out.useCurrentPosAsIndent();

    if (baseClass)
    {
        out << " extends " << getUnqualified(baseClass, package);
    }
    else
    {
        out << " extends " << getUnqualified("com.zeroc.Ice.Value", package);
    }

    if (!implements.empty())
    {
        if (baseClass)
        {
            out << nl;
        }

        out << " implements ";
        out.useCurrentPosAsIndent();
        for (StringList::const_iterator q = implements.begin(); q != implements.end(); ++q)
        {
            if (q != implements.begin())
            {
                out << ',' << nl;
            }
            out << *q;
        }
        out.restoreIndent();
    }

    out.restoreIndent();

    out << sb;

    if (!allDataMembers.empty())
    {
        bool hasOptionalMembers = false;
        bool hasRequiredMembers = false;

        for(DataMemberList::const_iterator d = allDataMembers.begin(); d != allDataMembers.end(); ++d)
        {
            if((*d)->optional())
            {
                hasOptionalMembers = true;
            }
            else
            {
                hasRequiredMembers = true;
            }
        }

        //
        // Default constructor.
        //
        out << sp;
        out << nl << "public " << fixKwd(name) << "()";
        out << sb;
        if(baseClass)
        {
            out << nl << "super();";
        }
        writeDataMemberInitializers(out, members, package);
        out << eb;

        //
        // Generate constructor if the parameter list is not too large.
        //
        if(isValidMethodParameterList(allDataMembers))
        {
            DataMemberList baseDataMembers;
            if(baseClass)
            {
                baseDataMembers = baseClass->allDataMembers();
            }

            if(hasRequiredMembers && hasOptionalMembers)
            {
                //
                // Generate a constructor accepting parameters for just the required members.
                //
                out << sp << nl << "public " << fixKwd(name) << spar;
                vector<string> paramDecl;
                for(DataMemberList::const_iterator d = allDataMembers.begin(); d != allDataMembers.end(); ++d)
                {
                    if(!(*d)->optional())
                    {
                        string memberName = fixKwd((*d)->name());
                        string memberType = typeToString((*d)->type(), TypeModeMember, package, (*d)->getMetaData(), true, false);
                        paramDecl.push_back(memberType + " " + memberName);
                    }
                }
                out << paramDecl << epar;
                out << sb;
                if(!baseDataMembers.empty())
                {
                    bool hasBaseRequired = false;
                    for(DataMemberList::const_iterator d = baseDataMembers.begin(); d != baseDataMembers.end(); ++d)
                    {
                        if(!(*d)->optional())
                        {
                            hasBaseRequired = true;
                            break;
                        }
                    }
                    if(hasBaseRequired)
                    {
                        out << nl << "super" << spar;
                        vector<string> baseParamNames;
                        for(DataMemberList::const_iterator d = baseDataMembers.begin(); d != baseDataMembers.end(); ++d)
                        {
                            if(!(*d)->optional())
                            {
                                baseParamNames.push_back(fixKwd((*d)->name()));
                            }
                        }
                        out << baseParamNames << epar << ';';
                    }
                }

                for(DataMemberList::const_iterator d = members.begin(); d != members.end(); ++d)
                {
                    if(!(*d)->optional())
                    {
                        string paramName = fixKwd((*d)->name());
                        out << nl << "this." << paramName << " = " << paramName << ';';
                    }
                }
                writeDataMemberInitializers(out, p->orderedOptionalDataMembers(), package);
                out << eb;
            }

            //
            // Generate a constructor accepting parameters for all members.
            //
            out << sp << nl << "public " << fixKwd(name) << spar;
            vector<string> paramDecl;
            for(DataMemberList::const_iterator d = allDataMembers.begin(); d != allDataMembers.end(); ++d)
            {
                string memberName = fixKwd((*d)->name());
                string memberType = typeToString((*d)->type(), TypeModeMember, package, (*d)->getMetaData(), true, false);
                paramDecl.push_back(memberType + " " + memberName);
            }
            out << paramDecl << epar;
            out << sb;
            if(baseClass && allDataMembers.size() != members.size())
            {
                out << nl << "super" << spar;
                vector<string> baseParamNames;
                for(DataMemberList::const_iterator d = baseDataMembers.begin(); d != baseDataMembers.end(); ++d)
                {
                    baseParamNames.push_back(fixKwd((*d)->name()));
                }
                out << baseParamNames << epar << ';';
            }
            for(DataMemberList::const_iterator d = members.begin(); d != members.end(); ++d)
            {
                string paramName = fixKwd((*d)->name());
                if((*d)->optional())
                {
                    string capName = paramName;
                    capName[0] = static_cast<char>(toupper(static_cast<unsigned char>(capName[0])));
                    out << nl << "set" << capName << '(' << paramName << ");";
                }
                else
                {
                    out << nl << "this." << paramName << " = " << paramName << ';';
                }
            }
            out << eb;
        }
    }

    return true;
}

void
Slice::Gen::TypesVisitor::visitClassDefEnd(const ClassDefPtr& p)
{
    Output& out = output();
    ClassDefPtr baseClass = p->base();

    string name = fixKwd(p->name());

    out << sp << nl << "public " << name << " clone()";
    out << sb;

    out << nl << "return (" << name << ")super.clone();";
    out << eb;

    out << sp << nl << "public static String ice_staticId()";
    out << sb;
    out << nl << "return \"" << p->scoped() << "\";";
    out << eb;

    out << sp << nl << "@Override";
    out << nl << "public String ice_id()";
    out << sb;
    out << nl << "return ice_staticId();";
    out << eb;

    out << sp;
    writeHiddenDocComment(out);
    out << nl << "public static final long serialVersionUID = ";
    string serialVersionUID;
    if(p->findMetaData("java:serialVersionUID", serialVersionUID))
    {
        const UnitPtr unt = p->unit();
        const DefinitionContextPtr dc = unt->findDefinitionContext(p->file());
        assert(dc);

        string::size_type pos = serialVersionUID.rfind(":") + 1;
        if(pos == string::npos)
        {
            ostringstream os;
            os << "ignoring invalid serialVersionUID for class `" << p->scoped() << "'; generating default value";
            dc->warning(InvalidMetaData, "", "", os.str());
            out << computeSerialVersionUUID(p);
        }
        else
        {
            Int64 v = 0;
            serialVersionUID = serialVersionUID.substr(pos);
            if(serialVersionUID != "0")
            {
                if(!stringToInt64(serialVersionUID, v)) // conversion error
                {
                    ostringstream os;
                    os << "ignoring invalid serialVersionUID for class `" << p->scoped()
                       << "'; generating default value";
                    dc->warning(InvalidMetaData, "", "", os.str());
                    out << computeSerialVersionUUID(p);
                }
            }
            out << v;
        }
    }
    else
    {
        out << computeSerialVersionUUID(p);
    }
    out << "L;";

    writeMarshaling(out, p);

    out << eb;
    close();
}

bool
Slice::Gen::TypesVisitor::visitInterfaceDefStart(const InterfaceDefPtr& p)
{
    string name = p->name();
    InterfaceList bases = p->bases();

    string package = getPackage(p);
    string absolute = getUnqualified(p);
    open(absolute, p->file());

    Output& out = output();
    CommentPtr dc = p->parseComment(false);

    bool hasOptionals = false; // currently with the meaning "tagged"
    for(const auto& op : p->allOperations())
    {
        if(op->returnIsOptional())
        {
            hasOptionals = true;
            break;
        }

        for(const auto& q : op->parameters())
        {
            if(q->optional())
            {
                hasOptionals = true;
                break;
            }
        }
        if (hasOptionals)
        {
            break;
        }
    }

    out << sp;
    writeDocComment(out, p->unit(), dc);
    if(dc && dc->isDeprecated())
    {
        out << nl << "@Deprecated";
    }

    out << nl << "public interface " << fixKwd(name) << " extends ";
    InterfaceList::const_iterator q = bases.begin();
    out.useCurrentPosAsIndent();
    if (bases.empty())
    {
        out << getUnqualified("com.zeroc.Ice.Object", package);
    }
    else if (q != bases.end())
    {
        out << getUnqualified(*q++, package);
    }

    for (; q != bases.end(); ++q)
    {
        out << ',' << nl << getUnqualified(*q, package);
    }
    out.restoreIndent();
    out << sb;
    return true;
}

void
Slice::Gen::TypesVisitor::visitInterfaceDefEnd(const InterfaceDefPtr& p)
{
    Output& out = output();
    writeDispatch(out, p);
    out << eb;
    close();
}

void
Slice::Gen::TypesVisitor::visitOperation(const OperationPtr& p)
{
    //
    // Generate the operation signature for a servant.
    //

    InterfaceDefPtr interface = InterfaceDefPtr::dynamicCast(p->container());
    assert(interface);

    const string package = getPackage(interface);

    Output& out = output();

    CommentPtr dc = p->parseComment(false);

    //
    // Generate the "Result" type needed by operations that return multiple values.
    //
    if(p->returnsMultipleValues())
    {
        writeResultType(out, p, package, dc);
    }

    //
    // The "MarshaledResult" type is generated in the servant interface.
    //
    if(p->hasMarshaledResult())
    {
        writeMarshaledResultType(out, p, package, dc);
    }
}

bool
Slice::Gen::TypesVisitor::visitExceptionStart(const ExceptionPtr& p)
{
    string name = fixKwd(p->name());
    string scoped = p->scoped();
    ExceptionPtr base = p->base();
    string package = getPackage(p);
    string absolute = getUnqualified(p);
    DataMemberList members = p->dataMembers();
    DataMemberList allDataMembers = p->allDataMembers();

    open(absolute, p->file());

    Output& out = output();

    out << sp;

    CommentPtr dc = p->parseComment(false);
    writeDocComment(out, p->unit(), dc);
    if(dc && dc->isDeprecated())
    {
        out << nl << "@Deprecated";
    }

    out << nl << "public class " << name << " extends ";

    if(!base)
    {
        out << getUnqualified("com.zeroc.Ice.UserException", package);
    }
    else
    {
        out << getUnqualified(base, package);
    }
    out << sb;

    //
    // Default constructor.
    //
    out << sp;
    out << nl << "public " << name << "()";
    out << sb;
    if(base)
    {
        out << nl << "super();";
    }
    writeDataMemberInitializers(out, members, package);
    out << eb;

    out << sp;
    out << nl << "public " << name << "(Throwable cause)";
    out << sb;
    out << nl << "super(cause);";
    writeDataMemberInitializers(out, members, package);
    out << eb;

    bool hasOptionalMembers = false;
    bool hasRequiredMembers = false;
    for(DataMemberList::const_iterator d = allDataMembers.begin(); d != allDataMembers.end(); ++d)
    {
        if((*d)->optional())
        {
            hasOptionalMembers = true;
        }
        else
        {
            hasRequiredMembers = true;
        }
    }

    if(!allDataMembers.empty())
    {
        DataMemberList baseDataMembers;
        if(base)
        {
            baseDataMembers = base->allDataMembers();
        }

        //
        // Generate constructor if the parameter list is not too large.
        //
        if(isValidMethodParameterList(allDataMembers))
        {
            if(hasRequiredMembers && hasOptionalMembers)
            {
                bool hasBaseRequired = false;
                for(DataMemberList::const_iterator d = baseDataMembers.begin(); d != baseDataMembers.end(); ++d)
                {
                    if(!(*d)->optional())
                    {
                        hasBaseRequired = true;
                        break;
                    }
                }

                DataMemberList optionalMembers = p->orderedOptionalDataMembers();

                //
                // Generate a constructor accepting parameters for just the required members.
                //
                out << sp << nl << "public " << name << spar;
                vector<string> paramDecl;
                for(DataMemberList::const_iterator d = allDataMembers.begin(); d != allDataMembers.end(); ++d)
                {
                    if(!(*d)->optional())
                    {
                        string memberName = fixKwd((*d)->name());
                        string memberType = typeToString((*d)->type(), TypeModeMember, package, (*d)->getMetaData(),
                                                         true, false);
                        paramDecl.push_back(memberType + " " + memberName);
                    }
                }
                out << paramDecl << epar;
                out << sb;
                if(!baseDataMembers.empty())
                {
                    if(hasBaseRequired)
                    {
                        out << nl << "super" << spar;
                        vector<string> baseParamNames;
                        for(DataMemberList::const_iterator d = baseDataMembers.begin(); d != baseDataMembers.end(); ++d)
                        {
                            if(!(*d)->optional())
                            {
                                baseParamNames.push_back(fixKwd((*d)->name()));
                            }
                        }
                        out << baseParamNames << epar << ';';
                    }
                }

                for(DataMemberList::const_iterator d = members.begin(); d != members.end(); ++d)
                {
                    if(!(*d)->optional())
                    {
                        string paramName = fixKwd((*d)->name());
                        out << nl << "this." << paramName << " = " << paramName << ';';
                    }
                }
                writeDataMemberInitializers(out, optionalMembers, package);
                out << eb;

                //
                // Create constructor that takes all data members plus a Throwable.
                // Do this only when the parameter list is not too large.
                //
                if(isValidMethodParameterList(allDataMembers, 1))
                {
                    const string causeParamName = getEscapedParamName(allDataMembers, "cause");

                    paramDecl.push_back("Throwable " + causeParamName);
                    out << sp << nl << "public " << name << spar;
                    out << paramDecl << epar;
                    out << sb;
                    if(hasBaseRequired)
                    {
                        out << nl << "super" << spar;
                        vector<string> baseParamNames;
                        for(DataMemberList::const_iterator d = baseDataMembers.begin(); d != baseDataMembers.end(); ++d)
                        {
                            if(!(*d)->optional())
                            {
                                baseParamNames.push_back(fixKwd((*d)->name()));
                            }
                        }
                        baseParamNames.push_back(causeParamName);
                        out << baseParamNames << epar << ';';
                    }
                    else
                    {
                        out << nl << "super(" << causeParamName << ");";
                    }
                    for(DataMemberList::const_iterator d = members.begin(); d != members.end(); ++d)
                    {
                        if(!(*d)->optional())
                        {
                            string paramName = fixKwd((*d)->name());
                            out << nl << "this." << paramName << " = " << paramName << ';';
                        }
                    }
                    writeDataMemberInitializers(out, optionalMembers, package);
                    out << eb;
                }
            }

            out << sp << nl << "public " << name << spar;
            vector<string> paramDecl;
            for(DataMemberList::const_iterator d = allDataMembers.begin(); d != allDataMembers.end(); ++d)
            {
                string memberName = fixKwd((*d)->name());
                string memberType = typeToString((*d)->type(), TypeModeMember, package, (*d)->getMetaData(), true,
                                                 false);
                paramDecl.push_back(memberType + " " + memberName);
            }
            out << paramDecl << epar;
            out << sb;
            if(base && allDataMembers.size() != members.size())
            {
                out << nl << "super" << spar;
                vector<string> baseParamNames;
                DataMemberList baseDataMemberList = base->allDataMembers();
                for(DataMemberList::const_iterator d = baseDataMemberList.begin(); d != baseDataMemberList.end(); ++d)
                {
                    baseParamNames.push_back(fixKwd((*d)->name()));
                }

                out << baseParamNames << epar << ';';
            }
            for(DataMemberList::const_iterator d = members.begin(); d != members.end(); ++d)
            {
                string paramName = fixKwd((*d)->name());
                if((*d)->optional())
                {
                    string capName = paramName;
                    capName[0] = static_cast<char>(toupper(static_cast<unsigned char>(capName[0])));
                    out << nl << "set" << capName << '(' << paramName << ");";
                }
                else
                {
                    out << nl << "this." << paramName << " = " << paramName << ';';
                }
            }
            out << eb;

            //
            // Create constructor that takes all data members plus a Throwable.
            // Do this only when the parameter list is not too large.
            //
            if(isValidMethodParameterList(allDataMembers, 1))
            {
                const string causeParamName = getEscapedParamName(allDataMembers, "cause");

                paramDecl.push_back("Throwable " + causeParamName);
                out << sp << nl << "public " << name << spar;
                out << paramDecl << epar;
                out << sb;
                if(!base)
                {
                    out << nl << "super(" << causeParamName << ");";
                }
                else
                {
                    out << nl << "super" << spar;
                    vector<string> baseParamNames;
                    DataMemberList baseDataMemberList = base->allDataMembers();
                    for(DataMemberList::const_iterator d = baseDataMemberList.begin(); d != baseDataMemberList.end(); ++d)
                    {
                        baseParamNames.push_back(fixKwd((*d)->name()));
                    }
                    baseParamNames.push_back(causeParamName);
                    out << baseParamNames << epar << ';';
                }
                for(DataMemberList::const_iterator d = members.begin(); d != members.end(); ++d)
                {
                    string paramName = fixKwd((*d)->name());
                    if((*d)->optional())
                    {
                        string capName = paramName;
                        capName[0] = static_cast<char>(toupper(static_cast<unsigned char>(capName[0])));
                        out << nl << "set" << capName << '(' << paramName << ");";
                    }
                    else
                    {
                        out << nl << "this." << paramName << " = " << paramName << ';';
                    }
                }
                out << eb;
            }
        }
    }

    out << sp << nl << "public String ice_id()";
    out << sb;
    out << nl << "return \"" << scoped << "\";";
    out << eb;

    return true;
}

void
Slice::Gen::TypesVisitor::visitExceptionEnd(const ExceptionPtr& p)
{
    Output& out = output();

    string name = fixKwd(p->name());
    string scoped = p->scoped();
    string package = getPackage(p);
    ExceptionPtr base = p->base();
    bool basePreserved = p->inheritsMetaData("preserve-slice");
    bool preserved = p->hasMetaData("preserve-slice");

    DataMemberList members = p->dataMembers();
    DataMemberList optionalMembers = p->orderedOptionalDataMembers();
    int iter;

    if(preserved && !basePreserved)
    {
        out << sp;
        writeHiddenDocComment(out);
        out << nl << "@Override";
        out << nl << "public " << getUnqualified("com.zeroc.Ice.SlicedData", package) << " ice_getSlicedData()";
        out << sb;
        out << nl << "return _slicedData;";
        out << eb;

        out << sp;
        writeHiddenDocComment(out);
        out << nl << "@Override";
        out << nl << "public void _write(" << getUnqualified("com.zeroc.Ice.OutputStream", package) << " ostr)";
        out << sb;
        out << nl << "ostr.startException(_slicedData);";
        out << nl << "_writeImpl(ostr);";
        out << nl << "ostr.endException();";
        out << eb;

        out << sp;
        writeHiddenDocComment(out);
        out << nl << "@Override";
        out << nl << "public void _read(" << getUnqualified("com.zeroc.Ice.InputStream", package) << " istr)";
        out << sb;
        out << nl << "istr.startException();";
        out << nl << "_readImpl(istr);";
        out << nl << "_slicedData = istr.endException(true);";
        out << eb;
    }

    out << sp;
    writeHiddenDocComment(out);
    out << nl << "@Override";
    out << nl << "protected void _writeImpl(" << getUnqualified("com.zeroc.Ice.OutputStream", package) << " ostr_)";
    out << sb;
    out << nl << "ostr_.startSlice(\"" << scoped << "\", -1, " << (!base ? "true" : "false") << ");";
    iter = 0;
    for(DataMemberList::const_iterator d = members.begin(); d != members.end(); ++d)
    {
        if(!(*d)->optional())
        {
            writeMarshalDataMember(out, package, *d, iter);
        }
    }
    for(DataMemberList::const_iterator d = optionalMembers.begin(); d != optionalMembers.end(); ++d)
    {
        writeMarshalDataMember(out, package, *d, iter);
    }
    out << nl << "ostr_.endSlice();";
    if(base)
    {
        out << nl << "super._writeImpl(ostr_);";
    }
    out << eb;

    DataMemberList classMembers = p->classDataMembers();
    DataMemberList allClassMembers = p->allClassDataMembers();

    out << sp;
    writeHiddenDocComment(out);
    out << nl << "@Override";
    out << nl << "protected void _readImpl(" << getUnqualified("com.zeroc.Ice.InputStream", package) << " istr_)";
    out << sb;
    out << nl << "istr_.startSlice();";
    iter = 0;
    for(DataMemberList::const_iterator d = members.begin(); d != members.end(); ++d)
    {
        if(!(*d)->optional())
        {
            writeUnmarshalDataMember(out, package, *d, iter);
        }
    }
    for(DataMemberList::const_iterator d = optionalMembers.begin(); d != optionalMembers.end(); ++d)
    {
        writeUnmarshalDataMember(out, package, *d, iter);
    }
    out << nl << "istr_.endSlice();";
    if(base)
    {
        out << nl << "super._readImpl(istr_);";
    }
    out << eb;

    if(p->usesClasses(false))
    {
        if(!base || (base && !base->usesClasses(false)))
        {
            out << sp;
            writeHiddenDocComment(out);
            out << nl << "@Override";
            out << nl << "public boolean _usesClasses()";
            out << sb;
            out << nl << "return true;";
            out << eb;
        }
    }

    if(preserved && !basePreserved)
    {
        out << sp;
        writeHiddenDocComment(out);
        out << nl << "protected " << getUnqualified("com.zeroc.Ice.SlicedData", package) << " _slicedData;";
    }

    out << sp;
    writeHiddenDocComment(out);
    out << nl << "public static final long serialVersionUID = ";
    string serialVersionUID;
    if(p->findMetaData("java:serialVersionUID", serialVersionUID))
    {
        const UnitPtr unt = p->unit();
        const DefinitionContextPtr dc = unt->findDefinitionContext(p->file());
        assert(dc);

        string::size_type pos = serialVersionUID.rfind(":") + 1;
        if(pos == string::npos)
        {
            ostringstream os;
            os << "ignoring invalid serialVersionUID for exception `" << p->scoped() << "'; generating default value";
            dc->warning(InvalidMetaData, "", "", os.str());
            out << computeSerialVersionUUID(p);
        }
        else
        {
            Int64 v = 0;
            serialVersionUID = serialVersionUID.substr(pos);
            if(serialVersionUID != "0")
            {
                if(!stringToInt64(serialVersionUID, v)) // conversion error
                {
                    ostringstream os;
                    os << "ignoring invalid serialVersionUID for exception `" << p->scoped()
                       << "'; generating default value";
                    dc->warning(InvalidMetaData, "", "", os.str());
                    out << computeSerialVersionUUID(p);
                }
            }
            out << v;
        }
    }
    else
    {
        out << computeSerialVersionUUID(p);
    }
    out << "L;";

    out << eb;
    close();
}

bool
Slice::Gen::TypesVisitor::visitStructStart(const StructPtr& p)
{
    string name = fixKwd(p->name());
    string absolute = getUnqualified(p);

    open(absolute, p->file());

    Output& out = output();

    //
    // Check for java:implements metadata.
    //
    const StringList metaData = p->getMetaData();
    static const string prefix = "java:implements:";
    StringList implements;
    for(StringList::const_iterator q = metaData.begin(); q != metaData.end(); ++q)
    {
        if(q->find(prefix) == 0)
        {
            implements.push_back(q->substr(prefix.size()));
        }
    }

    out << sp;

    CommentPtr dc = p->parseComment(false);
    writeDocComment(out, p->unit(), dc);
    if(dc && dc->isDeprecated())
    {
        out << nl << "@Deprecated";
    }

    out << nl << "public class " << name << " implements ";
    out.useCurrentPosAsIndent();
    out << "java.lang.Cloneable";
    out << "," << nl << "java.io.Serializable";
    for(StringList::const_iterator q = implements.begin(); q != implements.end(); ++q)
    {
        out << "," << nl << *q;
    }
    out.restoreIndent();
    out << sb;

    return true;
}

void
Slice::Gen::TypesVisitor::visitStructEnd(const StructPtr& p)
{
    string package = getPackage(p);

    Output& out = output();

    DataMemberList members = p->dataMembers();
    int iter;

    string name = fixKwd(p->name());
    string typeS = typeToString(p, TypeModeIn, package);

    out << sp << nl << "public " << name << "()";
    out << sb;
    writeDataMemberInitializers(out, members, package);
    out << eb;

    //
    // Generate constructor if the parameter list is not too large.
    //
    if(isValidMethodParameterList(members))
    {
        vector<string> paramDecl;
        vector<string> paramNames;
        for(DataMemberList::const_iterator d = members.begin(); d != members.end(); ++d)
        {
            string memberName = fixKwd((*d)->name());
            string memberType = typeToString((*d)->type(), TypeModeMember, package, (*d)->getMetaData(), true, false);
            paramDecl.push_back(memberType + " " + memberName);
            paramNames.push_back(memberName);
        }

        out << sp << nl << "public " << name << spar << paramDecl << epar;
        out << sb;
        for(vector<string>::const_iterator i = paramNames.begin(); i != paramNames.end(); ++i)
        {
            out << nl << "this." << *i << " = " << *i << ';';
        }
        out << eb;
    }

    out << sp << nl << "public boolean equals(java.lang.Object rhs)";
    out << sb;
    out << nl << "if(this == rhs)";
    out << sb;
    out << nl << "return true;";
    out << eb;
    out << nl << typeS << " r = null;";
    out << nl << "if(rhs instanceof " << typeS << ")";
    out << sb;
    out << nl << "r = (" << typeS << ")rhs;";
    out << eb;
    out << sp << nl << "if(r != null)";
    out << sb;
    for(DataMemberList::const_iterator d = members.begin(); d != members.end(); ++d)
    {
        string memberName = fixKwd((*d)->name());
        BuiltinPtr b = BuiltinPtr::dynamicCast((*d)->type());
        if(b)
        {
            switch(b->kind())
            {
                case Builtin::KindByte:
                case Builtin::KindBool:
                case Builtin::KindShort:
                case Builtin::KindInt:
                case Builtin::KindLong:
                case Builtin::KindFloat:
                case Builtin::KindDouble:
                {
                    out << nl << "if(this." << memberName << " != r." << memberName << ')';
                    out << sb;
                    out << nl << "return false;";
                    out << eb;
                    break;
                }

                case Builtin::KindString:
                case Builtin::KindObject:
                case Builtin::KindObjectProxy:
                case Builtin::KindValue:
                {
                    out << nl << "if(this." << memberName << " != r." << memberName << ')';
                    out << sb;
                    out << nl << "if(this." << memberName << " == null || r." << memberName << " == null || !this."
                        << memberName << ".equals(r." << memberName << "))";
                    out << sb;
                    out << nl << "return false;";
                    out << eb;
                    out << eb;
                    break;
                }
            }
        }
        else
        {
            //
            // We treat sequences differently because the native equals() method for
            // a Java array does not perform a deep comparison. If the mapped type
            // is not overridden via metadata, we use the helper method
            // java.util.Arrays.equals() to compare native arrays.
            //
            // For all other types, we can use the native equals() method.
            //
            SequencePtr seq = SequencePtr::dynamicCast((*d)->type());
            if(seq)
            {
                if(hasTypeMetaData(seq, (*d)->getMetaData()))
                {
                    out << nl << "if(this." << memberName << " != r." << memberName << ')';
                    out << sb;
                    out << nl << "if(this." << memberName << " == null || r." << memberName << " == null || !this."
                        << memberName << ".equals(r." << memberName << "))";
                    out << sb;
                    out << nl << "return false;";
                    out << eb;
                    out << eb;
                }
                else
                {
                    //
                    // Arrays.equals() handles null values.
                    //
                    out << nl << "if(!java.util.Arrays.equals(this." << memberName << ", r." << memberName << "))";
                    out << sb;
                    out << nl << "return false;";
                    out << eb;
                }
            }
            else
            {
                out << nl << "if(this." << memberName << " != r." << memberName << ')';
                out << sb;
                out << nl << "if(this." << memberName << " == null || r." << memberName << " == null || !this."
                    << memberName << ".equals(r." << memberName << "))";
                out << sb;
                out << nl << "return false;";
                out << eb;
                out << eb;
            }
        }
    }
    out << sp << nl << "return true;";
    out << eb;
    out << sp << nl << "return false;";
    out << eb;

    out << sp << nl << "public int hashCode()";
    out << sb;
    out << nl << "int h_ = 5381;";
    out << nl << "h_ = com.zeroc.IceInternal.HashUtil.hashAdd(h_, \"" << p->scoped() << "\");";
    iter = 0;
    for(DataMemberList::const_iterator d = members.begin(); d != members.end(); ++d)
    {
        string memberName = fixKwd((*d)->name());
        out << nl << "h_ = com.zeroc.IceInternal.HashUtil.hashAdd(h_, " << memberName << ");";
    }
    out << nl << "return h_;";
    out << eb;

    out << sp << nl << "public " << name << " clone()";
    out << sb;
    out << nl << name << " c = null;";
    out << nl << "try";
    out << sb;
    out << nl << "c = (" << name << ")super.clone();";
    out << eb;
    out << nl << "catch(CloneNotSupportedException ex)";
    out << sb;
    out << nl << "assert false; // impossible";
    out << eb;
    out << nl << "return c;";
    out << eb;

    out << sp << nl << "public void ice_writeMembers(" << getUnqualified("com.zeroc.Ice.OutputStream", package)
        << " ostr)";
    out << sb;
    iter = 0;
    for(DataMemberList::const_iterator d = members.begin(); d != members.end(); ++d)
    {
        writeMarshalDataMember(out, package, *d, iter, true);
    }
    out << eb;

    DataMemberList classMembers = p->classDataMembers();

    out << sp << nl << "public void ice_readMembers(" << getUnqualified("com.zeroc.Ice.InputStream", package)
        << " istr)";
    out << sb;
    iter = 0;
    for(DataMemberList::const_iterator d = members.begin(); d != members.end(); ++d)
    {
        writeUnmarshalDataMember(out, package, *d, iter, true);
    }
    out << eb;

    out << sp << nl << "static public void ice_write(" << getUnqualified("com.zeroc.Ice.OutputStream", package)
        << " ostr, " << name << " v)";
    out << sb;
    out << nl << "if(v == null)";
    out << sb;
    out << nl << "_nullMarshalValue.ice_writeMembers(ostr);";
    out << eb;
    out << nl << "else";
    out << sb;
    out << nl << "v.ice_writeMembers(ostr);";
    out << eb;
    out << eb;

    out << sp << nl << "static public " << name << " ice_read(" << getUnqualified("com.zeroc.Ice.InputStream", package)
        << " istr)";
    out << sb;
    out << nl << name << " v = new " << name << "();";
    out << nl << "v.ice_readMembers(istr);";
    out << nl << "return v;";
    out << eb;

    string optName = "java.util.Optional<" + name + ">";
    out << sp;
    out << nl << "static public void ice_write(" << getUnqualified("com.zeroc.Ice.OutputStream", package)
        << " ostr, int tag, " << optName << " v)";
    out << sb;
    out << nl << "if(v != null && v.isPresent())";
    out << sb;
    out << nl << "ice_write(ostr, tag, v.get());";
    out << eb;
    out << eb;

    out << sp;
    out << nl << "static public void ice_write(" << getUnqualified("com.zeroc.Ice.OutputStream", package)
        << " ostr, int tag, " << name << " v)";
    out << sb;
    out << nl << "if(ostr.writeOptional(tag, " << getOptionalFormat(p) << "))";
    out << sb;
    if(p->isVariableLength())
    {
        out << nl << "int pos = ostr.startSize();";
        out << nl << "ice_write(ostr, v);";
        out << nl << "ostr.endSize(pos);";
    }
    else
    {
        out << nl << "ostr.writeSize(" << p->minWireSize() << ");";
        out << nl << "ice_write(ostr, v);";
    }
    out << eb;
    out << eb;

    out << sp;
    out << nl << "static public " << optName << " ice_read(" << getUnqualified("com.zeroc.Ice.InputStream", package)
        << " istr, int tag)";
    out << sb;
    out << nl << "if(istr.readOptional(tag, " << getOptionalFormat(p) << "))";
    out << sb;
    if(p->isVariableLength())
    {
        out << nl << "istr.skip(4);";
    }
    else
    {
        out << nl << "istr.skipSize();";
    }
    out << nl << "return java.util.Optional.of(" << typeS << ".ice_read(istr));";
    out << eb;
    out << nl << "else";
    out << sb;
    out << nl << "return java.util.Optional.empty();";
    out << eb;
    out << eb;

    out << sp << nl << "private static final " << name << " _nullMarshalValue = new " << name << "();";

    out << sp;
    writeHiddenDocComment(out);
    out << nl << "public static final long serialVersionUID = ";
    string serialVersionUID;
    if(p->findMetaData("java:serialVersionUID", serialVersionUID))
    {
        const UnitPtr unt = p->unit();
        const DefinitionContextPtr dc = unt->findDefinitionContext(p->file());
        assert(dc);
        string::size_type pos = serialVersionUID.rfind(":") + 1;
        if(pos == string::npos)
        {
            ostringstream os;
            os << "ignoring invalid serialVersionUID for struct `" << p->scoped() << "'; generating default value";
            dc->warning(InvalidMetaData, "", "", os.str());
            out << computeSerialVersionUUID(p);
        }
        else
        {
            Int64 v = 0;
            serialVersionUID = serialVersionUID.substr(pos);
            if(serialVersionUID != "0")
            {
                if(!stringToInt64(serialVersionUID, v)) // conversion error
                {
                    ostringstream os;
                    os << "ignoring invalid serialVersionUID for struct `" << p->scoped()
                       << "'; generating default value";
                    dc->warning(InvalidMetaData, "", "", os.str());
                    out << computeSerialVersionUUID(p);
                }
            }
            out << v;
        }
    }
    else
    {
        out << computeSerialVersionUUID(p);
    }
    out << "L;";

    out << eb;
    close();
}

void
Slice::Gen::TypesVisitor::visitDataMember(const DataMemberPtr& p)
{
    const ContainerPtr container = p->container();
    const ClassDefPtr cls = ClassDefPtr::dynamicCast(container);
    const StructPtr st = StructPtr::dynamicCast(container);
    const ExceptionPtr ex = ExceptionPtr::dynamicCast(container);
    const ContainedPtr contained = ContainedPtr::dynamicCast(container);

    const string name = fixKwd(p->name());
    const StringList metaData = p->getMetaData();
    const bool getSet = p->hasMetaData(_getSetMetaData) || contained->hasMetaData(_getSetMetaData);
    const bool optional = p->optional();
    const TypePtr type = p->type();
    const BuiltinPtr b = BuiltinPtr::dynamicCast(type);
    const bool classType = isValue(type);

    const string s = typeToString(type, TypeModeMember, getPackage(contained), metaData, true, false);

    Output& out = output();

    out << sp;

    CommentPtr dc = p->parseComment(false);
    writeDocComment(out, p->unit(), dc);
    if(dc && dc->isDeprecated())
    {
        out << nl << "@Deprecated";
    }

    //
    // Access visibility for class data members can be controlled by metadata.
    // If none is specified, the default is public.
    //
    if(cls && (p->hasMetaData("protected") || contained->hasMetaData("protected")))
    {
        out << nl << "protected " << s << ' ' << name << ';';
    }
    else if(optional)
    {
        out << nl << "private " << s << ' ' << name << ';';
    }
    else
    {
        out << nl << "public " << s << ' ' << name << ';';
    }

    if(optional)
    {
        out << nl << "private boolean _" << p->name() << ';';
    }

    //
    // Getter/Setter.
    //
    if(getSet || optional)
    {
        string capName = p->name();
        capName[0] = static_cast<char>(toupper(static_cast<unsigned char>(capName[0])));

        //
        // Getter.
        //
        out << sp;
        writeDocComment(out, p->unit(), dc);
        if(dc && dc->isDeprecated())
        {
            out << nl << "@Deprecated";
        }
        out << nl << "public " << s << " get" << capName << "()";
        out << sb;
        if(optional)
        {
            out << nl << "if(!_" << p->name() << ')';
            out << sb;
            out << nl << "throw new java.util.NoSuchElementException(\"" << name << " is not set\");";
            out << eb;
        }
        out << nl << "return " << name << ';';
        out << eb;

        //
        // Setter.
        //
        out << sp;
        writeDocComment(out, p->unit(), dc);
        if(dc && dc->isDeprecated())
        {
            out << nl << "@Deprecated";
        }
        out << nl << "public void set" << capName << '(' << s << " " << name << ')';
        out << sb;
        if(optional)
        {
            out << nl << "_" << p->name() << " = true;";
        }
        out << nl << "this." << name << " = " << name << ';';
        out << eb;

        //
        // Generate hasFoo and clearFoo for optional member.
        //
        if(optional)
        {
            out << sp;
            writeDocComment(out, p->unit(), dc);
            if(dc && dc->isDeprecated())
            {
                out << nl << "@Deprecated";
            }
            out << nl << "public boolean has" << capName << "()";
            out << sb;
            out << nl << "return _" << p->name() << ';';
            out << eb;

            out << sp;
            writeDocComment(out, p->unit(), dc);
            if(dc && dc->isDeprecated())
            {
                out << nl << "@Deprecated";
            }
            out << nl << "public void clear" << capName << "()";
            out << sb;
            out << nl << "_" << p->name() << " = false;";
            out << eb;

            const string optType =
                typeToString(type, TypeModeMember, getPackage(contained), metaData, true, true);

            out << sp;
            writeDocComment(out, p->unit(), dc);
            if(dc && dc->isDeprecated())
            {
                out << nl << "@Deprecated";
            }
            out << nl << "public void optional" << capName << '(' << optType << " v)";
            out << sb;
            out << nl << "if(v == null || !v.isPresent())";
            out << sb;
            out << nl << "_" << p->name() << " = false;";
            out << eb;
            out << nl << "else";
            out << sb;
            out << nl << "_" << p->name() << " = true;";
            if(b && b->kind() == Builtin::KindInt)
            {
                out << nl << name << " = v.getAsInt();";
            }
            else if(b && b->kind() == Builtin::KindLong)
            {
                out << nl << name << " = v.getAsLong();";
            }
            else if(b && b->kind() == Builtin::KindDouble)
            {
                out << nl << name << " = v.getAsDouble();";
            }
            else
            {
                out << nl << name << " = v.get();";
            }
            out << eb;
            out << eb;

            out << sp;
            writeDocComment(out, p->unit(), dc);
            if(dc && dc->isDeprecated())
            {
                out << nl << "@Deprecated";
            }
            out << nl << "public " << optType << " optional" << capName << "()";
            out << sb;
            out << nl << "if(_" << p->name() << ')';
            out << sb;
            if(classType)
            {
                out << nl << "return java.util.Optional.ofNullable(" << name << ");";
            }
            else if(b && b->kind() == Builtin::KindInt)
            {
                out << nl << "return java.util.OptionalInt.of(" << name << ");";
            }
            else if(b && b->kind() == Builtin::KindLong)
            {
                out << nl << "return java.util.OptionalLong.of(" << name << ");";
            }
            else if(b && b->kind() == Builtin::KindDouble)
            {
                out << nl << "return java.util.OptionalDouble.of(" << name << ");";
            }
            else
            {
                out << nl << "return java.util.Optional.of(" << name << ");";
            }
            out << eb;
            out << nl << "else";
            out << sb;
            if(b && b->kind() == Builtin::KindInt)
            {
                out << nl << "return java.util.OptionalInt.empty();";
            }
            else if(b && b->kind() == Builtin::KindLong)
            {
                out << nl << "return java.util.OptionalLong.empty();";
            }
            else if(b && b->kind() == Builtin::KindDouble)
            {
                out << nl << "return java.util.OptionalDouble.empty();";
            }
            else
            {
                out << nl << "return java.util.Optional.empty();";
            }
            out << eb;
            out << eb;
        }

        //
        // Check for bool type.
        //
        if(b && b->kind() == Builtin::KindBool)
        {
            out << sp;
            if(dc && dc->isDeprecated())
            {
                out << nl << "@Deprecated";
            }
            out << nl << "public boolean is" << capName << "()";
            out << sb;
            if(optional)
            {
                out << nl << "if(!_" << p->name() << ')';
                out << sb;
                out << nl << "throw new java.util.NoSuchElementException(\"" << name << " is not set\");";
                out << eb;
            }
            out << nl << "return " << name << ';';
            out << eb;
        }

        //
        // Check for unmodified sequence type and emit indexing methods.
        //
        SequencePtr seq = SequencePtr::dynamicCast(type);
        if(seq)
        {
            if(!hasTypeMetaData(seq, metaData))
            {
                string elem = typeToString(seq->type(), TypeModeMember, getPackage(contained), StringList(), true,false);

                //
                // Indexed getter.
                //
                out << sp;
                if(dc && dc->isDeprecated())
                {
                    out << nl << "@Deprecated";
                }
                out << nl << "public " << elem << " get" << capName << "(int index)";
                out << sb;
                if(optional)
                {
                    out << nl << "if(!_" << p->name() << ')';
                    out << sb;
                    out << nl << "throw new java.util.NoSuchElementException(\"" << name << " is not set\");";
                    out << eb;
                }
                out << nl << "return this." << name << "[index];";
                out << eb;

                //
                // Indexed setter.
                //
                out << sp;
                if(dc && dc->isDeprecated())
                {
                    out << nl << "@Deprecated";
                }
                out << nl << "public void set" << capName << "(int index, " << elem << " val)";
                out << sb;
                if(optional)
                {
                    out << nl << "if(!_" << p->name() << ')';
                    out << sb;
                    out << nl << "throw new java.util.NoSuchElementException(\"" << name << " is not set\");";
                    out << eb;
                }
                out << nl << "this." << name << "[index] = val;";
                out << eb;
            }
        }
    }
}

void
Slice::Gen::TypesVisitor::visitEnum(const EnumPtr& p)
{
    string name = fixKwd(p->name());
    string package = getPackage(p);
    string absolute = getUnqualified(p);
    EnumeratorList enumerators = p->enumerators();

    open(absolute, p->file());

    Output& out = output();

    out << sp;

    CommentPtr dc = p->parseComment(false);
    writeDocComment(out, p->unit(), dc);
    if(dc && dc->isDeprecated())
    {
        out << nl << "@Deprecated";
    }

    out << nl << "public enum " << name;
    out << " implements java.io.Serializable";

    out << sb;

    for(EnumeratorList::const_iterator en = enumerators.begin(); en != enumerators.end(); ++en)
    {
        if(en != enumerators.begin())
        {
            out << ',';
        }
        CommentPtr edc = (*en)->parseComment(false);
        writeDocComment(out, p->unit(), edc);
        if(edc && edc->isDeprecated())
        {
            out << nl << "@Deprecated";
        }
        out << nl << fixKwd((*en)->name()) << '(' << (*en)->value() << ')';
    }
    out << ';';

    out << sp << nl << "public int value()";
    out << sb;
    out << nl << "return _value;";
    out << eb;

    out << sp << nl << "public static " << name << " valueOf(int v)";
    out << sb;
    out << nl << "switch(v)";
    out << sb;
    out.dec();
    for(EnumeratorList::const_iterator en = enumerators.begin(); en != enumerators.end(); ++en)
    {
        out << nl << "case " << (*en)->value() << ':';
        out.inc();
        out << nl << "return " << fixKwd((*en)->name()) << ';';
        out.dec();
    }
    out.inc();
    out << eb;
    out << nl << "return null;";
    out << eb;

    out << sp << nl << "private " << name << "(int v)";
    out << sb;
    out << nl << "_value = v;";
    out << eb;

    out << sp << nl << "public void ice_write(" << getUnqualified("com.zeroc.Ice.OutputStream", package) << " ostr)";
    out << sb;
    out << nl << "ostr.writeEnum(_value, " << p->maxValue() << ");";
    out << eb;

    out << sp << nl << "public static void ice_write(" << getUnqualified("com.zeroc.Ice.OutputStream", package)
        << " ostr, " << name << " v)";
    out << sb;
    out << nl << "if(v == null)";
    out << sb;
    string firstEnum = fixKwd(enumerators.front()->name());
    out << nl << "ostr.writeEnum(" << absolute << '.' << firstEnum << ".value(), " << p->maxValue() << ");";
    out << eb;
    out << nl << "else";
    out << sb;
    out << nl << "ostr.writeEnum(v.value(), " << p->maxValue() << ");";
    out << eb;
    out << eb;

    out << sp << nl << "public static " << name << " ice_read(" << getUnqualified("com.zeroc.Ice.InputStream", package)
        << " istr)";
    out << sb;
    out << nl << "int v = istr.readEnum(" << p->maxValue() << ");";
    out << nl << "return validate(v);";
    out << eb;

    string optName = "java.util.Optional<" + name + ">";
    out << sp;
    out << nl << "public static void ice_write(" << getUnqualified("com.zeroc.Ice.OutputStream", package)
        << " ostr, int tag, " << optName << " v)";
    out << sb;
    out << nl << "if(v != null && v.isPresent())";
    out << sb;
    out << nl << "ice_write(ostr, tag, v.get());";
    out << eb;
    out << eb;

    out << sp;
    out << nl << "public static void ice_write(" << getUnqualified("com.zeroc.Ice.OutputStream", package)
        << " ostr, int tag, " << name << " v)";
    out << sb;
    out << nl << "if(ostr.writeOptional(tag, " << getOptionalFormat(p) << "))";
    out << sb;
    out << nl << "ice_write(ostr, v);";
    out << eb;
    out << eb;

    out << sp;
    out << nl << "public static " << optName << " ice_read(" << getUnqualified("com.zeroc.Ice.InputStream", package)
        << " istr, int tag)";
    out << sb;
    out << nl << "if(istr.readOptional(tag, " << getOptionalFormat(p) << "))";
    out << sb;
    out << nl << "return java.util.Optional.of(ice_read(istr));";
    out << eb;
    out << nl << "else";
    out << sb;
    out << nl << "return java.util.Optional.empty();";
    out << eb;
    out << eb;

    out << sp << nl << "private static " << name << " validate(int v)";
    out << sb;
    out << nl << "final " << name << " e = valueOf(v);";
    out << nl << "if(e == null)";
    out << sb;
    out << nl << "throw new " << getUnqualified("com.zeroc.Ice.MarshalException", package)
        << "(\"enumerator value \" + v + \" is out of range\");";
    out << eb;
    out << nl << "return e;";
    out << eb;

    out << sp << nl << "private final int _value;";

    out << eb;
    close();
}

void
Slice::Gen::TypesVisitor::visitConst(const ConstPtr& p)
{
    string name = fixKwd(p->name());
    string package = getPackage(p);
    string absolute = getUnqualified(p);
    TypePtr type = p->type();

    open(absolute, p->file());

    Output& out = output();

    out << sp;

    CommentPtr dc = p->parseComment(false);
    writeDocComment(out, p->unit(), dc);
    if(dc && dc->isDeprecated())
    {
        out << nl << "@Deprecated";
    }

    out << nl << "public interface " << name;
    out << sb;
    out << nl << typeToString(type, TypeModeIn, package) << " value = ";
    writeConstantValue(out, type, p->valueType(), p->value(), package);
    out << ';' << eb;
    close();
}

Slice::Gen::CompactIdVisitor::CompactIdVisitor(const string& dir) :
    JavaVisitor(dir)
{
}

bool
Slice::Gen::CompactIdVisitor::visitClassDefStart(const ClassDefPtr& p)
{
    string prefix = getPackagePrefix(p);
    if(!prefix.empty())
    {
        prefix = prefix + ".";
    }
    if(p->compactId() >= 0)
    {
        ostringstream os;
        os << prefix << "com.zeroc.IceCompactId.TypeId_" << p->compactId();
        open(os.str(), p->file());

        Output& out = output();
        out << sp;
        writeHiddenDocComment(out);
        out << nl << "public class TypeId_" << p->compactId();
        out << sb;
        out << nl << "public final static String typeId = \"" << p->scoped() << "\";";
        out << eb;

        close();
    }
    return false;
}

Slice::Gen::HelperVisitor::HelperVisitor(const string& dir) :
    JavaVisitor(dir)
{
}

void
Slice::Gen::HelperVisitor::visitSequence(const SequencePtr& p)
{
    string meta;
    BuiltinPtr builtin = BuiltinPtr::dynamicCast(p->type());
    if(!hasTypeMetaData(p) && builtin && builtin->kind() <= Builtin::KindString)
    {
        return; // No helpers for sequence of primitive types
    }
    else if(hasTypeMetaData(p) && !p->findMetaData("java:type", meta))
    {
        return; // No helpers for custom metadata other than java:type
    }

    string name = p->name();
    string absolute = getUnqualified(p);
    string helper = getUnqualified(p, "", "", "Helper");
    string package = getPackage(p);
    string typeS = typeToString(p, TypeModeIn, package);

    //
    // We cannot allocate an array of a generic type, such as
    //
    // arr = new Map<String, String>[sz];
    //
    // Attempting to compile this code results in a "generic array creation" error
    // message. This problem can occur when the sequence's element type is a
    // dictionary, or when the element type is a nested sequence that uses a custom
    // mapping.
    //
    // The solution is to rewrite the code as follows:
    //
    // arr = (Map<String, String>[])new Map[sz];
    //
    // Unfortunately, this produces an unchecked warning during compilation, so we
    // annotate the read() method to suppress the warning.
    //
    // A simple test is to look for a "<" character in the content type, which
    // indicates the use of a generic type.
    //
    bool suppressUnchecked = false;

    string instanceType, formalType;
    bool customType = getSequenceTypes(p, "", StringList(), instanceType, formalType);

    if(!customType)
    {
        //
        // Determine sequence depth.
        //
        TypePtr origContent = p->type();
        SequencePtr s = SequencePtr::dynamicCast(origContent);
        while(s)
        {
            //
            // Stop if the inner sequence type has a custom, serializable or protobuf type.
            //
            if(hasTypeMetaData(s))
            {
                break;
            }
            origContent = s->type();
            s = SequencePtr::dynamicCast(origContent);
        }

        string origContentS = typeToString(origContent, TypeModeIn, package);
        suppressUnchecked = origContentS.find('<') != string::npos;
    }

    open(helper, p->file());
    Output& out = output();

    int iter;

    out << sp;
    writeDocComment(out, "Helper class for marshaling/unmarshaling " + name + ".");
    out << nl << "public final class " << name << "Helper";
    out << sb;

    out << nl << "public static void write(" << getUnqualified("com.zeroc.Ice.OutputStream", package)
        << " ostr, " << typeS << " v)";
    out << sb;
    iter = 0;
    writeSequenceMarshalUnmarshalCode(out, package, p, "v", true, iter, false);
    out << eb;

    out << sp;
    if(suppressUnchecked)
    {
        out << nl << "@SuppressWarnings(\"unchecked\")";
    }
    out << nl << "public static " << typeS << " read(" << getUnqualified("com.zeroc.Ice.InputStream", package)
        << " istr)";
    out << sb;
    out << nl << "final " << typeS << " v;";
    iter = 0;
    writeSequenceMarshalUnmarshalCode(out, package, p, "v", false, iter, false);
    out << nl << "return v;";
    out << eb;

    static const char* builtinTable[] = { "Byte", "Bool", "Short", "Int", "Long", "Float", "Double", "String" };

    string optTypeS = "java.util.Optional<" + typeS + ">";
    out << sp;
    out << nl << "public static void write(" << getUnqualified("com.zeroc.Ice.OutputStream", package)
        << " ostr, int tag, " << optTypeS << " v)";
    out << sb;
    if(!hasTypeMetaData(p) && builtin && builtin->kind() < Builtin::KindObject)
    {
        out << nl << "ostr.write" << builtinTable[builtin->kind()] << "Seq(tag, v);";
    }
    else
    {
        out << nl << "if(v != null && v.isPresent())";
        out << sb;
        out << nl << "write(ostr, tag, v.get());";
        out << eb;
    }
    out << eb;

    out << sp;
    out << nl << "public static void write(" << getUnqualified("com.zeroc.Ice.OutputStream", package)
        << " ostr, int tag, " << typeS << " v)";
    out << sb;
    if(!hasTypeMetaData(p) && builtin && builtin->kind() < Builtin::KindObject)
    {
        out << nl << "ostr.write" << builtinTable[builtin->kind()] << "Seq(tag, v);";
    }
    else
    {
        out << nl << "if(ostr.writeOptional(tag, " << getOptionalFormat(p) << "))";
        out << sb;
        if(p->type()->isVariableLength())
        {
            out << nl << "int pos = ostr.startSize();";
            writeSequenceMarshalUnmarshalCode(out, package, p, "v", true, iter, true);
            out << nl << "ostr.endSize(pos);";
        }
        else
        {
            //
            // The sequence is an instance of java.util.List<E>, where E is a fixed-size type.
            // If the element type is bool or byte, we do NOT write an extra size.
            //
            const size_t sz = p->type()->minWireSize();
            if(sz > 1)
            {
                string metaData;
                out << nl << "final int optSize = v == null ? 0 : ";
                if(findMetaData("java:buffer", p->getMetaData(), metaData))
                {
                    out << "v.remaining() / " << sz << ";";
                }
                else if(hasTypeMetaData(p))
                {
                    out << "v.size();";
                }
                else
                {
                    out << "v.length;";
                }
                out << nl << "ostr.writeSize(optSize > 254 ? optSize * " << sz << " + 5 : optSize * " << sz << " + 1);";
            }
            writeSequenceMarshalUnmarshalCode(out, package, p, "v", true, iter, true);
        }
        out << eb;
    }
    out << eb;

    out << sp;
    out << nl << "public static " << optTypeS << " read(" << getUnqualified("com.zeroc.Ice.InputStream", package)
        << " istr, int tag)";
    out << sb;
    if(!hasTypeMetaData(p) && builtin && builtin->kind() < Builtin::KindObject)
    {
        out << nl << "return istr.read" << builtinTable[builtin->kind()] << "Seq(tag);";
    }
    else
    {
        out << nl << "if(istr.readOptional(tag, " << getOptionalFormat(p) << "))";
        out << sb;
        if(p->type()->isVariableLength())
        {
            out << nl << "istr.skip(4);";
        }
        else if(p->type()->minWireSize() > 1)
        {
            out << nl << "istr.skipSize();";
        }
        out << nl << typeS << " v;";
        writeSequenceMarshalUnmarshalCode(out, package, p, "v", false, iter, true);
        out << nl << "return java.util.Optional.of(v);";
        out << eb;
        out << nl << "else";
        out << sb;
        out << nl << "return java.util.Optional.empty();";
        out << eb;
    }
    out << eb;

    out << eb;
    close();
}

void
Slice::Gen::HelperVisitor::visitDictionary(const DictionaryPtr& p)
{
    TypePtr key = p->keyType();
    TypePtr value = p->valueType();

    string name = p->name();
    string absolute = getUnqualified(p);
    string helper = getUnqualified(p, "", "", "Helper");
    string package = getPackage(p);
    StringList metaData = p->getMetaData();
    string formalType = typeToString(p, TypeModeIn, package, StringList(), true);

    open(helper, p->file());
    Output& out = output();

    int iter;

    writeDocComment(out, "Helper class for marshaling/unmarshaling " + name + ".");
    out << sp << nl << "public final class " << name << "Helper";
    out << sb;

    out << nl << "public static void write(" << getUnqualified("com.zeroc.Ice.OutputStream", package) << " ostr, "
        << formalType << " v)";
    out << sb;
    iter = 0;
    writeDictionaryMarshalUnmarshalCode(out, package, p, "v", true, iter, false);
    out << eb;

    out << sp << nl << "public static " << formalType << " read(" << getUnqualified("com.zeroc.Ice.InputStream", package)
        << " istr)";
    out << sb;
    out << nl << formalType << " v;";
    iter = 0;
    writeDictionaryMarshalUnmarshalCode(out, package, p, "v", false, iter, false);
    out << nl << "return v;";
    out << eb;

    string optTypeS = "java.util.Optional<" + formalType + ">";
    out << sp;
    out << nl << "public static void write(" << getUnqualified("com.zeroc.Ice.OutputStream", package) << " ostr, int tag, "
        << optTypeS << " v)";
    out << sb;
    out << nl << "if(v != null && v.isPresent())";
    out << sb;
    out << nl << "write(ostr, tag, v.get());";
    out << eb;
    out << eb;

    out << sp;
    out << nl << "public static void write(" << getUnqualified("com.zeroc.Ice.OutputStream", package) << " ostr, int tag, "
        << formalType << " v)";
    out << sb;
    out << nl << "if(ostr.writeOptional(tag, " << getOptionalFormat(p) << "))";
    out << sb;
    TypePtr keyType = p->keyType();
    TypePtr valueType = p->valueType();
    if(keyType->isVariableLength() || valueType->isVariableLength())
    {
        out << nl << "int pos = ostr.startSize();";
        writeDictionaryMarshalUnmarshalCode(out, package, p, "v", true, iter, true);
        out << nl << "ostr.endSize(pos);";
    }
    else
    {
        const size_t sz = keyType->minWireSize() + valueType->minWireSize();
        out << nl << "final int optSize = v == null ? 0 : v.size();";
        out << nl << "ostr.writeSize(optSize > 254 ? optSize * " << sz << " + 5 : optSize * " << sz << " + 1);";
        writeDictionaryMarshalUnmarshalCode(out, package, p, "v", true, iter, true);
    }
    out << eb;
    out << eb;

    out << sp;
    out << nl << "public static " << optTypeS << " read(" << getUnqualified("com.zeroc.Ice.InputStream", package)
        << " istr, int tag)";
    out << sb;
    out << nl << "if(istr.readOptional(tag, " << getOptionalFormat(p) << "))";
    out << sb;
    if(keyType->isVariableLength() || valueType->isVariableLength())
    {
        out << nl << "istr.skip(4);";
    }
    else
    {
        out << nl << "istr.skipSize();";
    }
    out << nl << formalType << " v;";
    writeDictionaryMarshalUnmarshalCode(out, package, p, "v", false, iter, true);
    out << nl << "return java.util.Optional.of(v);";
    out << eb;
    out << nl << "else";
    out << sb;
    out << nl << "return java.util.Optional.empty();";
    out << eb;
    out << eb;

    out << eb;
    close();
}

Slice::Gen::ProxyVisitor::ProxyVisitor(const string& dir) :
    JavaVisitor(dir)
{
}

bool
Slice::Gen::ProxyVisitor::visitInterfaceDefStart(const InterfaceDefPtr& p)
{
<<<<<<< HEAD
    //
    // Don't generate a proxy interface for a class with no operations.
    //
=======
>>>>>>> 06ac1b78
    const OperationList ops = p->allOperations();

    string name = p->name();
    InterfaceList bases = p->bases();
    string package = getPackage(p);
    string absolute = getUnqualified(p, "", "", "Prx");

    open(absolute, p->file());

    Output& out = output();
    CommentPtr dc = p->parseComment(false);

    //
    // Generate a Java interface as the user-visible type
    //
    out << sp;
    writeDocComment(out, p->unit(), dc);
    if(dc && dc->isDeprecated())
    {
        out << nl << "@Deprecated";
    }
    out << nl << "public interface " << name << "Prx extends ";
    out.useCurrentPosAsIndent();
    if(bases.empty())
    {
        out << getUnqualified("com.zeroc.Ice.ObjectPrx", package);
    }
    else
    {
        for(InterfaceList::const_iterator q = bases.begin(); q != bases.end(); ++q)
        {
            if(q != bases.begin())
            {
                out << ',' << nl;
            }
            out << getUnqualified(*q, package, "", "Prx");
        }
    }
    out.restoreIndent();

    out << sb;

    return true;
}

void
Slice::Gen::ProxyVisitor::visitInterfaceDefEnd(const InterfaceDefPtr& p)
{
    Output& out = output();

    CommentPtr dc = p->parseComment(false);

    const string package = getPackage(p);
    const string contextParam = "java.util.Map<String, String> context";

    out << sp;
    writeDocComment(out,
                    "Contacts the remote server to verify that the object implements this type.\n"
                    "Raises a local exception if a communication error occurs.\n"
                    "@param obj The untyped proxy.\n"
                    "@return A proxy for this type, or null if the object does not support this type.");
    out << nl << "static " << p->name() << "Prx checkedCast(" << getUnqualified("com.zeroc.Ice.ObjectPrx", package)
        << " obj)";
    out << sb;
    out << nl << "return " << getUnqualified("com.zeroc.Ice.ObjectPrx", package) << "._checkedCast(obj, ice_staticId(), "
        << p->name() << "Prx.class, _" << p->name() << "PrxI.class);";
    out << eb;

    out << sp;
    writeDocComment(out,
                    "Contacts the remote server to verify that the object implements this type.\n"
                    "Raises a local exception if a communication error occurs.\n"
                    "@param obj The untyped proxy.\n"
                    "@param context The Context map to send with the invocation.\n"
                    "@return A proxy for this type, or null if the object does not support this type.");
    out << nl << "static " << p->name() << "Prx checkedCast(" << getUnqualified("com.zeroc.Ice.ObjectPrx", package)
        << " obj, " << contextParam << ')';
    out << sb;
    out << nl << "return " << getUnqualified("com.zeroc.Ice.ObjectPrx", package)
        << "._checkedCast(obj, context, ice_staticId(), " << p->name() << "Prx.class, _" << p->name() << "PrxI.class);";
    out << eb;

    out << sp;
    writeDocComment(out,
                    "Contacts the remote server to verify that a facet of the object implements this type.\n"
                    "Raises a local exception if a communication error occurs.\n"
                    "@param obj The untyped proxy.\n"
                    "@param facet The name of the desired facet.\n"
                    "@return A proxy for this type, or null if the object does not support this type.");
    out << nl << "static " << p->name() << "Prx checkedCast(" << getUnqualified("com.zeroc.Ice.ObjectPrx", package)
        << " obj, String facet)";
    out << sb;
    out << nl << "return " << getUnqualified("com.zeroc.Ice.ObjectPrx", package)
        << "._checkedCast(obj, facet, ice_staticId(), " << p->name() << "Prx.class, _" << p->name() << "PrxI.class);";
    out << eb;

    out << sp;
    writeDocComment(out,
                    "Contacts the remote server to verify that a facet of the object implements this type.\n"
                    "Raises a local exception if a communication error occurs.\n"
                    "@param obj The untyped proxy.\n"
                    "@param facet The name of the desired facet.\n"
                    "@param context The Context map to send with the invocation.\n"
                    "@return A proxy for this type, or null if the object does not support this type.");
    out << nl << "static " << p->name() << "Prx checkedCast(" << getUnqualified("com.zeroc.Ice.ObjectPrx", package)
        << " obj, String facet, " << contextParam << ')';
    out << sb;
    out << nl << "return " << getUnqualified("com.zeroc.Ice.ObjectPrx", package)
        << "._checkedCast(obj, facet, context, ice_staticId(), " << p->name()
        << "Prx.class, _" << p->name() << "PrxI.class);";
    out << eb;

    out << sp;
    writeDocComment(out,
                    "Downcasts the given proxy to this type without contacting the remote server.\n"
                    "@param obj The untyped proxy.\n"
                    "@return A proxy for this type.");
    out << nl << "static " << p->name() << "Prx uncheckedCast(" << getUnqualified("com.zeroc.Ice.ObjectPrx", package)
        << " obj)";
    out << sb;
    out << nl << "return " << getUnqualified("com.zeroc.Ice.ObjectPrx", package) << "._uncheckedCast(obj, " << p->name()
        << "Prx.class, _" << p->name() << "PrxI.class);";
    out << eb;

    out << sp;
    writeDocComment(out,
                    "Downcasts the given proxy to this type without contacting the remote server.\n"
                    "@param obj The untyped proxy.\n"
                    "@param facet The name of the desired facet.\n"
                    "@return A proxy for this type.");
    out << nl << "static " << p->name() << "Prx uncheckedCast(" << getUnqualified("com.zeroc.Ice.ObjectPrx", package)
        << " obj, String facet)";
    out << sb;
    out << nl << "return " << getUnqualified("com.zeroc.Ice.ObjectPrx", package) << "._uncheckedCast(obj, facet, "
        << p->name() << "Prx.class, _"
        << p->name() << "PrxI.class);";
    out << eb;

    out << sp;
    writeDocComment(out,
                    "Returns a proxy that is identical to this proxy, except for the per-proxy context.\n"
                    "@param newContext The context for the new proxy.\n"
                    "@return A proxy with the specified per-proxy context.");
    out << nl << "@Override";
    out << nl << "default " << p->name() << "Prx ice_context(java.util.Map<String, String> newContext)";
    out << sb;
    out << nl << "return (" << p->name() << "Prx)_ice_context(newContext);";
    out << eb;

    out << sp;
    writeDocComment(out,
                    "Returns a proxy that is identical to this proxy, except for the adapter ID.\n"
                    "@param newAdapterId The adapter ID for the new proxy.\n"
                    "@return A proxy with the specified adapter ID.");
    out << nl << "@Override";
    out << nl << "default " << p->name() << "Prx ice_adapterId(String newAdapterId)";
    out << sb;
    out << nl << "return (" << p->name() << "Prx)_ice_adapterId(newAdapterId);";
    out << eb;

    out << sp;
    writeDocComment(out,
                    "Returns a proxy that is identical to this proxy, except for the endpoints.\n"
                    "@param newEndpoints The endpoints for the new proxy.\n"
                    "@return A proxy with the specified endpoints.");
    out << nl << "@Override";
    out << nl << "default " << p->name() << "Prx ice_endpoints(" << getUnqualified("com.zeroc.Ice.Endpoint", package) << "[] newEndpoints)";
    out << sb;
    out << nl << "return (" << p->name() << "Prx)_ice_endpoints(newEndpoints);";
    out << eb;

    out << sp;
    writeDocComment(out,
                    "Returns a proxy that is identical to this proxy, except for the locator cache timeout.\n"
                    "@param newTimeout The new locator cache timeout (in seconds).\n"
                    "@return A proxy with the specified locator cache timeout.");
    out << nl << "@Override";
    out << nl << "default " << p->name() << "Prx ice_locatorCacheTimeout(int newTimeout)";
    out << sb;
    out << nl << "return (" << p->name() << "Prx)_ice_locatorCacheTimeout(newTimeout);";
    out << eb;

    out << sp;
    writeDocComment(out,
                    "Returns a proxy that is identical to this proxy, except for the invocation timeout.\n"
                    "@param newTimeout The new invocation timeout (in seconds).\n"
                    "@return A proxy with the specified invocation timeout.");
    out << nl << "@Override";
    out << nl << "default " << p->name() << "Prx ice_invocationTimeout(int newTimeout)";
    out << sb;
    out << nl << "return (" << p->name() << "Prx)_ice_invocationTimeout(newTimeout);";
    out << eb;

    out << sp;
    writeDocComment(out,
                    "Returns a proxy that is identical to this proxy, except for connection caching.\n"
                    "@param newCache <code>true</code> if the new proxy should cache connections; <code>false</code> otherwise.\n"
                    "@return A proxy with the specified caching policy.");
    out << nl << "@Override";
    out << nl << "default " << p->name() << "Prx ice_connectionCached(boolean newCache)";
    out << sb;
    out << nl << "return (" << p->name() << "Prx)_ice_connectionCached(newCache);";
    out << eb;

    out << sp;
    writeDocComment(out,
                    "Returns a proxy that is identical to this proxy, except for the endpoint selection policy.\n"
                    "@param newType The new endpoint selection policy.\n"
                    "@return A proxy with the specified endpoint selection policy.");
    out << nl << "@Override";
    out << nl << "default " << p->name() << "Prx ice_endpointSelection("
        << getUnqualified("com.zeroc.Ice.EndpointSelectionType", package)
        << " newType)";
    out << sb;
    out << nl << "return (" << p->name() << "Prx)_ice_endpointSelection(newType);";
    out << eb;

    out << sp;
    writeDocComment(out,
                    "Returns a proxy that is identical to this proxy, except for how it selects endpoints.\n"
                    "@param b If <code>b</code> is <code>true</code>, only endpoints that use a secure transport are\n"
                    "used by the new proxy. If <code>b</code> is false, the returned proxy uses both secure and\n"
                    "insecure endpoints.\n"
                    "@return A proxy with the specified selection policy.");
    out << nl << "@Override";
    out << nl << "default " << p->name() << "Prx ice_secure(boolean b)";
    out << sb;
    out << nl << "return (" << p->name() << "Prx)_ice_secure(b);";
    out << eb;

    out << sp;
    writeDocComment(out,
                    "Returns a proxy that is identical to this proxy, except for the encoding used to marshal parameters.\n"
                    "@param e The encoding version to use to marshal request parameters.\n"
                    "@return A proxy with the specified encoding version.");
    out << nl << "@Override";
    out << nl << "default " << p->name() << "Prx ice_encodingVersion(" << getUnqualified("com.zeroc.Ice.EncodingVersion", package)
        << " e)";
    out << sb;
    out << nl << "return (" << p->name() << "Prx)_ice_encodingVersion(e);";
    out << eb;

    out << sp;
    writeDocComment(out,
                    "Returns a proxy that is identical to this proxy, except for its endpoint selection policy.\n"
                    "@param b If <code>b</code> is <code>true</code>, the new proxy will use secure endpoints for invocations\n"
                    "and only use insecure endpoints if an invocation cannot be made via secure endpoints. If <code>b</code> is\n"
                    "<code>false</code>, the proxy prefers insecure endpoints to secure ones.\n"
                    "@return A proxy with the specified selection policy.");
    out << nl << "@Override";
    out << nl << "default " << p->name() << "Prx ice_preferSecure(boolean b)";
    out << sb;
    out << nl << "return (" << p->name() << "Prx)_ice_preferSecure(b);";
    out << eb;

    out << sp;
    writeDocComment(out,
                    "Returns a proxy that is identical to this proxy, except for the router.\n"
                    "@param router The router for the new proxy.\n"
                    "@return A proxy with the specified router.");
    out << nl << "@Override";
    out << nl << "default " << p->name() << "Prx ice_router(" << getUnqualified("com.zeroc.Ice.RouterPrx", package) << " router)";
    out << sb;
    out << nl << "return (" << p->name() << "Prx)_ice_router(router);";
    out << eb;

    out << sp;
    writeDocComment(out,
                    "Returns a proxy that is identical to this proxy, except for the locator.\n"
                    "@param locator The locator for the new proxy.\n"
                    "@return A proxy with the specified locator.");
    out << nl << "@Override";
    out << nl << "default " << p->name() << "Prx ice_locator(" << getUnqualified("com.zeroc.Ice.LocatorPrx", package)
        << " locator)";
    out << sb;
    out << nl << "return (" << p->name() << "Prx)_ice_locator(locator);";
    out << eb;

    out << sp;
    writeDocComment(out,
                    "Returns a proxy that is identical to this proxy, except for collocation optimization.\n"
                    "@param b <code>true</code> if the new proxy enables collocation optimization; <code>false</code> otherwise.\n"
                    "@return A proxy with the specified collocation optimization.");
    out << nl << "@Override";
    out << nl << "default " << p->name() << "Prx ice_collocationOptimized(boolean b)";
    out << sb;
    out << nl << "return (" << p->name() << "Prx)_ice_collocationOptimized(b);";
    out << eb;

    out << sp;
    writeDocComment(out,
                    "Returns a proxy that is identical to this proxy, but uses twoway invocations.\n"
                    "@return A proxy that uses twoway invocations.");
    out << nl << "@Override";
    out << nl << "default " << p->name() << "Prx ice_twoway()";
    out << sb;
    out << nl << "return (" << p->name() << "Prx)_ice_twoway();";
    out << eb;

    out << sp;
    writeDocComment(out,
                    "Returns a proxy that is identical to this proxy, but uses oneway invocations.\n"
                    "@return A proxy that uses oneway invocations.");
    out << nl << "@Override";
    out << nl << "default " << p->name() << "Prx ice_oneway()";
    out << sb;
    out << nl << "return (" << p->name() << "Prx)_ice_oneway();";
    out << eb;

    out << sp;
    writeDocComment(out,
                    "Returns a proxy that is identical to this proxy, but uses batch oneway invocations.\n"
                    "@return A proxy that uses batch oneway invocations.");
    out << nl << "@Override";
    out << nl << "default " << p->name() << "Prx ice_batchOneway()";
    out << sb;
    out << nl << "return (" << p->name() << "Prx)_ice_batchOneway();";
    out << eb;

    out << sp;
    writeDocComment(out,
                    "Returns a proxy that is identical to this proxy, but uses datagram invocations.\n"
                    "@return A proxy that uses datagram invocations.");
    out << nl << "@Override";
    out << nl << "default " << p->name() << "Prx ice_datagram()";
    out << sb;
    out << nl << "return (" << p->name() << "Prx)_ice_datagram();";
    out << eb;

    out << sp;
    writeDocComment(out,
                    "Returns a proxy that is identical to this proxy, but uses batch datagram invocations.\n"
                    "@return A proxy that uses batch datagram invocations.");
    out << nl << "@Override";
    out << nl << "default " << p->name() << "Prx ice_batchDatagram()";
    out << sb;
    out << nl << "return (" << p->name() << "Prx)_ice_batchDatagram();";
    out << eb;

    out << sp;
    writeDocComment(out,
                    "Returns a proxy that is identical to this proxy, except for compression.\n"
                    "@param co <code>true</code> enables compression for the new proxy; <code>false</code> disables compression.\n"
                    "@return A proxy with the specified compression setting.");
    out << nl << "@Override";
    out << nl << "default " << p->name() << "Prx ice_compress(boolean co)";
    out << sb;
    out << nl << "return (" << p->name() << "Prx)_ice_compress(co);";
    out << eb;

    out << sp;
    writeDocComment(out,
                    "Returns a proxy that is identical to this proxy, except for its connection timeout setting.\n"
                    "@param t The connection timeout for the proxy in milliseconds.\n"
                    "@return A proxy with the specified timeout.");
    out << nl << "@Override";
    out << nl << "default " << p->name() << "Prx ice_timeout(int t)";
    out << sb;
    out << nl << "return (" << p->name() << "Prx)_ice_timeout(t);";
    out << eb;

    out << sp;
    writeDocComment(out,
                    "Returns a proxy that is identical to this proxy, except for its connection ID.\n"
                    "@param connectionId The connection ID for the new proxy. An empty string removes the connection ID.\n"
                    "@return A proxy with the specified connection ID.");
    out << nl << "@Override";
    out << nl << "default " << p->name() << "Prx ice_connectionId(String connectionId)";
    out << sb;
    out << nl << "return (" << p->name() << "Prx)_ice_connectionId(connectionId);";
    out << eb;

    out << sp;
    writeDocComment(out,
                    "Returns a proxy that is identical to this proxy, except it's a fixed proxy bound\n"
                    "the given connection."
                    "@param connection The fixed proxy connection.\n"
                    "@return A fixed proxy bound to the given connection.");
    out << nl << "@Override";
    out << nl << "default " << p->name() << "Prx ice_fixed(com.zeroc.Ice.Connection connection)";
    out << sb;
    out << nl << "return (" << p->name() << "Prx)_ice_fixed(connection);";
    out << eb;

    out << sp;
    out << nl << "static String ice_staticId()";
    out << sb;
    out << nl << "return \"" << p->scoped() << "\";";
    out << eb;

    out << eb;
    close();

    string absolute = getUnqualified(p, "", "_", "PrxI");

    open(absolute, p->file());

    Output& outi = output();

    outi << sp;
    writeHiddenDocComment(outi);
    if(dc && dc->isDeprecated())
    {
        outi << nl << "@Deprecated";
    }
    outi << nl << "public class _" << p->name() << "PrxI extends " << getUnqualified("com.zeroc.Ice._ObjectPrxI", package)
         << " implements " << p->name() << "Prx";
    outi << sb;
    outi << sp;
    writeHiddenDocComment(outi);
    outi << nl << "public static final long serialVersionUID = 0L;";
    outi << eb;
    close();
}

void
Slice::Gen::ProxyVisitor::visitOperation(const OperationPtr& p)
{
    const string name = fixKwd(p->name());
    const InterfaceDefPtr interface = p->interface();
    const string package = getPackage(interface);

    Output& out = output();

    const TypePtr ret = p->returnType();
    const string retS = getResultType(p, package, false, false);
    const bool returnsParams = ret || !p->outParameters().empty();
    const vector<string> params = getParamsProxy(p, package, false);
    const bool sendsOptionals = p->sendsOptionals();
    vector<string> paramsOpt;
    if(sendsOptionals)
    {
        paramsOpt = getParamsProxy(p, package, true);
    }
    const vector<string> args = getInArgs(p);

    ExceptionList throws = p->throws();
    throws.sort();
    throws.unique();

    //
    // Arrange exceptions into most-derived to least-derived order. If we don't
    // do this, a base exception handler can appear before a derived exception
    // handler, causing compiler warnings and resulting in the base exception
    // being marshaled instead of the derived exception.
    //
#if defined(__SUNPRO_CC)
    throws.sort(Slice::derivedToBaseCompare);
#else
    throws.sort(Slice::DerivedToBaseCompare());
#endif

    const string contextParamName = getEscapedParamName(p, "context");
    const string contextDoc = "@param " + contextParamName +" The Context map to send with the invocation.";
    const string contextParam = "java.util.Map<String, String> " + contextParamName;
    const string noExplicitContextArg = "com.zeroc.Ice.ObjectPrx.noExplicitContext";

    CommentPtr dc = p->parseComment(false);

    //
    // Synchronous methods with required parameters.
    //
    out << sp;
    writeProxyDocComment(out, p, package, dc, false, "");
    if(dc && dc->isDeprecated())
    {
        out << nl << "@Deprecated";
    }
    out << nl << "default " << retS << ' ' << name << spar << params << epar;
    writeThrowsClause(package, throws);
    out << sb;
    out << nl;
    if(returnsParams)
    {
        out << "return ";
    }
    out << name << spar << args << noExplicitContextArg << epar << ';';
    out << eb;

    out << sp;
    writeProxyDocComment(out, p, package, dc, false, contextDoc);
    if(dc && dc->isDeprecated())
    {
        out << nl << "@Deprecated";
    }
    out << nl << "default " << retS << ' ' << name << spar << params << contextParam << epar;
    writeThrowsClause(package, throws);
    out << sb;
    if(throws.empty())
    {
        out << nl;
        if(returnsParams)
        {
            out << "return ";
        }
        out << "_iceI_" << p->name() << "Async" << spar << args << contextParamName << "true" << epar << ".waitForResponse();";
    }
    else
    {
        out << nl << "try";
        out << sb;
        out << nl;
        if(returnsParams)
        {
            out << "return ";
        }
        out << "_iceI_" << p->name() << "Async" << spar << args << contextParamName << "true" << epar << ".waitForResponseOrUserEx();";
        out << eb;
        for(ExceptionList::const_iterator t = throws.begin(); t != throws.end(); ++t)
        {
            string exS = getUnqualified(*t, package);
            out << nl << "catch(" << exS << " ex)";
            out << sb;
            out << nl << "throw ex;";
            out << eb;
        }
        out << nl << "catch(" << getUnqualified("com.zeroc.Ice.UserException", package) << " ex)";
        out << sb;
        out << nl << "throw new " << getUnqualified("com.zeroc.Ice.UnknownUserException", package) << "(ex.ice_id(), ex);";
        out << eb;
    }
    out << eb;

    //
    // Synchronous methods using optional parameters (if any).
    //
    if(sendsOptionals)
    {
        out << sp;
        writeProxyDocComment(out, p, package, dc, false, "");
        if(dc && dc->isDeprecated())
        {
            out << nl << "@Deprecated";
        }
        out << nl << "default " << retS << ' ' << name << spar << paramsOpt << epar;
        writeThrowsClause(package, throws);
        out << sb;
        out << nl;
        if(returnsParams)
        {
            out << "return ";
        }
        out << name << spar << args << noExplicitContextArg << epar << ';';
        out << eb;

        out << sp;
        writeProxyDocComment(out, p, package, dc, false, contextDoc);
        if(dc && dc->isDeprecated())
        {
            out << nl << "@Deprecated";
        }
        out << nl << "default " << retS << ' ' << name << spar << paramsOpt << contextParam << epar;
        writeThrowsClause(package, throws);
        out << sb;
        if(throws.empty())
        {
            out << nl;
            if(returnsParams)
            {
                out << "return ";
            }
            out << "_iceI_" << p->name() << "Async" << spar << args << contextParamName << "true" << epar << ".waitForResponse();";
        }
        else
        {
            out << nl << "try";
            out << sb;
            out << nl;
            if(returnsParams)
            {
                out << "return ";
            }
            out << "_iceI_" << p->name() << "Async" << spar << args << contextParamName << "true" << epar << ".waitForResponseOrUserEx();";
            out << eb;
            for(ExceptionList::const_iterator t = throws.begin(); t != throws.end(); ++t)
            {
                string exS = getUnqualified(*t, package);
                out << nl << "catch(" << exS << " ex)";
                out << sb;
                out << nl << "throw ex;";
                out << eb;
            }
            out << nl << "catch(" << getUnqualified("com.zeroc.Ice.UserException", package) << " ex)";
            out << sb;
            out << nl << "throw new " << getUnqualified("com.zeroc.Ice.UnknownUserException", package)
                << "(ex.ice_id(), ex);";
            out << eb;
        }
        out << eb;
    }

    //
    // Asynchronous methods with required parameters.
    //
    out << sp;
    writeProxyDocComment(out, p, package, dc, true, "");

    const string futureType = getFutureType(p, package);

    if(dc && dc->isDeprecated())
    {
        out << nl << "@Deprecated";
    }
    out << nl << "default " << futureType << ' ' << p->name() << "Async" << spar << params << epar;
    out << sb;
    out << nl << "return _iceI_" << p->name() << "Async" << spar << args << noExplicitContextArg << "false" << epar
        << ';';
    out << eb;

    out << sp;
    writeProxyDocComment(out, p, package, dc, true, contextDoc);
    if(dc && dc->isDeprecated())
    {
        out << nl << "@Deprecated";
    }
    out << nl << "default " << futureType << ' ' << p->name() << "Async" << spar << params << contextParam << epar;
    out << sb;
    out << nl << "return _iceI_" << p->name() << "Async" << spar << args << contextParamName << "false" << epar << ';';
    out << eb;

    const string futureImpl = getFutureImplType(p, package);

    out << sp;
    writeHiddenProxyDocComment(out, p);
    out << nl << "default " << futureImpl << " _iceI_" << p->name() << "Async" << spar << getParamsProxy(p, package, false, true)
        << "java.util.Map<String, String> context"
        << "boolean sync" << epar;
    out << sb;
    out << nl << futureImpl << " f = new " << getUnqualified("com.zeroc.IceInternal.OutgoingAsync", package)
        << "<>(this, \"" << p->name() << "\", " << sliceModeToIceMode(p->sendMode()) << ", sync, "
        << (throws.empty() ? "null" : "_iceE_" + p->name()) << ");";

    out << nl << "f.invoke(";
    out.useCurrentPosAsIndent();
    out << (p->returnsData() ? "true" : "false") << ", context, " << opFormatTypeToString(p)
        << ", ";
    if(!p->inParameters().empty())
    {
        out << "ostr -> {";
        out.inc();
        writeMarshalProxyParams(out, package, p, false);
        out.dec();
        out << nl << '}';
    }
    else
    {
        out << "null";
    }
    out << ", ";
    if(returnsParams)
    {
        out << "istr -> {";
        out.inc();
        writeUnmarshalProxyResults(out, package, p);
        out.dec();
        out << nl << "}";
    }
    else
    {
        out << "null";
    }
    out.restoreIndent();
    out << ");";
    out << nl << "return f;";
    out << eb;

    if(!throws.empty())
    {
        out << sp;
        writeHiddenDocComment(out);
        out << nl << "static final Class<?>[] _iceE_" << p->name() << " =";
        out << sb;
        for(ExceptionList::const_iterator t = throws.begin(); t != throws.end(); ++t)
        {
            if(t != throws.begin())
            {
                out << ",";
            }
            out << nl << getUnqualified(*t, package) << ".class";
        }
        out << eb << ';';
    }

    if(sendsOptionals)
    {
        out << sp;
        writeProxyDocComment(out, p, package, dc, true, "");

        const string future = getFutureType(p, package);

        if(dc && dc->isDeprecated())
        {
            out << nl << "@Deprecated";
        }
        out << nl << "default " << future << ' ' << p->name() << "Async" << spar << paramsOpt << epar;
        out << sb;
        out << nl << "return _iceI_" << p->name() << "Async" << spar << args << noExplicitContextArg << "false" << epar
            << ';';
        out << eb;

        out << sp;
        writeProxyDocComment(out, p, package, dc, true, contextDoc);

        if(dc && dc->isDeprecated())
        {
            out << nl << "@Deprecated";
        }
        out << nl << "default " << future << ' ' << p->name() << "Async" << spar << paramsOpt << contextParam << epar;
        out << sb;
        out << nl << "return _iceI_" << p->name() << "Async" << spar << args << contextParamName << "false" << epar << ';';
        out << eb;

        out << sp;
        writeHiddenProxyDocComment(out, p);
        out << nl << "default " << futureImpl << " _iceI_" << p->name() << "Async" << spar << getParamsProxy(p, package, true, true)
            << "java.util.Map<String, String> context"
            << "boolean sync" << epar;
        out << sb;
        out << nl << futureImpl << " f = new " << getUnqualified("com.zeroc.IceInternal.OutgoingAsync", package)
            << "<>(this, \"" << p->name() << "\", " << sliceModeToIceMode(p->sendMode()) << ", sync, "
            << (throws.empty() ? "null" : "_iceE_" + p->name()) << ");";

        out << nl << "f.invoke(";
        out.useCurrentPosAsIndent();
        out << (p->returnsData() ? "true" : "false") << ", context, " << opFormatTypeToString(p) << ", ";
        if(!p->inParameters().empty())
        {
            out << "ostr -> {";
            out.inc();
            writeMarshalProxyParams(out, package, p, true);
            out.dec();
            out << nl << '}';
        }
        else
        {
            out << "null";
        }
        out << ", ";
        if(returnsParams)
        {
            out << "istr -> {";
            out.inc();
            writeUnmarshalProxyResults(out, package, p);
            out.dec();
            out << nl << "}";
        }
        else
        {
            out << "null";
        }
        out.restoreIndent();
        out << ");";
        out << nl << "return f;";
        out << eb;
    }
}

<<<<<<< HEAD
Slice::Gen::DispatcherVisitor::DispatcherVisitor(const string& dir) :
    JavaVisitor(dir)
{
}

bool
Slice::Gen::DispatcherVisitor::visitClassDefStart(const ClassDefPtr& p)
{
    if(p->isInterface() || p->allOperations().empty())
    {
        return false;
    }

    const string name = p->name();
    const string absolute = getUnqualified(p, "", "", "Disp");
    const string package = getPackage(p);

    open(absolute, p->file());

    Output& out = output();

    out << sp;
    CommentPtr dc = p->parseComment(false);
    writeDocComment(out, p->unit(), dc);
    if(dc && dc->isDeprecated())
    {
        out << nl << "@Deprecated";
    }
    out << nl << "public interface " << name << "Disp";

    //
    // For dispatch purposes, we can ignore a base class if it has no operations.
    //
    ClassList bases = p->bases();
    if(!bases.empty() && !bases.front()->isInterface() && bases.front()->allOperations().empty())
    {
        bases.pop_front();
    }

    if(bases.empty())
    {
        out << " extends " << getUnqualified("com.zeroc.Ice.Object", package);
    }
    else
    {
        out << " extends ";
        out.useCurrentPosAsIndent();
        for(ClassList::const_iterator q = bases.begin(); q != bases.end(); ++q)
        {
            if(q != bases.begin())
            {
                out << ',' << nl;
            }
            if(!(*q)->isInterface())
            {
                out << getUnqualified(*q, package, "", "Disp");
            }
            else
            {
                out << getUnqualified(*q, package);
            }
        }
        out.restoreIndent();
    }
    out << sb;

    writeDispatch(out, p);

    out << eb;
    close();

    return false;
}

=======
>>>>>>> 06ac1b78
Slice::Gen::ImplVisitor::ImplVisitor(const string& dir) :
    JavaVisitor(dir)
{
}

bool
Slice::Gen::ImplVisitor::visitInterfaceDefStart(const InterfaceDefPtr& p)
{
<<<<<<< HEAD
    if(!p->isAbstract())
    {
        return false;
    }

=======
>>>>>>> 06ac1b78
    string name = p->name();
    InterfaceList bases = p->bases();
    string package = getPackage(p);
    string absolute = getUnqualified(p, "", "", "I");

    open(absolute, p->file());

    Output& out = output();

    out << sp << nl << "public final class " << name << 'I';
    out << " implements " << fixKwd(name);
    out << sb;

    out << nl << "public " << name << "I()";
    out << sb;
    out << eb;

    OperationList ops = p->allOperations();
    for(OperationList::iterator r = ops.begin(); r != ops.end(); ++r)
    {
        writeOperation(out, package, *r);
    }

    out << eb;
    close();

    return false;
}

string
Slice::Gen::ImplVisitor::getDefaultValue(const string& package, const TypePtr& type, bool optional)
{
    const BuiltinPtr b = BuiltinPtr::dynamicCast(type);
    if(optional)
    {
        if(b && b->kind() == Builtin::KindDouble)
        {
            return "java.util.OptionalDouble.empty()";
        }
        else if(b && b->kind() == Builtin::KindInt)
        {
            return "java.util.OptionalInt.empty()";
        }
        else if(b && b->kind() == Builtin::KindLong)
        {
            return "java.util.OptionalLong.empty()";
        }
        else
        {
            return "java.util.Optional.empty()";
        }
    }
    else
    {
        if(b)
        {
            switch(b->kind())
            {
                case Builtin::KindBool:
                {
                    return "false";
                    break;
                }
                case Builtin::KindByte:
                {
                    return "(byte)0";
                    break;
                }
                case Builtin::KindShort:
                {
                    return "(short)0";
                    break;
                }
                case Builtin::KindInt:
                case Builtin::KindLong:
                {
                    return "0";
                    break;
                }
                case Builtin::KindFloat:
                {
                    return "(float)0.0";
                    break;
                }
                case Builtin::KindDouble:
                {
                    return "0.0";
                    break;
                }
                case Builtin::KindString:
                {
                    return "\"\"";
                    break;
                }
                case Builtin::KindObject:
                case Builtin::KindObjectProxy:
                case Builtin::KindValue:
                {
                    return "null";
                    break;
                }
            }
        }
        else
        {
            EnumPtr en = EnumPtr::dynamicCast(type);
            if(en)
            {
                EnumeratorList enumerators = en->enumerators();
                return getUnqualified(en, package) + '.' + fixKwd(enumerators.front()->name());
            }
        }
    }

    return "null";
}

bool
Slice::Gen::ImplVisitor::initResult(Output& out, const string& package, const OperationPtr& op)
{
    const string retS = getResultType(op, package, false, true);

    if(op->hasMarshaledResult())
    {
        out << nl << retS << " r = new " << retS << spar;
        const ParamDeclList outParams = op->outParameters();
        if(op->returnType())
        {
            out << getDefaultValue(package, op->returnType(), op->returnIsOptional());
        }
        for(ParamDeclList::const_iterator p = outParams.begin(); p != outParams.end(); ++p)
        {
            out << getDefaultValue(package, (*p)->type(), (*p)->optional());
        }
        out << "current" << epar << ';';
    }
    else if(op->returnsMultipleValues())
    {
        out << nl << retS << " r = new " << retS << "();";
        string retval = "returnValue";
        const ParamDeclList outParams = op->outParameters();
        for(ParamDeclList::const_iterator p = outParams.begin(); p != outParams.end(); ++p)
        {
            out << nl << "r." << fixKwd((*p)->name()) << " = "
                << getDefaultValue(package, (*p)->type(), (*p)->optional()) << ';';
            if((*p)->name() == "returnValue")
            {
                retval = "_returnValue";
            }
        }
        if(op->returnType())
        {
            out << nl << "r." << retval << " = "
                << getDefaultValue(package, op->returnType(), op->returnIsOptional()) << ';';
        }
    }
    else
    {
        TypePtr type = op->returnType();
        bool optional = op->returnIsOptional();
        if(!type)
        {
            const ParamDeclList outParams = op->outParameters();
            if(!outParams.empty())
            {
                assert(outParams.size() == 1);
                type = outParams.front()->type();
                optional = outParams.front()->optional();
            }
        }
        if(type)
        {
            out << nl << retS << " r = " << getDefaultValue(package, type, optional) << ';';
        }
        else
        {
            return false;
        }
    }

    return true;
}

void
Slice::Gen::ImplVisitor::writeOperation(Output& out, const string& package, const OperationPtr& op)
{
    string opName = op->name();

    ExceptionList throws = op->throws();
    throws.sort();
    throws.unique();

    const InterfaceDefPtr interface = op->interface();

    const vector<string> params = getParams(op, package);
    const string currentParam = getUnqualified("com.zeroc.Ice.Current", package) + " " + getEscapedParamName(op, "current");

    const bool amd = interface->hasMetaData("amd") || op->hasMetaData("amd");

    if(amd)
    {
        const string retS = getResultType(op, package, true, true);
        out << sp;
        out << nl << "@Override";
        out << nl << "public java.util.concurrent.CompletionStage<" << retS << "> " << opName << "Async" << spar
            << params << currentParam << epar;
        writeThrowsClause(package, throws, op);
        out << sb;
        if(initResult(out, package, op))
        {
            out << nl << "return java.util.concurrent.CompletableFuture.completedFuture(r);";
        }
        else
        {
            out << nl << "return java.util.concurrent.CompletableFuture.completedFuture((Void)null);";
        }
        out << eb;
    }
    else
    {
        out << sp;
        out << nl << "@Override";
        out << nl << "public " << getResultType(op, package, false, true) << ' ' << fixKwd(opName) << spar << params
            << currentParam << epar;
        writeThrowsClause(package, throws, op);
        out << sb;
        if(initResult(out, package, op))
        {
            out << nl << "return r;";
        }
        out << eb;
    }
}<|MERGE_RESOLUTION|>--- conflicted
+++ resolved
@@ -2278,14 +2278,6 @@
     {
         out << nl << "@Deprecated";
     }
-<<<<<<< HEAD
-    if(p->isInterface())
-    {
-        out << nl << "public interface " << fixKwd(name);
-        ClassList::const_iterator q = bases.begin();
-        StringList::const_iterator r = implements.begin();
-=======
->>>>>>> 06ac1b78
 
     out << nl << "public class " << fixKwd(name);
     out.useCurrentPosAsIndent();
@@ -4273,12 +4265,6 @@
 bool
 Slice::Gen::ProxyVisitor::visitInterfaceDefStart(const InterfaceDefPtr& p)
 {
-<<<<<<< HEAD
-    //
-    // Don't generate a proxy interface for a class with no operations.
-    //
-=======
->>>>>>> 06ac1b78
     const OperationList ops = p->allOperations();
 
     string name = p->name();
@@ -5036,83 +5022,6 @@
     }
 }
 
-<<<<<<< HEAD
-Slice::Gen::DispatcherVisitor::DispatcherVisitor(const string& dir) :
-    JavaVisitor(dir)
-{
-}
-
-bool
-Slice::Gen::DispatcherVisitor::visitClassDefStart(const ClassDefPtr& p)
-{
-    if(p->isInterface() || p->allOperations().empty())
-    {
-        return false;
-    }
-
-    const string name = p->name();
-    const string absolute = getUnqualified(p, "", "", "Disp");
-    const string package = getPackage(p);
-
-    open(absolute, p->file());
-
-    Output& out = output();
-
-    out << sp;
-    CommentPtr dc = p->parseComment(false);
-    writeDocComment(out, p->unit(), dc);
-    if(dc && dc->isDeprecated())
-    {
-        out << nl << "@Deprecated";
-    }
-    out << nl << "public interface " << name << "Disp";
-
-    //
-    // For dispatch purposes, we can ignore a base class if it has no operations.
-    //
-    ClassList bases = p->bases();
-    if(!bases.empty() && !bases.front()->isInterface() && bases.front()->allOperations().empty())
-    {
-        bases.pop_front();
-    }
-
-    if(bases.empty())
-    {
-        out << " extends " << getUnqualified("com.zeroc.Ice.Object", package);
-    }
-    else
-    {
-        out << " extends ";
-        out.useCurrentPosAsIndent();
-        for(ClassList::const_iterator q = bases.begin(); q != bases.end(); ++q)
-        {
-            if(q != bases.begin())
-            {
-                out << ',' << nl;
-            }
-            if(!(*q)->isInterface())
-            {
-                out << getUnqualified(*q, package, "", "Disp");
-            }
-            else
-            {
-                out << getUnqualified(*q, package);
-            }
-        }
-        out.restoreIndent();
-    }
-    out << sb;
-
-    writeDispatch(out, p);
-
-    out << eb;
-    close();
-
-    return false;
-}
-
-=======
->>>>>>> 06ac1b78
 Slice::Gen::ImplVisitor::ImplVisitor(const string& dir) :
     JavaVisitor(dir)
 {
@@ -5121,14 +5030,6 @@
 bool
 Slice::Gen::ImplVisitor::visitInterfaceDefStart(const InterfaceDefPtr& p)
 {
-<<<<<<< HEAD
-    if(!p->isAbstract())
-    {
-        return false;
-    }
-
-=======
->>>>>>> 06ac1b78
     string name = p->name();
     InterfaceList bases = p->bases();
     string package = getPackage(p);
