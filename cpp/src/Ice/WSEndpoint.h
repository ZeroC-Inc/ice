--- conflicted
+++ resolved
@@ -23,34 +23,6 @@
     WSEndpoint(const ProtocolInstancePtr&, const EndpointIPtr&, std::vector<std::string>&);
     WSEndpoint(const ProtocolInstancePtr&, const EndpointIPtr&, Ice::InputStream*);
 
-<<<<<<< HEAD
-    virtual void streamWriteImpl(Ice::OutputStream*) const;
-
-    virtual Ice::EndpointInfoPtr getInfo() const noexcept;
-    virtual Ice::Short type() const;
-    virtual const std::string& protocol() const;
-
-    virtual Ice::Int timeout() const;
-    virtual EndpointIPtr timeout(Ice::Int) const;
-    virtual const std::string& connectionId() const;
-    virtual EndpointIPtr connectionId(const ::std::string&) const;
-    virtual bool compress() const;
-    virtual EndpointIPtr compress(bool) const;
-    virtual bool datagram() const;
-    virtual bool secure() const;
-
-    virtual TransceiverPtr transceiver() const;
-    virtual void connectorsAsync(
-        Ice::EndpointSelectionType,
-        std::function<void(std::vector<ConnectorPtr>)>,
-        std::function<void(std::exception_ptr)>) const;
-    virtual AcceptorPtr acceptor(const std::string&) const;
-    virtual std::vector<EndpointIPtr> expandIfWildcard() const;
-    virtual std::vector<EndpointIPtr> expandHost(EndpointIPtr&) const;
-    virtual bool equivalent(const EndpointIPtr&) const;
-    virtual ::Ice::Int hash() const;
-    virtual std::string options() const;
-=======
     void streamWriteImpl(Ice::OutputStream*) const final;
 
     Ice::EndpointInfoPtr getInfo() const noexcept final;
@@ -67,14 +39,16 @@
     bool secure() const final;
 
     TransceiverPtr transceiver() const final;
-    void connectors_async(Ice::EndpointSelectionType, const EndpointI_connectorsPtr&) const final;
+    void connectorsAsync(
+        Ice::EndpointSelectionType,
+        std::function<void(std::vector<ConnectorPtr>)>,
+        std::function<void(std::exception_ptr)>) const final;
     AcceptorPtr acceptor(const std::string&) const final;
     std::vector<EndpointIPtr> expandIfWildcard() const final;
     std::vector<EndpointIPtr> expandHost(EndpointIPtr&) const final;
     bool equivalent(const EndpointIPtr&) const final;
     ::Ice::Int hash() const final;
     std::string options() const final;
->>>>>>> d588c38a
 
     WSEndpointPtr endpoint(const EndpointIPtr&) const;
 
