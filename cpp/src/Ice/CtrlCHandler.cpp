--- conflicted
+++ resolved
@@ -61,6 +61,7 @@
         throw Ice::LocalException{__FILE__, __LINE__, "do not call wait on a CtrlCHandler with a registered callback"};
     }
 
+    // NOLINTNEXTLINE(clang-analyzer-core.StackAddressEscape): callback clears itself before calling set_value.
     return promise.get_future().get();
 }
 
@@ -208,30 +209,4 @@
     assert(rc == 0);
 }
 
-<<<<<<< HEAD
-#endif
-
-int
-CtrlCHandler::wait()
-{
-    promise<int> promise;
-
-    CtrlCHandlerCallback oldCallback = setCallback(
-        [&promise, this](int sig)
-        {
-            setCallback(nullptr); // ignore further signals
-            promise.set_value(sig);
-        });
-
-    if (oldCallback)
-    {
-        setCallback(oldCallback);
-        throw Ice::LocalException{__FILE__, __LINE__, "do not call wait on a CtrlCHandler with a registered callback"};
-    }
-
-    // NOLINTNEXTLINE(clang-analyzer-core.StackAddressEscape): callback clears itself before calling set_value.
-    return promise.get_future().get();
-}
-=======
-#endif
->>>>>>> a378e1fb
+#endif