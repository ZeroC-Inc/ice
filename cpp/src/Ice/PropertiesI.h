// **********************************************************************
//
// Copyright (c) 2003-2012 ZeroC, Inc. All rights reserved.
//
// This copy of Ice is licensed to you under the terms described in the
// ICE_LICENSE file included in this distribution.
//
// **********************************************************************

#ifndef ICE_PROPERTIES_I_H
#define ICE_PROPERTIES_I_H

#include <IceUtil/Mutex.h>
#include <Ice/Properties.h>
#include <Ice/StringConverter.h>

#include <set>

namespace Ice
{

class PropertiesI : public Properties, public IceUtil::Mutex
{
public:
    
    virtual std::string getProperty(const std::string&);
    virtual std::string getPropertyWithDefault(const std::string&, const std::string&);
    virtual Ice::Int getPropertyAsInt(const std::string&);
    virtual Ice::Int getPropertyAsIntWithDefault(const std::string&, Ice::Int);
    virtual Ice::StringSeq getPropertyAsList(const std::string&);
    virtual Ice::StringSeq getPropertyAsListWithDefault(const std::string&, const Ice::StringSeq&);

    virtual PropertyDict getPropertiesForPrefix(const std::string&);
    virtual void setProperty(const std::string&, const std::string&);
    virtual StringSeq getCommandLineOptions();
    virtual StringSeq parseCommandLineOptions(const std::string&, const StringSeq&);
    virtual StringSeq parseIceCommandLineOptions(const StringSeq&);
    virtual void load(const std::string&);
    virtual PropertiesPtr clone();

    std::set<std::string> getUnusedProperties();

private:
    PropertiesI(const StringConverterPtr&);
    PropertiesI(StringSeq&, const PropertiesPtr&, const StringConverterPtr&);
    PropertiesI(const PropertiesI*);

    friend ICE_API PropertiesPtr createProperties(const StringConverterPtr&);
    friend ICE_API PropertiesPtr createProperties(StringSeq&, const PropertiesPtr&, const StringConverterPtr&);
    friend ICE_API PropertiesPtr createProperties(int&, char*[], const PropertiesPtr&, const StringConverterPtr&);

    void parseLine(const std::string&, const StringConverterPtr&);

    void loadConfig();

    struct PropertyValue
    {
        PropertyValue() :
            used(false)
        {
        }

        PropertyValue(const std::string& v, bool u) :
            value(v),
            used(u)
        {
        }

        std::string value;
        bool used;
    };
    std::map<std::string, PropertyValue> _properties;
    const StringConverterPtr _converter;
};

<<<<<<< HEAD
}
=======

class PropertiesAdminI : public PropertiesAdmin
{
public:
    
    PropertiesAdminI(const PropertiesPtr&);
    
    virtual std::string getProperty(const std::string&, const Current&);
    virtual PropertyDict getPropertiesForPrefix(const std::string&, const Current&);
    
private:

    const PropertiesPtr _properties; 
};

}

#endif
>>>>>>> e7402b37
<|MERGE_RESOLUTION|>--- conflicted
+++ resolved
@@ -73,25 +73,6 @@
     const StringConverterPtr _converter;
 };
 
-<<<<<<< HEAD
-}
-=======
-
-class PropertiesAdminI : public PropertiesAdmin
-{
-public:
-    
-    PropertiesAdminI(const PropertiesPtr&);
-    
-    virtual std::string getProperty(const std::string&, const Current&);
-    virtual PropertyDict getPropertiesForPrefix(const std::string&, const Current&);
-    
-private:
-
-    const PropertiesPtr _properties; 
-};
-
 }
 
-#endif
->>>>>>> e7402b37
+#endif