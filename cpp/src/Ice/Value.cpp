//
// Copyright (c) ZeroC, Inc. All rights reserved.
//

#include <Ice/OutputStream.h>
#include <Ice/InputStream.h>
#include <Ice/Value.h>
#include <Ice/SlicedData.h>
#include <Ice/LocalException.h>

using namespace std;
using namespace Ice;
using namespace IceInternal;

void
Ice::Value::ice_preMarshal()
{
}

void
Ice::Value::ice_postUnmarshal()
{
}

void
Ice::Value::_iceWrite(Ice::OutputStream* os) const
{
    os->startValue(_iceSlicedData);
    _iceWriteImpl(os);
    os->endValue();
}

void
Ice::Value::_iceRead(Ice::InputStream* is)
{
   is->startValue();
   _iceReadImpl(is);
   _iceSlicedData = is->endValue();
}

string
Ice::Value::ice_id() const
{
    return ice_staticId();
}

const string&
Ice::Value::ice_staticId()
{
    static const ::std::string typeId = "::Ice::Object";
    return typeId;
}

SlicedDataPtr
Ice::Value::ice_getSlicedData() const
{
    return _iceSlicedData;
}

<<<<<<< HEAD
#else

void
Ice::_icePatchValuePtr(ValuePtr& obj, const ValuePtr& v)
{
    obj = v;
}

void
Ice::Value::ice_preMarshal()
{
}

void
Ice::Value::ice_postUnmarshal()
{
}

void
Ice::Value::_iceWrite(Ice::OutputStream* os) const
{
    os->startValue(_iceSlicedData);
    _iceWriteImpl(os);
    os->endValue();
}

void
Ice::Value::_iceRead(Ice::InputStream* is)
{
   is->startValue();
   _iceReadImpl(is);
   _iceSlicedData = is->endValue();
}

string
Ice::Value::ice_id() const
{
    return ice_staticId();
}

const string&
Ice::Value::ice_staticId()
{
    return iceObject;
}

Ice::ValuePtr
Ice::Value::ice_clone() const
{
    throw CloneNotImplementedException(__FILE__, __LINE__);
}

Ice::SlicedDataPtr
Ice::Value::ice_getSlicedData() const
{
    return _iceSlicedData;
}

#endif
=======
std::shared_ptr<Ice::Value>
Ice::Value::_iceCloneImpl() const
{
    throw CloneNotImplementedException(__FILE__, __LINE__);
}
>>>>>>> 68efd9e7
<|MERGE_RESOLUTION|>--- conflicted
+++ resolved
@@ -57,70 +57,8 @@
     return _iceSlicedData;
 }
 
-<<<<<<< HEAD
-#else
-
-void
-Ice::_icePatchValuePtr(ValuePtr& obj, const ValuePtr& v)
-{
-    obj = v;
-}
-
-void
-Ice::Value::ice_preMarshal()
-{
-}
-
-void
-Ice::Value::ice_postUnmarshal()
-{
-}
-
-void
-Ice::Value::_iceWrite(Ice::OutputStream* os) const
-{
-    os->startValue(_iceSlicedData);
-    _iceWriteImpl(os);
-    os->endValue();
-}
-
-void
-Ice::Value::_iceRead(Ice::InputStream* is)
-{
-   is->startValue();
-   _iceReadImpl(is);
-   _iceSlicedData = is->endValue();
-}
-
-string
-Ice::Value::ice_id() const
-{
-    return ice_staticId();
-}
-
-const string&
-Ice::Value::ice_staticId()
-{
-    return iceObject;
-}
-
-Ice::ValuePtr
-Ice::Value::ice_clone() const
-{
-    throw CloneNotImplementedException(__FILE__, __LINE__);
-}
-
-Ice::SlicedDataPtr
-Ice::Value::ice_getSlicedData() const
-{
-    return _iceSlicedData;
-}
-
-#endif
-=======
 std::shared_ptr<Ice::Value>
 Ice::Value::_iceCloneImpl() const
 {
     throw CloneNotImplementedException(__FILE__, __LINE__);
-}
->>>>>>> 68efd9e7
+}