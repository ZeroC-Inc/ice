// **********************************************************************
//
// Copyright (c) 2003-2016 ZeroC, Inc. All rights reserved.
//
// This copy of Ice is licensed to you under the terms described in the
// ICE_LICENSE file included in this distribution.
//
// **********************************************************************

#include <Ice/Instance.h>
#include <Ice/TraceLevels.h>
#include <Ice/DefaultsAndOverrides.h>
#include <Ice/RouterInfo.h>
#include <Ice/Router.h>
#include <Ice/LocatorInfo.h>
#include <Ice/Locator.h>
#include <Ice/ReferenceFactory.h>
#include <Ice/ProxyFactory.h>
#include <Ice/ThreadPool.h>
#include <Ice/ConnectionFactory.h>
#include <Ice/ValueFactoryManagerI.h>
#include <Ice/LocalException.h>
#include <Ice/ObjectAdapterFactory.h>
#include <Ice/Exception.h>
#include <Ice/PropertiesI.h>
#include <Ice/PropertiesAdminI.h>
#include <Ice/LoggerI.h>
#include <Ice/NetworkProxy.h>
#include <Ice/EndpointFactoryManager.h>
#include <Ice/IPEndpointI.h> // For EndpointHostResolver
#include <Ice/WSEndpoint.h>
#include <Ice/RequestHandlerFactory.h>
#include <Ice/RetryQueue.h>
#include <Ice/DynamicLibrary.h>
#include <Ice/PluginManagerI.h>
#include <Ice/Initialize.h>
#include <Ice/LoggerUtil.h>
#include <Ice/PropertiesI.h>
#include <Ice/Communicator.h>
#include <Ice/InstrumentationI.h>
#include <Ice/ProtocolInstance.h>
#include <Ice/LoggerAdminI.h>
#include <Ice/RegisterPluginsInit.h>
#include <Ice/ObserverHelper.h>
#include <Ice/Functional.h>

#include <IceUtil/DisableWarnings.h>
#include <IceUtil/StringUtil.h>
#include <IceUtil/UUID.h>
#include <IceUtil/Mutex.h>
#include <IceUtil/MutexPtrLock.h>
#include <IceUtil/Atomic.h>

#include <stdio.h>
#include <list>

#ifndef _WIN32
#   include <Ice/SysLoggerI.h>

#   include <signal.h>
#   include <syslog.h>
#   include <pwd.h>
#   include <sys/types.h>
#endif

#if defined(__linux) || defined(__sun)
#   include <grp.h> // for initgroups
#endif

using namespace std;
using namespace Ice;
using namespace IceInternal;

namespace IceUtilInternal
{

extern bool ICE_UTIL_API nullHandleAbort;
extern bool ICE_UTIL_API printStackTraces;

};

namespace
{

IceUtil::Mutex* staticMutex = 0;
bool oneOfDone = false;
std::list<IceInternal::Instance*>* instanceList = 0;

#ifndef _WIN32
struct sigaction oldAction;
#endif
bool printProcessIdDone = false;
string identForOpenlog;

//
// Should be called with staticMutex locked
//
size_t instanceCount()
{
    if(instanceList == 0)
    {
        return 0;
    }
    else
    {
        return instanceList->size();
    }
}

class Init
{
public:

    Init()
    {
        staticMutex = new IceUtil::Mutex;

        //
        // Although probably not necessary here, we consistently lock
        // staticMutex before accessing instanceList
        //
        IceUtilInternal::MutexPtrLock<IceUtil::Mutex> sync(staticMutex);
        instanceList = new std::list<IceInternal::Instance*>;
    }

    ~Init()
    {
        {
            IceUtilInternal::MutexPtrLock<IceUtil::Mutex> sync(staticMutex);
            int notDestroyedCount = 0;

            for(std::list<IceInternal::Instance*>::const_iterator p = instanceList->begin();
                p != instanceList->end(); ++p)
            {
                if(!(*p)->destroyed())
                {
                    notDestroyedCount++;
                }
            }

            if(notDestroyedCount > 0)
            {
                cerr << "!! " << IceUtil::Time::now().toDateTime() << " error: ";
                if(notDestroyedCount == 1)
                {
                    cerr << "communicator ";
                }
                else
                {
                    cerr << notDestroyedCount << " communicators ";
                }
                cerr << "not destroyed during global destruction.";
            }

            delete instanceList;
            instanceList = 0;
        }
        delete staticMutex;
        staticMutex = 0;
    }
};

Init init;

//
// Static initializer to register plugins.
//
IceInternal::RegisterPluginsInit initPlugins;

}

namespace IceInternal // Required because ObserverUpdaterI is a friend of Instance
{

class ObserverUpdaterI : public Ice::Instrumentation::ObserverUpdater
{
public:

    ObserverUpdaterI(const InstancePtr&);

    virtual void updateConnectionObservers();
    virtual void updateThreadObservers();

private:

    const InstancePtr _instance;
};


//
// Timer specialization which supports the thread observer
//
class Timer : public IceUtil::Timer
{
public:

    Timer(int priority) :
        IceUtil::Timer(priority),
        _hasObserver(0)
    {
    }

    Timer() :
        _hasObserver(0)
    {
    }

    void updateObserver(const Ice::Instrumentation::CommunicatorObserverPtr&);

private:

    virtual void runTimerTask(const IceUtil::TimerTaskPtr&);

    IceUtil::Mutex _mutex;
    //
    // TODO: Replace by std::atomic<bool> when it becomes widely
    // available.
    //
    IceUtilInternal::Atomic _hasObserver;
    ObserverHelperT<Ice::Instrumentation::ThreadObserver> _observer;
};

}

void
Timer::updateObserver(const Ice::Instrumentation::CommunicatorObserverPtr& obsv)
{
    IceUtil::Mutex::Lock sync(_mutex);
    assert(obsv);
    _observer.attach(obsv->getThreadObserver("Communicator",
                                            "Ice.Timer",
                                            Ice::Instrumentation::ThreadStateIdle,
                                            _observer.get()));
    _hasObserver.exchange(_observer.get() ? 1 : 0);
}

void
Timer::runTimerTask(const IceUtil::TimerTaskPtr& task)
{
    if(_hasObserver != 0)
    {
        Ice::Instrumentation::ThreadObserverPtr threadObserver;
        {
            IceUtil::Mutex::Lock sync(_mutex);
            threadObserver = _observer.get();
        }
        if(threadObserver)
        {
            threadObserver->stateChanged(Ice::Instrumentation::ThreadStateIdle,
                                         Ice::Instrumentation::ThreadStateInUseForOther);
        }
        try
        {
            task->runTimerTask();
        }
        catch(...)
        {
            if(threadObserver)
            {
                threadObserver->stateChanged(Ice::Instrumentation::ThreadStateInUseForOther,
                                             Ice::Instrumentation::ThreadStateIdle);
            }
        }
        if(threadObserver)
        {
            threadObserver->stateChanged(Ice::Instrumentation::ThreadStateInUseForOther,
                                         Ice::Instrumentation::ThreadStateIdle);
        }
    }
    else
    {
        task->runTimerTask();
    }
}

IceUtil::Shared* IceInternal::upCast(Instance* p) { return p; }

IceInternal::ObserverUpdaterI::ObserverUpdaterI(const InstancePtr& instance) : _instance(instance)
{
}

void
IceInternal::ObserverUpdaterI::updateConnectionObservers()
{
    _instance->updateConnectionObservers();
}

void
IceInternal::ObserverUpdaterI::updateThreadObservers()
{
    _instance->updateThreadObservers();
}

bool
IceInternal::Instance::destroyed() const
{
    Lock sync(*this);
    return _state == StateDestroyed;
}

TraceLevelsPtr
IceInternal::Instance::traceLevels() const
{
    // No mutex lock, immutable.
    assert(_traceLevels);
    return _traceLevels;
}

DefaultsAndOverridesPtr
IceInternal::Instance::defaultsAndOverrides() const
{
    // No mutex lock, immutable.
    assert(_defaultsAndOverrides);
    return _defaultsAndOverrides;
}

RouterManagerPtr
IceInternal::Instance::routerManager() const
{
    Lock sync(*this);

    if(_state == StateDestroyed)
    {
        throw CommunicatorDestroyedException(__FILE__, __LINE__);
    }

    assert(_routerManager);
    return _routerManager;
}

LocatorManagerPtr
IceInternal::Instance::locatorManager() const
{
    Lock sync(*this);

    if(_state == StateDestroyed)
    {
        throw CommunicatorDestroyedException(__FILE__, __LINE__);
    }

    assert(_locatorManager);
    return _locatorManager;
}

ReferenceFactoryPtr
IceInternal::Instance::referenceFactory() const
{
    Lock sync(*this);

    if(_state == StateDestroyed)
    {
        throw CommunicatorDestroyedException(__FILE__, __LINE__);
    }

    assert(_referenceFactory);
    return _referenceFactory;
}

RequestHandlerFactoryPtr
IceInternal::Instance::requestHandlerFactory() const
{
    Lock sync(*this);

    if(_state == StateDestroyed)
    {
        throw CommunicatorDestroyedException(__FILE__, __LINE__);
    }

    assert(_requestHandlerFactory);
    return _requestHandlerFactory;
}

ProxyFactoryPtr
IceInternal::Instance::proxyFactory() const
{
    Lock sync(*this);

    if(_state == StateDestroyed)
    {
        throw CommunicatorDestroyedException(__FILE__, __LINE__);
    }

    assert(_proxyFactory);
    return _proxyFactory;
}

OutgoingConnectionFactoryPtr
IceInternal::Instance::outgoingConnectionFactory() const
{
    Lock sync(*this);

    if(_state == StateDestroyed)
    {
        throw CommunicatorDestroyedException(__FILE__, __LINE__);
    }

    assert(_outgoingConnectionFactory);
    return _outgoingConnectionFactory;
}

ObjectAdapterFactoryPtr
IceInternal::Instance::objectAdapterFactory() const
{
    Lock sync(*this);

    if(_state == StateDestroyed)
    {
        throw CommunicatorDestroyedException(__FILE__, __LINE__);
    }

    assert(_objectAdapterFactory);
    return _objectAdapterFactory;
}

ProtocolSupport
IceInternal::Instance::protocolSupport() const
{
    return _protocolSupport;
}

bool
IceInternal::Instance::preferIPv6() const
{
    return _preferIPv6;
}

NetworkProxyPtr
IceInternal::Instance::networkProxy() const
{
    return _networkProxy;
}

ThreadPoolPtr
IceInternal::Instance::clientThreadPool()
{
    Lock sync(*this);

    if(_state == StateDestroyed)
    {
        throw CommunicatorDestroyedException(__FILE__, __LINE__);
    }

    assert(_clientThreadPool);
    return _clientThreadPool;
}

ThreadPoolPtr
IceInternal::Instance::serverThreadPool()
{
    Lock sync(*this);

    if(_state == StateDestroyed)
    {
        throw CommunicatorDestroyedException(__FILE__, __LINE__);
    }

    if(!_serverThreadPool) // Lazy initialization.
    {
        if(_state == StateDestroyInProgress)
        {
            throw CommunicatorDestroyedException(__FILE__, __LINE__);
        }
        int timeout = _initData.properties->getPropertyAsInt("Ice.ServerIdleTime");
        _serverThreadPool = new ThreadPool(this, "Ice.ThreadPool.Server", timeout);
    }

    return _serverThreadPool;
}

EndpointHostResolverPtr
IceInternal::Instance::endpointHostResolver()
{
    Lock sync(*this);

    if(_state == StateDestroyed)
    {
        throw CommunicatorDestroyedException(__FILE__, __LINE__);
    }

    assert(_endpointHostResolver);
    return _endpointHostResolver;
}

RetryQueuePtr
IceInternal::Instance::retryQueue()
{
    Lock sync(*this);

    if(_state == StateDestroyed)
    {
        throw CommunicatorDestroyedException(__FILE__, __LINE__);
    }

    assert(_retryQueue);
    return _retryQueue;
}

IceUtil::TimerPtr
IceInternal::Instance::timer()
{
    Lock sync(*this);

    if(_state == StateDestroyed)
    {
        throw CommunicatorDestroyedException(__FILE__, __LINE__);
    }
    assert(_timer);
    return _timer;
}

EndpointFactoryManagerPtr
IceInternal::Instance::endpointFactoryManager() const
{
    Lock sync(*this);

    if(_state == StateDestroyed)
    {
        throw CommunicatorDestroyedException(__FILE__, __LINE__);
    }

    assert(_endpointFactoryManager);
    return _endpointFactoryManager;
}

DynamicLibraryListPtr
IceInternal::Instance::dynamicLibraryList() const
{
    Lock sync(*this);

    if(_state == StateDestroyed)
    {
        throw CommunicatorDestroyedException(__FILE__, __LINE__);
    }

    assert(_dynamicLibraryList);
    return _dynamicLibraryList;
}

PluginManagerPtr
IceInternal::Instance::pluginManager() const
{
    Lock sync(*this);

    if(_state == StateDestroyed)
    {
        throw CommunicatorDestroyedException(__FILE__, __LINE__);
    }

    assert(_pluginManager);
    return _pluginManager;
}

const ACMConfig&
IceInternal::Instance::clientACM() const
{
    // No mutex lock, immutable.
    return _clientACM;
}

const ACMConfig&
IceInternal::Instance::serverACM() const
{
    // No mutex lock, immutable.
    return _serverACM;
}

Ice::ObjectPrxPtr
IceInternal::Instance::createAdmin(const ObjectAdapterPtr& adminAdapter, const Identity& adminIdentity)
{
    ObjectAdapterPtr adapter = adminAdapter;
    bool createAdapter = !adminAdapter;

    Lock sync(*this);

    if(_state == StateDestroyed)
    {
        throw CommunicatorDestroyedException(__FILE__, __LINE__);
    }

    if(adminIdentity.name.empty())
    {
        throw Ice::IllegalIdentityException(__FILE__, __LINE__, adminIdentity);
    }

    if(_adminAdapter)
    {
        throw InitializationException(__FILE__, __LINE__, "Admin already created");
    }

    if(!_adminEnabled)
    {
        throw InitializationException(__FILE__, __LINE__, "Admin is disabled");
    }

    if(createAdapter)
    {
        if(_initData.properties->getProperty("Ice.Admin.Endpoints") != "")
        {
            adapter = _objectAdapterFactory->createObjectAdapter("Ice.Admin", 0);
        }
        else
        {
            throw InitializationException(__FILE__, __LINE__, "Ice.Admin.Endpoints is not set");
        }
    }

    _adminIdentity = adminIdentity;
    _adminAdapter = adapter;
    addAllAdminFacets();
    sync.release();

    if(createAdapter)
    {
        try
        {
            adapter->activate();
        }
        catch(...)
        {
            //
            // We clean it up, even through this error is not recoverable
            // (can't call again createAdmin after fixing the problem since all the facets
            // in the adapter are lost)
            //
            adapter->destroy();
            sync.acquire();
            _adminAdapter = 0;
            throw;
        }
    }
    setServerProcessProxy(adapter, adminIdentity);
    return adapter->createProxy(adminIdentity);
}

Ice::ObjectPrxPtr
IceInternal::Instance::getAdmin()
{
    Lock sync(*this);

    if(_state == StateDestroyed)
    {
        throw CommunicatorDestroyedException(__FILE__, __LINE__);
    }

    if(_adminAdapter)
    {
        return _adminAdapter->createProxy(_adminIdentity);
    }
    else if(_adminEnabled)
    {
        ObjectAdapterPtr adapter;
        if(_initData.properties->getProperty("Ice.Admin.Endpoints") != "")
        {
            adapter = _objectAdapterFactory->createObjectAdapter("Ice.Admin", 0);
        }
        else
        {
            return 0;
        }

        Identity adminIdentity;
        adminIdentity.name = "admin";
        adminIdentity.category = _initData.properties->getProperty("Ice.Admin.InstanceName");
        if(adminIdentity.category.empty())
        {
            adminIdentity.category = IceUtil::generateUUID();
        }

        _adminIdentity = adminIdentity;
        _adminAdapter = adapter;
        addAllAdminFacets();
        sync.release();
        try
        {
            adapter->activate();
        }
        catch(...)
        {
            //
            // We clean it up, even through this error is not recoverable
            // (can't call again createAdmin after fixing the problem since all the facets
            // in the adapter are lost)
            //
            adapter->destroy();
            sync.acquire();
            _adminAdapter = 0;
            throw;
        }

        setServerProcessProxy(adapter, adminIdentity);
        return adapter->createProxy(adminIdentity);
    }
    else
    {
        return 0;
    }
}

void
IceInternal::Instance::addAllAdminFacets()
{
    // must be called with this locked

    //
    // Add all facets to OA
    //
    FacetMap filteredFacets;

    for(FacetMap::iterator p = _adminFacets.begin(); p != _adminFacets.end(); ++p)
    {
        if(_adminFacetFilter.empty() || _adminFacetFilter.find(p->first) != _adminFacetFilter.end())
        {
            _adminAdapter->addFacet(p->second, _adminIdentity, p->first);
        }
        else
        {
            filteredFacets[p->first] = p->second;
        }
    }
    _adminFacets.swap(filteredFacets);
}

void
IceInternal::Instance::setServerProcessProxy(const ObjectAdapterPtr& adminAdapter, const Identity& adminIdentity)
{
    ObjectPrxPtr admin = adminAdapter->createProxy(adminIdentity);
    LocatorPrxPtr locator = adminAdapter->getLocator();
    const string serverId = _initData.properties->getProperty("Ice.Admin.ServerId");
    if(locator && serverId != "")
    {
        ProcessPrxPtr process = ICE_UNCHECKED_CAST(ProcessPrx, admin->ice_facet("Process"));
        try
        {
            //
            // Note that as soon as the process proxy is registered, the communicator might be
            // shutdown by a remote client and admin facets might start receiving calls.
            //
            locator->getRegistry()->setServerProcessProxy(serverId, process);
        }
        catch(const ServerNotFoundException&)
        {
            if(_traceLevels->location >= 1)
            {
                Trace out(_initData.logger, _traceLevels->locationCat);
                out << "couldn't register server `" + serverId + "' with the locator registry:\n";
                out << "the server is not known to the locator registry";
            }

            throw InitializationException(__FILE__, __LINE__, "Locator `" + _proxyFactory->proxyToString(locator) +
                                          "' knows nothing about server `" + serverId + "'");
        }
        catch(const LocalException& ex)
        {
            if(_traceLevels->location >= 1)
            {
                Trace out(_initData.logger, _traceLevels->locationCat);
                out << "couldn't register server `" + serverId + "' with the locator registry:\n" << ex;
            }
            throw;
        }

        if(_traceLevels->location >= 1)
        {
            Trace out(_initData.logger, _traceLevels->locationCat);
            out << "registered server `" + serverId + "' with the locator registry";
        }
    }
}

void
IceInternal::Instance::addAdminFacet(const Ice::ObjectPtr& servant, const string& facet)
{
    Lock sync(*this);

    if(_state == StateDestroyed)
    {
        throw CommunicatorDestroyedException(__FILE__, __LINE__);
    }

    if(_adminAdapter == 0 || (!_adminFacetFilter.empty() && _adminFacetFilter.find(facet) == _adminFacetFilter.end()))
    {
        if(_adminFacets.insert(FacetMap::value_type(facet, servant)).second == false)
        {
            throw AlreadyRegisteredException(__FILE__, __LINE__, "facet", facet);
        }
    }
    else
    {
        _adminAdapter->addFacet(servant, _adminIdentity, facet);
    }
}

Ice::ObjectPtr
IceInternal::Instance::removeAdminFacet(const string& facet)
{
    Lock sync(*this);

    if(_state == StateDestroyed)
    {
        throw CommunicatorDestroyedException(__FILE__, __LINE__);
    }

    ObjectPtr result;

    if(_adminAdapter == 0 || (!_adminFacetFilter.empty() && _adminFacetFilter.find(facet) == _adminFacetFilter.end()))
    {
        FacetMap::iterator p = _adminFacets.find(facet);
        if(p == _adminFacets.end())
        {
            throw NotRegisteredException(__FILE__, __LINE__, "facet", facet);
        }
        else
        {
            result = p->second;
            _adminFacets.erase(p);
        }
    }
    else
    {
        result = _adminAdapter->removeFacet(_adminIdentity, facet);
    }

    return result;
}

Ice::ObjectPtr
IceInternal::Instance::findAdminFacet(const string& facet)
{
    Lock sync(*this);

    if(_state == StateDestroyed)
    {
        throw CommunicatorDestroyedException(__FILE__, __LINE__);
    }

    ObjectPtr result;

    //
    // If the _adminAdapter was not yet created, or this facet is filtered out, we check _adminFacets
    //
    if(!_adminAdapter || (!_adminFacetFilter.empty() && _adminFacetFilter.find(facet) == _adminFacetFilter.end()))
    {
        FacetMap::iterator p = _adminFacets.find(facet);
        if(p != _adminFacets.end())
        {
            result = p->second;
        }
    }
    else
    {
        // Otherwise, just check the _adminAdapter
        result = _adminAdapter->findFacet(_adminIdentity, facet);
    }

    return result;
}

FacetMap
IceInternal::Instance::findAllAdminFacets()
{
    Lock sync(*this);

    if(_state == StateDestroyed)
    {
        throw CommunicatorDestroyedException(__FILE__, __LINE__);
    }

    if(!_adminAdapter)
    {
        return _adminFacets;
    }
    else
    {
        FacetMap result = _adminAdapter->findAllFacets(_adminIdentity);
        if(!_adminFacets.empty())
        {
            // Also returns filtered facets
            result.insert(_adminFacets.begin(), _adminFacets.end());
        }
        return result;
    }
}

void
IceInternal::Instance::setDefaultLocator(const Ice::LocatorPrxPtr& defaultLocator)
{
    Lock sync(*this);

    if(_state == StateDestroyed)
    {
        throw CommunicatorDestroyedException(__FILE__, __LINE__);
    }

    _referenceFactory = _referenceFactory->setDefaultLocator(defaultLocator);
}

void
IceInternal::Instance::setDefaultRouter(const Ice::RouterPrxPtr& defaultRouter)
{
    Lock sync(*this);

    if(_state == StateDestroyed)
    {
        throw CommunicatorDestroyedException(__FILE__, __LINE__);
    }

    _referenceFactory = _referenceFactory->setDefaultRouter(defaultRouter);
}

void
IceInternal::Instance::setLogger(const Ice::LoggerPtr& logger)
{
    //
    // No locking, as it can only be called during plug-in loading
    //
    _initData.logger = logger;
}

#ifdef ICE_CPP11_MAPPING
void
IceInternal::Instance::setThreadHook(function<void ()> threadStart, function<void ()> threadStop)
{
    _initData.threadStart = move(threadStart);
    _initData.threadStop = move(threadStop);
}
#else
void
IceInternal::Instance::setThreadHook(const Ice::ThreadNotificationPtr& threadHook)
{
    //
    // No locking, as it can only be called during plug-in loading
    //
    _initData.threadHook = threadHook;
}
#endif

namespace
{

bool logStdErrConvert = true;

}

IceInternal::Instance::Instance(const CommunicatorPtr& communicator, const InitializationData& initData) :
    _state(StateActive),
    _initData(initData),
    _messageSizeMax(0),
    _batchAutoFlushSize(0),
    _collectObjects(false),
    _implicitContext(0),
    _stringConverter(IceUtil::getProcessStringConverter()),
    _wstringConverter(IceUtil::getProcessWstringConverter()),
    _adminEnabled(false)
{
    try
    {
        __setNoDelete(true);
        {
            IceUtilInternal::MutexPtrLock<IceUtil::Mutex> sync(staticMutex);
            instanceList->push_back(this);

            if(!_initData.properties)
            {
                _initData.properties = createProperties();
            }

            if(!oneOfDone)
            {
                //
                // StdOut and StdErr redirection
                //
                string stdOutFilename = _initData.properties->getProperty("Ice.StdOut");
                string stdErrFilename = _initData.properties->getProperty("Ice.StdErr");

                if(stdOutFilename != "")
                {
                    FILE* file = IceUtilInternal::freopen(stdOutFilename, "a", stdout);
                    if(file == 0)
                    {
                        FileException ex(__FILE__, __LINE__);
                        ex.path = stdOutFilename;
                        ex.error = getSystemErrno();
                        throw ex;
                    }
                }

                if(stdErrFilename != "")
                {
                    FILE* file = IceUtilInternal::freopen(stdErrFilename, "a", stderr);
                    if(file == 0)
                    {
                        FileException ex(__FILE__, __LINE__);
                        ex.path = stdErrFilename;
                        ex.error = getSystemErrno();
                        throw ex;
                    }
                }

                if(_initData.properties->getPropertyAsInt("Ice.NullHandleAbort") > 0)
                {
                    IceUtilInternal::nullHandleAbort = true;
                }

#ifdef NDEBUG
                if(_initData.properties->getPropertyAsIntWithDefault("Ice.PrintStackTraces", 0) > 0)
#else
                if(_initData.properties->getPropertyAsIntWithDefault("Ice.PrintStackTraces", 1) > 0)
#endif
                {
                    IceUtilInternal::printStackTraces = true;
                }

#ifndef _WIN32
                string newUser = _initData.properties->getProperty("Ice.ChangeUser");
                if(!newUser.empty())
                {
                    errno = 0;
                    struct passwd* pw = getpwnam(newUser.c_str());
                    if(!pw)
                    {
                        if(errno)
                        {
                            SyscallException ex(__FILE__, __LINE__);
                            ex.error = getSystemErrno();
                            throw ex;
                        }
                        else
                        {
                            InitializationException ex(__FILE__, __LINE__, "Unknown user account `" + newUser + "'");
                            throw ex;
                        }
                    }

                    if(setgid(pw->pw_gid) == -1)
                    {
                        SyscallException ex(__FILE__, __LINE__);
                        ex.error = getSystemErrno();
                        throw ex;
                    }

                    if(initgroups(pw->pw_name, pw->pw_gid) == -1)
                    {
                        SyscallException ex(__FILE__, __LINE__);
                        ex.error = getSystemErrno();
                        throw ex;
                    }

                    if(setuid(pw->pw_uid) == -1)
                    {
                        SyscallException ex(__FILE__, __LINE__);
                        ex.error = getSystemErrno();
                        throw ex;
                    }
                }
#endif
                oneOfDone = true;
            }

            if(instanceCount() == 1)
            {
#if defined(_WIN32) && !defined(ICE_OS_WINRT)
                WORD version = MAKEWORD(1, 1);
                WSADATA data;
                if(WSAStartup(version, &data) != 0)
                {
                    SocketException ex(__FILE__, __LINE__);
                    ex.error = getSocketErrno();
                    throw ex;
                }
#endif

#ifndef _WIN32
                struct sigaction action;
                action.sa_handler = SIG_IGN;
                sigemptyset(&action.sa_mask);
                action.sa_flags = 0;
                sigaction(SIGPIPE, &action, &oldAction);
                if(_initData.properties->getPropertyAsInt("Ice.UseSyslog") > 0)
                {
                    identForOpenlog = _initData.properties->getProperty("Ice.ProgramName");
                    if(identForOpenlog.empty())
                    {
                        identForOpenlog = "<Unknown Ice Program>";
                    }
                    openlog(identForOpenlog.c_str(), LOG_PID, LOG_USER);
                }
#else
                logStdErrConvert =
                    _initData.properties->getPropertyAsIntWithDefault("Ice.LogStdErr.Convert", 1) > 0 &&
                    _initData.properties->getProperty("Ice.StdErr").empty();
#endif
            }
        }


        if(!_initData.logger)
        {
            string logfile = _initData.properties->getProperty("Ice.LogFile");
#ifndef _WIN32
            if(_initData.properties->getPropertyAsInt("Ice.UseSyslog") > 0)
            {
                if(!logfile.empty())
                {
                    throw InitializationException(__FILE__, __LINE__, "Both syslog and file logger cannot be enabled.");
                }

                _initData.logger = ICE_MAKE_SHARED(SysLoggerI,
                                                   _initData.properties->getProperty("Ice.ProgramName"),
                                                   _initData.properties->getPropertyWithDefault("Ice.SyslogFacility", "LOG_USER"));
            }
            else
#endif
            if(!logfile.empty())
            {
<<<<<<< HEAD
                _initData.logger = ICE_MAKE_SHARED(LoggerI, _initData.properties->getProperty("Ice.ProgramName"), logfile);
=======
                _initData.logger =
                        new LoggerI(_initData.properties->getProperty("Ice.ProgramName"), logfile, true, 0,
                                    _initData.properties->getPropertyAsIntWithDefault("Ice.LogFile.SizeMax", 0));
>>>>>>> 058a0c6c
            }
            else
            {
                _initData.logger = getProcessLogger();
                if(ICE_DYNAMIC_CAST(Logger, _initData.logger))
                {
                    _initData.logger = ICE_MAKE_SHARED(LoggerI, _initData.properties->getProperty("Ice.ProgramName"), "",
                                                       logStdErrConvert, _stringConverter);
                }
            }
        }

        const_cast<TraceLevelsPtr&>(_traceLevels) = new TraceLevels(_initData.properties);

        const_cast<DefaultsAndOverridesPtr&>(_defaultsAndOverrides) =
            new DefaultsAndOverrides(_initData.properties, _initData.logger);

        const ACMConfig defaultClientACM(_initData.properties, _initData.logger, "Ice.ACM", ACMConfig(false));
        const ACMConfig defaultServerACM(_initData.properties, _initData.logger, "Ice.ACM", ACMConfig(true));

        const_cast<ACMConfig&>(_clientACM) = ACMConfig(_initData.properties,
                                                       _initData.logger,
                                                       "Ice.ACM.Client",
                                                       defaultClientACM);

        const_cast<ACMConfig&>(_serverACM) = ACMConfig(_initData.properties,
                                                       _initData.logger,
                                                       "Ice.ACM.Server",
                                                       defaultServerACM);

        {
            static const int defaultMessageSizeMax = 1024;
            Int num = _initData.properties->getPropertyAsIntWithDefault("Ice.MessageSizeMax", defaultMessageSizeMax);
            if(num < 1 || static_cast<size_t>(num) > static_cast<size_t>(0x7fffffff / 1024))
            {
                const_cast<size_t&>(_messageSizeMax) = static_cast<size_t>(0x7fffffff);
            }
            else
            {
                // Property is in kilobytes, _messageSizeMax in bytes.
                const_cast<size_t&>(_messageSizeMax) = static_cast<size_t>(num) * 1024;
            }
        }

        if(_initData.properties->getProperty("Ice.BatchAutoFlushSize").empty() &&
           !_initData.properties->getProperty("Ice.BatchAutoFlush").empty())
        {
            if(_initData.properties->getPropertyAsInt("Ice.BatchAutoFlush") > 0)
            {
                const_cast<size_t&>(_batchAutoFlushSize) = _messageSizeMax;
            }
        }
        else
        {
            Int num = _initData.properties->getPropertyAsIntWithDefault("Ice.BatchAutoFlushSize", 1024); // 1MB default
            if(num < 1)
            {
                const_cast<size_t&>(_batchAutoFlushSize) = num;
            }
            else if(static_cast<size_t>(num) > static_cast<size_t>(0x7fffffff / 1024))
            {
                const_cast<size_t&>(_batchAutoFlushSize) = static_cast<size_t>(0x7fffffff);
            }
            else
            {
                // Property is in kilobytes, convert in bytes.
                const_cast<size_t&>(_batchAutoFlushSize) = static_cast<size_t>(num) * 1024;
            }
        }

        const_cast<bool&>(_collectObjects) = _initData.properties->getPropertyAsInt("Ice.CollectObjects") > 0;

        //
        // Client ACM enabled by default. Server ACM disabled by default.
        //
#ifndef ICE_OS_WINRT
        const_cast<ImplicitContextIPtr&>(_implicitContext) =
            ImplicitContextI::create(_initData.properties->getProperty("Ice.ImplicitContext"));
#endif
        _routerManager = new RouterManager;

        _locatorManager = new LocatorManager(_initData.properties);

        _referenceFactory = new ReferenceFactory(this, communicator);

        _requestHandlerFactory = new RequestHandlerFactory(this);

        _proxyFactory = new ProxyFactory(this);

        const bool isIPv6Supported = IceInternal::isIPv6Supported();
        const bool ipv4 = _initData.properties->getPropertyAsIntWithDefault("Ice.IPv4", 1) > 0;
        const bool ipv6 = _initData.properties->getPropertyAsIntWithDefault("Ice.IPv6", isIPv6Supported ? 1 : 0) > 0;
        if(!ipv4 && !ipv6)
        {
            throw InitializationException(__FILE__, __LINE__, "Both IPV4 and IPv6 support cannot be disabled.");
        }
        else if(ipv4 && ipv6)
        {
            _protocolSupport = EnableBoth;
        }
        else if(ipv4)
        {
            _protocolSupport = EnableIPv4;
        }
        else
        {
            _protocolSupport = EnableIPv6;
        }
        _preferIPv6 = _initData.properties->getPropertyAsInt("Ice.PreferIPv6Address") > 0;

        _networkProxy = IceInternal::createNetworkProxy(_initData.properties, _protocolSupport);

        _endpointFactoryManager = new EndpointFactoryManager(this);

        _dynamicLibraryList = new DynamicLibraryList;

        _pluginManager = ICE_MAKE_SHARED(PluginManagerI, communicator, _dynamicLibraryList);

        if(!_initData.valueFactoryManager)
        {
            _initData.valueFactoryManager = ICE_MAKE_SHARED(ValueFactoryManagerI);
        }

        _objectFactoryMapHint = _objectFactoryMap.end();

        _outgoingConnectionFactory = new OutgoingConnectionFactory(communicator, this);

        _objectAdapterFactory = ICE_MAKE_SHARED(ObjectAdapterFactory, this, communicator);

        _retryQueue = new RetryQueue(this);

        //
        // When _wstringConverter isn't set, use the default Unicode wstring converter
        //
        if(!_wstringConverter)
        {
            _wstringConverter = new IceUtil::UnicodeWstringConverter;
        }

        __setNoDelete(false);
    }
    catch(...)
    {
        {
            IceUtilInternal::MutexPtrLock<IceUtil::Mutex> sync(staticMutex);
            instanceList->remove(this);
        }
        destroy();
        __setNoDelete(false);
        throw;
    }
}

IceInternal::Instance::~Instance()
{
    assert(_state == StateDestroyed);
    assert(!_referenceFactory);
    assert(!_proxyFactory);
    assert(!_outgoingConnectionFactory);

    assert(!_objectAdapterFactory);
    assert(!_clientThreadPool);
    assert(!_serverThreadPool);
    assert(!_endpointHostResolver);
    assert(!_retryQueue);
    assert(!_timer);
    assert(!_routerManager);
    assert(!_locatorManager);
    assert(!_endpointFactoryManager);
    assert(!_dynamicLibraryList);
    assert(!_pluginManager);

    IceUtilInternal::MutexPtrLock<IceUtil::Mutex> sync(staticMutex);
    if(instanceList != 0)
    {
        instanceList->remove(this);
    }
    if(instanceCount() == 0)
    {
#if defined(_WIN32) && !defined(ICE_OS_WINRT)
        WSACleanup();
#endif

#ifndef _WIN32
        sigaction(SIGPIPE, &oldAction, 0);

        if(!identForOpenlog.empty())
        {
            closelog();
            identForOpenlog.clear();
        }
#endif
    }
}

void
IceInternal::Instance::finishSetup(int& argc, char* argv[], const Ice::CommunicatorPtr& communicator)
{
    //
    // Load plug-ins.
    //
    assert(!_serverThreadPool);
    PluginManagerI* pluginManagerImpl = dynamic_cast<PluginManagerI*>(_pluginManager.get());
    assert(pluginManagerImpl);
    pluginManagerImpl->loadPlugins(argc, argv);

    //
    // Add WS and WSS endpoint factories if TCP/SSL factories are installed.
    //
    EndpointFactoryPtr tcpFactory = _endpointFactoryManager->get(TCPEndpointType);
    if(tcpFactory)
    {
        ProtocolInstancePtr instance = new ProtocolInstance(communicator, WSEndpointType, "ws", false);
        _endpointFactoryManager->add(new WSEndpointFactory(instance, tcpFactory->clone(instance)));
    }
    EndpointFactoryPtr sslFactory = _endpointFactoryManager->get(SSLEndpointType);
    if(sslFactory)
    {
        ProtocolInstancePtr instance = new ProtocolInstance(communicator, WSSEndpointType, "wss", true);
        _endpointFactoryManager->add(new WSEndpointFactory(instance, sslFactory->clone(instance)));
    }

    //
    // Reset _stringConverter and _wstringConverter, in case a plugin changed them
    //
    _stringConverter = IceUtil::getProcessStringConverter();

    IceUtil::WstringConverterPtr newWstringConverter = IceUtil::getProcessWstringConverter();
    if(newWstringConverter)
    {
        _wstringConverter = newWstringConverter;
    }
    else if(!dynamic_cast<IceUtil::UnicodeWstringConverter*>(_wstringConverter.get()))
    {
        _wstringConverter = new IceUtil::UnicodeWstringConverter;
    }

    //
    // Create Admin facets, if enabled.
    //
    // Note that any logger-dependent admin facet must be created after we load all plugins,
    // since one of these plugins can be a Logger plugin that sets a new logger during loading
    //

    if(_initData.properties->getProperty("Ice.Admin.Enabled") == "")
    {
        _adminEnabled = _initData.properties->getProperty("Ice.Admin.Endpoints") != "";
    }
    else
    {
        _adminEnabled = _initData.properties->getPropertyAsInt("Ice.Admin.Enabled") > 0;
    }

    StringSeq facetSeq = _initData.properties->getPropertyAsList("Ice.Admin.Facets");
    if(!facetSeq.empty())
    {
        _adminFacetFilter.insert(facetSeq.begin(), facetSeq.end());
    }

    if(_adminEnabled)
    {
        //
        // Process facet
        //
        const string processFacetName = "Process";
        if(_adminFacetFilter.empty() || _adminFacetFilter.find(processFacetName) != _adminFacetFilter.end())
        {
            _adminFacets.insert(make_pair(processFacetName, ICE_MAKE_SHARED(ProcessI, communicator)));
        }

        //
        // Logger facet
        //
        const string loggerFacetName = "Logger";
        if(_adminFacetFilter.empty() || _adminFacetFilter.find(loggerFacetName) != _adminFacetFilter.end())
        {
            LoggerAdminLoggerPtr logger = createLoggerAdminLogger(_initData.properties, _initData.logger);
            setLogger(logger);
            _adminFacets.insert(make_pair(loggerFacetName, logger->getFacet()));
        }

        //
        // Properties facet
        //
        const string propertiesFacetName = "Properties";
        PropertiesAdminIPtr propsAdmin;
        if(_adminFacetFilter.empty() || _adminFacetFilter.find(propertiesFacetName) != _adminFacetFilter.end())
        {
            propsAdmin = ICE_MAKE_SHARED(PropertiesAdminI, _initData.properties, _initData.logger);
            _adminFacets.insert(make_pair(propertiesFacetName, propsAdmin));
        }

        //
        // Metrics facet
        //
        const string metricsFacetName = "Metrics";
        if(_adminFacetFilter.empty() || _adminFacetFilter.find(metricsFacetName) != _adminFacetFilter.end())
        {
            CommunicatorObserverIPtr observer = ICE_MAKE_SHARED(CommunicatorObserverI, _initData);
            _initData.observer = observer;
            _adminFacets.insert(make_pair(metricsFacetName, observer->getFacet()));

            //
            // Make sure the metrics admin facet receives property updates.
            //
            if(propsAdmin)
            {
                propsAdmin->addUpdateCallback(observer->getFacet());
            }
        }
    }

    //
    // Set observer updater
    //
    if(_initData.observer)
    {
        _initData.observer->setObserverUpdater(ICE_MAKE_SHARED(ObserverUpdaterI, this));
    }

    //
    // Create threads.
    //
    try
    {
        bool hasPriority = _initData.properties->getProperty("Ice.ThreadPriority") != "";
        int priority = _initData.properties->getPropertyAsInt("Ice.ThreadPriority");
        if(hasPriority)
        {
            _timer = new Timer(priority);
        }
        else
        {
            _timer = new Timer;
        }
    }
    catch(const IceUtil::Exception& ex)
    {
        Error out(_initData.logger);
        out << "cannot create thread for timer:\n" << ex;
        throw;
    }

    try
    {
        _endpointHostResolver = new EndpointHostResolver(this);
    }
    catch(const IceUtil::Exception& ex)
    {
        Error out(_initData.logger);
        out << "cannot create thread for endpoint host resolver:\n" << ex;
        throw;
    }

    _clientThreadPool = new ThreadPool(this, "Ice.ThreadPool.Client", 0);

    //
    // The default router/locator may have been set during the loading of plugins.
    // Therefore we make sure it is not already set before checking the property.
    //
    if(!_referenceFactory->getDefaultRouter())
    {
        RouterPrxPtr router = ICE_UNCHECKED_CAST(RouterPrx, _proxyFactory->propertyToProxy("Ice.Default.Router"));
        if(router)
        {
            _referenceFactory = _referenceFactory->setDefaultRouter(router);
        }
    }

    if(!_referenceFactory->getDefaultLocator())
    {
        LocatorPrxPtr locator = ICE_UNCHECKED_CAST(LocatorPrx, _proxyFactory->propertyToProxy("Ice.Default.Locator"));
        if(locator)
        {
            _referenceFactory = _referenceFactory->setDefaultLocator(locator);
        }
    }

    //
    // Show process id if requested (but only once).
    //
    bool printProcessId = false;
    if(!printProcessIdDone && _initData.properties->getPropertyAsInt("Ice.PrintProcessId") > 0)
    {
        //
        // Safe double-check locking (no dependent variable!)
        //
        IceUtilInternal::MutexPtrLock<IceUtil::Mutex> sync(staticMutex);
        printProcessId = !printProcessIdDone;

        //
        // We anticipate: we want to print it once, and we don't care when.
        //
        printProcessIdDone = true;
    }

    if(printProcessId)
    {
#ifdef _MSC_VER
        cout << GetCurrentProcessId() << endl;
#else
        cout << getpid() << endl;
#endif
    }

    //
    // Server thread pool initialization is lazy in serverThreadPool().
    //

    //
    // An application can set Ice.InitPlugins=0 if it wants to postpone
    // initialization until after it has interacted directly with the
    // plug-ins.
    //
    if(_initData.properties->getPropertyAsIntWithDefault("Ice.InitPlugins", 1) > 0)
    {
        pluginManagerImpl->initializePlugins();
    }

    //
    // This must be done last as this call creates the Ice.Admin object adapter
    // and eventually register a process proxy with the Ice locator (allowing
    // remote clients to invoke Admin facets as soon as it's registered).
    //
    // Note: getAdmin here can return 0 and do nothing in the event the
    // application set Ice.Admin.Enabled but did not set Ice.Admin.Enpoints
    // and one or more of the properties required to create the Admin object.
    //
    if(_adminEnabled && _initData.properties->getPropertyAsIntWithDefault("Ice.Admin.DelayCreation", 0) <= 0)
    {
        getAdmin();
    }
}

void
IceInternal::Instance::destroy()
{
    {
        Lock sync(*this);

        //
        // If destroy is in progress, wait for it to be done. This is
        // necessary in case destroy() is called concurrently by
        // multiple threads.
        //
        while(_state == StateDestroyInProgress)
        {
            wait();
        }

        if(_state == StateDestroyed)
        {
            return;
        }
        _state = StateDestroyInProgress;
    }

    //
    // Shutdown and destroy all the incoming and outgoing Ice
    // connections and wait for the connections to be finished.
    //
    if(_objectAdapterFactory)
    {
        _objectAdapterFactory->shutdown();
    }

    if(_outgoingConnectionFactory)
    {
        _outgoingConnectionFactory->destroy();
    }

    if(_objectAdapterFactory)
    {
        _objectAdapterFactory->destroy();
    }

    if(_outgoingConnectionFactory)
    {
        _outgoingConnectionFactory->waitUntilFinished();
    }

    if(_retryQueue)
    {
        _retryQueue->destroy(); // Must be called before destroying thread pools.
    }

    if(_initData.observer)
    {
        CommunicatorObserverIPtr observer = ICE_DYNAMIC_CAST(CommunicatorObserverI, _initData.observer);
        if(observer)
        {
            observer->destroy(); // Break cyclic reference counts. Don't clear _observer, it's immutable.
        }
        _initData.observer->setObserverUpdater(0); // Break cyclic reference count.
    }

    LoggerAdminLoggerPtr logger = ICE_DYNAMIC_CAST(LoggerAdminLogger, _initData.logger);
    if(logger)
    {
        //
        // This only disables the remote logging; we don't set or reset _initData.logger
        //
        logger->destroy();
    }

    //
    // Now, destroy the thread pools. This must be done *only* after
    // all the connections are finished (the connections destruction
    // can require invoking callbacks with the thread pools).
    //
    if(_serverThreadPool)
    {
        _serverThreadPool->destroy();
    }
    if(_clientThreadPool)
    {
        _clientThreadPool->destroy();
    }
    if(_endpointHostResolver)
    {
        _endpointHostResolver->destroy();
    }
    if(_timer)
    {
        _timer->destroy();
    }

    //
    // Wait for all the threads to be finished.
    //
    if(_clientThreadPool)
    {
        _clientThreadPool->joinWithAllThreads();
    }
    if(_serverThreadPool)
    {
        _serverThreadPool->joinWithAllThreads();
    }
#ifndef ICE_OS_WINRT
    if(_endpointHostResolver)
    {
        _endpointHostResolver->getThreadControl().join();
    }
#endif

    for_each(_objectFactoryMap.begin(), _objectFactoryMap.end(),
        Ice::secondVoidMemFun<const string, ObjectFactory>(&ObjectFactory::destroy));
    _objectFactoryMap.clear();

    if(_routerManager)
    {
        _routerManager->destroy();
    }

    if(_locatorManager)
    {
        _locatorManager->destroy();
    }

    if(_endpointFactoryManager)
    {
        _endpointFactoryManager->destroy();
    }

    if(_initData.properties->getPropertyAsInt("Ice.Warn.UnusedProperties") > 0)
    {
        set<string> unusedProperties = static_cast<PropertiesI*>(_initData.properties.get())->getUnusedProperties();
        if(unusedProperties.size() != 0)
        {
            Warning out(_initData.logger);
            out << "The following properties were set but never read:";
            for(set<string>::const_iterator p = unusedProperties.begin(); p != unusedProperties.end(); ++p)
            {
                out << "\n    " << *p;
            }
        }
    }

    //
    // Destroy last so that a Logger plugin can receive all log/traces before its destruction.
    //
    if(_pluginManager)
    {
        _pluginManager->destroy();
    }

    {
        Lock sync(*this);

        _objectAdapterFactory = 0;
        _outgoingConnectionFactory = 0;
        _retryQueue = 0;

        _serverThreadPool = 0;
        _clientThreadPool = 0;
        _endpointHostResolver = 0;
        _timer = 0;

        _referenceFactory = 0;
        _requestHandlerFactory = 0;
        _proxyFactory = 0;
        _routerManager = 0;
        _locatorManager = 0;
        _endpointFactoryManager = 0;
        _pluginManager = 0;
        _dynamicLibraryList = 0;

        _adminAdapter = 0;
        _adminFacets.clear();

        _state = StateDestroyed;
        notifyAll();
    }
}

void
IceInternal::Instance::updateConnectionObservers()
{
    try
    {
        assert(_outgoingConnectionFactory);
        _outgoingConnectionFactory->updateConnectionObservers();
        assert(_objectAdapterFactory);
        _objectAdapterFactory->updateObservers(&ObjectAdapterI::updateConnectionObservers);
    }
    catch(const Ice::CommunicatorDestroyedException&)
    {
    }
}

void
IceInternal::Instance::updateThreadObservers()
{
    try
    {
        if(_clientThreadPool)
        {
            _clientThreadPool->updateObservers();
        }
        if(_serverThreadPool)
        {
            _serverThreadPool->updateObservers();
        }
        assert(_objectAdapterFactory);
        _objectAdapterFactory->updateObservers(&ObjectAdapterI::updateThreadObservers);
        if(_endpointHostResolver)
        {
            _endpointHostResolver->updateObserver();
        }
        if(_timer)
        {
            _timer->updateObserver(_initData.observer);
        }
    }
    catch(const Ice::CommunicatorDestroyedException&)
    {
    }
}


BufSizeWarnInfo
IceInternal::Instance::getBufSizeWarn(Short type)
{
    IceUtil::Mutex::Lock lock(_setBufSizeWarnMutex);

    return getBufSizeWarnInternal(type);
}

BufSizeWarnInfo
IceInternal::Instance::getBufSizeWarnInternal(Short type)
{
    BufSizeWarnInfo info;
    map<Short, BufSizeWarnInfo>::iterator p = _setBufSizeWarn.find(type);
    if(p == _setBufSizeWarn.end())
    {
        info.sndWarn = false;
        info.sndSize = -1;
        info.rcvWarn = false;
        info.rcvSize = -1;
        _setBufSizeWarn.insert(make_pair(type, info));
    }
    else
    {
        info = p->second;
    }
    return info;
}

void
IceInternal::Instance::setSndBufSizeWarn(Short type, int size)
{
    IceUtil::Mutex::Lock lock(_setBufSizeWarnMutex);

    BufSizeWarnInfo info = getBufSizeWarnInternal(type);
    info.sndWarn = true;
    info.sndSize = size;
    _setBufSizeWarn[type] =  info;
}

void
IceInternal::Instance::setRcvBufSizeWarn(Short type, int size)
{
    IceUtil::Mutex::Lock lock(_setBufSizeWarnMutex);

    BufSizeWarnInfo info = getBufSizeWarnInternal(type);
    info.rcvWarn = true;
    info.rcvSize = size;
    _setBufSizeWarn[type] =  info;
}

void
IceInternal::Instance::addObjectFactory(const Ice::ObjectFactoryPtr& factory, const string& id)
{
    Lock sync(*this);

    //
    // Create a ValueFactory wrapper around the given ObjectFactory and register the wrapper
    // with the value factory manager. This may raise AlreadyRegisteredException.
    //
#ifdef ICE_CPP11_MAPPING
    _initData.valueFactoryManager->add([factory](const string& id)
                                          {
                                              return factory->create(id);
                                          },
                                       id);
#else
    class ValueFactoryWrapper: public Ice::ValueFactory
    {
    public:

        ValueFactoryWrapper(const Ice::ObjectFactoryPtr& factory) :  _objectFactory(factory)
        {
        }

        Ice::ValuePtr create(const std::string& id)
        {
            return _objectFactory->create(id);
        }

    private:

        Ice::ObjectFactoryPtr _objectFactory;
    };

    _initData.valueFactoryManager->add(new ValueFactoryWrapper(factory), id);
#endif

    //
    // Also record the object factory in our own map.
    //
    _objectFactoryMapHint = _objectFactoryMap.insert(_objectFactoryMapHint,
                                                     pair<const string, Ice::ObjectFactoryPtr>(id, factory));
}

Ice::ObjectFactoryPtr
IceInternal::Instance::findObjectFactory(const string& id) const
{
    Lock sync(*this);

    ObjectFactoryMap& objectfactoryMap = const_cast<ObjectFactoryMap&>(_objectFactoryMap);

    ObjectFactoryMap::iterator p = objectfactoryMap.end();
    if(_objectFactoryMapHint != objectfactoryMap.end())
    {
        if(_objectFactoryMapHint->first == id)
        {
            p = _objectFactoryMapHint;
        }
    }

    if(p == objectfactoryMap.end())
    {
        p = objectfactoryMap.find(id);
    }

    if(p != objectfactoryMap.end())
    {
        _objectFactoryMapHint = p;
        return p->second;
    }
    else
    {
        return ICE_NULLPTR;
    }
}

IceInternal::ProcessI::ProcessI(const CommunicatorPtr& communicator) :
    _communicator(communicator)
{
}

void
IceInternal::ProcessI::shutdown(const Current&)
{
    _communicator->shutdown();
}

void
#ifdef ICE_CPP11_MAPPING
IceInternal::ProcessI::writeMessage(string message, Int fd, const Current&)
#else
IceInternal::ProcessI::writeMessage(const string& message, Int fd, const Current&)
#endif
{
    switch(fd)
    {
        case 1:
        {
            cout << message << endl;
            break;
        }
        case 2:
        {
            cerr << message << endl;
            break;
        }
    }
}<|MERGE_RESOLUTION|>--- conflicted
+++ resolved
@@ -1112,13 +1112,8 @@
 #endif
             if(!logfile.empty())
             {
-<<<<<<< HEAD
-                _initData.logger = ICE_MAKE_SHARED(LoggerI, _initData.properties->getProperty("Ice.ProgramName"), logfile);
-=======
-                _initData.logger =
-                        new LoggerI(_initData.properties->getProperty("Ice.ProgramName"), logfile, true, 0,
-                                    _initData.properties->getPropertyAsIntWithDefault("Ice.LogFile.SizeMax", 0));
->>>>>>> 058a0c6c
+                _initData.logger = ICE_MAKE_SHARED(LoggerI, _initData.properties->getProperty("Ice.ProgramName"), logfile, true, 0, 
+                                                            _initData.properties->getPropertyAsIntWithDefault("Ice.LogFile.SizeMax", 0));
             }
             else
             {
