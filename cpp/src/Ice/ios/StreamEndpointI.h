//
// Copyright (c) ZeroC, Inc. All rights reserved.
//

#ifndef ICE_STREAM_ENDPOINT_I_H
#define ICE_STREAM_ENDPOINT_I_H

#include <Ice/Config.h>

#if TARGET_OS_IPHONE != 0

#include <Ice/ProtocolInstance.h>
#include <Ice/IPEndpointI.h>
#include <Ice/WSEndpoint.h>
#include <Ice/EndpointFactory.h>
#include <Ice/InstanceF.h>
#include <Ice/UniqueRef.h>

#include <CoreFoundation/CFDictionary.h>
#include <CFNetwork/CFNetwork.h>

namespace Ice
{

class OutputStream;
class InputStream;

}

namespace IceObjC
{

class Instance : public IceInternal::ProtocolInstance
{
public:

    Instance(const Ice::CommunicatorPtr&, Ice::Short, const std::string&, bool);
    virtual ~Instance();

    const std::string& proxyHost() const
    {
        return _proxyHost;
    }

    int proxyPort() const
    {
        return _proxyPort;
    }

    void setupStreams(CFReadStreamRef, CFWriteStreamRef, bool, const std::string&) const;

    Instance* clone(const IceInternal::ProtocolInstancePtr&);

private:

    const Ice::CommunicatorPtr _communicator;
    IceInternal::UniqueRef<CFMutableDictionaryRef> _proxySettings;
    std::string _proxyHost;
    int _proxyPort;
};
using InstancePtr = std::shared_ptr<Instance>;

class StreamAcceptor;
using StreamAcceptorPtr = std::shared_ptr<StreamAcceptor>;

class StreamEndpointI;
using StreamEndpointIPtr = std::shared_ptr<StreamEndpointI>;

class StreamEndpointI final : public IceInternal::IPEndpointI
{
public:

    StreamEndpointI(const InstancePtr&, const std::string&, Ice::Int, const IceInternal::Address&, Ice::Int,
                    const std::string&, bool);
    StreamEndpointI(const InstancePtr&);
    StreamEndpointI(const InstancePtr&, Ice::InputStream*);

    Ice::EndpointInfoPtr getInfo() const noexcept final;

    Ice::Int timeout() const final;
    IceInternal::EndpointIPtr timeout(Ice::Int) const final;
    bool compress() const final;
    IceInternal::EndpointIPtr compress(bool) const final;
    bool datagram() const final;
    bool secure() const final;

<<<<<<< HEAD
    virtual void connectorsAsync(
        Ice::EndpointSelectionType,
        std::function<void(std::vector<IceInternal::ConnectorPtr>)> response,
        std::function<void(std::exception_ptr)> exception) const;
    virtual IceInternal::TransceiverPtr transceiver() const;
    virtual IceInternal::AcceptorPtr acceptor(const std::string&) const;
    virtual std::string options() const;
=======
    void connectors_async(Ice::EndpointSelectionType, const IceInternal::EndpointI_connectorsPtr&) const final;
    IceInternal::TransceiverPtr transceiver() const final;
    IceInternal::AcceptorPtr acceptor(const std::string&) const final;
    std::string options() const final;
>>>>>>> d588c38a

    std::shared_ptr<StreamEndpointI> shared_from_this()
    {
        return std::static_pointer_cast<StreamEndpointI>(IceInternal::IPEndpointI::shared_from_this());
    }

    bool operator==(const Ice::Endpoint&) const final;
    bool operator<(const Ice::Endpoint&) const final;

    StreamEndpointIPtr endpoint(const StreamAcceptorPtr&) const;

    using IPEndpointI::connectionId;

protected:

    void streamWriteImpl(Ice::OutputStream*) const final;
    void hashInit(Ice::Int&) const final;
    bool checkOption(const std::string&, const std::string&, const std::string&) final;

    IceInternal::ConnectorPtr createConnector(const IceInternal::Address&,
                                              const IceInternal::NetworkProxyPtr&) const final;
    IceInternal::IPEndpointIPtr createEndpoint(const std::string&, int, const std::string&) const final;

private:

    const InstancePtr _streamInstance;

    //
    // All members are const, because endpoints are immutable.
    //
    const Ice::Int _timeout;
    const bool _compress;
};

class StreamEndpointFactory final : public IceInternal::EndpointFactory
{
public:

    StreamEndpointFactory(const InstancePtr&);

    ~StreamEndpointFactory() final;

    Ice::Short type() const final;
    std::string protocol() const final;
    IceInternal::EndpointIPtr create(std::vector<std::string>&, bool) const final;
    IceInternal::EndpointIPtr read(Ice::InputStream*) const final;
    void destroy() final;

    IceInternal::EndpointFactoryPtr clone(const IceInternal::ProtocolInstancePtr&) const final;

private:

    InstancePtr _instance;
};

}

#endif

#endif<|MERGE_RESOLUTION|>--- conflicted
+++ resolved
@@ -84,20 +84,15 @@
     bool datagram() const final;
     bool secure() const final;
 
-<<<<<<< HEAD
-    virtual void connectorsAsync(
+    void connectorsAsync(
         Ice::EndpointSelectionType,
         std::function<void(std::vector<IceInternal::ConnectorPtr>)> response,
         std::function<void(std::exception_ptr)> exception) const;
     virtual IceInternal::TransceiverPtr transceiver() const;
-    virtual IceInternal::AcceptorPtr acceptor(const std::string&) const;
-    virtual std::string options() const;
-=======
-    void connectors_async(Ice::EndpointSelectionType, const IceInternal::EndpointI_connectorsPtr&) const final;
+    virtual IceInternal::AcceptorPtr acceptor(const std::string&) const final;
     IceInternal::TransceiverPtr transceiver() const final;
     IceInternal::AcceptorPtr acceptor(const std::string&) const final;
     std::string options() const final;
->>>>>>> d588c38a
 
     std::shared_ptr<StreamEndpointI> shared_from_this()
     {
