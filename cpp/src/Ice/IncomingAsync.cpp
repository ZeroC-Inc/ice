//
// Copyright (c) ZeroC, Inc. All rights reserved.
//

#include <Ice/IncomingAsync.h>
#include <Ice/ServantLocator.h>
#include <Ice/Object.h>
#include <Ice/ConnectionI.h>
#include <Ice/LocalException.h>
#include <Ice/Protocol.h>
#include <Ice/Instance.h>
#include <Ice/Properties.h>
#include <Ice/ReplyStatus.h>

#include <mutex>

using namespace std;
using namespace Ice;
using namespace IceInternal;

IceInternal::IncomingAsync::IncomingAsync(Incoming& in) :
    IncomingBase(in),
<<<<<<< HEAD
    _responseSent(false),
    _responseHandlerCopy(_responseHandler->shared_from_this())
=======
    _responseHandlerCopy(ICE_GET_SHARED_FROM_THIS(_responseHandler))
>>>>>>> 20b666ab
{
}

shared_ptr<IncomingAsync>
IceInternal::IncomingAsync::create(Incoming& in)
{
    auto async = make_shared<IncomingAsync>(in);
    in.setAsync(async);
    return async;
}

void
IceInternal::IncomingAsync::kill(Incoming& in)
{
    checkResponseSent();
    in._observer.adopt(_observer); // Give back the observer to incoming.
}

void
IceInternal::IncomingAsync::completed()
{
    for(DispatchInterceptorCallbacks::iterator p = _interceptorCBs.begin(); p != _interceptorCBs.end(); ++p)
    {
        try
        {
            if(p->first && !p->first())
            {
                return;
            }
        }
        catch(...)
        {
        }
    }

    checkResponseSent();
    IncomingBase::response(true); // User thread
}

void
IceInternal::IncomingAsync::completed(exception_ptr ex)
{
    for(DispatchInterceptorCallbacks::iterator p = _interceptorCBs.begin(); p != _interceptorCBs.end(); ++p)
    {
        try
        {
            if(p->second && !p->second(ex))
            {
                return;
            }
        }
        catch(...)
        {
        }
    }

    checkResponseSent();
    IncomingBase::exception(ex, true); // true = amd
}

void
IceInternal::IncomingAsync::checkResponseSent()
{
    if (_responseSent.test_and_set())
    {
        throw ResponseSentException(__FILE__, __LINE__);
    }
}<|MERGE_RESOLUTION|>--- conflicted
+++ resolved
@@ -20,12 +20,7 @@
 
 IceInternal::IncomingAsync::IncomingAsync(Incoming& in) :
     IncomingBase(in),
-<<<<<<< HEAD
-    _responseSent(false),
     _responseHandlerCopy(_responseHandler->shared_from_this())
-=======
-    _responseHandlerCopy(ICE_GET_SHARED_FROM_THIS(_responseHandler))
->>>>>>> 20b666ab
 {
 }
 
