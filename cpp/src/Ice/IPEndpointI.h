//
// Copyright (c) ZeroC, Inc. All rights reserved.
//

#ifndef ICE_IP_ENDPOINT_I_H
#define ICE_IP_ENDPOINT_I_H

#include <IceUtil/Config.h>
#include <IceUtil/Thread.h>
#include <Ice/IPEndpointIF.h>
#include <Ice/EndpointI.h>
#include <Ice/Network.h>
#include <Ice/ProtocolInstanceF.h>
#include <Ice/ObserverHelper.h>

#include <deque>
#include <mutex>

namespace IceInternal
{

class ICE_API IPEndpointInfoI : public Ice::IPEndpointInfo
{
public:

    IPEndpointInfoI(const EndpointIPtr&);
    virtual ~IPEndpointInfoI();

    virtual Ice::Short type() const noexcept;
    virtual bool datagram() const noexcept;
    virtual bool secure() const noexcept;

private:

    const EndpointIPtr _endpoint;
};

class ICE_API IPEndpointI : public EndpointI, public std::enable_shared_from_this<IPEndpointI>
{
public:

    void streamWriteImpl(Ice::OutputStream*) const override;

    Ice::EndpointInfoPtr getInfo() const noexcept override;
    Ice::Short type() const override;
    const std::string& protocol() const override;
    bool secure() const override;

    const std::string& connectionId() const override;
    EndpointIPtr connectionId(const ::std::string&) const override;

<<<<<<< HEAD
    virtual void connectorsAsync(
        Ice::EndpointSelectionType,
        std::function<void(std::vector<ConnectorPtr>)>,
        std::function<void(std::exception_ptr)>) const;
    virtual std::vector<EndpointIPtr> expandIfWildcard() const;
    virtual std::vector<EndpointIPtr> expandHost(EndpointIPtr&) const;
    virtual bool equivalent(const EndpointIPtr&) const;
    virtual ::Ice::Int hash() const;
    virtual std::string options() const;
=======
    void connectors_async(Ice::EndpointSelectionType, const EndpointI_connectorsPtr&) const override;
    std::vector<EndpointIPtr> expandIfWildcard() const override;
    std::vector<EndpointIPtr> expandHost(EndpointIPtr&) const override;
    bool equivalent(const EndpointIPtr&) const override;
    ::Ice::Int hash() const override;
    std::string options() const override;
>>>>>>> d588c38a

    bool operator==(const Ice::Endpoint&) const override;
    bool operator<(const Ice::Endpoint&) const override;

    virtual std::vector<ConnectorPtr> connectors(const std::vector<Address>&, const NetworkProxyPtr&) const;

    virtual void hashInit(Ice::Int&) const;
    virtual void fillEndpointInfo(Ice::IPEndpointInfo*) const;

    using EndpointI::connectionId;

    virtual void initWithOptions(std::vector<std::string>&, bool);

protected:

    friend class EndpointHostResolver;

    bool checkOption(const std::string&, const std::string&, const std::string&) override;

    virtual ConnectorPtr createConnector(const Address& address, const NetworkProxyPtr&) const = 0;
    virtual IPEndpointIPtr createEndpoint(const std::string&, int, const std::string&) const = 0;

    IPEndpointI(const ProtocolInstancePtr&, const std::string&, int, const Address&, const std::string&);
    IPEndpointI(const ProtocolInstancePtr&);
    IPEndpointI(const ProtocolInstancePtr&, Ice::InputStream*);

    const ProtocolInstancePtr _instance;
    const std::string _host;
    const int _port;
    const Address _sourceAddr;
    const std::string _connectionId;

private:

    mutable bool _hashInitialized;
    mutable Ice::Int _hashValue;
    mutable std::mutex _hashMutex;
};

class ICE_API EndpointHostResolver final : public IceUtil::Thread
{
public:

    EndpointHostResolver(const InstancePtr&);

    void resolve(
        const std::string&,
        int,
        Ice::EndpointSelectionType,
        const IPEndpointIPtr&,
        std::function<void(std::vector<ConnectorPtr>)>,
        std::function<void(std::exception_ptr)>);
    void destroy();

    void run() final;
    void updateObserver();

private:

    struct ResolveEntry
    {
        std::string host;
        int port;
        Ice::EndpointSelectionType selType;
        IPEndpointIPtr endpoint;
        std::function<void(std::vector<ConnectorPtr>)> response;
        std::function<void(std::exception_ptr)> exception;
        Ice::Instrumentation::ObserverPtr observer;
    };

    const InstancePtr _instance;
    const IceInternal::ProtocolSupport _protocol;
    const bool _preferIPv6;
    bool _destroyed;
    std::deque<ResolveEntry> _queue;
    ObserverHelperT<Ice::Instrumentation::ThreadObserver> _observer;
    std::mutex _mutex;
    std::condition_variable _conditionVariable;
};

}

#endif<|MERGE_RESOLUTION|>--- conflicted
+++ resolved
@@ -48,25 +48,15 @@
 
     const std::string& connectionId() const override;
     EndpointIPtr connectionId(const ::std::string&) const override;
-
-<<<<<<< HEAD
-    virtual void connectorsAsync(
+    void connectorsAsync(
         Ice::EndpointSelectionType,
         std::function<void(std::vector<ConnectorPtr>)>,
-        std::function<void(std::exception_ptr)>) const;
-    virtual std::vector<EndpointIPtr> expandIfWildcard() const;
-    virtual std::vector<EndpointIPtr> expandHost(EndpointIPtr&) const;
-    virtual bool equivalent(const EndpointIPtr&) const;
-    virtual ::Ice::Int hash() const;
-    virtual std::string options() const;
-=======
-    void connectors_async(Ice::EndpointSelectionType, const EndpointI_connectorsPtr&) const override;
+        std::function<void(std::exception_ptr)>) const override;
     std::vector<EndpointIPtr> expandIfWildcard() const override;
     std::vector<EndpointIPtr> expandHost(EndpointIPtr&) const override;
     bool equivalent(const EndpointIPtr&) const override;
     ::Ice::Int hash() const override;
     std::string options() const override;
->>>>>>> d588c38a
 
     bool operator==(const Ice::Endpoint&) const override;
     bool operator<(const Ice::Endpoint&) const override;
