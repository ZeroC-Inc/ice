--- conflicted
+++ resolved
@@ -40,11 +40,8 @@
 
     virtual void setConnection(const Ice::ConnectionIPtr&, bool);
     virtual void setException(std::exception_ptr);
-<<<<<<< HEAD
-=======
 
     virtual void addedProxy();
->>>>>>> 4cd79511
 
 private:
 
