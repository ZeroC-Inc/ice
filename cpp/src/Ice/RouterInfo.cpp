//
// Copyright (c) ZeroC, Inc. All rights reserved.
//

#include <Ice/RouterInfo.h>
#include <Ice/Router.h>
#include <Ice/LocalException.h>
#include <Ice/Connection.h> // For ice_connection()->timeout().
#include <Ice/Reference.h>

using namespace std;
using namespace Ice;
using namespace IceInternal;

IceUtil::Shared* IceInternal::upCast(RouterManager* p) { return p; }
IceUtil::Shared* IceInternal::upCast(RouterInfo* p) { return p; }

IceInternal::RouterManager::RouterManager() :
    _tableHint(_table.end())
{
}

void
IceInternal::RouterManager::destroy()
{
    lock_guard lock(_mutex);
    for_each(_table.begin(), _table.end(),
             [](const pair<RouterPrxPtr, RouterInfoPtr> it)
             {
                 it.second->destroy();
             });
    _table.clear();
    _tableHint = _table.end();
}

RouterInfoPtr
IceInternal::RouterManager::get(const RouterPrxPtr& rtr)
{
    if(!rtr)
    {
        return 0;
    }

    RouterPrxPtr router = rtr->ice_router(0); // The router cannot be routed.

    lock_guard lock(_mutex);

    RouterInfoTable::iterator p = _table.end();

    if(_tableHint != _table.end())
    {
        if(targetEqualTo(_tableHint->first, router))
        {
            p = _tableHint;
        }
    }

    if(p == _table.end())
    {
        p = _table.find(router);
    }

    if(p == _table.end())
    {
        _tableHint = _table.insert(_tableHint, pair<const RouterPrxPtr, RouterInfoPtr>(router, new RouterInfo(router)));
    }
    else
    {
        _tableHint = p;
    }

    return _tableHint->second;
}

RouterInfoPtr
IceInternal::RouterManager::erase(const RouterPrxPtr& rtr)
{
    RouterInfoPtr info;
    if(rtr)
    {
<<<<<<< HEAD
        RouterPrxPtr router = Ice::uncheckedCast<RouterPrx>(rtr->ice_router(nullptr)); // The router cannot be routed.
        IceUtil::Mutex::Lock sync(*this);
=======
        RouterPrxPtr router = ICE_UNCHECKED_CAST(RouterPrx, rtr->ice_router(nullptr)); // The router cannot be routed.
        lock_guard lock(_mutex);
>>>>>>> f1ca97a0

        RouterInfoTable::iterator p = _table.end();
        if(_tableHint != _table.end() && targetEqualTo(_tableHint->first, router))
        {
            p = _tableHint;
            _tableHint = _table.end();
        }

        if(p == _table.end())
        {
            p = _table.find(router);
        }

        if(p != _table.end())
        {
            info = p->second;
            _table.erase(p);
        }
    }

    return info;
}

IceInternal::RouterInfo::RouterInfo(const RouterPrxPtr& router) : _router(router), _hasRoutingTable(false)
{
    assert(_router);
}

void
IceInternal::RouterInfo::destroy()
{
    lock_guard lock(_mutex);

    _clientEndpoints.clear();
    _adapter = 0;
    _identities.clear();
}

bool
IceInternal::RouterInfo::operator==(const RouterInfo& rhs) const
{
    return Ice::targetEqualTo(_router, rhs._router);
}

bool
IceInternal::RouterInfo::operator<(const RouterInfo& rhs) const
{
    return Ice::targetLess(_router, rhs._router);
}

vector<EndpointIPtr>
IceInternal::RouterInfo::getClientEndpoints()
{
    {
        lock_guard lock(_mutex);
        if(!_clientEndpoints.empty())
        {
            return _clientEndpoints;
        }
    }

    optional<bool> hasRoutingTable;
    Ice::ObjectPrxPtr proxy = _router->getClientProxy(hasRoutingTable);
    return setClientEndpoints(proxy, hasRoutingTable ? hasRoutingTable.value() : true);
}

void
IceInternal::RouterInfo::getClientProxyResponse(const Ice::ObjectPrxPtr& proxy,
                                                const optional<bool>& hasRoutingTable,
                                                const GetClientEndpointsCallbackPtr& callback)
{
    callback->setEndpoints(setClientEndpoints(proxy, hasRoutingTable ? hasRoutingTable.value() : true));
}

void
IceInternal::RouterInfo::getClientProxyException(const Ice::Exception& ex,
                                                 const GetClientEndpointsCallbackPtr& callback)
{
    callback->setException(dynamic_cast<const Ice::LocalException&>(ex));
}

void
IceInternal::RouterInfo::getClientEndpoints(const GetClientEndpointsCallbackPtr& callback)
{
    vector<EndpointIPtr> clientEndpoints;
    {
        lock_guard lock(_mutex);
        clientEndpoints = _clientEndpoints;
    }

    if(!clientEndpoints.empty())
    {
        callback->setEndpoints(clientEndpoints);
        return;
    }

    RouterInfoPtr self = this;
    _router->getClientProxyAsync(
        [self, callback](const Ice::ObjectPrxPtr& proxy, optional<bool> hasRoutingTable)
        {
            self->getClientProxyResponse(proxy, hasRoutingTable, callback);
        },
        [self, callback](exception_ptr e)
        {
            try
            {
                rethrow_exception(e);
            }
            catch(const Ice::Exception& ex)
            {
                self->getClientProxyException(ex, callback);
            }
        });
}

vector<EndpointIPtr>
IceInternal::RouterInfo::getServerEndpoints()
{
    Ice::ObjectPrxPtr serverProxy = _router->getServerProxy();
    if(!serverProxy)
    {
        throw NoEndpointException(__FILE__, __LINE__);
    }
    serverProxy = serverProxy->ice_router(0); // The server proxy cannot be routed.
    return serverProxy->_getReference()->getEndpoints();
}

void
IceInternal::RouterInfo::addProxyResponse(const Ice::ObjectProxySeq& proxies, const AddProxyCookiePtr& cookie)
{
    addAndEvictProxies(cookie->proxy(), proxies);
    cookie->cb()->addedProxy();
}

void
IceInternal::RouterInfo::addProxyException(const Ice::Exception& ex, const AddProxyCookiePtr& cookie)
{
    cookie->cb()->setException(dynamic_cast<const Ice::LocalException&>(ex));
}

bool
IceInternal::RouterInfo::addProxy(const Ice::ObjectPrxPtr& proxy, const AddProxyCallbackPtr& callback)
{
    assert(proxy);
    {
        lock_guard lock(_mutex);
        if(!_hasRoutingTable)
        {
            return true; // The router implementation doesn't maintain a routing table.
        }
        else if(_identities.find(proxy->ice_getIdentity()) != _identities.end())
        {
            //
            // Only add the proxy to the router if it's not already in our local map.
            //
            return true;
        }
    }

    Ice::ObjectProxySeq proxies;
    proxies.push_back(proxy);
    AddProxyCookiePtr cookie = new AddProxyCookie(callback, proxy);

    RouterInfoPtr self = this;
    _router->addProxiesAsync(proxies,
        [self, cookie](const Ice::ObjectProxySeq& p)
        {
            self->addProxyResponse(p, cookie);
        },
        [self, cookie](exception_ptr e)
        {
            try
            {
                rethrow_exception(e);
            }
            catch(const Ice::Exception& ex)
            {
                self->addProxyException(ex, cookie);
            }
        });
    return false;
}

void
IceInternal::RouterInfo::setAdapter(const ObjectAdapterPtr& adapter)
{
    lock_guard lock(_mutex);
    _adapter = adapter;
}

ObjectAdapterPtr
IceInternal::RouterInfo::getAdapter() const
{
    lock_guard lock(_mutex);
    return _adapter;
}

void
IceInternal::RouterInfo::clearCache(const ReferencePtr& ref)
{
    lock_guard lock(_mutex);
    _identities.erase(ref->getIdentity());
}

vector<EndpointIPtr>
IceInternal::RouterInfo::setClientEndpoints(const Ice::ObjectPrxPtr& proxy, bool hasRoutingTable)
{
    lock_guard lock(_mutex);
    if(_clientEndpoints.empty())
    {
        _hasRoutingTable = hasRoutingTable;
        if(!proxy)
        {
            //
            // If getClientProxy() return nil, use router endpoints.
            //
            _clientEndpoints = _router->_getReference()->getEndpoints();
        }
        else
        {
            Ice::ObjectPrxPtr clientProxy = proxy->ice_router(0); // The client proxy cannot be routed.

            //
            // In order to avoid creating a new connection to the router,
            // we must use the same timeout as the already existing
            // connection.
            //
            if(_router->ice_getConnection())
            {
                clientProxy = clientProxy->ice_timeout(_router->ice_getConnection()->timeout());
            }

            _clientEndpoints = clientProxy->_getReference()->getEndpoints();
        }
    }
    return _clientEndpoints;
}

void
IceInternal::RouterInfo::addAndEvictProxies(const Ice::ObjectPrxPtr& proxy, const Ice::ObjectProxySeq& evictedProxies)
{
    lock_guard lock(_mutex);

    //
    // Check if the proxy hasn't already been evicted by a concurrent addProxies call.
    // If it's the case, don't add it to our local map.
    //
    multiset<Identity>::iterator p = _evictedIdentities.find(proxy->ice_getIdentity());
    if(p != _evictedIdentities.end())
    {
        _evictedIdentities.erase(p);
    }
    else
    {
        //
        // If we successfully added the proxy to the router,
        // we add it to our local map.
        //
        _identities.insert(proxy->ice_getIdentity());
    }

    //
    // We also must remove whatever proxies the router evicted.
    //
    for(Ice::ObjectProxySeq::const_iterator q = evictedProxies.begin(); q != evictedProxies.end(); ++q)
    {
        if(_identities.erase((*q)->ice_getIdentity()) == 0)
        {
            //
            // It's possible for the proxy to not have been
            // added yet in the local map if two threads
            // concurrently call addProxies.
            //
            _evictedIdentities.insert((*q)->ice_getIdentity());
        }
    }
}<|MERGE_RESOLUTION|>--- conflicted
+++ resolved
@@ -78,13 +78,8 @@
     RouterInfoPtr info;
     if(rtr)
     {
-<<<<<<< HEAD
         RouterPrxPtr router = Ice::uncheckedCast<RouterPrx>(rtr->ice_router(nullptr)); // The router cannot be routed.
-        IceUtil::Mutex::Lock sync(*this);
-=======
-        RouterPrxPtr router = ICE_UNCHECKED_CAST(RouterPrx, rtr->ice_router(nullptr)); // The router cannot be routed.
         lock_guard lock(_mutex);
->>>>>>> f1ca97a0
 
         RouterInfoTable::iterator p = _table.end();
         if(_tableHint != _table.end() && targetEqualTo(_tableHint->first, router))
