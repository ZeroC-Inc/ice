//
// Copyright (c) ZeroC, Inc. All rights reserved.
//

#ifndef LOOKUPI_H
#define LOOKUPI_H

#include <IceDiscovery/IceDiscovery.h>
#include <IceDiscovery/LocatorI.h>

#include <IceUtil/Timer.h>
#include <Ice/Properties.h>
#include <Ice/Comparable.h>

#include <set>
#include <chrono>

namespace IceDiscovery
{

class LookupI;

class Request : public IceUtil::TimerTask
{
public:

    Request(const LookupIPtr&, int);

    virtual bool retry();
    void invoke(const std::string&, const std::vector<std::pair<LookupPrxPtr, LookupReplyPrxPtr> >&);
    bool exception();
    std::string getRequestId() const;

    virtual void finished(const Ice::ObjectPrxPtr&) = 0;

protected:

    virtual void invokeWithLookup(const std::string&, const LookupPrxPtr&, const LookupReplyPrxPtr&) = 0;

    LookupIPtr _lookup;
    const std::string _requestId;
    int _retryCount;
    size_t _lookupCount;
    size_t _failureCount;
};
using RequestPtr = std::shared_ptr<Request>;

template<class T, class CB> class RequestT : public Request
{
public:

    RequestT(const LookupIPtr& lookup, T id, int retryCount) : Request(lookup, retryCount), _id(id)
    {
    }

    T getId() const
    {
        return _id;
    }

    bool addCallback(const CB& cb)
    {
        _callbacks.push_back(cb);
        return _callbacks.size() == 1;
    }

    virtual void finished(const Ice::ObjectPrxPtr& proxy)
    {
        for(typename std::vector<CB>::const_iterator p = _callbacks.begin(); p != _callbacks.end(); ++p)
        {
            p->first(proxy);
        }
        _callbacks.clear();
    }

protected:

    const T _id;
    std::vector<CB> _callbacks;
};

typedef std::pair<std::function<void(const ::Ice::ObjectPrxPtr&)>,
                  std::function<void(std::exception_ptr)>> ObjectCB;
typedef std::pair<std::function<void(const ::Ice::ObjectPrxPtr&)>,
                  std::function<void(std::exception_ptr)>> AdapterCB;

class ObjectRequest : public RequestT<Ice::Identity, ObjectCB>, public std::enable_shared_from_this<ObjectRequest>
{
public:

    ObjectRequest(const LookupIPtr&, const Ice::Identity&, int);

    void response(const Ice::ObjectPrxPtr&);

private:

    virtual void invokeWithLookup(const std::string&, const LookupPrxPtr&, const LookupReplyPrxPtr&);
    virtual void runTimerTask();
};
using ObjectRequestPtr = std::shared_ptr<ObjectRequest>;

class AdapterRequest : public RequestT<std::string, AdapterCB>, public std::enable_shared_from_this<AdapterRequest>
{
public:

    AdapterRequest(const LookupIPtr&, const std::string&, int);

    bool response(const Ice::ObjectPrxPtr&, bool);

    virtual bool retry();
    virtual void finished(const Ice::ObjectPrxPtr&);

private:

    virtual void invokeWithLookup(const std::string&, const LookupPrxPtr&, const LookupReplyPrxPtr&);
    virtual void runTimerTask();

    //
    // We use a set because the same IceDiscovery plugin might return multiple times
    // the same proxy if it's accessible through multiple network interfaces and if we
    // also sent the request to multiple interfaces.
    //
<<<<<<< HEAD
    std::set<std::shared_ptr<Ice::ObjectPrx>, Ice::TargetCompare<std::shared_ptr<Ice::ObjectPrx>, std::less>> _proxies;
    std::chrono::steady_clock::time_point _start;
    std::chrono::nanoseconds _latency;
=======
    std::set<Ice::ObjectPrxPtr, Ice::TargetCompare<Ice::ObjectPrxPtr, std::less>> _proxies;
    IceUtil::Time _start;
    IceUtil::Time _latency;
>>>>>>> d16886c7
};
using AdapterRequestPtr = std::shared_ptr<AdapterRequest>;

class LookupI : public Lookup, public std::enable_shared_from_this<LookupI>
{
public:

    LookupI(const LocatorRegistryIPtr&, const LookupPrxPtr&, const Ice::PropertiesPtr&);
    virtual ~LookupI();

    void destroy();

    void setLookupReply(const LookupReplyPrxPtr&);

    virtual void findObjectById(std::string, Ice::Identity, IceDiscovery::LookupReplyPrxPtr,
                                const Ice::Current&);
    virtual void findAdapterById(std::string, std::string, IceDiscovery::LookupReplyPrxPtr,
                                 const Ice::Current&);
    void findObject(const ObjectCB&, const Ice::Identity&);
    void findAdapter(const AdapterCB&, const std::string&);

    void foundObject(const Ice::Identity&, const std::string&, const Ice::ObjectPrxPtr&);
    void foundAdapter(const std::string&, const std::string&, const Ice::ObjectPrxPtr&, bool);

    void adapterRequestTimedOut(const AdapterRequestPtr&);
    void adapterRequestException(const AdapterRequestPtr&, std::exception_ptr);
    void objectRequestTimedOut(const ObjectRequestPtr&);
    void objectRequestException(const ObjectRequestPtr&, std::exception_ptr);

    const IceUtil::TimerPtr&
    timer()
    {
        return _timer;
    }

    int
    latencyMultiplier()
    {
        return _latencyMultiplier;
    }

private:

    LocatorRegistryIPtr _registry;
    LookupPrxPtr _lookup;
    std::vector<std::pair<LookupPrxPtr, LookupReplyPrxPtr> > _lookups;
    const std::chrono::milliseconds _timeout;
    const int _retryCount;
    const int _latencyMultiplier;
    const std::string _domainId;

    IceUtil::TimerPtr _timer;
    Ice::ObjectPrxPtr _wellKnownProxy;
    bool _warnOnce;

    std::map<Ice::Identity, ObjectRequestPtr> _objectRequests;
    std::map<std::string, AdapterRequestPtr> _adapterRequests;
    std::mutex _mutex;
};

class LookupReplyI : public LookupReply
{
public:

    LookupReplyI(const LookupIPtr&);

    virtual void foundObjectById(Ice::Identity, Ice::ObjectPrxPtr, const Ice::Current&);
    virtual void foundAdapterById(std::string, Ice::ObjectPrxPtr, bool, const Ice::Current&);

private:

    const LookupIPtr _lookup;
};

};

#endif<|MERGE_RESOLUTION|>--- conflicted
+++ resolved
@@ -120,15 +120,9 @@
     // the same proxy if it's accessible through multiple network interfaces and if we
     // also sent the request to multiple interfaces.
     //
-<<<<<<< HEAD
-    std::set<std::shared_ptr<Ice::ObjectPrx>, Ice::TargetCompare<std::shared_ptr<Ice::ObjectPrx>, std::less>> _proxies;
+    std::set<Ice::ObjectPrxPtr, Ice::TargetCompare<Ice::ObjectPrxPtr, std::less>> _proxies;
     std::chrono::steady_clock::time_point _start;
     std::chrono::nanoseconds _latency;
-=======
-    std::set<Ice::ObjectPrxPtr, Ice::TargetCompare<Ice::ObjectPrxPtr, std::less>> _proxies;
-    IceUtil::Time _start;
-    IceUtil::Time _latency;
->>>>>>> d16886c7
 };
 using AdapterRequestPtr = std::shared_ptr<AdapterRequest>;
 
