--- conflicted
+++ resolved
@@ -383,11 +383,7 @@
 }
 
 BridgeI::BridgeI(shared_ptr<ObjectAdapter> adapter, ObjectPrx target) :
-<<<<<<< HEAD
-    _adapter(std::move(adapter)), 
-=======
     _adapter(std::move(adapter)),
->>>>>>> 7812a686
     _target(std::move(target))
 {
 }
@@ -414,23 +410,12 @@
             // Create a target proxy that matches the configuration of the incoming connection.
             //
             ObjectPrx target = _target;
-<<<<<<< HEAD
-            
             if (info->datagram())
             {
                 target = target->ice_datagram();
             }
             else if (info->secure())
             {
-=======
-
-            if (info->datagram())
-            {
-                target = target->ice_datagram();
-            }
-            else if (info->secure())
-            {
->>>>>>> 7812a686
                 target = target->ice_secure(true);
             }
 
