//
// Copyright (c) ZeroC, Inc. All rights reserved.
//

#include "SChannelEngine.h"
#include "IceSSL/Plugin.h"
#include "SChannelTransceiverI.h"
#include "SSLUtil.h"

#include "Ice/Communicator.h"
#include "Ice/LocalException.h"
#include "Ice/Logger.h"
#include "Ice/StringConverter.h"

#include "Ice/UUID.h"
#include "IceUtil/FileUtil.h"
#include "IceUtil/StringUtil.h"

#include <wincrypt.h>

#include <mutex>

//
// SP_PROT_TLS1_3 is new in v10.0.15021 SDK
//
#ifndef SP_PROT_TLS1_3
#    define SP_PROT_TLS1_3_SERVER 0x00001000
#    define SP_PROT_TLS1_3_CLIENT 0x00002000
#    define SP_PROT_TLS1_3 (SP_PROT_TLS1_3_SERVER | SP_PROT_TLS1_3_CLIENT)
#endif

//
// CALG_ECDH_EPHEM algorithm constant is not defined in older version of the SDK headers
//
// https://msdn.microsoft.com/en-us/library/windows/desktop/aa375549(v=vs.85).aspx
//

const int ICESSL_CALG_ECDH_EPHEM = 0x0000AE06;

using namespace std;
using namespace Ice;
using namespace IceUtil;
using namespace IceUtilInternal;
using namespace IceSSL;

namespace
{
    mutex globalMutex;

    void addMatchingCertificates(HCERTSTORE source, HCERTSTORE target, DWORD findType, const void* findParam)
    {
        PCCERT_CONTEXT next = 0;
        do
        {
            if ((next = CertFindCertificateInStore(
                     source,
                     X509_ASN_ENCODING | PKCS_7_ASN_ENCODING,
                     0,
                     findType,
                     findParam,
                     next)) != 0)
            {
                if (!CertAddCertificateContextToStore(target, next, CERT_STORE_ADD_ALWAYS, 0))
                {
                    throw PluginInitializationException(
                        __FILE__,
                        __LINE__,
                        "IceSSL: error adding certificate to store:\n" + IceUtilInternal::lastErrorToString());
                }
            }
        } while (next);
    }

    vector<PCCERT_CONTEXT>
    findCertificates(const string& location, const string& storeName, const string& value, vector<HCERTSTORE>& stores)
    {
        HCERTSTORE store = CertOpenStore(
            CERT_STORE_PROV_SYSTEM,
            0,
            0,
            location == "CurrentUser" ? CERT_SYSTEM_STORE_CURRENT_USER : CERT_SYSTEM_STORE_LOCAL_MACHINE,
            Ice::stringToWstring(storeName).c_str());

        if (!store)
        {
            throw PluginInitializationException(
                __FILE__,
                __LINE__,
                "IceSSL: failed to open certificate store `" + storeName + "':\n" +
                    IceUtilInternal::lastErrorToString());
        }

        //
        // Start with all of the certificates in the collection and filter as necessary.
        //
        // - If the value is "*", return all certificates.
        // - Otherwise, search using key:value pairs. The following keys are supported:
        //
        //   Issuer
        //   IssuerDN
        //   Serial
        //   Subject
        //   SubjectDN
        //   SubjectKeyId
        //   Thumbprint
        //
        //   A value must be enclosed in single or double quotes if it contains whitespace.
        //
        HCERTSTORE tmpStore = 0;
        try
        {
            if (value != "*")
            {
                if (value.find(':', 0) == string::npos)
                {
                    throw PluginInitializationException(__FILE__, __LINE__, "IceSSL: no key in `" + value + "'");
                }
                size_t start = 0;
                size_t pos;
                while ((pos = value.find(':', start)) != string::npos)
                {
                    string field = IceUtilInternal::toUpper(IceUtilInternal::trim(value.substr(start, pos - start)));
                    if (field != "SUBJECT" && field != "SUBJECTDN" && field != "ISSUER" && field != "ISSUERDN" &&
                        field != "THUMBPRINT" && field != "SUBJECTKEYID" && field != "SERIAL")
                    {
                        throw PluginInitializationException(
                            __FILE__,
                            __LINE__,
                            "IceSSL: unknown key in `" + value + "'");
                    }

                    start = pos + 1;
                    while (start < value.size() && (value[start] == ' ' || value[start] == '\t'))
                    {
                        ++start;
                    }

                    if (start == value.size())
                    {
                        throw PluginInitializationException(
                            __FILE__,
                            __LINE__,
                            "IceSSL: missing argument in `" + value + "'");
                    }

                    string arg;
                    if (value[start] == '"' || value[start] == '\'')
                    {
                        size_t end = start;
                        ++end;
                        while (end < value.size())
                        {
                            if (value[end] == value[start] && value[end - 1] != '\\')
                            {
                                break;
                            }
                            ++end;
                        }
                        if (end == value.size() || value[end] != value[start])
                        {
                            throw PluginInitializationException(
                                __FILE__,
                                __LINE__,
                                "IceSSL: unmatched quote in `" + value + "'");
                        }
                        ++start;
                        arg = value.substr(start, end - start);
                        start = end + 1;
                    }
                    else
                    {
                        size_t end = value.find_first_of(" \t", start);
                        if (end == string::npos)
                        {
                            arg = value.substr(start);
                            start = value.size();
                        }
                        else
                        {
                            arg = value.substr(start, end - start);
                            start = end + 1;
                        }
                    }

                    tmpStore = CertOpenStore(CERT_STORE_PROV_MEMORY, 0, 0, 0, 0);
                    if (!tmpStore)
                    {
                        throw PluginInitializationException(
                            __FILE__,
                            __LINE__,
                            "IceSSL: error adding certificate to store:\n" + IceUtilInternal::lastErrorToString());
                    }

                    if (field == "SUBJECT" || field == "ISSUER")
                    {
                        const wstring argW = Ice::stringToWstring(arg);
                        DWORD findType = field == "SUBJECT" ? CERT_FIND_SUBJECT_STR : CERT_FIND_ISSUER_STR;
                        addMatchingCertificates(store, tmpStore, findType, argW.c_str());
                    }
                    else if (field == "SUBJECTDN" || field == "ISSUERDN")
                    {
                        const wstring argW = Ice::stringToWstring(arg);
                        DWORD flags[] = {
                            CERT_OID_NAME_STR,
                            CERT_OID_NAME_STR | CERT_NAME_STR_REVERSE_FLAG,
                            CERT_OID_NAME_STR | CERT_NAME_STR_FORCE_UTF8_DIR_STR_FLAG,
                            CERT_OID_NAME_STR | CERT_NAME_STR_FORCE_UTF8_DIR_STR_FLAG | CERT_NAME_STR_REVERSE_FLAG};
                        for (size_t i = 0; i < sizeof(flags) / sizeof(DWORD); ++i)
                        {
                            DWORD length = 0;
                            if (!CertStrToNameW(X509_ASN_ENCODING, argW.c_str(), flags[i], 0, 0, &length, 0))
                            {
                                throw PluginInitializationException(
                                    __FILE__,
                                    __LINE__,
                                    "IceSSL: invalid value `" + value + "' for `IceSSL.FindCert' property:\n" +
                                        IceUtilInternal::lastErrorToString());
                            }

                            vector<BYTE> buffer(length);
                            if (!CertStrToNameW(X509_ASN_ENCODING, argW.c_str(), flags[i], 0, &buffer[0], &length, 0))
                            {
                                throw PluginInitializationException(
                                    __FILE__,
                                    __LINE__,
                                    "IceSSL: invalid value `" + value + "' for `IceSSL.FindCert' property:\n" +
                                        IceUtilInternal::lastErrorToString());
                            }

                            CERT_NAME_BLOB name = {length, &buffer[0]};

                            DWORD findType = field == "SUBJECTDN" ? CERT_FIND_SUBJECT_NAME : CERT_FIND_ISSUER_NAME;
                            addMatchingCertificates(store, tmpStore, findType, &name);
                        }
                    }
                    else if (field == "THUMBPRINT" || field == "SUBJECTKEYID")
                    {
                        vector<BYTE> buffer;
                        if (!parseBytes(arg, buffer))
                        {
                            throw PluginInitializationException(
                                __FILE__,
                                __LINE__,
                                "IceSSL: invalid `IceSSL.FindCert' property: can't decode the value");
                        }

                        CRYPT_HASH_BLOB hash = {static_cast<DWORD>(buffer.size()), &buffer[0]};
                        DWORD findType = field == "THUMBPRINT" ? CERT_FIND_HASH : CERT_FIND_KEY_IDENTIFIER;
                        addMatchingCertificates(store, tmpStore, findType, &hash);
                    }
                    else if (field == "SERIAL")
                    {
                        vector<BYTE> buffer;
                        if (!parseBytes(arg, buffer))
                        {
                            throw PluginInitializationException(
                                __FILE__,
                                __LINE__,
                                "IceSSL: invalid value `" + value + "' for `IceSSL.FindCert' property");
                        }

                        CRYPT_INTEGER_BLOB serial = {static_cast<DWORD>(buffer.size()), &buffer[0]};
                        PCCERT_CONTEXT next = 0;
                        do
                        {
                            if ((next = CertFindCertificateInStore(
                                     store,
                                     X509_ASN_ENCODING | PKCS_7_ASN_ENCODING,
                                     0,
                                     CERT_FIND_ANY,
                                     0,
                                     next)) != 0)
                            {
                                if (CertCompareIntegerBlob(&serial, &next->pCertInfo->SerialNumber))
                                {
                                    if (!CertAddCertificateContextToStore(tmpStore, next, CERT_STORE_ADD_ALWAYS, 0))
                                    {
                                        throw PluginInitializationException(
                                            __FILE__,
                                            __LINE__,
                                            "IceSSL: error adding certificate to store:\n" +
                                                IceUtilInternal::lastErrorToString());
                                    }
                                }
                            }
                        } while (next);
                    }
                    CertCloseStore(store, 0);
                    store = tmpStore;
                }
            }
        }
        catch (...)
        {
            if (store && store != tmpStore)
            {
                CertCloseStore(store, 0);
            }

            if (tmpStore)
            {
                CertCloseStore(tmpStore, 0);
                tmpStore = 0;
            }
            throw;
        }

        vector<PCCERT_CONTEXT> certs;
        if (store)
        {
            PCCERT_CONTEXT next = 0;
            do
            {
                if ((next = CertFindCertificateInStore(
                         store,
                         X509_ASN_ENCODING | PKCS_7_ASN_ENCODING,
                         0,
                         CERT_FIND_ANY,
                         0,
                         next)) != 0)
                {
                    certs.push_back(next);
                }
            } while (next);
            stores.push_back(store);
        }
        return certs;
    }

    void addCertificatesToStore(const string& file, HCERTSTORE store, PCCERT_CONTEXT* cert = 0)
    {
        vector<char> buffer;
        readFile(file, buffer);
        if (buffer.empty())
        {
            throw PluginInitializationException(__FILE__, __LINE__, "IceSSL: certificate file is empty:\n" + file);
        }

        string strbuf(buffer.begin(), buffer.end());
        string::size_type size, startpos, endpos = 0;
        bool first = true;
        while (true)
        {
            startpos = strbuf.find("-----BEGIN CERTIFICATE-----", endpos);
            if (startpos != string::npos)
            {
                endpos = strbuf.find("-----END CERTIFICATE-----", startpos);
                size = endpos - startpos + sizeof("-----END CERTIFICATE-----");
            }
            else if (first)
            {
                startpos = 0;
                endpos = string::npos;
                size = strbuf.size();
            }
            else
            {
                break;
            }

            vector<BYTE> outBuffer;
            outBuffer.resize(size);
            DWORD outLength = static_cast<DWORD>(outBuffer.size());
            if (!CryptStringToBinary(
                    &buffer[startpos],
                    static_cast<DWORD>(size),
                    CRYPT_STRING_ANY,
                    &outBuffer[0],
                    &outLength,
                    0,
                    0))
            {
                assert(GetLastError() != ERROR_MORE_DATA); // Base64 data should always be bigger than binary
                throw PluginInitializationException(
                    __FILE__,
                    __LINE__,
                    "IceSSL: error decoding certificate:\n" + lastErrorToString());
            }

            if (!CertAddEncodedCertificateToStore(
                    store,
                    X509_ASN_ENCODING | PKCS_7_ASN_ENCODING,
                    &outBuffer[0],
                    outLength,
                    CERT_STORE_ADD_NEW,
                    first ? cert : 0))
            {
                if (GetLastError() != static_cast<DWORD>(CRYPT_E_EXISTS))
                {
                    throw PluginInitializationException(
                        __FILE__,
                        __LINE__,
                        "IceSSL: error decoding certificate:\n" + lastErrorToString());
                }
            }

            first = false;
        }
    }

    const ALG_ID supportedCiphers[] = {CALG_3DES, CALG_AES_128, CALG_AES_256, CALG_DES, CALG_RC2, CALG_RC4};
    const int supportedCiphersSize = sizeof(supportedCiphers) / sizeof(ALG_ID);

    ALG_ID
    algorithmId(const string& name)
    {
        if (name == "3DES")
        {
            return CALG_3DES;
        }
        else if (name == "3DES_112")
        {
            return CALG_3DES_112;
        }
        else if (name == "AES")
        {
            return CALG_AES;
        }
        else if (name == "AES_128")
        {
            return CALG_AES_128;
        }
        else if (name == "AES_192")
        {
            return CALG_AES_192;
        }
        else if (name == "AES_256")
        {
            return CALG_AES_256;
        }
        else if (name == "AGREEDKEY_ANY")
        {
            return CALG_AGREEDKEY_ANY;
        }
        else if (name == "CYLINK_MEK")
        {
            return CALG_CYLINK_MEK;
        }
        else if (name == "DES")
        {
            return CALG_DES;
        }
        else if (name == "DESX")
        {
            return CALG_DESX;
        }
        else if (name == "DH_EPHEM")
        {
            return CALG_DH_EPHEM;
        }
        else if (name == "DH_SF")
        {
            return CALG_DH_SF;
        }
        else if (name == "DSS_SIGN")
        {
            return CALG_DSS_SIGN;
        }
        else if (name == "ECDH")
        {
            return CALG_ECDH;
        }
        else if (name == "ECDH_EPHEM")
        {
            return ICESSL_CALG_ECDH_EPHEM;
        }
        else if (name == "ECDSA")
        {
            return CALG_ECDSA;
        }
        else if (name == "HASH_REPLACE_OWF")
        {
            return CALG_HASH_REPLACE_OWF;
        }
        else if (name == "HUGHES_MD5")
        {
            return CALG_HUGHES_MD5;
        }
        else if (name == "HMAC")
        {
            return CALG_HMAC;
        }
        else if (name == "MAC")
        {
            return CALG_MAC;
        }
        else if (name == "MD2")
        {
            return CALG_MD2;
        }
        else if (name == "MD4")
        {
            return CALG_MD4;
        }
        else if (name == "MD5")
        {
            return CALG_MD5;
        }
        else if (name == "NO_SIGN")
        {
            return CALG_NO_SIGN;
        }
        else if (name == "RC2")
        {
            return CALG_RC2;
        }
        else if (name == "RC4")
        {
            return CALG_RC4;
        }
        else if (name == "RC5")
        {
            return CALG_RC5;
        }
        else if (name == "RSA_KEYX")
        {
            return CALG_RSA_KEYX;
        }
        else if (name == "RSA_SIGN")
        {
            return CALG_RSA_SIGN;
        }
        else if (name == "SHA1")
        {
            return CALG_SHA1;
        }
        else if (name == "SHA_256")
        {
            return CALG_SHA_256;
        }
        else if (name == "SHA_384")
        {
            return CALG_SHA_384;
        }
        else if (name == "SHA_512")
        {
            return CALG_SHA_512;
        }
        return 0;
    }
}

SChannel::SSLEngine::SSLEngine(const CommunicatorPtr& communicator)
    : IceSSL::SSLEngine(communicator),
      _rootStore(0),
      _chainEngine(0),
      _strongCrypto(false)
{
}

void
SChannel::SSLEngine::initialize()
{
    //
    // BUGFIX: we use a global mutex for the initialization of SChannel to
    // avoid crashes occurring with last SChannel updates see:
    // https://github.com/zeroc-ice/ice/issues/242
    //
    lock_guard globalLock(globalMutex);

    //
    // We still have to acquire the instance mutex because it is used by the base
    // class to access _initialized data member.
    //
    lock_guard lock(_mutex);
    if (_initialized)
    {
        return;
    }

    IceSSL::SSLEngine::initialize();

    const string prefix = "IceSSL.";
    const PropertiesPtr properties = communicator()->getProperties();

    const_cast<bool&>(_strongCrypto) = properties->getPropertyAsIntWithDefault(prefix + "SchannelStrongCrypto", 0) > 0;

    // Check for a default directory. We look in this directory for files mentioned in the configuration.
    const string defaultDir = properties->getProperty(prefix + "DefaultDir");

    string ciphers = properties->getProperty(prefix + "Ciphers");
    if (!ciphers.empty())
    {
        parseCiphers(ciphers);
    }

    if (securityTraceLevel() >= 1)
    {
        ostringstream os;
        os << "enabling SSL ciphersuites:";
        if (_ciphers.empty())
        {
            for (int i = 0; i < supportedCiphersSize; ++i)
            {
                os << "\n " << getCipherName(supportedCiphers[i]);
            }
        }
        else
        {
            for (vector<ALG_ID>::const_iterator i = _ciphers.begin(); i != _ciphers.end(); ++i)
            {
                os << "\n " << getCipherName(*i);
            }
        }
        getLogger()->trace(securityTraceCategory(), os.str());
    }

    string certStoreLocation = properties->getPropertyWithDefault(prefix + "CertStoreLocation", "CurrentUser");
    if (certStoreLocation != "CurrentUser" && certStoreLocation != "LocalMachine")
    {
        getLogger()->warning(
            "invalid IceSSL.CertStoreLocation value `" + certStoreLocation + "' adjusted to `CurrentUser'");
        certStoreLocation = "CurrentUser";
    }

    //
    // Create trusted CA store with contents of IceSSL.CAs
    //
    string caFile = properties->getProperty(prefix + "CAs");
    if (!caFile.empty() || properties->getPropertyAsInt("IceSSL.UsePlatformCAs") <= 0)
    {
        _rootStore = CertOpenStore(CERT_STORE_PROV_MEMORY, 0, 0, 0, 0);
        if (!_rootStore)
        {
            throw PluginInitializationException(
                __FILE__,
                __LINE__,
                "IceSSL: error creating in memory certificate store:\n" + lastErrorToString());
        }
    }
    if (!caFile.empty())
    {
        string resolved;
        if (!checkPath(caFile, defaultDir, false, resolved))
        {
            throw PluginInitializationException(
                __FILE__,
                __LINE__,
                "IceSSL: CA certificate file not found:\n" + caFile);
        }

        addCertificatesToStore(resolved, _rootStore);
    }

    if (_rootStore)
    {
        //
        // Create a chain engine that uses our Trusted Root Store
        //
        CERT_CHAIN_ENGINE_CONFIG config;
        memset(&config, 0, sizeof(CERT_CHAIN_ENGINE_CONFIG));
        config.cbSize = sizeof(CERT_CHAIN_ENGINE_CONFIG);
        config.hExclusiveRoot = _rootStore;

        //
        // Build the chain using the LocalMachine registry location as opposed
        // to the CurrentUser location.
        //
        if (certStoreLocation == "LocalMachine")
        {
            config.dwFlags = CERT_CHAIN_USE_LOCAL_MACHINE_STORE;
        }

        if (!CertCreateCertificateChainEngine(&config, &_chainEngine))
        {
            throw PluginInitializationException(
                __FILE__,
                __LINE__,
                "IceSSL: error creating certificate chain engine:\n" + lastErrorToString());
        }
    }
    else
    {
        _chainEngine = (certStoreLocation == "LocalMachine") ? HCCE_LOCAL_MACHINE : HCCE_CURRENT_USER;
    }

    string certFileValue = properties->getProperty(prefix + "CertFile");
    string keyFile = properties->getProperty(prefix + "KeyFile");
    string findCert = properties->getProperty("IceSSL.FindCert");

    if (!certFileValue.empty())
    {
        vector<string> certFiles;
        if (!splitString(certFileValue, IceUtilInternal::pathsep, certFiles) || certFiles.size() > 2)
        {
            throw PluginInitializationException(
                __FILE__,
                __LINE__,
                "IceSSL: invalid value for " + prefix + "CertFile:\n" + certFileValue);
        }

        vector<string> keyFiles;
        if (!keyFile.empty())
        {
            if (!splitString(keyFile, IceUtilInternal::pathsep, keyFiles) || keyFiles.size() > 2)
            {
                throw PluginInitializationException(
                    __FILE__,
                    __LINE__,
                    "IceSSL: invalid value for " + prefix + "KeyFile:\n" + keyFile);
            }

            if (certFiles.size() != keyFiles.size())
            {
                throw PluginInitializationException(
                    __FILE__,
                    __LINE__,
                    "IceSSL: " + prefix + "KeyFile does not agree with " + prefix + "CertFile");
            }
        }

        for (int i = 0; i < certFiles.size(); ++i)
        {
            string certFile = certFiles[i];
            string resolved;
            if (!checkPath(certFile, defaultDir, false, resolved))
            {
                throw PluginInitializationException(
                    __FILE__,
                    __LINE__,
                    "IceSSL: certificate file not found:\n" + certFile);
            }
            certFile = resolved;

            vector<char> buffer;
            readFile(certFile, buffer);
            if (buffer.empty())
            {
                throw PluginInitializationException(
                    __FILE__,
                    __LINE__,
                    "IceSSL: certificate file is empty:\n" + certFile);
            }

            CRYPT_DATA_BLOB pfxBlob;
            pfxBlob.cbData = static_cast<DWORD>(buffer.size());
            pfxBlob.pbData = reinterpret_cast<BYTE*>(&buffer[0]);

            PCCERT_CONTEXT cert = 0;
            DWORD importFlags = (certStoreLocation == "LocalMachine") ? CRYPT_MACHINE_KEYSET : CRYPT_USER_KEYSET;
            HCERTSTORE store = PFXImportCertStore(
                &pfxBlob,
                Ice::stringToWstring(properties->getProperty(prefix + "Password")).c_str(),
                importFlags);
            int err = store ? 0 : GetLastError();

            if (store)
            {
                // Try to find a certificate chain.
                CERT_CHAIN_FIND_BY_ISSUER_PARA para;
                memset(&para, 0, sizeof(CERT_CHAIN_FIND_BY_ISSUER_PARA));
                para.cbSize = sizeof(CERT_CHAIN_FIND_BY_ISSUER_PARA);

                PCCERT_CHAIN_CONTEXT chain = 0;
                while (!cert)
                {
                    chain = CertFindChainInStore(
                        store,
                        X509_ASN_ENCODING,
                        CERT_CHAIN_FIND_BY_ISSUER_CACHE_ONLY_URL_FLAG, // Don't fetch anything from the Internet
                        CERT_CHAIN_FIND_BY_ISSUER,
                        &para,
                        chain);
                    if (!chain)
                    {
                        break; // No more chains found in the store.
                    }

                    if (chain->cChain > 0 && chain->rgpChain[0]->cElement > 0)
                    {
                        cert = CertDuplicateCertificateContext(chain->rgpChain[0]->rgpElement[0]->pCertContext);
                    }
                    CertFreeCertificateChain(chain);
                }

                // Check if we can find a certificate if we couldn't find a chain.
                if (!cert)
                {
                    cert = CertFindCertificateInStore(store, X509_ASN_ENCODING, 0, CERT_FIND_ANY, 0, cert);
                }
                if (!cert)
                {
                    throw PluginInitializationException(
                        __FILE__,
                        __LINE__,
                        "IceSSL: certificate error:\n" + lastErrorToString());
                }
                _allCerts.push_back(cert);
                _stores.push_back(store);
                continue;
            }

            assert(err);
            if (err != CRYPT_E_BAD_ENCODE)
            {
                throw PluginInitializationException(
                    __FILE__,
                    __LINE__,
                    "IceSSL: error decoding certificate:\n" + lastErrorToString());
            }

            // Try to load certificate & key as PEM files.
            if (keyFiles.empty())
            {
                throw PluginInitializationException(__FILE__, __LINE__, "IceSSL: no key file specified");
            }

            err = 0;
            keyFile = keyFiles[i];
            if (!checkPath(keyFile, defaultDir, false, resolved))
            {
                throw PluginInitializationException(__FILE__, __LINE__, "IceSSL: key file not found:\n" + keyFile);
            }
            keyFile = resolved;

            readFile(keyFile, buffer);
            if (buffer.empty())
            {
                throw PluginInitializationException(__FILE__, __LINE__, "IceSSL: key file is empty:\n" + keyFile);
            }

            vector<BYTE> outBuffer;
            outBuffer.resize(buffer.size());
            DWORD outLength = static_cast<DWORD>(buffer.size());

            // Convert the PEM encoded buffer to DER binary format.
            if (!CryptStringToBinary(
                    &buffer[0],
                    static_cast<DWORD>(buffer.size()),
                    CRYPT_STRING_BASE64HEADER,
                    &outBuffer[0],
                    &outLength,
                    0,
                    0))
            {
                throw PluginInitializationException(
                    __FILE__,
                    __LINE__,
                    "IceSSL: error decoding key `" + keyFile + "':\n" + lastErrorToString());
            }

            PCRYPT_PRIVATE_KEY_INFO keyInfo = 0;
            BYTE* key = 0;
            HCRYPTKEY hKey = 0;
            try
            {
                // First try to decode as a PKCS#8 key, if that fails try PKCS#1.
                DWORD decodedLength = 0;
                if (CryptDecodeObjectEx(
                        X509_ASN_ENCODING,
                        PKCS_PRIVATE_KEY_INFO,
                        &outBuffer[0],
                        outLength,
                        CRYPT_DECODE_ALLOC_FLAG,
                        0,
                        &keyInfo,
                        &decodedLength))
                {
<<<<<<< HEAD
                    // Check that we are using a RSA Key.
=======
                    // Check that we are using an RSA Key.
>>>>>>> 1061d69e
                    if (strcmp(keyInfo->Algorithm.pszObjId, szOID_RSA_RSA))
                    {
                        throw PluginInitializationException(
                            __FILE__,
                            __LINE__,
                            string("IceSSL: error unknow key algorithm: `") + keyInfo->Algorithm.pszObjId + "'");
                    }

                    // Decode the private key BLOB.
                    if (!CryptDecodeObjectEx(
                            X509_ASN_ENCODING | PKCS_7_ASN_ENCODING,
                            PKCS_RSA_PRIVATE_KEY,
                            keyInfo->PrivateKey.pbData,
                            keyInfo->PrivateKey.cbData,
                            CRYPT_DECODE_ALLOC_FLAG,
                            0,
                            &key,
                            &outLength))
                    {
                        throw PluginInitializationException(
                            __FILE__,
                            __LINE__,
                            "IceSSL: error decoding key `" + keyFile + "':\n" + lastErrorToString());
                    }
                    LocalFree(keyInfo);
                    keyInfo = 0;
                }
                else
                {
                    // Decode the private key BLOB.
                    if (!CryptDecodeObjectEx(
                            X509_ASN_ENCODING | PKCS_7_ASN_ENCODING,
                            PKCS_RSA_PRIVATE_KEY,
                            &outBuffer[0],
                            outLength,
                            CRYPT_DECODE_ALLOC_FLAG,
                            0,
                            &key,
                            &outLength))
                    {
                        throw PluginInitializationException(
                            __FILE__,
                            __LINE__,
                            "IceSSL: error decoding key `" + keyFile + "':\n" + lastErrorToString());
                    }
                }

                // Create a new RSA key set to store our key.
                const wstring keySetName = Ice::stringToWstring(generateUUID());
                HCRYPTPROV cryptProv = 0;

                DWORD contextFlags = CRYPT_NEWKEYSET;
                if (certStoreLocation == "LocalMachine")
                {
                    contextFlags |= CRYPT_MACHINE_KEYSET;
                };

                if (!CryptAcquireContextW(
                        &cryptProv,
                        keySetName.c_str(),
                        MS_ENHANCED_PROV_W,
                        PROV_RSA_FULL,
                        contextFlags))
                {
                    throw PluginInitializationException(
                        __FILE__,
                        __LINE__,
                        "IceSSL: error acquiring cryptographic "
                        "context:\n" +
                            lastErrorToString());
                }

                // Import the private key.
                if (!CryptImportKey(cryptProv, key, outLength, 0, 0, &hKey))
                {
                    throw PluginInitializationException(
                        __FILE__,
                        __LINE__,
                        "IceSSL: error importing key `" + keyFile + "':\n" + lastErrorToString());
                }
                LocalFree(key);
                key = 0;

                CryptDestroyKey(hKey);
                hKey = 0;

                // Create a new memory store to place the certificate.
                store = CertOpenStore(CERT_STORE_PROV_MEMORY, 0, 0, 0, 0);
                if (!store)
                {
                    throw PluginInitializationException(
                        __FILE__,
                        __LINE__,
                        "IceSSL: error creating certificate "
                        "store:\n" +
                            lastErrorToString());
                }

                addCertificatesToStore(certFile, store, &cert);

                // Associate key & certificate.
                CRYPT_KEY_PROV_INFO keyProvInfo;
                memset(&keyProvInfo, 0, sizeof(keyProvInfo));
                keyProvInfo.pwszContainerName = const_cast<wchar_t*>(keySetName.c_str());
                keyProvInfo.pwszProvName = const_cast<wchar_t*>(MS_DEF_PROV_W);
                keyProvInfo.dwProvType = PROV_RSA_FULL;
                keyProvInfo.dwKeySpec = AT_KEYEXCHANGE;
                if (!CertSetCertificateContextProperty(cert, CERT_KEY_PROV_INFO_PROP_ID, 0, &keyProvInfo))
                {
                    throw PluginInitializationException(
                        __FILE__,
                        __LINE__,
                        "IceSSL: error setting certificate "
                        "property:\n" +
                            lastErrorToString());
                }

                _importedCerts.push_back(cert);
                _allCerts.push_back(cert);
                _stores.push_back(store);
            }
            catch (...)
            {
                if (keyInfo)
                {
                    LocalFree(keyInfo);
                }

                if (key)
                {
                    LocalFree(key);
                }

                if (hKey)
                {
                    CryptDestroyKey(hKey);
                }

                if (cert)
                {
                    CertFreeCertificateContext(cert);
                }

                if (store)
                {
                    CertCloseStore(store, 0);
                }
                throw;
            }
        }
    }
    else if (!findCert.empty())
    {
        string certStore = properties->getPropertyWithDefault(prefix + "CertStore", "My");
        vector<PCCERT_CONTEXT> certs = findCertificates(certStoreLocation, certStore, findCert, _stores);
        if (certs.empty())
        {
            throw PluginInitializationException(__FILE__, __LINE__, "IceSSL: no certificates found");
        }
        _allCerts.insert(_allCerts.end(), certs.begin(), certs.end());
    }
    _initialized = true;
}

string
SChannel::SSLEngine::getCipherName(ALG_ID cipher) const
{
    switch (cipher)
    {
        case CALG_3DES:
            return "3DES";
        case CALG_3DES_112:
            return "3DES_112";
        case CALG_AES:
            return "AES";
        case CALG_AES_128:
            return "AES_128";
        case CALG_AES_192:
            return "AES_192";
        case CALG_AES_256:
            return "AES_256";
        case CALG_AGREEDKEY_ANY:
            return "AGREEDKEY_ANY";
        case CALG_CYLINK_MEK:
            return "CYLINK_MEK";
        case CALG_DES:
            return "DES";
        case CALG_DESX:
            return "DESX";
        case CALG_DH_EPHEM:
            return "DH_EPHEM";
        case CALG_DH_SF:
            return "DH_SF";
        case CALG_DSS_SIGN:
            return "DSS_SIGN";
        case CALG_ECDH:
            return "ECDH";
        case ICESSL_CALG_ECDH_EPHEM:
            return "ECDH_EPHEM";
        case CALG_ECDSA:
            return "ECDSA";
        case CALG_HASH_REPLACE_OWF:
            return "HASH_REPLACE_OWF";
        case CALG_HUGHES_MD5:
            return "HUGHES_MD5";
        case CALG_HMAC:
            return "HMAC";
        case CALG_MAC:
            return "MAC";
        case CALG_MD2:
            return "MD2";
        case CALG_MD4:
            return "MD4";
        case CALG_MD5:
            return "MD5";
        case CALG_NO_SIGN:
            return "NO_SIGN";
        case CALG_RC2:
            return "RC2";
        case CALG_RC4:
            return "RC4";
        case CALG_RC5:
            return "RC5";
        case CALG_RSA_KEYX:
            return "RSA_KEYX";
        case CALG_RSA_SIGN:
            return "RSA_SIGN";
        case CALG_SHA1:
            return "SHA1";
        case CALG_SHA_256:
            return "SHA_256";
        case CALG_SHA_384:
            return "SHA_384";
        case CALG_SHA_512:
            return "SHA_512";
        default:
        {
            ostringstream os;
            os << "Unknown cipher: " << cipher;
            return os.str();
        }
    }
}

CredHandle
SChannel::SSLEngine::newCredentialsHandle(bool incoming)
{
    SCHANNEL_CRED cred;
    memset(&cred, 0, sizeof(cred));
    cred.dwVersion = SCHANNEL_CRED_VERSION;

    if (!_allCerts.empty())
    {
        cred.cCreds = static_cast<DWORD>(_allCerts.size());
        cred.paCred = &_allCerts[0];
    }

    if (incoming)
    {
        // Don't set SCH_SEND_ROOT_CERT as it seems to cause problems with Java certificate validation and SChannel
        // doesn't seems to send the root certificate either way.
        cred.dwFlags = SCH_CRED_NO_SYSTEM_MAPPER;

        // There's no way to prevent SChannel from sending "CA names" to the client. Recent Windows versions don't CA
        // names but older ones do send all the trusted root CA names. We provide the root store to ensure that for
        // these older Windows versions, we also include the CA names of our trusted roots.
        cred.hRootStore = _rootStore;
    }
    else
    {
        cred.dwFlags = SCH_CRED_MANUAL_CRED_VALIDATION | SCH_CRED_NO_SERVERNAME_CHECK | SCH_CRED_NO_DEFAULT_CREDS;
    }

    if (_strongCrypto)
    {
        cred.dwFlags |= SCH_USE_STRONG_CRYPTO;
    }

    if (!_ciphers.empty())
    {
        cred.cSupportedAlgs = static_cast<DWORD>(_ciphers.size());
        cred.palgSupportedAlgs = &_ciphers[0];
    }

    CredHandle credHandle;
    memset(&credHandle, 0, sizeof(credHandle));

    SECURITY_STATUS err = AcquireCredentialsHandle(
        0,
        const_cast<char*>(UNISP_NAME),
        (incoming ? SECPKG_CRED_INBOUND : SECPKG_CRED_OUTBOUND),
        0,
        &cred,
        0,
        0,
        &credHandle,
        0);

    if (err != SEC_E_OK)
    {
        throw SecurityException(
            __FILE__,
            __LINE__,
            "IceSSL: failed to acquire credentials handle:\n" + lastErrorToString());
    }
    return credHandle;
}

HCERTCHAINENGINE
SChannel::SSLEngine::chainEngine() const { return _chainEngine; }

void
SChannel::SSLEngine::parseCiphers(const std::string& ciphers)
{
    vector<string> tokens;
    splitString(ciphers, " \t", tokens);
    for (vector<string>::const_iterator i = tokens.begin(); i != tokens.end(); ++i)
    {
        ALG_ID id = algorithmId(*i);
        if (id == 0)
        {
            throw PluginInitializationException(__FILE__, __LINE__, "IceSSL: no such cipher " + *i);
        }
        _ciphers.push_back(id);
    }
}

void
SChannel::SSLEngine::destroy()
{
    if (_chainEngine && _chainEngine != HCCE_CURRENT_USER && _chainEngine != HCCE_LOCAL_MACHINE)
    {
        CertFreeCertificateChainEngine(_chainEngine);
    }

    if (_rootStore)
    {
        CertCloseStore(_rootStore, 0);
    }

    for (vector<PCCERT_CONTEXT>::const_iterator i = _importedCerts.begin(); i != _importedCerts.end(); ++i)
    {
        // Retrieve the certificate CERT_KEY_PROV_INFO_PROP_ID property, we use the CRYPT_KEY_PROV_INFO data to remove
        // the key set associated with the certificate.
        DWORD length = 0;
        if (!CertGetCertificateContextProperty(*i, CERT_KEY_PROV_INFO_PROP_ID, 0, &length))
        {
            continue;
        }
        vector<char> buf(length);
        if (!CertGetCertificateContextProperty(*i, CERT_KEY_PROV_INFO_PROP_ID, &buf[0], &length))
        {
            continue;
        }
        CRYPT_KEY_PROV_INFO* key = reinterpret_cast<CRYPT_KEY_PROV_INFO*>(&buf[0]);
        HCRYPTPROV prov = 0;
        CryptAcquireContextW(&prov, key->pwszContainerName, key->pwszProvName, key->dwProvType, CRYPT_DELETEKEYSET);
    }

    for (vector<PCCERT_CONTEXT>::const_iterator i = _allCerts.begin(); i != _allCerts.end(); ++i)
    {
        CertFreeCertificateContext(*i);
    }

    for (vector<HCERTSTORE>::const_iterator i = _stores.begin(); i != _stores.end(); ++i)
    {
        CertCloseStore(*i, 0);
    }
}

IceInternal::TransceiverPtr
SChannel::SSLEngine::createTransceiver(
    const InstancePtr& instance,
    const IceInternal::TransceiverPtr& delegate,
    const string& hostOrAdapterName,
    bool incoming)
{
    return make_shared<SChannel::TransceiverI>(instance, delegate, hostOrAdapterName, incoming);
}<|MERGE_RESOLUTION|>--- conflicted
+++ resolved
@@ -856,11 +856,7 @@
                         &keyInfo,
                         &decodedLength))
                 {
-<<<<<<< HEAD
-                    // Check that we are using a RSA Key.
-=======
                     // Check that we are using an RSA Key.
->>>>>>> 1061d69e
                     if (strcmp(keyInfo->Algorithm.pszObjId, szOID_RSA_RSA))
                     {
                         throw PluginInitializationException(
