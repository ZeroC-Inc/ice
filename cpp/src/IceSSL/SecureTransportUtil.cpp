--- conflicted
+++ resolved
@@ -244,11 +244,7 @@
     if(err == noErr)
     {
         const char* pass = keychainPassword.empty() ? 0 : keychainPassword.c_str();
-<<<<<<< HEAD
-        if((err = SecKeychainUnlock(keychain.get(), static_cast<int>(keychainPassword.size()), pass, pass != 0)))
-=======
         if((err = SecKeychainUnlock(keychain.get(), static_cast<UInt32>(keychainPassword.size()), pass, pass != 0)))
->>>>>>> d1b7c66f
         {
             throw PluginInitializationException(__FILE__, __LINE__,
                                                 "IceSSL: unable to unlock keychain:\n" + sslErrorToString(err));
@@ -258,12 +254,8 @@
     {
         const char* pass = keychainPassword.empty() ? 0 : keychainPassword.c_str();
         keychain.reset(0);
-<<<<<<< HEAD
-        if((err = SecKeychainCreate(keychainPath.c_str(), static_cast<int>(keychainPassword.size()), pass, pass == 0, 0, &keychain.get())))
-=======
         if((err = SecKeychainCreate(keychainPath.c_str(),
                                     static_cast<UInt32>(keychainPassword.size()), pass, pass == 0, 0, &keychain.get())))
->>>>>>> d1b7c66f
         {
             throw PluginInitializationException(__FILE__, __LINE__,
                                                 "IceSSL: unable to create keychain:\n" + sslErrorToString(err));
@@ -415,11 +407,7 @@
         SecKeychainAttribute attr;
         attr.tag = kSecKeyLabel;
         attr.data = const_cast<UInt8*>(CFDataGetBytePtr(hash.get()));
-<<<<<<< HEAD
-        attr.length = static_cast<int>(CFDataGetLength(hash.get()));
-=======
         attr.length = static_cast<UInt32>(CFDataGetLength(hash.get()));
->>>>>>> d1b7c66f
         attributes.push_back(attr);
     }
 
@@ -435,21 +423,13 @@
         SecKeychainAttribute attr;
         attr.tag = kSecKeyPrintName;
         attr.data = const_cast<char*>(label.c_str());
-<<<<<<< HEAD
-        attr.length = static_cast<int>(label.size());
-=======
         attr.length = static_cast<UInt32>(label.size());
->>>>>>> d1b7c66f
         attributes.push_back(attr);
     }
 
     SecKeychainAttributeList attrs;
     attrs.attr = &attributes[0];
-<<<<<<< HEAD
-    attrs.count = static_cast<int>(attributes.size());
-=======
     attrs.count = static_cast<UInt32>(attributes.size());
->>>>>>> d1b7c66f
     SecKeychainItemModifyAttributesAndData(reinterpret_cast<SecKeychainItemRef>(key.get()), &attrs, 0, 0);
 
     UniqueRef<SecIdentityRef> identity;
