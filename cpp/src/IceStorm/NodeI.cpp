--- conflicted
+++ resolved
@@ -812,11 +812,8 @@
 }
 
 void
-<<<<<<< HEAD
 NodeI::ready(int j, string gn, shared_ptr<Ice::ObjectPrx> coordinator, int max, int64_t generation,
-=======
-NodeI::ready(int j, string gn, Ice::ObjectPrxPtr coordinator, int max, Ice::Long generation,
->>>>>>> 96d39feb
+NodeI::ready(int j, string gn, Ice::ObjectPrxPtr coordinator, int max, int64_t generation,
              const Ice::Current&)
 {
     lock_guard<recursive_mutex> lg(_mutex);
@@ -1079,13 +1076,8 @@
 }
 
 // Notify the node that we're about to start an update.
-<<<<<<< HEAD
-shared_ptr<Ice::ObjectPrx>
+Ice::ObjectPrxPtr
 NodeI::startUpdate(int64_t& generation, const char* file, int line)
-=======
-Ice::ObjectPrxPtr
-NodeI::startUpdate(Ice::Long& generation, const char* file, int line)
->>>>>>> 96d39feb
 {
     bool majority = _observers->check();
 
@@ -1142,13 +1134,8 @@
     return true;
 }
 
-<<<<<<< HEAD
-shared_ptr<Ice::ObjectPrx>
+Ice::ObjectPrxPtr
 NodeI::startCachedRead(int64_t& generation, const char* file, int line)
-=======
-Ice::ObjectPrxPtr
-NodeI::startCachedRead(Ice::Long& generation, const char* file, int line)
->>>>>>> 96d39feb
 {
     unique_lock<recursive_mutex> lock(_mutex);
 
