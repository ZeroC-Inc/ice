//
// Copyright (c) ZeroC, Inc. All rights reserved.
//

#include "CPlusPlusUtil.h"
#include "../Slice/Util.h"
#include <algorithm>
#include <cassert>
#include <cstring>

#ifndef _WIN32
#    include <fcntl.h>
#endif

using namespace std;
using namespace Slice;
using namespace IceInternal;

namespace
{
    bool isTriviallyCopyable(const StructPtr& st)
    {
        assert(st);
        for (const auto& m : st->dataMembers())
        {
            if (BuiltinPtr builtin = dynamic_pointer_cast<Builtin>(m->type()))
            {
                if (builtin->isVariableLength())
                {
                    return false;
                }
                // Numeric and bool are fixed-length and trivially copyable.
            }
            else if (StructPtr nestedSt = dynamic_pointer_cast<Struct>(m->type()))
            {
                if (!isTriviallyCopyable(nestedSt))
                {
                    return false;
                }
            }
            else if (!dynamic_pointer_cast<Enum>(m->type()))
            {
                return false;
            }
        }
        return true;
    }

    string stringTypeToString(const TypePtr&, const MetadataList& metadata, TypeContext typeCtx)
    {
        string strType = findMetadata(metadata, typeCtx);

        if (strType == "")
        {
            strType = (typeCtx & TypeContext::UseWstring) != TypeContext::None ? "::std::wstring" : "::std::string";
        }
        else
        {
            assert(strType == "string" || strType == "wstring");
            strType = "::std::" + strType;
        }

        if ((typeCtx & TypeContext::MarshalParam) != TypeContext::None)
        {
            strType += "_view";
        }
        return strType;
    }

    string
    sequenceTypeToString(const SequencePtr& seq, const string& scope, const MetadataList& metadata, TypeContext typeCtx)
    {
        string seqType = findMetadata(metadata, typeCtx);
        if (!seqType.empty())
        {
            if (seqType == "%array")
            {
                BuiltinPtr builtin = dynamic_pointer_cast<Builtin>(seq->type());
                string s;
                if (builtin && builtin->kind() == Builtin::KindByte)
                {
                    s = "std::byte";
                }
                else
                {
                    s = typeToString(
                        seq->type(),
                        false,
                        scope,
                        seq->typeMetadata(),
                        typeCtx | (inWstringModule(seq) ? TypeContext::UseWstring : TypeContext::None));
                }
                return "::std::pair<const " + s + "*, const " + s + "*>";
            }
            else
            {
                return seqType;
            }
        }
        else
        {
            return getUnqualified(seq->mappedScoped(), scope);
        }
    }

    string dictionaryTypeToString(
        const DictionaryPtr& dict,
        const string& scope,
        const MetadataList& metadata,
        TypeContext typeCtx)
    {
        const string dictType = findMetadata(metadata, typeCtx);
        if (dictType.empty())
        {
            return getUnqualified(dict->mappedScoped(), scope);
        }
        else
        {
            return dictType;
        }
    }

    /// Split data members in required and optional members; the optional members are sorted in tag order.
    std::pair<DataMemberList, DataMemberList> split(const DataMemberList& dataMembers)
    {
        DataMemberList requiredMembers;
        DataMemberList optionalMembers;

        for (const auto& q : dataMembers)
        {
            if (q->optional())
            {
                optionalMembers.push_back(q);
            }
            else
            {
                requiredMembers.push_back(q);
            }
        }

        // Sort optional data members
        optionalMembers.sort([](const DataMemberPtr& lhs, const DataMemberPtr& rhs)
                             { return lhs->tag() < rhs->tag(); });

        return {requiredMembers, optionalMembers};
    }

    /// Do we pass this type by value when it's an input parameter?
    bool inputParamByValue(const TypePtr& type, const MetadataList& metadata)
    {
        BuiltinPtr builtin = dynamic_pointer_cast<Builtin>(type);
        if ((builtin && (!builtin->isVariableLength() || builtin->kind() == Builtin::KindString)))
        {
            return true;
        }
        if (dynamic_pointer_cast<Enum>(type))
        {
            return true;
        }
        if (dynamic_pointer_cast<Sequence>(type) || dynamic_pointer_cast<Dictionary>(type))
        {
            // Return true for view-type (sequence and dictionary) and array (sequence only)
            for (const auto& meta : metadata)
            {
                string_view directive = meta->directive();
                if (directive == "cpp:view-type")
                {
                    return true;
                }
                if (directive == "cpp:array")
                {
                    return true;
                }
            }
        }
        return false;
    }

    void writeMarshalUnmarshalParams(Output& out, const ParameterList& params, const OperationPtr& op, bool marshal)
    {
        const string returnValueS = "ret";
        const string stream = marshal ? "ostr" : "istr";

        // True when unmarshaling a tuple response.
        bool tuple = !marshal && op && (params.size() + (op->returnType() ? 1 : 0)) > 1;

        //
        // Marshal non optional parameters.
        //
        ParameterList requiredParams;
        ParameterList optionals;
        for (const auto& param : params)
        {
            if (param->optional())
            {
                optionals.push_back(param);
            }
            else
            {
                requiredParams.push_back(param);
            }
        }

        int retOffset = op && op->returnType() ? 1 : 0;

        if (!requiredParams.empty() || (op && op->returnType() && !op->returnIsOptional()))
        {
            out << nl;
            if (marshal)
            {
                out << stream << "->writeAll";
            }
            else
            {
                out << stream << "->readAll";
            }
            out << spar;
<<<<<<< HEAD
            for (const auto& param : requiredParams)
            {
                if (tuple)
                {
                    auto index =
                        std::distance(params.begin(), std::find(params.begin(), params.end(), param)) + retOffset;
=======
            for (const auto& requiredParam : requiredParams)
            {
                if (tuple)
                {
                    auto index = std::distance(params.begin(), std::find(params.begin(), params.end(), requiredParam)) +
                                 retOffset;
>>>>>>> 603000d9
                    out << "::std::get<" + std::to_string(index) + ">(v)";
                }
                else
                {
<<<<<<< HEAD
                    out << paramPrefix + param->mappedName();
=======
                    out << fixKwd(paramPrefix + requiredParam->name());
>>>>>>> 603000d9
                }
            }
            if (op && op->returnType() && !op->returnIsOptional())
            {
                if (tuple)
                {
                    out << "::std::get<0>(v)";
                }
                else
                {
                    out << returnValueS;
                }
            }
            out << epar << ";";
        }

        if (!optionals.empty() || (op && op->returnType() && op->returnIsOptional()))
        {
            //
            // Sort optional parameters by tag.
            //
            class SortFn
            {
            public:
                static bool compare(const ParameterPtr& lhs, const ParameterPtr& rhs)
                {
                    return lhs->tag() < rhs->tag();
                }
            };
            optionals.sort(SortFn::compare);

            out << nl;
            if (marshal)
            {
                out << stream << "->writeAll";
            }
            else
            {
                out << stream << "->readAll";
            }
            out << spar;

            {
                //
                // Tags
                //
                ostringstream os;
                os << '{';
                bool checkReturnType = op && op->returnIsOptional();
                bool insertComma = false;
                for (const auto& optional : optionals)
                {
                    if (checkReturnType && op->returnTag() < optional->tag())
                    {
                        os << (insertComma ? ", " : "") << op->returnTag();
                        checkReturnType = false;
                        insertComma = true;
                    }
                    os << (insertComma ? ", " : "") << optional->tag();
                    insertComma = true;
                }
                if (checkReturnType)
                {
                    os << (insertComma ? ", " : "") << op->returnTag();
                }
                os << '}';
                out << os.str();
            }

            {
                //
                // Parameters
                //
                bool checkReturnType = op && op->returnIsOptional();
<<<<<<< HEAD
                for (const auto& param : optionals)
                {
                    if (checkReturnType && op->returnTag() < param->tag())
=======
                for (const auto& optional : optionals)
                {
                    if (checkReturnType && op->returnTag() < optional->tag())
>>>>>>> 603000d9
                    {
                        if (tuple)
                        {
                            out << "::std::get<0>(v)";
                        }
                        else
                        {
                            out << returnValueS;
                        }
                        checkReturnType = false;
                    }

                    if (tuple)
                    {
<<<<<<< HEAD
                        auto index =
                            std::distance(params.begin(), std::find(params.begin(), params.end(), param)) + retOffset;
=======
                        auto index = std::distance(params.begin(), std::find(params.begin(), params.end(), optional)) +
                                     retOffset;
>>>>>>> 603000d9
                        out << "::std::get<" + std::to_string(index) + ">(v)";
                    }
                    else
                    {
<<<<<<< HEAD
                        out << paramPrefix + param->mappedName();
=======
                        out << fixKwd(paramPrefix + optional->name());
>>>>>>> 603000d9
                    }
                }
                if (checkReturnType)
                {
                    if (tuple)
                    {
                        out << "::std::get<0>(v)";
                    }
                    else
                    {
                        out << returnValueS;
                    }
                }
            }
            out << epar << ";";
        }
    }
}

string Slice::paramPrefix = "iceP_"; // NOLINT(cert-err58-cpp)

char
Slice::ToIfdef::operator()(char c)
{
    if (!isalnum(static_cast<unsigned char>(c)))
    {
        return '_';
    }
    else
    {
        return c;
    }
}

void
Slice::printHeader(Output& out)
{
    static const char* header = "//\n"
                                "// Copyright (c) ZeroC, Inc. All rights reserved.\n"
                                "//\n";

    out << header;
    out << "//\n";
    out << "// Ice version " << ICE_STRING_VERSION << "\n";
    out << "//\n";
}

void
Slice::printVersionCheck(Output& out)
{
    out << "\n";
    out << "\n#ifndef ICE_IGNORE_VERSION";
    int iceVersion = ICE_INT_VERSION; // Use this to prevent warning with C++ Builder
    if (iceVersion % 100 >= 50)
    {
        // Beta version: exact match required
        out << "\n#   if ICE_INT_VERSION  != " << ICE_INT_VERSION;
        out << "\n#       error Ice version mismatch: an exact match is required for beta generated code";
        out << "\n#   endif";
    }
    else
    {
        out << "\n#   if ICE_INT_VERSION / 100 != " << ICE_INT_VERSION / 100;
        out << "\n#       error Ice version mismatch!";
        out << "\n#   endif";

        // Generated code is release; reject beta header
        out << "\n#   if ICE_INT_VERSION % 100 >= 50";
        out << "\n#       error Beta header file detected";
        out << "\n#   endif";

        out << "\n#   if ICE_INT_VERSION % 100 < " << ICE_INT_VERSION % 100;
        out << "\n#       error Ice patch level mismatch!";
        out << "\n#   endif";
    }
    out << "\n#endif";
}

void
Slice::printDllExportStuff(Output& out, const string& dllExport)
{
    if (dllExport.size() && dllExport != "ICE_API")
    {
        out << sp;
        out << "\n#ifndef " << dllExport;
        out << "\n#   if defined(" << dllExport << "_EXPORTS)";
        out << "\n#       define " << dllExport << " ICE_DECLSPEC_EXPORT";
        out << "\n#   else";
        out << "\n#       define " << dllExport << " ICE_DECLSPEC_IMPORT";
        out << "\n#   endif";
        out << "\n#endif";
    }
}

bool
Slice::isMovable(const TypePtr& type)
{
    BuiltinPtr builtin = dynamic_pointer_cast<Builtin>(type);
    if (builtin)
    {
        switch (builtin->kind())
        {
            case Builtin::KindString:
            case Builtin::KindObject:
            case Builtin::KindObjectProxy:
            case Builtin::KindValue:
            {
                return true;
            }
            default:
            {
                return false;
            }
        }
    }

    if (StructPtr st = dynamic_pointer_cast<Struct>(type))
    {
        return !isTriviallyCopyable(st);
    }

    return !dynamic_pointer_cast<Enum>(type);
}

string
Slice::getUnqualified(const std::string& type, const std::string& scope)
{
    if (type.find("::") != string::npos)
    {
        string prefix;
        if (type.find("const ") == 0)
        {
            prefix += "const ";
        }

        if (type.find(scope, prefix.size()) == prefix.size())
        {
            string t = type.substr(prefix.size() + scope.size());
            if (t.find("::") == string::npos)
            {
                return prefix + t;
            }
        }
    }
    return type;
}

string
Slice::typeToString(
    const TypePtr& type,
    bool optional,
    const string& scope,
    const MetadataList& metadata,
    TypeContext typeCtx)
{
    assert(type);

    if (optional)
    {
        if (isProxyType(type))
        {
            // We map optional proxies like regular proxies, as optional<XxxPrx>.
            return typeToString(type, false, scope, metadata, typeCtx);
        }
        else
        {
            return "::std::optional<" + typeToString(type, false, scope, metadata, typeCtx) + '>';
        }
    }

    static constexpr string_view builtinTable[] = {
        "::std::uint8_t",
        "bool",
        "::std::int16_t",
        "::std::int32_t",
        "::std::int64_t",
        "float",
        "double",
        "****", // string or wstring, see below
        "::Ice::ValuePtr",
        "::std::optional<::Ice::ObjectPrx>",
        "::Ice::ValuePtr"};

    BuiltinPtr builtin = dynamic_pointer_cast<Builtin>(type);
    if (builtin)
    {
        if (builtin->kind() == Builtin::KindString)
        {
            return stringTypeToString(type, metadata, typeCtx);
        }
        else
        {
            if (builtin->kind() == Builtin::KindObject)
            {
                return getUnqualified(string{builtinTable[Builtin::KindValue]}, scope);
            }
            else
            {
                return getUnqualified(string{builtinTable[builtin->kind()]}, scope);
            }
        }
    }

    ClassDeclPtr cl = dynamic_pointer_cast<ClassDecl>(type);
    if (cl)
    {
        return getUnqualified(cl->mappedScoped() + "Ptr", scope);
    }

    StructPtr st = dynamic_pointer_cast<Struct>(type);
    if (st)
    {
        return getUnqualified(st->mappedScoped(), scope);
    }

    InterfaceDeclPtr proxy = dynamic_pointer_cast<InterfaceDecl>(type);
    if (proxy)
    {
        return "::std::optional<" + getUnqualified(proxy->mappedScoped() + "Prx", scope) + ">";
    }

    EnumPtr en = dynamic_pointer_cast<Enum>(type);
    if (en)
    {
        return getUnqualified(en->mappedScoped(), scope);
    }

    SequencePtr seq = dynamic_pointer_cast<Sequence>(type);
    if (seq)
    {
        return sequenceTypeToString(seq, scope, metadata, typeCtx);
    }

    DictionaryPtr dict = dynamic_pointer_cast<Dictionary>(type);
    if (dict)
    {
        return dictionaryTypeToString(dict, scope, metadata, typeCtx);
    }

    return "???";
}

string
Slice::inputTypeToString(
    const TypePtr& type,
    bool optional,
    const string& scope,
    const MetadataList& metadata,
    TypeContext typeCtx)
{
    assert(type);
    assert(typeCtx == TypeContext::None || typeCtx == TypeContext::UseWstring);
    typeCtx = (typeCtx | TypeContext::MarshalParam);

    if (inputParamByValue(type, metadata))
    {
        // Pass by value, even if it's optional.
        return typeToString(type, optional, scope, metadata, typeCtx);
    }
    else
    {
        // For all other types, pass by const reference.
        return "const " + typeToString(type, optional, scope, metadata, typeCtx) + '&';
    }
}

string
Slice::outputTypeToString(
    const TypePtr& type,
    bool optional,
    const string& scope,
    const MetadataList& metadata,
    TypeContext typeCtx)
{
    assert(type);
    assert(typeCtx == TypeContext::None || typeCtx == TypeContext::UseWstring);

    return typeToString(type, optional, scope, metadata, typeCtx) + '&';
}

string
Slice::operationModeToString(Operation::Mode mode)
{
    switch (mode)
    {
        case Operation::Normal:
        {
            return "::Ice::OperationMode::Normal";
        }

        case Operation::Idempotent:
        {
            return "::Ice::OperationMode::Idempotent";
        }
        default:
        {
            assert(false);
        }
    }

    return "???";
}

string
Slice::opFormatTypeToString(const OperationPtr& op)
{
    optional<FormatType> opFormat = op->format();
    if (opFormat)
    {
        switch (*opFormat)
        {
            case CompactFormat:
                return "::Ice::FormatType::CompactFormat";
            case SlicedFormat:
                return "::Ice::FormatType::SlicedFormat";

            default:
                assert(false);
                return "???";
        }
    }
    else
    {
        return "::std::nullopt";
    }
}

<<<<<<< HEAD
=======
/// If the passed name is a keyword, return the name with a "_cpp_" prefix;
/// otherwise, return the name unchanged.
static string
lookupKwd(const string& name)
{
    // Keyword list. *Must* be kept in alphabetical order.
    //
    // Note that this keyword list unnecessarily contains C++ keywords
    // that are illegal Slice identifiers -- namely identifiers that
    // are Slice keywords (class, int, etc.). They have not been removed
    // so that the keyword list is kept complete.
    static const string keywordList[] = {
        "alignas",
        "alignof",
        "and",
        "and_eq",
        "asm",
        "auto",
        "bitand",
        "bitor",
        "bool",
        "break",
        "case",
        "catch",
        "char",
        "char16_t",
        "char32_t",
        "char8_t",
        "class",
        "co_await",
        "co_return",
        "co_yield",
        "compl",
        "concept",
        "const",
        "const_cast",
        "consteval",
        "constexpr",
        "constinit",
        "continue",
        "decltype",
        "default",
        "delete",
        "do",
        "double",
        "dynamic_cast",
        "else",
        "enum",
        "explicit",
        "export",
        "extern",
        "false",
        "final",
        "float",
        "for",
        "friend",
        "goto",
        "if",
        "import",
        "inline",
        "int",
        "long",
        "module",
        "mutable",
        "namespace",
        "new",
        "noexcept",
        "not",
        "not_eq",
        "nullptr",
        "operator",
        "or",
        "or_eq",
        "override",
        "private",
        "protected",
        "public",
        "register",
        "reinterpret_cast",
        "requires",
        "return",
        "short",
        "signed",
        "sizeof",
        "static",
        "static_assert",
        "static_cast",
        "struct",
        "switch",
        "template",
        "this",
        "thread_local",
        "throw",
        "true",
        "try",
        "typedef",
        "typeid",
        "typename",
        "union",
        "unsigned",
        "using",
        "virtual",
        "void",
        "volatile",
        "wchar_t",
        "while",
        "xor",
        "xor_eq"};
    bool found = binary_search(&keywordList[0], &keywordList[sizeof(keywordList) / sizeof(*keywordList)], name);
    return found ? "_cpp_" + name : name;
}

/// If the passed name is a scoped name, return the identical scoped name,
/// but with all components that are C++ keywords replaced by
/// their "_cpp_"-prefixed version; otherwise, if the passed name is
/// not scoped, but a C++ keyword, return the "_cpp_"-prefixed name;
/// otherwise, return the name unchanged.
string
Slice::fixKwd(const string& name)
{
    if (name[0] != ':')
    {
        return lookupKwd(name);
    }
    vector<string> ids = splitScopedName(name);
    transform(ids.begin(), ids.end(), ids.begin(), [](const string& id) -> string { return lookupKwd(id); });
    stringstream result;
    for (const auto& id : ids)
    {
        result << "::" + id;
    }
    return result.str();
}

>>>>>>> 603000d9
void
Slice::writeMarshalCode(Output& out, const ParameterList& params, const OperationPtr& op)
{
    writeMarshalUnmarshalParams(out, params, op, true);
}

void
Slice::writeUnmarshalCode(Output& out, const ParameterList& params, const OperationPtr& op)
{
    writeMarshalUnmarshalParams(out, params, op, false);
}

void
Slice::writeAllocateCode(
    Output& out,
    const ParameterList& params,
    const OperationPtr& op,
    const string& clScope,
    TypeContext typeCtx)
{
    for (const auto& param : params)
    {
        string s = typeToString(param->type(), param->optional(), clScope, param->getMetadata(), typeCtx);
        out << nl << s << ' ' << paramPrefix << param->mappedName() << ';';
    }

    if (op && op->returnType())
    {
        string s = typeToString(op->returnType(), op->returnIsOptional(), clScope, op->getMetadata(), typeCtx);
        out << nl << s << " ret;";
    }
}

void
Slice::writeMarshalUnmarshalAllInHolder(
    IceInternal::Output& out,
    const string& holder,
    const DataMemberList& dataMembers,
    bool optional,
    bool marshal)
{
    if (dataMembers.empty())
    {
        return;
    }

    string stream = marshal ? "ostr" : "istr";
    string streamOp = marshal ? "writeAll" : "readAll";

    out << nl << stream << "->" << streamOp;
    out << spar;

    if (optional)
    {
        ostringstream os;
        os << "{";
        bool firstElement = true;
        for (const auto& q : dataMembers)
        {
            if (firstElement)
            {
                firstElement = false;
            }
            else
            {
                os << ", ";
            }
            os << q->tag();
        }
        os << "}";
        out << os.str();
    }

    for (const auto& member : dataMembers)
    {
        out << holder + member->mappedName();
    }

    out << epar << ";";
}

void
Slice::writeStreamReader(Output& out, const StructPtr& p, const DataMemberList& dataMembers)
{
    string fullName = p->mappedScoped();

    out << nl << "template<>";
    out << nl << "struct StreamReader<" << fullName << ">";
    out << sb;
    out << nl << "static void read(InputStream* istr, " << fullName << "& v)";
    out << sb;

    writeMarshalUnmarshalAllInHolder(out, "v.", dataMembers, false, false);

    out << eb;
    out << eb << ";" << nl;
}

void
Slice::readDataMembers(Output& out, const DataMemberList& dataMembers)
{
    assert(dataMembers.size() > 0);

    auto [requiredMembers, optionalMembers] = split(dataMembers);
    string holder = "this->";

    writeMarshalUnmarshalAllInHolder(out, holder, requiredMembers, false, false);
    writeMarshalUnmarshalAllInHolder(out, holder, optionalMembers, true, false);
}

void
Slice::writeDataMembers(Output& out, const DataMemberList& dataMembers)
{
    assert(dataMembers.size() > 0);

    auto [requiredMembers, optionalMembers] = split(dataMembers);
    string holder = "this->";

    writeMarshalUnmarshalAllInHolder(out, holder, requiredMembers, false, true);
    writeMarshalUnmarshalAllInHolder(out, holder, optionalMembers, true, true);
}

void
Slice::writeIceTuple(::IceInternal::Output& out, const DataMemberList& dataMembers, TypeContext typeCtx)
{
    // Use an empty scope to get full qualified names from calls to typeToString.
    const string scope = "";
    out << nl << "[[nodiscard]] std::tuple<";
    for (auto q = dataMembers.begin(); q != dataMembers.end(); ++q)
    {
        if (q != dataMembers.begin())
        {
            out << ", ";
        }
        out << "const ";
        out << typeToString((*q)->type(), (*q)->optional(), scope, (*q)->getMetadata(), typeCtx) << "&";
    }
    out << "> ice_tuple() const";

    out << sb;
    out << nl << "return std::tie(";
    for (auto pi = dataMembers.begin(); pi != dataMembers.end(); ++pi)
    {
        if (pi != dataMembers.begin())
        {
            out << ", ";
        }
        out << (*pi)->mappedName();
    }
    out << ");" << eb;
}

string
Slice::findMetadata(const MetadataList& metadata, TypeContext typeCtx)
{
    for (const auto& meta : metadata)
    {
        string_view directive = meta->directive();

        // If a marshal param, we first check view-type then type. Otherwise, we check type.
        // Then, if a marshal param or an unmarshal param where the underlying InputStream buffer remains valid for
        // a while, we check for "array".
        if ((typeCtx & TypeContext::MarshalParam) != TypeContext::None)
        {
            if (directive == "cpp:view-type")
            {
                return meta->arguments();
            }
        }

        if (directive == "cpp:type")
        {
            return meta->arguments();
        }

        if ((typeCtx & (TypeContext::MarshalParam | TypeContext::UnmarshalParamZeroCopy)) != TypeContext::None)
        {
            if (directive == "cpp:array")
            {
                return "%array";
            }
        }
    }
    return "";
}

bool
Slice::inWstringModule(const SequencePtr& seq)
{
    ContainerPtr cont = seq->container();
    while (cont)
    {
        ModulePtr mod = dynamic_pointer_cast<Module>(cont);
        if (!mod)
        {
            break;
        }
        if (auto argument = mod->getMetadataArgs("cpp:type"))
        {
            if (argument == "wstring")
            {
                return true;
            }
            else if (argument == "string")
            {
                return false;
            }
        }
        cont = mod->container();
    }
    return false;
}<|MERGE_RESOLUTION|>--- conflicted
+++ resolved
@@ -215,30 +215,17 @@
                 out << stream << "->readAll";
             }
             out << spar;
-<<<<<<< HEAD
             for (const auto& param : requiredParams)
             {
                 if (tuple)
                 {
                     auto index =
                         std::distance(params.begin(), std::find(params.begin(), params.end(), param)) + retOffset;
-=======
-            for (const auto& requiredParam : requiredParams)
-            {
-                if (tuple)
-                {
-                    auto index = std::distance(params.begin(), std::find(params.begin(), params.end(), requiredParam)) +
-                                 retOffset;
->>>>>>> 603000d9
                     out << "::std::get<" + std::to_string(index) + ">(v)";
                 }
                 else
                 {
-<<<<<<< HEAD
                     out << paramPrefix + param->mappedName();
-=======
-                    out << fixKwd(paramPrefix + requiredParam->name());
->>>>>>> 603000d9
                 }
             }
             if (op && op->returnType() && !op->returnIsOptional())
@@ -313,15 +300,9 @@
                 // Parameters
                 //
                 bool checkReturnType = op && op->returnIsOptional();
-<<<<<<< HEAD
                 for (const auto& param : optionals)
                 {
                     if (checkReturnType && op->returnTag() < param->tag())
-=======
-                for (const auto& optional : optionals)
-                {
-                    if (checkReturnType && op->returnTag() < optional->tag())
->>>>>>> 603000d9
                     {
                         if (tuple)
                         {
@@ -336,22 +317,13 @@
 
                     if (tuple)
                     {
-<<<<<<< HEAD
                         auto index =
                             std::distance(params.begin(), std::find(params.begin(), params.end(), param)) + retOffset;
-=======
-                        auto index = std::distance(params.begin(), std::find(params.begin(), params.end(), optional)) +
-                                     retOffset;
->>>>>>> 603000d9
                         out << "::std::get<" + std::to_string(index) + ">(v)";
                     }
                     else
                     {
-<<<<<<< HEAD
                         out << paramPrefix + param->mappedName();
-=======
-                        out << fixKwd(paramPrefix + optional->name());
->>>>>>> 603000d9
                     }
                 }
                 if (checkReturnType)
@@ -679,143 +651,6 @@
     }
 }
 
-<<<<<<< HEAD
-=======
-/// If the passed name is a keyword, return the name with a "_cpp_" prefix;
-/// otherwise, return the name unchanged.
-static string
-lookupKwd(const string& name)
-{
-    // Keyword list. *Must* be kept in alphabetical order.
-    //
-    // Note that this keyword list unnecessarily contains C++ keywords
-    // that are illegal Slice identifiers -- namely identifiers that
-    // are Slice keywords (class, int, etc.). They have not been removed
-    // so that the keyword list is kept complete.
-    static const string keywordList[] = {
-        "alignas",
-        "alignof",
-        "and",
-        "and_eq",
-        "asm",
-        "auto",
-        "bitand",
-        "bitor",
-        "bool",
-        "break",
-        "case",
-        "catch",
-        "char",
-        "char16_t",
-        "char32_t",
-        "char8_t",
-        "class",
-        "co_await",
-        "co_return",
-        "co_yield",
-        "compl",
-        "concept",
-        "const",
-        "const_cast",
-        "consteval",
-        "constexpr",
-        "constinit",
-        "continue",
-        "decltype",
-        "default",
-        "delete",
-        "do",
-        "double",
-        "dynamic_cast",
-        "else",
-        "enum",
-        "explicit",
-        "export",
-        "extern",
-        "false",
-        "final",
-        "float",
-        "for",
-        "friend",
-        "goto",
-        "if",
-        "import",
-        "inline",
-        "int",
-        "long",
-        "module",
-        "mutable",
-        "namespace",
-        "new",
-        "noexcept",
-        "not",
-        "not_eq",
-        "nullptr",
-        "operator",
-        "or",
-        "or_eq",
-        "override",
-        "private",
-        "protected",
-        "public",
-        "register",
-        "reinterpret_cast",
-        "requires",
-        "return",
-        "short",
-        "signed",
-        "sizeof",
-        "static",
-        "static_assert",
-        "static_cast",
-        "struct",
-        "switch",
-        "template",
-        "this",
-        "thread_local",
-        "throw",
-        "true",
-        "try",
-        "typedef",
-        "typeid",
-        "typename",
-        "union",
-        "unsigned",
-        "using",
-        "virtual",
-        "void",
-        "volatile",
-        "wchar_t",
-        "while",
-        "xor",
-        "xor_eq"};
-    bool found = binary_search(&keywordList[0], &keywordList[sizeof(keywordList) / sizeof(*keywordList)], name);
-    return found ? "_cpp_" + name : name;
-}
-
-/// If the passed name is a scoped name, return the identical scoped name,
-/// but with all components that are C++ keywords replaced by
-/// their "_cpp_"-prefixed version; otherwise, if the passed name is
-/// not scoped, but a C++ keyword, return the "_cpp_"-prefixed name;
-/// otherwise, return the name unchanged.
-string
-Slice::fixKwd(const string& name)
-{
-    if (name[0] != ':')
-    {
-        return lookupKwd(name);
-    }
-    vector<string> ids = splitScopedName(name);
-    transform(ids.begin(), ids.end(), ids.begin(), [](const string& id) -> string { return lookupKwd(id); });
-    stringstream result;
-    for (const auto& id : ids)
-    {
-        result << "::" + id;
-    }
-    return result.str();
-}
-
->>>>>>> 603000d9
 void
 Slice::writeMarshalCode(Output& out, const ParameterList& params, const OperationPtr& op)
 {
