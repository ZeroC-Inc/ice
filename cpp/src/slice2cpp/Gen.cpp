--- conflicted
+++ resolved
@@ -1125,11 +1125,7 @@
 
     const string name = p->mappedName();
     H << nl << "class " << name << ';';
-<<<<<<< HEAD
-    H << nl << "using " << name << "Ptr " << getDeprecatedAttribute(p) << "= ::std::shared_ptr<" << name << ">;";
-=======
-    H << nl << "using " << name << "Ptr " << getDeprecatedAttribute(p) << "= std::shared_ptr<" << name << ">;" << sp;
->>>>>>> 609cd210
+    H << nl << "using " << name << "Ptr " << getDeprecatedAttribute(p) << "= std::shared_ptr<" << name << ">;";
 }
 
 bool
@@ -1217,12 +1213,8 @@
     }
     H << eb << ';';
 
-<<<<<<< HEAD
     H << sp;
-    H << nl << _dllExport << "::std::ostream& operator<<(::std::ostream&, " << mappedName << ");";
-=======
-    H << nl << _dllExport << "std::ostream& operator<<(std::ostream&, " << mappedName << ");" << sp;
->>>>>>> 609cd210
+    H << nl << _dllExport << "std::ostream& operator<<(std::ostream&, " << mappedName << ");";
 
     if (!p->hasMetadata("cpp:custom-print"))
     {
@@ -1284,20 +1276,12 @@
         auto builtin = dynamic_pointer_cast<Builtin>(type);
         if (builtin && builtin->kind() == Builtin::KindByte)
         {
-<<<<<<< HEAD
-            H << "::std::vector<std::byte>;";
-=======
-            H << "std::vector<std::byte>;" << sp;
->>>>>>> 609cd210
+            H << "std::vector<std::byte>;";
         }
         else
         {
             string s = typeToString(type, false, scope, p->typeMetadata(), typeCtx);
-<<<<<<< HEAD
-            H << "::std::vector<" << s << ">;";
-=======
-            H << "std::vector<" << s << ">;" << sp;
->>>>>>> 609cd210
+            H << "std::vector<" << s << ">;";
         }
     }
 }
@@ -1332,11 +1316,7 @@
         string ks = typeToString(keyType, false, scope, p->keyMetadata(), typeCtx);
         string vs = typeToString(valueType, false, scope, p->valueMetadata(), typeCtx);
 
-<<<<<<< HEAD
-        H << "::std::map<" << ks << ", " << vs << ">;";
-=======
-        H << "std::map<" << ks << ", " << vs << ">;" << sp;
->>>>>>> 609cd210
+        H << "std::map<" << ks << ", " << vs << ">;";
     }
     else
     {
@@ -3114,13 +3094,8 @@
         writeOpDocSummary(H, p, comment, pt, true, GenerateDeprecated::No, StringList(), postParams, returns);
     }
     H << nl << noDiscard << "virtual " << retS << ' ' << opName << spar << params << epar << isConst << " = 0;";
-<<<<<<< HEAD
     H << sp << nl << "/// \\cond INTERNAL";
-    H << nl << "void _iceD_" << p->name() << "(Ice::IncomingRequest&, ::std::function<void(Ice::OutgoingResponse)>)"
-=======
-    H << nl << "/// \\cond INTERNAL";
     H << nl << "void _iceD_" << p->name() << "(Ice::IncomingRequest&, std::function<void(Ice::OutgoingResponse)>)"
->>>>>>> 609cd210
       << isConst << ';';
     H << nl << "/// \\endcond";
 
