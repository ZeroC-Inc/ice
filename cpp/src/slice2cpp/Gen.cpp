// Copyright (c) ZeroC, Inc.

#include "Gen.h"
#include "../Ice/FileUtil.h"
#include "../Slice/FileTracker.h"
#include "../Slice/MetadataValidation.h"
#include "../Slice/Util.h"
#include "CPlusPlusUtil.h"
#include "Ice/StringUtil.h"

#include <algorithm>
#include <cassert>
#include <limits>
#include <string>

using namespace std;
using namespace Slice;
using namespace IceInternal;

namespace
{
    bool isConstexprType(const TypePtr& type)
    {
        BuiltinPtr bp = dynamic_pointer_cast<Builtin>(type);
        if (bp)
        {
            switch (bp->kind())
            {
                case Builtin::KindByte:
                case Builtin::KindBool:
                case Builtin::KindShort:
                case Builtin::KindInt:
                case Builtin::KindLong:
                case Builtin::KindFloat:
                case Builtin::KindDouble:
                case Builtin::KindValue:
                case Builtin::KindObject:
                case Builtin::KindObjectProxy:
                {
                    return true;
                }
                default:
                {
                    return false;
                }
            }
        }
        else if (
            dynamic_pointer_cast<Enum>(type) || dynamic_pointer_cast<InterfaceDecl>(type) ||
            dynamic_pointer_cast<ClassDecl>(type))
        {
            return true;
        }
        else
        {
            StructPtr s = dynamic_pointer_cast<Struct>(type);
            if (s)
            {
                DataMemberList members = s->dataMembers();
                for (const auto& member : members)
                {
                    if (!isConstexprType(member->type()))
                    {
                        return false;
                    }
                }
                return true;
            }
            return false;
        }
    }

    string getDeprecatedAttribute(const ContainedPtr& p1)
    {
        string deprecatedAttribute;
        if (p1->isDeprecated())
        {
            if (auto reason = p1->getDeprecationReason())
            {
                deprecatedAttribute = "[[deprecated(\"" + *reason + "\")]] ";
            }
            else
            {
                deprecatedAttribute = "[[deprecated]] ";
            }
        }
        return deprecatedAttribute;
    }

    void writeConstantValue(
        IceInternal::Output& out,
        const TypePtr& type,
        const SyntaxTreeBasePtr& valueType,
        const string& value,
        TypeContext typeContext,
        const MetadataList& metadata,
        const string& scope)
    {
        ConstPtr constant = dynamic_pointer_cast<Const>(valueType);
        if (constant)
        {
            out << getUnqualified(constant->mappedScoped(), scope);
        }
        else
        {
            BuiltinPtr bp = dynamic_pointer_cast<Builtin>(type);
            if (bp && bp->kind() == Builtin::KindString)
            {
                if ((typeContext & TypeContext::UseWstring) != TypeContext::None ||
                    findMetadata(metadata) == "wstring") // wide strings
                {
                    out << "L\"";
                    out << toStringLiteral(value, "\a\b\f\n\r\t\v", "?", UCN, 0);
                    out << "\"";
                }
                else // narrow strings
                {
                    out << "\"" << toStringLiteral(value, "\a\b\f\n\r\t\v", "?", Octal, 0) << "\"";
                }
            }
            else if (bp && bp->kind() == Builtin::KindLong)
            {
                out << "INT64_C(" << value << ")";
            }
            else if (bp && bp->kind() == Builtin::KindFloat)
            {
                out << value;
                if (value.find(".") == string::npos)
                {
                    out << ".0";
                }
                out << "F";
            }
            else
            {
                EnumPtr ep = dynamic_pointer_cast<Enum>(type);
                if (ep && valueType)
                {
                    EnumeratorPtr enumerator = dynamic_pointer_cast<Enumerator>(valueType);
                    assert(enumerator);
                    out << getUnqualified(enumerator->mappedScoped(), scope);
                }
                else if (!ep)
                {
                    out << value;
                }
            }
        }
    }

    string toDllClassExport(const string& dllExport)
    {
        if (!dllExport.empty())
        {
            return "ICE_CLASS(" + dllExport.substr(0, dllExport.size() - 1) + ") ";
        }
        else
        {
            return "";
        }
    }

    string toDllMemberExport(const string& dllExport)
    {
        if (!dllExport.empty())
        {
            return "ICE_MEMBER(" + dllExport.substr(0, dllExport.size() - 1) + ") ";
        }
        else
        {
            return "";
        }
    }

    // Marshals the parameters of an outgoing request.
    void writeInParamsLambda(
        IceInternal::Output& C,
        const OperationPtr& p,
        const ParameterList& inParams,
        const string& scope)
    {
        if (inParams.empty())
        {
            C << "nullptr";
        }
        else
        {
            C << "[&](" << getUnqualified("::Ice::OutputStream*", scope) << " ostr)";
            C << sb;
            writeMarshalCode(C, inParams, nullptr);
            if (p->sendsClasses())
            {
                C << nl << "ostr->writePendingValues();";
            }
            C << eb;
        }
    }

    void throwUserExceptionLambda(IceInternal::Output& C, ExceptionList throws, const string& scope)
    {
        if (throws.empty())
        {
            C << "nullptr";
        }
        else
        {
            // Arrange exceptions into most-derived to least-derived order. If we don't
            // do this, a base exception handler can appear before a derived exception
            // handler, causing compiler warnings and resulting in the base exception
            // being marshaled instead of the derived exception.
            throws.sort(Slice::DerivedToBaseCompare());

            C << "[](const " << getUnqualified("::Ice::UserException&", scope) << " ex)";
            C << sb;
            C << nl << "try";
            C << sb;
            C << nl << "ex.ice_throw();";
            C << eb;

            // Generate a catch block for each legal user exception.
            for (const auto& ex : throws)
            {
                C << nl << "catch(const " << getUnqualified(ex->mappedScoped(), scope) << "&)";
                C << sb;
                C << nl << "throw;";
                C << eb;
            }
            C << nl << "catch(const " << getUnqualified("::Ice::UserException&", scope) << ")";
            C << sb;
            C << eb;
            C << eb;
        }
    }

    string marshaledResultStructName(const string& name)
    {
        assert(!name.empty());
        string stName = IceInternal::toUpper(name.substr(0, 1)) + name.substr(1);
        stName += "MarshaledResult";
        return stName;
    }

    /// Returns the fully scoped name of the provided Slice definition, but scope separators will be replaced with
    /// '_' characters (converting a scoped identifier into a single identifier).
    string flattenedScopedName(const ContainedPtr& p)
    {
        string s = p->mappedScoped();
        string::size_type pos = 0;
        while ((pos = s.find("::", pos)) != string::npos)
        {
            s.replace(pos, 2, "_");
        }
        return s;
    }

    string condMove(bool moveIt, const string& str) { return moveIt ? string("::std::move(") + str + ")" : str; }

    /// Ensures that there is no collision between 'name' and any of the parameters in the provided 'params' list.
    /// If a collision exists, we return 'name' with an underscore appended to it. Otherwise we return 'name' as-is.
    string escapeParam(const ParameterList& params, const string& name)
    {
        for (const auto& param : params)
        {
            if (param->mappedName() == name)
            {
                return name + "_";
            }
        }
        return name;
    }

    /// Returns a doxygen formatted link to the provided Slice identifier.
    /// TODO we need to add a way for the doc-comment generation to use 'cpp' identifier!
    string cppLinkFormatter(string identifier, string memberComponent)
    {
        string result = "{@link ";
        if (!identifier.empty())
        {
            result += identifier;
        }
        if (!memberComponent.empty())
        {
            result += "#" + memberComponent;
        }
        return result + "}";
    }

    void writeDocLines(Output& out, const StringList& lines, bool commentFirst, const string& space = " ")
    {
        auto l = lines.cbegin();
        if (!commentFirst)
        {
            assert(l != lines.cend());
            out << *l;
            l++;
        }
        for (; l != lines.cend(); ++l)
        {
            out << nl << "///";
            if (!l->empty())
            {
                out << space << *l;
            }
        }
    }

    void writeSeeAlso(Output& out, const StringList& lines, const string& space = " ")
    {
        for (const string& line : lines)
        {
            out << nl << "///";
            if (!line.empty())
            {
                out << space << "@see " << line;
            }
        }
    }

    string getDocSentence(const StringList& lines)
    {
        // Extract the first sentence.
        ostringstream ostr;
        for (auto i = lines.begin(); i != lines.end(); ++i)
        {
            const string ws = " \t";

            if (i->empty())
            {
                break;
            }
            if (i != lines.begin() && i->find_first_not_of(ws) == 0)
            {
                ostr << " ";
            }
            string::size_type pos = i->find('.');
            if (pos == string::npos)
            {
                ostr << *i;
            }
            else if (pos == i->size() - 1)
            {
                ostr << *i;
                break;
            }
            else
            {
                // Assume a period followed by whitespace indicates the end of the sentence.
                while (pos != string::npos)
                {
                    if (ws.find((*i)[pos + 1]) != string::npos)
                    {
                        break;
                    }
                    pos = i->find('.', pos + 1);
                }
                if (pos != string::npos)
                {
                    ostr << i->substr(0, pos + 1);
                    break;
                }
                else
                {
                    ostr << *i;
                }
            }
        }

        return ostr.str();
    }

    enum class GenerateDeprecated
    {
        Yes,
        No
    };

    void
    writeDocSummary(Output& out, const ContainedPtr& p, GenerateDeprecated generateDeprecated = GenerateDeprecated::Yes)
    {
        if (p->docComment().empty())
        {
            return;
        }

        DocCommentPtr doc = p->parseDocComment(cppLinkFormatter);

        if (!doc->overview().empty())
        {
            writeDocLines(out, doc->overview(), true);
        }

        if (!doc->seeAlso().empty())
        {
            writeSeeAlso(out, doc->seeAlso());
        }

        if (generateDeprecated == GenerateDeprecated::Yes)
        {
            if (!doc->deprecated().empty())
            {
                out << nl << "///";
                out << nl << "/// @deprecated ";
                writeDocLines(out, doc->deprecated(), false);
            }
            else if (doc->isDeprecated())
            {
                out << nl << "///";
                out << nl << "/// @deprecated";
            }
        }

        if (dynamic_pointer_cast<ClassDef>(p) || dynamic_pointer_cast<ClassDecl>(p) ||
            dynamic_pointer_cast<Struct>(p) || dynamic_pointer_cast<Slice::Exception>(p))
        {
            UnitPtr unt = p->container()->unit();
            string file = p->file();
            assert(!file.empty());
            DefinitionContextPtr dc = unt->findDefinitionContext(file);
            assert(dc);

            // TODO: why do we ignore all instances of this metadata except the first?
            if (auto headerFile = dc->getMetadataArgs("cpp:doxygen:include"))
            {
                out << nl << "/// \\headerfile " << *headerFile;
            }
        }
    }

    enum OpDocParamType
    {
        OpDocInParams,
        OpDocOutParams,
        OpDocAllParams
    };

    void writeOpDocParams(
        Output& out,
        const OperationPtr& op,
        const DocCommentPtr& doc,
        OpDocParamType type,
        const StringList& preParams = StringList(),
        const StringList& postParams = StringList())
    {
        ParameterList params;
        switch (type)
        {
            case OpDocInParams:
                params = op->inParameters();
                break;
            case OpDocOutParams:
                params = op->outParameters();
                break;
            case OpDocAllParams:
                params = op->parameters();
                break;
        }

        if (!preParams.empty())
        {
            writeDocLines(out, preParams, true);
        }

        map<string, StringList> paramDoc = doc->parameters();
        for (const auto& param : params)
        {
            // We want to lookup the parameter by its slice identifier, ignoring any 'cpp:identifier' metadata.
            auto q = paramDoc.find(param->name());
            if (q != paramDoc.end())
            {
                // But when we emit the parameter's name, we want it to take 'cpp:identifier' metadata into account.
                out << nl << "/// @param " << param->mappedName() << " ";
                writeDocLines(out, q->second, false);
            }
        }

        if (!postParams.empty())
        {
            writeDocLines(out, postParams, true);
        }
    }

    void writeOpDocExceptions(Output& out, const OperationPtr& op, const DocCommentPtr& doc)
    {
        for (const auto& [name, lines] : doc->exceptions())
        {
            string scopedName = name;
            // Try to locate the exception's definition using the name given in the comment.
            ExceptionPtr ex = op->container()->lookupException(name, false);
            if (ex)
            {
                scopedName = ex->mappedScoped().substr(2);
            }
            out << nl << "/// @throws " << scopedName << " ";
            writeDocLines(out, lines, false);
        }
    }

    void writeOpDocSummary(
        Output& out,
        const OperationPtr& op,
        const DocCommentPtr& doc,
        OpDocParamType type,
        bool showExceptions,
        GenerateDeprecated generateDeprecated = GenerateDeprecated::Yes,
        const StringList& preParams = StringList(),
        const StringList& postParams = StringList(),
        const StringList& returns = StringList())
    {
        const auto& overview = doc->overview();
        if (!overview.empty())
        {
            writeDocLines(out, overview, true);
        }

        writeOpDocParams(out, op, doc, type, preParams, postParams);

        if (!returns.empty())
        {
            out << nl << "/// @return ";
            writeDocLines(out, returns, false);
        }

        if (showExceptions)
        {
            writeOpDocExceptions(out, op, doc);
        }

        const auto& seeAlso = doc->seeAlso();
        if (!seeAlso.empty())
        {
            writeSeeAlso(out, seeAlso);
        }

        if (generateDeprecated == GenerateDeprecated::Yes)
        {
            const auto& deprecated = doc->deprecated();
            if (!deprecated.empty())
            {
                out << nl << "///";
                out << nl << "/// @deprecated ";
                writeDocLines(out, deprecated, false);
            }
            else if (doc->isDeprecated())
            {
                out << nl << "///";
                out << nl << "/// @deprecated";
            }
        }
        // we don't generate the @deprecated doc-comment for servants
    }

    // Returns the client-side result type for an operation - can be void, a single type, or a tuple.
    string createOutgoingAsyncTypeParam(const vector<string>& elements)
    {
        switch (elements.size())
        {
            case 0:
                return "void";
            case 1:
                return elements.front();
            default:
            {
                ostringstream os;
                Output out(os);
                out << "::std::tuple" << sabrk;
                for (const auto& element : elements)
                {
                    out << element;
                }
                out << eabrk;
                return os.str();
            }
        }
    }

    // Returns the C++ types that make up the client-side result type of an operation (first return type then out
    // parameter types, as per the future API).
    vector<string> createOutgoingAsyncParams(const OperationPtr& p, const string& scope, TypeContext typeContext)
    {
        vector<string> elements;
        TypePtr ret = p->returnType();
        if (ret)
        {
            elements.push_back(typeToString(ret, p->returnIsOptional(), scope, p->getMetadata(), typeContext));
        }
        for (const auto& param : p->outParameters())
        {
            elements.push_back(
                typeToString(param->type(), param->optional(), scope, param->getMetadata(), typeContext));
        }
        return elements;
    }

    string createLambdaResponse(const OperationPtr& p, TypeContext typeContext)
    {
        ostringstream os;
        Output out(os);
        out << "::std::function<void" << spar << createOutgoingAsyncParams(p, "", typeContext) << epar << ">";
        return os.str();
    }
}

Slice::Gen::Gen(
    string base,
    string headerExtension,
    string sourceExtension,
    const vector<string>& extraHeaders,
    string include,
    const vector<string>& includePaths,
    string dllExport,
    string dir)
    : _base(std::move(base)),
      _headerExtension(std::move(headerExtension)),
      _sourceExtension(std::move(sourceExtension)),
      _extraHeaders(extraHeaders),
      _include(std::move(include)),
      _includePaths(includePaths),
      _dllExport(std::move(dllExport)),
      _dir(std::move(dir))
{
    for (auto& includePath : _includePaths)
    {
        includePath = fullPath(includePath);
    }

    string::size_type pos = _base.find_last_of("/\\");
    if (pos != string::npos)
    {
        _base.erase(0, pos + 1);
    }
}

Slice::Gen::~Gen()
{
    H << "\n\n#include <Ice/PopDisableWarnings.h>";
    H << "\n#endif\n";
    C << '\n';

    H.close();
    C.close();
}

void
Slice::Gen::generate(const UnitPtr& p)
{
    string file = p->topLevelFile();
    DefinitionContextPtr dc = p->findDefinitionContext(file);
    assert(dc);

    // Give precedence to header-ext/source-ext file metadata.
    string headerExtension = getHeaderExt(file, p);
    if (!headerExtension.empty())
    {
        _headerExtension = headerExtension;
    }

    string sourceExtension = getSourceExt(file, p);
    if (!sourceExtension.empty())
    {
        _sourceExtension = sourceExtension;
    }

    // Give precedence to --dll-export command-line option.
    if (_dllExport.empty())
    {
        if (auto dllExport = dc->getMetadataArgs("cpp:dll-export"))
        {
            _dllExport = *dllExport;
        }
    }

    string fileH = _base + "." + _headerExtension;
    string fileC = _base + "." + _sourceExtension;
    if (!_dir.empty())
    {
        fileH = _dir + '/' + fileH;
        fileC = _dir + '/' + fileC;
    }

    H.open(fileH.c_str());
    if (!H)
    {
        ostringstream os;
        os << "cannot open '" << fileH << "': " << IceInternal::errorToString(errno);
        throw FileException(__FILE__, __LINE__, os.str());
    }
    FileTracker::instance()->addFile(fileH);

    C.open(fileC.c_str());
    if (!C)
    {
        ostringstream os;
        os << "cannot open '" << fileC << "': " << IceInternal::errorToString(errno);
        throw FileException(__FILE__, __LINE__, os.str());
    }
    FileTracker::instance()->addFile(fileC);

    printHeader(H);
    printGeneratedHeader(H, _base + ".ice");
    printHeader(C);
    printGeneratedHeader(C, _base + ".ice");

    string s = _base + "." + _headerExtension;
    if (_include.size())
    {
        s = _include + '/' + s;
    }
    transform(s.begin(), s.end(), s.begin(), ToIfdef());
    H << "\n#ifndef " << s << "_";
    H << "\n#define " << s << "_";
    H << '\n';

    validateMetadata(p);

    writeExtraHeaders(C);

    if (_dllExport.size())
    {
        C << "\n#ifndef " << _dllExport << "_EXPORTS";
        C << "\n#   define " << _dllExport << "_EXPORTS";
        C << "\n#endif";
    }

    C << "\n#define ICE_BUILDING_GENERATED_CODE";
    C << "\n#include \"";
    if (_include.size())
    {
        C << _include << '/';
    }
    C << _base << "." << _headerExtension << "\"";

    H << "\n#include <Ice/PushDisableWarnings.h>";

    if (!dc->hasMetadata("cpp:no-default-include"))
    {
        H << "\n#include <Ice/Ice.h>";
    }

    for (const string& includeFile : p->includeFiles())
    {
        string extension = getHeaderExt(includeFile, p);
        if (extension.empty())
        {
            extension = _headerExtension;
        }
        if (isAbsolutePath(includeFile))
        {
            // This means mcpp found the .ice file in its -I paths. So we generate an angled include for the C++ header.
            H << "\n#include <" << changeInclude(includeFile, _includePaths) << "." << extension << ">";
        }
        else
        {
            H << "\n#include \"" << removeExtension(includeFile) << "." << extension << "\"";
        }
    }

    // Emit #include statements for any 'cpp:include' metadata directives in the top-level Slice file.
    for (const auto& metadata : dc->getMetadata())
    {
        string_view directive = metadata->directive();
        string_view arguments = metadata->arguments();

        if (directive == "cpp:include")
        {
            H << nl << "#include <" << arguments << ">";
        }
        else if (directive == "cpp:source-include")
        {
            C << nl << "#include <" << arguments << ">";
        }
    }

    // Include Ice.h since it was not included in the header.
    if (dc->hasMetadata("cpp:no-default-include"))
    {
        C << "\n#include <Ice/Ice.h>";
    }

    // For simplicity, we include these extra headers all the time.
    C << "\n#include <Ice/AsyncResponseHandler.h>"; // for async dispatches
    C << "\n#include <Ice/FactoryTable.h>";         // for class and exception factories
    C << "\n#include <Ice/OutgoingAsync.h>";        // for proxies
    C << "\n#include <algorithm>";                  // for the dispatch implementation

    // Disable shadow and deprecation warnings in .cpp file
    C << sp;
    C.zeroIndent();
    C << nl << "#if defined(_MSC_VER)";
    C << nl << "#   pragma warning(disable : 4458) // declaration of ... hides class member";
    C << nl << "#   pragma warning(disable : 4996) // ... was declared deprecated";
    C << nl << "#elif defined(__clang__)";
    C << nl << "#   pragma clang diagnostic ignored \"-Wshadow\"";
    C << nl << "#   pragma clang diagnostic ignored \"-Wdeprecated-declarations\"";
    C << nl << "#elif defined(__GNUC__)";
    C << nl << "#   pragma GCC diagnostic ignored \"-Wshadow\"";
    C << nl << "#   pragma GCC diagnostic ignored \"-Wdeprecated-declarations\"";
    C << nl << "#endif";

    printVersionCheck(H);
    printVersionCheck(C);

    printDllExportStuff(H, _dllExport);
    if (_dllExport.size())
    {
        _dllExport += " ";
    }

    {
        ForwardDeclVisitor forwardDeclVisitor(H, C, _dllExport);
        p->visit(&forwardDeclVisitor);

        DefaultFactoryVisitor defaultFactoryVisitor(C);
        p->visit(&defaultFactoryVisitor);

        ProxyVisitor proxyVisitor(H, C, _dllExport);
        p->visit(&proxyVisitor);

        DataDefVisitor dataDefVisitor(H, C, _dllExport);
        p->visit(&dataDefVisitor);

        InterfaceVisitor interfaceVisitor(H, C, _dllExport);
        p->visit(&interfaceVisitor);

        if (!dc->hasMetadata("cpp:no-stream"))
        {
            StreamVisitor streamVisitor(H);
            p->visit(&streamVisitor);
        }
    }
}

void
Slice::Gen::writeExtraHeaders(IceInternal::Output& out)
{
    for (string header : _extraHeaders)
    {
        string guard;
        string::size_type pos = header.rfind(',');
        if (pos != string::npos)
        {
            header = header.substr(0, pos);
            guard = header.substr(pos + 1);
        }
        if (!guard.empty())
        {
            out << "\n#ifndef " << guard;
            out << "\n#define " << guard;
        }
        out << "\n#include <" << header << '>';
        if (!guard.empty())
        {
            out << "\n#endif";
        }
    }
}

void
Slice::Gen::validateMetadata(const UnitPtr& u)
{
    map<string, MetadataInfo> knownMetadata;

    // "cpp:array"
    MetadataInfo arrayInfo = {
        .validOn = {typeid(Sequence)},
        .acceptedArgumentKind = MetadataArgumentKind::NoArguments,
        .acceptedContext = MetadataApplicationContext::ParameterTypeReferences,
    };
    knownMetadata.emplace("cpp:array", std::move(arrayInfo));

    // "cpp:const"
    MetadataInfo constInfo = {
        .validOn = {typeid(Operation)},
        .acceptedArgumentKind = MetadataArgumentKind::NoArguments,
    };
    knownMetadata.emplace("cpp:const", std::move(constInfo));

    // "cpp:custom-print"
    MetadataInfo customPrintInfo = {
<<<<<<< HEAD
        .validOn = {typeid(Struct), typeid(ClassDecl), typeid(Enum)},
=======
        .validOn = {typeid(Struct), typeid(ClassDecl), typeid(Slice::Exception)},
>>>>>>> 7923c4c6
        .acceptedArgumentKind = MetadataArgumentKind::NoArguments,
    };
    knownMetadata.emplace("cpp:custom-print", std::move(customPrintInfo));

    // "cpp:ice_print"
    MetadataInfo icePrintInfo = {
        .validOn = {typeid(Slice::Exception)},
        .acceptedArgumentKind = MetadataArgumentKind::NoArguments,
        .extraValidation = [](const MetadataPtr& metadata, const SyntaxTreeBasePtr& p) -> optional<string>
        {
            p->unit()->warning(
                metadata->file(),
                metadata->line(),
                Deprecated,
                "'cpp:ice_print' is deprecated; use 'cpp:custom-print' instead");
            return nullopt;
        }};
    knownMetadata.emplace("cpp:ice_print", std::move(icePrintInfo));

    // "cpp:dll-export"
    MetadataInfo dllExportInfo = {
        .validOn = {typeid(Unit)},
        .acceptedArgumentKind = MetadataArgumentKind::SingleArgument,
    };
    knownMetadata.emplace("cpp:dll-export", std::move(dllExportInfo));

    // "cpp:doxygen:include"
    MetadataInfo doxygenInfo = {
        .validOn = {typeid(Unit)},
        .acceptedArgumentKind = MetadataArgumentKind::RequiredTextArgument,
        .extraValidation = [](const MetadataPtr& meta, const SyntaxTreeBasePtr&) -> optional<string>
        {
            if (meta->arguments().find("include:") != 0)
            {
                ostringstream msg;
                msg << "ignoring unknown metadata: '" << meta << '\'';
                return msg.str();
            }
            return nullopt;
        },
    };
    knownMetadata.emplace("cpp:doxygen", std::move(doxygenInfo));

    // "cpp:header-ext"
    MetadataInfo headerExtInfo = {
        .validOn = {typeid(Unit)},
        .acceptedArgumentKind = MetadataArgumentKind::SingleArgument,
    };
    knownMetadata.emplace("cpp:header-ext", std::move(headerExtInfo));

    // "cpp:identifier"
    MetadataInfo identifierInfo = {
        .validOn =
            {typeid(InterfaceDecl),
             typeid(Operation),
             typeid(ClassDecl),
             typeid(Slice::Exception),
             typeid(Struct),
             typeid(Sequence),
             typeid(Dictionary),
             typeid(Enum),
             typeid(Enumerator),
             typeid(Const),
             typeid(Parameter),
             typeid(DataMember)},
        .acceptedArgumentKind = MetadataArgumentKind::SingleArgument,
    };
    knownMetadata.emplace("cpp:identifier", std::move(identifierInfo));

    // "cpp:include"
    MetadataInfo includeInfo = {
        .validOn = {typeid(Unit)},
        .acceptedArgumentKind = MetadataArgumentKind::RequiredTextArgument,
        .mustBeUnique = false,
    };
    knownMetadata.emplace("cpp:include", std::move(includeInfo));

    // "cpp:no-default-include"
    MetadataInfo noDefaultIncludeInfo = {
        .validOn = {typeid(Unit)},
        .acceptedArgumentKind = MetadataArgumentKind::NoArguments,
    };
    knownMetadata.emplace("cpp:no-default-include", std::move(noDefaultIncludeInfo));

    // "cpp:no-stream"
    MetadataInfo noStreamInfo = {
        .validOn = {typeid(Unit)},
        .acceptedArgumentKind = MetadataArgumentKind::NoArguments,
    };
    knownMetadata.emplace("cpp:no-stream", std::move(noStreamInfo));

    // "cpp:source-ext"
    MetadataInfo sourceExtInfo = {
        .validOn = {typeid(Unit)},
        .acceptedArgumentKind = MetadataArgumentKind::SingleArgument,
    };
    knownMetadata.emplace("cpp:source-ext", std::move(sourceExtInfo));

    // "cpp:source-include"
    MetadataInfo sourceIncludeInfo = {
        .validOn = {typeid(Unit)},
        .acceptedArgumentKind = MetadataArgumentKind::RequiredTextArgument,
        .mustBeUnique = false,
    };
    knownMetadata.emplace("cpp:source-include", std::move(sourceIncludeInfo));

    // "cpp:view-type"
    MetadataInfo viewTypeInfo = {
        .validOn = {typeid(Sequence), typeid(Dictionary)},
        .acceptedArgumentKind = MetadataArgumentKind::RequiredTextArgument,
        .acceptedContext = MetadataApplicationContext::ParameterTypeReferences,
    };
    knownMetadata.emplace("cpp:view-type", std::move(viewTypeInfo));

    // "cpp:type"
    // Validating 'cpp:type' is painful with this system because it is used to support 2 completely separate use-cases.
    // One for switching between wide and narrow strings, and another for customizing the mapping of sequences/dicts.
    // Thankfully, there is no overlap in what these can be applied to, but having separate cases like this still means
    // the validation framework isn't useful here. So, we turn off almost everything, and use a custom function instead.
    MetadataInfo typeInfo = {
        .validOn = {}, // Setting it to an empty list skips this validation step. We do it all in `extraValidation`.
        .acceptedArgumentKind = MetadataArgumentKind::RequiredTextArgument,
        .acceptedContext = MetadataApplicationContext::DefinitionsAndTypeReferences,
        .extraValidation = [](const MetadataPtr& meta, const SyntaxTreeBasePtr& p) -> optional<string>
        {
            // 'cpp:type' can be placed on containers, but only if it is the 'string' flavor of the metadata.
            if (dynamic_pointer_cast<Module>(p) || dynamic_pointer_cast<InterfaceDecl>(p) ||
                dynamic_pointer_cast<ClassDecl>(p) || dynamic_pointer_cast<Struct>(p) ||
                dynamic_pointer_cast<Slice::Exception>(p))
            {
                const string& argument = meta->arguments();
                if (argument != "string" && argument != "wstring")
                {
                    return "invalid argument '" + argument + "' supplied to 'cpp:type' metadata in this context";
                }
                return nullopt;
            }

            // Otherwise, the metadata must of been applied to a type reference.
            if (auto builtin = dynamic_pointer_cast<Builtin>(p); builtin && builtin->kind() == Builtin::KindString)
            {
                const string& argument = meta->arguments();
                if (argument != "string" && argument != "wstring")
                {
                    return "invalid argument '" + argument + "' supplied to 'cpp:type' metadata in this context";
                }
                return nullopt;
            }
            else if (
                dynamic_pointer_cast<Sequence>(p) || dynamic_pointer_cast<Dictionary>(p) ||
                dynamic_pointer_cast<ClassDecl>(p))
            {
                return nullopt; // TODO: I see no reason to support 'cpp:type' on class declarations.
            }
            else
            {
                return Slice::misappliedMetadataMessage(meta, p);
            }
        },
    };
    knownMetadata.emplace("cpp:type", typeInfo);

    // Pass this information off to the parser's metadata validation logic.
    Slice::validateMetadata(u, "cpp", knownMetadata);
}

TypeContext
Slice::Gen::setUseWstring(ContainedPtr p, list<TypeContext>& hist, TypeContext typeCtx)
{
    hist.push_back(typeCtx);
    if (auto argument = p->getMetadataArgs("cpp:type"))
    {
        if (argument == "wstring")
        {
            typeCtx = TypeContext::UseWstring;
        }
        else if (argument == "string")
        {
            typeCtx = TypeContext::None;
        }
    }
    return typeCtx;
}

TypeContext
Slice::Gen::resetUseWstring(list<TypeContext>& hist)
{
    TypeContext use = hist.back();
    hist.pop_back();
    return use;
}

string
Slice::Gen::getHeaderExt(const string& file, const UnitPtr& ut)
{
    DefinitionContextPtr dc = ut->findDefinitionContext(file);
    assert(dc);
    return dc->getMetadataArgs("cpp:header-ext").value_or("");
}

string
Slice::Gen::getSourceExt(const string& file, const UnitPtr& ut)
{
    DefinitionContextPtr dc = ut->findDefinitionContext(file);
    assert(dc);
    return dc->getMetadataArgs("cpp:source-ext").value_or("");
}

Slice::Gen::ForwardDeclVisitor::ForwardDeclVisitor(Output& h, Output& c, string dllExport)
    : H(h),
      C(c),
      _dllExport(std::move(dllExport)),
      _useWstring(TypeContext::None)
{
}

bool
Slice::Gen::ForwardDeclVisitor::visitModuleStart(const ModulePtr& p)
{
    _useWstring = setUseWstring(p, _useWstringHist, _useWstring);
    H << sp << nl << "namespace " << p->mappedName() << nl << '{';
    H.inc();
    return true;
}

void
Slice::Gen::ForwardDeclVisitor::visitModuleEnd(const ModulePtr&)
{
    H.dec();
    H << nl << '}';
    _useWstring = resetUseWstring(_useWstringHist);
}

void
Slice::Gen::ForwardDeclVisitor::visitClassDecl(const ClassDeclPtr& p)
{
    const string name = p->mappedName();
    H << nl << "class " << name << ';';
    H << nl << "using " << name << "Ptr " << getDeprecatedAttribute(p) << "= ::std::shared_ptr<" << name << ">;" << sp;
}

bool
Slice::Gen::ForwardDeclVisitor::visitStructStart(const StructPtr& p)
{
    H << nl << "struct " << getDeprecatedAttribute(p) << p->mappedName() << ';' << sp;
    return false;
}

void
Slice::Gen::ForwardDeclVisitor::visitInterfaceDecl(const InterfaceDeclPtr& p)
{
    H << nl << "class " << getDeprecatedAttribute(p) << p->mappedName() << "Prx;" << sp;
}

void
Slice::Gen::ForwardDeclVisitor::visitEnum(const EnumPtr& p)
{
    string mappedName = p->mappedName();

    writeDocSummary(H, p);
    H << nl << "enum class " << getDeprecatedAttribute(p) << mappedName;
    H << " : ::std::" << (p->maxValue() <= numeric_limits<uint8_t>::max() ? "uint8_t" : "int32_t");

    if (p->maxValue() > numeric_limits<uint8_t>::max() && p->maxValue() <= numeric_limits<int16_t>::max())
    {
        H << " // NOLINT(performance-enum-size)";
    }
    H << sb;

    // Check if any of the enumerators were assigned an explicit value.
    EnumeratorList enumerators = p->enumerators();
    const bool hasExplicitValues = p->hasExplicitValues();
    for (auto en = enumerators.begin(); en != enumerators.end();)
    {
        writeDocSummary(H, *en);
        H << nl << (*en)->mappedName();

        string deprecatedAttribute = getDeprecatedAttribute(*en);
        if (!deprecatedAttribute.empty())
        {
            // The string returned by `deprecatedAttribute` has a trailing space character,
            // here we need to remove it, and instead add it to the front.
            deprecatedAttribute.pop_back();
            H << ' ' << deprecatedAttribute;
        }

        // If any of the enumerators were assigned an explicit value, we emit
        // an explicit value for *all* enumerators.
        if (hasExplicitValues)
        {
            H << " = " << std::to_string((*en)->value());
        }
        if (++en != enumerators.end())
        {
            H << ',';
        }
    }
    H << eb << ';';

    H << nl << _dllExport << "::std::ostream& operator<<(::std::ostream&, " << mappedName << ");" << sp;

    if (!p->hasMetadata("cpp:custom-print"))
    {
        // We generate the implementation unless custom-print tells us not to.
        // If the provided value corresponds to a named enumerator value, we print the corresponding name.
        // Otherwise, we print the underlying integer value.
        C << sp << nl << "::std::ostream&";
        C << nl << p->mappedScope().substr(2) << "operator<<(::std::ostream& os, " << mappedName << " value)";
        C << sb;
        C << nl << "switch (value)";
        C << sb;
        for (const auto& enumerator : enumerators)
        {
            const string enumeratorName = enumerator->mappedName();
            C << nl << "case " << mappedName << "::" << enumeratorName << ":";
            C << nl << "    return os << \"" + enumeratorName + "\";";
        }
        C << nl << "default:";
        C << nl << "    return os << static_cast<::std::int32_t>(value);";
        C << eb;
        C << eb;
    }
}

void
Slice::Gen::ForwardDeclVisitor::visitSequence(const SequencePtr& p)
{
    const string name = p->mappedName();
    const string scope = p->mappedScope();
    const TypePtr type = p->type();
    const TypeContext typeCtx = _useWstring;
    const MetadataList metadata = p->getMetadata();

    string seqType = findMetadata(metadata, _useWstring);
    writeDocSummary(H, p);

    string deprecatedAttribute = getDeprecatedAttribute(p);
    H << nl << "using " << name << " " << deprecatedAttribute << "= ";

    if (!seqType.empty())
    {
        H << seqType << ';' << sp;
    }
    else
    {
        auto builtin = dynamic_pointer_cast<Builtin>(type);
        if (builtin && builtin->kind() == Builtin::KindByte)
        {
            H << "::std::vector<std::byte>;" << sp;
        }
        else
        {
            string s = typeToString(type, false, scope, p->typeMetadata(), typeCtx);
            H << "::std::vector<" << s << ">;" << sp;
        }
    }
}

void
Slice::Gen::ForwardDeclVisitor::visitDictionary(const DictionaryPtr& p)
{
    const string name = p->mappedName();
    const string scope = p->mappedScope();
    const string dictType = findMetadata(p->getMetadata());
    const TypeContext typeCtx = _useWstring;

    writeDocSummary(H, p);

    string deprecatedAttribute = getDeprecatedAttribute(p);
    H << nl << "using " << name << " " << deprecatedAttribute << "= ";

    if (dictType.empty())
    {
        // A default std::map dictionary
        TypePtr keyType = p->keyType();
        TypePtr valueType = p->valueType();
        string ks = typeToString(keyType, false, scope, p->keyMetadata(), typeCtx);
        string vs = typeToString(valueType, false, scope, p->valueMetadata(), typeCtx);

        H << "::std::map<" << ks << ", " << vs << ">;" << sp;
    }
    else
    {
        // A custom dictionary
        H << dictType << ';' << sp;
    }
}

void
Slice::Gen::ForwardDeclVisitor::visitConst(const ConstPtr& p)
{
    const string name = p->mappedName();
    const string scope = p->mappedScope();
    writeDocSummary(H, p);
    H << nl << (isConstexprType(p->type()) ? "constexpr " : "const ")
      << typeToString(p->type(), false, scope, p->typeMetadata(), _useWstring) << " " << name << " "
      << getDeprecatedAttribute(p) << "= ";
    writeConstantValue(H, p->type(), p->valueType(), p->value(), _useWstring, p->typeMetadata(), scope);
    H << ';';
    if (!isConstexprType(p->type())) // i.e. string or wstring
    {
        // The string/wstring constructor can throw, which produces a clang-tidy lint for const or static objects.
        H << " // NOLINT(cert-err58-cpp)";
    }
    H << sp;
}

Slice::Gen::DefaultFactoryVisitor::DefaultFactoryVisitor(Output& c) : C(c), _factoryTableInitDone(false) {}

bool
Slice::Gen::DefaultFactoryVisitor::visitUnitStart(const UnitPtr& unit)
{
    if (unit->contains<ClassDef>() || unit->contains<Exception>())
    {
        C << sp << nl << "namespace" << nl << "{";
        C.inc();
        return true;
    }
    else
    {
        return false;
    }
}

void
Slice::Gen::DefaultFactoryVisitor::visitUnitEnd(const UnitPtr&)
{
    C.dec();
    C << nl << "}";
}

bool
Slice::Gen::DefaultFactoryVisitor::visitClassDefStart(const ClassDefPtr& p)
{
    const string scopedName = p->mappedScoped();
    const string flatScopedName = flattenedScopedName(p);

    if (!_factoryTableInitDone)
    {
        // Make sure the global factory table is initialized before we use it.
        C << nl << "const ::IceInternal::FactoryTableInit iceC_factoryTableInit;";
        _factoryTableInitDone = true;
    }

    C << nl << "const ::IceInternal::DefaultValueFactoryInit<" << scopedName << "> ";
    C << "iceC" + flatScopedName + "_init" << "(\"" << scopedName << "\");";

    if (p->compactId() >= 0)
    {
        string n = "iceC" + flatScopedName + "_compactIdInit ";
        C << nl << "const ::IceInternal::CompactIdInit " << n << "(\"" << scopedName << "\", " << p->compactId()
          << ");";
    }
    return false;
}

bool
Slice::Gen::DefaultFactoryVisitor::visitExceptionStart(const ExceptionPtr& p)
{
    const string scopedName = p->mappedScoped();
    const string flatScopedName = flattenedScopedName(p);

    if (!_factoryTableInitDone)
    {
        // Make sure the global factory table is initialized before we use it.
        C << nl << "const ::IceInternal::FactoryTableInit iceC_factoryTableInit;";
        _factoryTableInitDone = true;
    }
    C << nl << "const ::IceInternal::DefaultUserExceptionFactoryInit<" << scopedName << "> ";
    C << "iceC" + flatScopedName + "_init" << "(\"" << scopedName << "\");";
    return false;
}

Slice::Gen::ProxyVisitor::ProxyVisitor(Output& h, Output& c, string dllExport)
    : H(h),
      C(c),
      _dllExport(std::move(dllExport)),
      _useWstring(TypeContext::None)
{
}

bool
Slice::Gen::ProxyVisitor::visitModuleStart(const ModulePtr& p)
{
    if (!p->contains<InterfaceDef>())
    {
        return false;
    }

    _useWstring = setUseWstring(p, _useWstringHist, _useWstring);

    H << sp << nl << "namespace " << p->mappedName() << nl << '{';
    return true;
}

void
Slice::Gen::ProxyVisitor::visitModuleEnd(const ModulePtr&)
{
    H << sp << nl << '}';

    _useWstring = resetUseWstring(_useWstringHist);
}

bool
Slice::Gen::ProxyVisitor::visitInterfaceDefStart(const InterfaceDefPtr& p)
{
    _useWstring = setUseWstring(p, _useWstringHist, _useWstring);

    const string name = p->mappedName();
    const string scope = p->mappedScope();
    const InterfaceList bases = p->bases();

    H << sp;
    writeDocSummary(H, p);
    H << nl << "class " << _dllExport << getDeprecatedAttribute(p) << name << "Prx : public "
      << getUnqualified("::Ice::Proxy", scope) << "<" << name + "Prx, ";
    if (bases.empty())
    {
        H << getUnqualified("::Ice::ObjectPrx", scope);
    }
    else
    {
        auto q = bases.begin();
        while (q != bases.end())
        {
            H << getUnqualified((*q)->mappedScoped() + "Prx", scope);
            if (++q != bases.end())
            {
                H << ", ";
            }
        }
    }
    H << ">";

    H << sb;
    H.dec();
    H << nl << "public:";
    H.inc();

    return true;
}

void
Slice::Gen::ProxyVisitor::visitInterfaceDefEnd(const InterfaceDefPtr& p)
{
    const string scopedName = p->mappedScoped();
    const string prx = p->mappedName() + "Prx";
    const string scopedPrx = scopedName + "Prx";
    const InterfaceList bases = p->allBases();

    H << sp;
    H << nl << "/// Obtains the Slice type ID of this interface.";
    H << nl << "/// @return The fully-scoped type ID.";
    H << nl << "static const char* ice_staticId() noexcept;";

    if (!bases.empty())
    {
        // -Wextra wants to initialize all the virtual base classes _in the right order_, which is not practical, and
        // is useless here.
        H << sp;
        H.zeroIndent();
        H << nl << "#if defined(__GNUC__)";
        H << nl << "#   pragma GCC diagnostic push";
        H << nl << "#   pragma GCC diagnostic ignored \"-Wextra\" // initialize all virtual bases in correct order";
        H << nl << "#endif";
        H.restoreIndent();
    }

    // We can't use "= default" for the copy/move ctor/assignment operator as it's not correct with virtual inheritance.
    H << sp;
    H << nl << prx << "(const " << prx << "& other) noexcept : ::Ice::ObjectPrx(other)";
    H << " {} // NOLINT(modernize-use-equals-default)";
    H << sp;
    H << nl << prx << "(" << prx << "&& other) noexcept : ::Ice::ObjectPrx(std::move(other))";
    H << " {} // NOLINT(modernize-use-equals-default)";
    H << sp;
    H << nl << prx << "(const ::Ice::CommunicatorPtr& communicator, std::string_view proxyString)";
    H << " : ::Ice::ObjectPrx(communicator, proxyString) {} // NOLINT(modernize-use-equals-default)";
    H << sp;
    H << nl << prx << "& operator=(const " << prx << "& rhs) noexcept";
    H << sb;
    // The self-assignment check is to make clang-tidy happy.
    H << nl << "if (this != &rhs)";
    H << sb;
    H << nl << "::Ice::ObjectPrx::operator=(rhs);";
    H << eb;
    H << nl << "return *this;";
    H << eb;
    H << sp;
    H << nl << prx << "& operator=(" << prx << "&& rhs) noexcept";
    H << sb;
    // The self-assignment check is to make clang-tidy happy.
    H << nl << "if (this != &rhs)";
    H << sb;
    H << nl << "::Ice::ObjectPrx::operator=(std::move(rhs));";
    H << eb;
    H << nl << "return *this;";
    H << eb;
    H << sp;
    H << nl << "/// \\cond INTERNAL";
    H << nl << "static " << prx << " _fromReference(::IceInternal::ReferencePtr ref) { return " << prx
      << "(std::move(ref)); }";
    H.dec();
    H << sp << nl << "protected:";
    H.inc();
    H << sp;
    H << nl << prx << "() = default;";
    H << sp;
    H << nl << "explicit " << prx << "(::IceInternal::ReferencePtr&& ref) : ::Ice::ObjectPrx(std::move(ref))";
    H << sb << eb;
    H << nl << "/// \\endcond";

    if (!bases.empty())
    {
        // -Wextra wants to initialize all the virtual base classes _in the right order_, which is not practical, and
        // is useless here.
        H << sp;
        H.zeroIndent();
        H << nl << "#if defined(__GNUC__)";
        H << nl << "#   pragma GCC diagnostic pop";
        H << nl << "#endif";
        H.restoreIndent();
    }

    H << eb << ';';

    C << sp;
    C << nl << "const char*" << nl << scopedPrx.substr(2) << "::ice_staticId() noexcept";
    C << sb;
    C << nl << "return \"" << scopedName << "\";";
    C << eb;

    _useWstring = resetUseWstring(_useWstringHist);
}

void
Slice::Gen::ProxyVisitor::visitOperation(const OperationPtr& p)
{
    const InterfaceDefPtr container = p->interface();
    const string opName = p->mappedName();
    const string interfaceScope = container->mappedScope();
    const string interfaceName = container->mappedName();

    const string scopedPrxPrefix = (interfaceScope + interfaceName + "Prx::").substr(2);
    const string prxScopedOpName = scopedPrxPrefix + opName;
    const string scopedPrxFutureImplPrefix = interfaceName + "Prx::_iceI_";
    const string prxFutureImplScopedOpName = scopedPrxFutureImplPrefix + opName;

    const TypePtr ret = p->returnType();
    const bool retIsOpt = p->returnIsOptional();
    const string retS = ret ? typeToString(ret, retIsOpt, interfaceScope, p->getMetadata(), _useWstring) : "void";
    const string retSImpl = ret ? typeToString(ret, retIsOpt, "", p->getMetadata(), _useWstring) : "void";

    // All parameters
    vector<string> paramsDecl;
    vector<string> paramsImplDecl;

    // Only the parameters marshaled into the request.
    vector<string> inParamsDecl;
    vector<string> inParamsImplDecl;
    vector<string> inParamsImpl;

    vector<string> futureOutParams = createOutgoingAsyncParams(p, interfaceScope, _useWstring);
    vector<string> lambdaOutParams =
        createOutgoingAsyncParams(p, interfaceScope, _useWstring | TypeContext::UnmarshalParamZeroCopy);

    const string futureImplPrefix = "_iceI_";
    const string lambdaImplPrefix = futureOutParams == lambdaOutParams ? "_iceI_" : "_iceIL_";

    ParameterList paramList = p->parameters();
    ParameterList inParams = p->inParameters();
    ParameterList outParams = p->outParameters();

    for (const auto& q : paramList)
    {
        const string paramName = q->mappedName();
        const string prefixedParamName = paramPrefix + paramName;
        const MetadataList metadata = q->getMetadata();

        if (q->isOutParam())
        {
            string outputTypeString =
                outputTypeToString(q->type(), q->optional(), interfaceScope, metadata, _useWstring);

            paramsDecl.push_back(outputTypeString + ' ' + paramName);
            paramsImplDecl.push_back(outputTypeString + ' ' + prefixedParamName);
        }
        else
        {
            string typeString = inputTypeToString(q->type(), q->optional(), interfaceScope, metadata, _useWstring);

            paramsDecl.push_back(typeString + ' ' + paramName);
            paramsImplDecl.push_back(typeString + ' ' + prefixedParamName);

            inParamsDecl.push_back(typeString + ' ' + paramName);
            inParamsImplDecl.push_back(typeString + ' ' + prefixedParamName);
            inParamsImpl.push_back(prefixedParamName);
        }
    }

    const string contextParam = escapeParam(paramList, "context");
    const string contextDef = "const " + getUnqualified("::Ice::Context&", interfaceScope) + " " + contextParam;
    const string contextDecl = contextDef + " = " + getUnqualified("::Ice::noExplicitContext", interfaceScope);

    string futureT = createOutgoingAsyncTypeParam(futureOutParams);
    string futureTAbsolute = createOutgoingAsyncTypeParam(createOutgoingAsyncParams(p, "", _useWstring));
    string lambdaT = createOutgoingAsyncTypeParam(lambdaOutParams);

    const string deprecatedAttribute = getDeprecatedAttribute(p);

    DocCommentPtr comment = p->parseDocComment(cppLinkFormatter);
    const string contextDoc = "@param " + contextParam + " The Context map to send with the invocation.";
    const string futureDoc = "The future object for the invocation.";

    //
    // Synchronous operation
    //
    H << sp;
    if (comment)
    {
        StringList postParams;
        postParams.push_back(contextDoc);
        writeOpDocSummary(
            H,
            p,
            comment,
            OpDocAllParams,
            true,
            GenerateDeprecated::Yes,
            StringList(),
            postParams,
            comment->returns());
    }
    H << nl << deprecatedAttribute << retS << ' ' << opName << spar << paramsDecl << contextDecl << epar << " const;";

    // We don't want to add [[nodiscard]] to proxy member functions.
    if (ret && p->outParameters().empty())
    {
        H << " // NOLINT(modernize-use-nodiscard)";
    }

    C << sp;
    C << nl << retSImpl << nl << prxScopedOpName << spar << paramsImplDecl << "const ::Ice::Context& context" << epar
      << " const";
    C << sb;
    C << nl;
    if (futureOutParams.size() == 1)
    {
        if (ret)
        {
            C << "return ";
        }
        else
        {
            C << paramPrefix << (*outParams.begin())->mappedName() << " = ";
        }
    }
    else if (futureOutParams.size() > 1)
    {
        C << "auto result = ";
    }

    // We call makePromiseOutgoing with the "sync" parameter set to true; the Promise/future implementation later on
    // calls makePromiseOutgoing with this parameter set to false. This parameter is useful for collocated calls.
    C << "::IceInternal::makePromiseOutgoing<" << futureT << ">";
    C << spar << "true, this" << "&" + prxFutureImplScopedOpName;
    C << inParamsImpl;
    C << "context" << epar << ".get();";
    if (futureOutParams.size() > 1)
    {
        int index = ret ? 1 : 0;
        for (const auto& q : outParams)
        {
            C << nl << paramPrefix << q->mappedName() << " = ";
            C << condMove(isMovable(q->type()), "::std::get<" + std::to_string(index++) + ">(result)") << ";";
        }
        if (ret)
        {
            C << nl << "return " + condMove(isMovable(ret), "::std::get<0>(result)") + ";";
        }
    }
    C << eb;

    //
    // Promise-based asynchronous operation
    //
    H << sp;
    if (comment)
    {
        StringList postParams, returns;
        postParams.push_back(contextDoc);
        returns.push_back(futureDoc);
        writeOpDocSummary(
            H,
            p,
            comment,
            OpDocInParams,
            false,
            GenerateDeprecated::Yes,
            StringList(),
            postParams,
            returns);
    }

    H << nl << deprecatedAttribute << "[[nodiscard]] ::std::future<" << futureT << "> " << opName << "Async" << spar
      << inParamsDecl << contextDecl << epar << " const;";

    C << sp;
    C << nl << "::std::future<" << futureTAbsolute << ">";
    C << nl;
    C << prxScopedOpName << "Async" << spar << inParamsImplDecl << "const ::Ice::Context& context" << epar << " const";

    C << sb;
    C << nl << "return ::IceInternal::makePromiseOutgoing<" << futureT << ">" << spar;
    C << "false, this" << string("&" + prxFutureImplScopedOpName);
    C << inParamsImpl;
    C << "context" << epar << ";";
    C << eb;

    //
    // Lambda based asynchronous operation
    //

    const string responseParam = escapeParam(inParams, "response");
    const string exParam = escapeParam(inParams, "ex");
    const string sentParam = escapeParam(inParams, "sent");
    const string lambdaResponse = createLambdaResponse(p, _useWstring | TypeContext::UnmarshalParamZeroCopy);

    H << sp;
    if (comment)
    {
        StringList postParams, returns;
        postParams.push_back("@param " + responseParam + " The response callback.");
        postParams.push_back("@param " + exParam + " The exception callback.");
        postParams.push_back("@param " + sentParam + " The sent callback.");
        postParams.push_back(contextDoc);
        returns.emplace_back("A function that can be called to cancel the invocation locally.");
        writeOpDocSummary(
            H,
            p,
            comment,
            OpDocInParams,
            false,
            GenerateDeprecated::Yes,
            StringList(),
            postParams,
            returns);
    }
    H << nl;
    H << deprecatedAttribute;
    H << "::std::function<void()> // NOLINT(modernize-use-nodiscard)";

    // TODO: need "nl" version of spar/epar
    H << nl << opName << "Async" << spar;
    H.useCurrentPosAsIndent();
    H << inParamsDecl;

    H << lambdaResponse + " " + responseParam;
    H << "::std::function<void(::std::exception_ptr)> " + exParam + " = nullptr";
    H << "::std::function<void(bool)> " + sentParam + " = nullptr";
    H << contextDecl << epar << " const;";
    H.restoreIndent();

    C << sp;
    C << nl << "::std::function<void()>";
    C << nl << prxScopedOpName << "Async" << spar;
    C.useCurrentPosAsIndent();
    C << inParamsImplDecl;
    C << lambdaResponse + " response";
    C << "::std::function<void(::std::exception_ptr)> ex";
    C << "::std::function<void(bool)> sent";
    C << "const ::Ice::Context& context" << epar << " const";
    C.restoreIndent();

    C << sb;
    if (lambdaOutParams.size() > 1)
    {
        C << nl << "auto responseCb = [response = ::std::move(response)](" << lambdaT << "&& result) mutable";
        C << sb;
        C << nl << "::std::apply(::std::move(response), ::std::move(result));";
        C << eb << ";";
    }

    C << nl << "return ::IceInternal::makeLambdaOutgoing<" << lambdaT << ">" << spar;

    C << "::std::move(" + (lambdaOutParams.size() > 1 ? string("responseCb") : "response") + ")" << "::std::move(ex)"
      << "::std::move(sent)"
      << "this";
    C << string("&" + getUnqualified(scopedPrxPrefix, interfaceScope.substr(2)) + lambdaImplPrefix + opName);
    C << inParamsImpl;
    C << "context" << epar << ";";
    C << eb;

    // Implementation

    emitOperationImpl(p, futureImplPrefix, futureOutParams);

    if (lambdaImplPrefix != futureImplPrefix)
    {
        emitOperationImpl(p, lambdaImplPrefix, lambdaOutParams);
    }
}

void
Slice::Gen::ProxyVisitor::emitOperationImpl(
    const OperationPtr& p,
    const string& prefix,
    const std::vector<std::string>& outgoingAsyncParams)
{
    const InterfaceDefPtr container = p->interface();
    const string opName = p->mappedName();
    const string opImplName = prefix + opName;
    const string interfaceScope = container->mappedScope();
    const string scopedPrxPrefix = (container->mappedScoped() + "Prx" + "::").substr(2);

    const TypePtr ret = p->returnType();

    vector<string> inParamsS;
    vector<string> inParamsImplDecl;

    ParameterList inParams = p->inParameters();
    ParameterList outParams = p->outParameters();

    bool outParamsHasOpt = false;

    if (ret)
    {
        outParamsHasOpt |= p->returnIsOptional();
    }
    outParamsHasOpt |=
        std::find_if(outParams.begin(), outParams.end(), [](const ParameterPtr& q) { return q->optional(); }) !=
        outParams.end();

    for (const auto& q : inParams)
    {
        string typeString = inputTypeToString(q->type(), q->optional(), interfaceScope, q->getMetadata(), _useWstring);

        inParamsS.push_back(typeString);
        inParamsImplDecl.push_back(typeString + ' ' + paramPrefix + q->mappedName());
    }

    string returnT = createOutgoingAsyncTypeParam(outgoingAsyncParams);

    H << sp;
    H << nl << "/// \\cond INTERNAL";
    H << nl << "void " << opImplName << spar;
    H << "const ::std::shared_ptr<::IceInternal::OutgoingAsyncT<" + returnT + ">>&";
    H << inParamsS;
    H << ("const " + getUnqualified("::Ice::Context&", interfaceScope));
    H << epar << " const;";
    H << nl << "/// \\endcond";

    C << sp;
    C << nl << "void" << nl << scopedPrxPrefix << opImplName << spar;
    C << "const ::std::shared_ptr<::IceInternal::OutgoingAsyncT<" + returnT + ">>& outAsync";
    C << inParamsImplDecl << ("const " + getUnqualified("::Ice::Context&", interfaceScope) + " context");
    C << epar << " const";
    C << sb;
    C << nl << "static constexpr ::std::string_view operationName = \"" << p->name() << "\";";
    C << sp;
    if (p->returnsData())
    {
        C << nl << "_checkTwowayOnly(operationName);";
    }
    C << nl << "outAsync->invoke(operationName, ";
    C << getUnqualified(operationModeToString(p->mode()), interfaceScope) << ", "
      << getUnqualified(opFormatTypeToString(p), interfaceScope) << ", context,";
    C.inc();
    C << nl;

    writeInParamsLambda(C, p, inParams, interfaceScope);
    C << "," << nl;
    throwUserExceptionLambda(C, p->throws(), interfaceScope);

    if (outgoingAsyncParams.size() > 1)
    {
        // Generate a read method if there are more than one ret/out parameter. If there's
        // only one, we rely on the default read method from LambdaOutgoing
        // except if the unique ret/out is optional or is an array.
        C << "," << nl << "[](" << getUnqualified("::Ice::InputStream*", interfaceScope) << " istr)";
        C << sb;
        C << nl << returnT << " v;";

        writeUnmarshalCode(C, outParams, p);

        if (p->returnsClasses())
        {
            C << nl << "istr->readPendingValues();";
        }
        C << nl << "return v;";
        C << eb;
    }
    else if (outParamsHasOpt || p->returnsClasses())
    {
        // If there's only one optional ret/out parameter, we still need to generate
        // a read method, we can't rely on the default read method which wouldn't
        // known which tag to use.
        C << "," << nl << "[](" << getUnqualified("::Ice::InputStream*", interfaceScope) << " istr)";
        C << sb;

        writeAllocateCode(C, outParams, p, interfaceScope, _useWstring);
        writeUnmarshalCode(C, outParams, p);

        if (p->returnsClasses())
        {
            C << nl << "istr->readPendingValues();";
        }

        if (ret)
        {
            C << nl << "return ret;";
        }
        else
        {
            C << nl << "return " << paramPrefix + outParams.front()->mappedName() << ";";
        }
        C << eb;
    }

    C.dec();
    C << ");" << eb;
}

Slice::Gen::DataDefVisitor::DataDefVisitor(IceInternal::Output& h, IceInternal::Output& c, const string& dllExport)
    : H(h),
      C(c),
      _dllExport(dllExport),
      _dllClassExport(toDllClassExport(dllExport)),
      _dllMemberExport(toDllMemberExport(dllExport)),
      _useWstring(TypeContext::None)
{
}

bool
Slice::Gen::DataDefVisitor::visitModuleStart(const ModulePtr& p)
{
    if (!p->contains<Struct>() && !p->contains<ClassDef>() && !p->contains<Exception>())
    {
        return false;
    }

    _useWstring = setUseWstring(p, _useWstringHist, _useWstring);
    H << sp << nl << "namespace " << p->mappedName() << nl << '{';
    return true;
}

void
Slice::Gen::DataDefVisitor::visitModuleEnd(const ModulePtr& p)
{
    if (p->contains<Struct>())
    {
        // Bring in relational operators for structs.
        H << sp;
        H << nl << "using Ice::Tuple::operator<;";
        H << nl << "using Ice::Tuple::operator<=;";
        H << nl << "using Ice::Tuple::operator>;";
        H << nl << "using Ice::Tuple::operator>=;";
        H << nl << "using Ice::Tuple::operator==;";
        H << nl << "using Ice::Tuple::operator!=;";
    }

    H << sp << nl << '}';
    _useWstring = resetUseWstring(_useWstringHist);
}

bool
Slice::Gen::DataDefVisitor::visitStructStart(const StructPtr& p)
{
    _useWstring = setUseWstring(p, _useWstringHist, _useWstring);

    H << sp;
    writeDocSummary(H, p);
    H << nl << "struct " << getDeprecatedAttribute(p) << p->mappedName();
    H << sb;

    return true;
}

void
Slice::Gen::DataDefVisitor::visitStructEnd(const StructPtr& p)
{
    H << sp;
    H << nl << "/// Obtains a tuple containing all of the struct's data members.";
    H << nl << "/// @return The data members in a tuple.";
    writeIceTuple(H, p->dataMembers(), _useWstring);

    H << sp;
    H << nl << "/// Outputs the name and value of each field of this instance to the stream.";
    H << nl << "/// @param os The output stream.";
    H << nl << _dllExport << "void ice_printFields(::std::ostream& os) const;";
    H << eb << ';';

    const string scoped = p->mappedScoped();

    C << sp << nl << "void";
    C << nl << scoped.substr(2) << "::ice_printFields(::std::ostream& os) const";
    C << sb;
    printFields(p->dataMembers(), true);
    C << eb;

    H << sp << nl << _dllExport << "::std::ostream& operator<<(::std::ostream&, const " << p->mappedName() << "&);";

    if (!p->hasMetadata("cpp:custom-print"))
    {
        // We generate the implementation unless custom-print tells us not to.
        C << sp << nl << "::std::ostream&";
        C << nl << p->mappedScope().substr(2) << "operator<<(::std::ostream& os, const " << scoped << "& value)";
        C << sb;
        C << sp << nl << "os << \"" << scoped.substr(2) << "{\";";
        C << nl << "value.ice_printFields(os);";
        C << nl << "os << '}';";
        C << nl << "return os;";
        C << eb;
    }

    _useWstring = resetUseWstring(_useWstringHist);
}

void
Slice::Gen::DataDefVisitor::visitDataMember(const DataMemberPtr& p)
{
    auto container = p->container();
    if (dynamic_pointer_cast<Struct>(container) || dynamic_pointer_cast<Exception>(container))
    {
        emitDataMember(p);
    }
    // else don't do anything - visitClassXxx already calls emitDataMember explicitly.
}

bool
Slice::Gen::DataDefVisitor::visitExceptionStart(const ExceptionPtr& p)
{
    _useWstring = setUseWstring(p, _useWstringHist, _useWstring);

    const string name = p->mappedName();
    const string scope = p->mappedScope();
    const string scoped = p->mappedScoped();
    const ExceptionPtr base = p->base();
    const DataMemberList dataMembers = p->dataMembers();
    const DataMemberList allDataMembers = p->allDataMembers();
    DataMemberList baseDataMembers;

    vector<string> allParameters;
    map<string, DocCommentPtr> allDocComments;

    for (const auto& dataMember : allDataMembers)
    {
        string typeName =
            typeToString(dataMember->type(), dataMember->optional(), scope, dataMember->getMetadata(), _useWstring);
        allParameters.push_back(typeName + " " + dataMember->mappedName());

        if (DocCommentPtr comment = dataMember->parseDocComment(cppLinkFormatter))
        {
            allDocComments[dataMember->name()] = comment;
        }
    }

    if (base)
    {
        baseDataMembers = base->allDataMembers();
    }

    const string baseClass =
        base ? getUnqualified(base->mappedScoped(), scope) : getUnqualified("::Ice::UserException", scope);
    const string baseName = base ? base->mappedName() : "UserException";

    H << sp;
    writeDocSummary(H, p);
    H << nl << "class " << _dllClassExport << getDeprecatedAttribute(p) << name << " : public " << baseClass;
    H << sb;

    H.dec();
    H << nl << "public:";
    H.inc();

    if (!allDataMembers.empty())
    {
        if (base && dataMembers.empty())
        {
            // Reuse the base class constructors.
            H << nl << "using " << baseClass << "::" << baseName << ";";
        }
        else
        {
            H << nl << "/// Default constructor.";
            H << nl << name << "() noexcept = default;";

            H << sp;
            H << nl << "/// One-shot constructor to initialize all data members.";
            for (const auto& dataMember : allDataMembers)
            {
                auto r = allDocComments.find(dataMember->name());
                if (r != allDocComments.end())
                {
                    H << nl << "/// @param " << dataMember->mappedName() << " "
                      << getDocSentence(r->second->overview());
                }
            }
            H << nl << name << "(";

            for (auto q = allParameters.begin(); q != allParameters.end(); ++q)
            {
                if (q != allParameters.begin())
                {
                    H << ", ";
                }
                H << (*q);
            }
            H << ") noexcept :";
            H.inc();
            if (base || !baseDataMembers.empty())
            {
                H << nl << baseClass << "(";

                for (auto q = baseDataMembers.begin(); q != baseDataMembers.end(); ++q)
                {
                    if (q != baseDataMembers.begin())
                    {
                        H << ", ";
                    }
                    string memberName = (*q)->mappedName();
                    TypePtr memberType = (*q)->type();
                    H << condMove(isMovable(memberType), memberName);
                }

                H << ")";
                if (!dataMembers.empty())
                {
                    H << ",";
                }
            }

            for (auto q = dataMembers.begin(); q != dataMembers.end(); ++q)
            {
                string memberName = (*q)->mappedName();
                TypePtr memberType = (*q)->type();

                if (q != dataMembers.begin())
                {
                    H << ",";
                }
                H << nl << memberName << "(" << condMove(isMovable(memberType), memberName) << ")";
            }

            H.dec();
            H << sb;
            H << eb;

            // We generate a noexcept copy constructor all the time. A C++ exception must have a noexcept copy
            // constructor but the default constructor is not always noexcept (e.g. if the exception has a string
            // field).
            H << sp;
            H << nl << "/// Copy constructor.";
            H << nl << name << "(const " << name << "&) noexcept = default;";
        }
        H << sp;
    }

    if (p->hasMetadata("cpp:custom-print") || p->hasMetadata("cpp:ice_print"))
    {
        H << sp;
        H << nl << "// Custom ice_print implemented by the application.";
        H << nl << "void ice_print(std::ostream& os) const override;";
    }

    if (!dataMembers.empty())
    {
        H << nl << "/// Obtains a tuple containing all of the exception's data members.";
        H << nl << "/// @return The data members in a tuple.";
        writeIceTuple(H, p->allDataMembers(), _useWstring);
        H << sp;

        H << sp << nl << _dllMemberExport << "void ice_printFields(std::ostream& os) const override;";
        C << sp << nl << "void" << nl << scoped.substr(2) << "::ice_printFields(std::ostream& os) const";
        C << sb;
        bool firstField = true;
        if (base && !base->allDataMembers().empty())
        {
            C << nl << baseClass << "::ice_printFields(os);";
            firstField = false;
        }
        printFields(dataMembers, firstField);
        C << eb;
    }

    H << nl << "/// Obtains the Slice type ID of this exception.";
    H << nl << "/// @return The fully-scoped type ID.";
    H << nl << _dllMemberExport << "static const char* ice_staticId() noexcept;";

    C << sp << nl << "const char*" << nl << scoped.substr(2) << "::ice_staticId() noexcept";
    C << sb;
    C << nl << "return \"" << p->scoped() << "\";";
    C << eb;

    H << sp << nl << _dllMemberExport << "[[nodiscard]] const char* ice_id() const noexcept override;";
    C << sp << nl << "const char*" << nl << scoped.substr(2) << "::ice_id() const noexcept";
    C << sb;
    C << nl << "return ice_staticId();";
    C << eb;

    H << sp << nl << _dllMemberExport << "void ice_throw() const override;";
    C << sp << nl << "void" << nl << scoped.substr(2) << "::ice_throw() const";
    C << sb;
    C << nl << "throw *this;";
    C << eb;

    if (p->usesClasses() && !(base && base->usesClasses()))
    {
        H << sp;
        H << nl << "/// \\cond STREAM";
        H << nl << _dllMemberExport << "[[nodiscard]] bool _usesClasses() const override;";
        H << nl << "/// \\endcond";

        C << sp;
        C << nl << "/// \\cond STREAM";
        C << nl << "bool";
        C << nl << scoped.substr(2) << "::_usesClasses() const";
        C << sb;
        C << nl << "return true;";
        C << eb;
        C << nl << "/// \\endcond";
    }

    if (!dataMembers.empty())
    {
        H << sp;
    }
    return true;
}

void
Slice::Gen::DataDefVisitor::visitExceptionEnd(const ExceptionPtr& p)
{
    const string scope = p->mappedScope();
    const string scoped = p->mappedScoped();
    const DataMemberList dataMembers = p->dataMembers();

    const ExceptionPtr base = p->base();
    const string baseClass =
        base ? getUnqualified(base->mappedScoped(), scope) : getUnqualified("::Ice::UserException", scope);

    H.dec();
    H << sp << nl << "protected:";
    H.inc();

    H << nl << _dllMemberExport << "void _writeImpl(::Ice::OutputStream*) const override;";
    C << sp << nl << "void" << nl << scoped.substr(2) << "::_writeImpl(::Ice::OutputStream* ostr) const";
    C << sb;
    // lastSlice is true or false.
    C << nl << "ostr->startSlice(ice_staticId(), -1, " << (base ? "false" : "true") << ");";
    if (!dataMembers.empty())
    {
        writeDataMembers(C, dataMembers);
    }
    C << nl << "ostr->endSlice();";
    if (base)
    {
        C << nl << baseClass << "::_writeImpl(ostr);";
    }
    C << eb;

    H << sp << nl << _dllMemberExport << "void _readImpl(::Ice::InputStream*) override;";
    C << sp << nl << "void" << nl << scoped.substr(2) << "::_readImpl(::Ice::InputStream* istr)";
    C << sb;
    C << nl << "istr->startSlice();";
    if (!dataMembers.empty())
    {
        readDataMembers(C, dataMembers);
    }
    C << nl << "istr->endSlice();";
    if (base)
    {
        C << nl << baseClass << "::_readImpl(istr);";
    }
    C << eb;

    H << eb << ';';

    _useWstring = resetUseWstring(_useWstringHist);
}

bool
Slice::Gen::DataDefVisitor::visitClassDefStart(const ClassDefPtr& p)
{
    _useWstring = setUseWstring(p, _useWstringHist, _useWstring);

    const string name = p->mappedName();
    const string scope = p->mappedScope();
    const string scoped = p->mappedScoped();
    const ClassDefPtr base = p->base();
    const DataMemberList dataMembers = p->dataMembers();
    const DataMemberList allDataMembers = p->allDataMembers();

    H << sp;
    writeDocSummary(H, p);
    H << nl << "class " << _dllClassExport << getDeprecatedAttribute(p) << name << " : public ";

    if (!base)
    {
        H << getUnqualified("::Ice::Value", scope);
    }
    else
    {
        H << getUnqualified(base->mappedScoped(), scope);
    }
    H << sb;
    H.dec();
    H << nl << "public:";
    H.inc();

    if (base && dataMembers.empty())
    {
        H << "using " << getUnqualified(base->mappedScoped(), scope) << "::" << base->mappedName() << ";";
    }
    else
    {
        // We always generate this default constructor because we always generate a protected copy constructor.
        H << nl << "/// Default constructor.";
        H << nl << name << "() noexcept = default;";

        if (!allDataMembers.empty())
        {
            emitOneShotConstructor(p);
        }
    }

    H << sp;
    H << nl << "/// Obtains the Slice type ID of this value.";
    H << nl << "/// @return The fully-scoped type ID.";
    H << nl << _dllMemberExport << "static const char* ice_staticId() noexcept;";
    C << sp;
    C << nl << "const char*" << nl << scoped.substr(2) << "::ice_staticId() noexcept";
    C << sb;
    C << nl << "return \"" << p->scoped() << "\";";
    C << eb;

    H << sp << nl << _dllMemberExport << "[[nodiscard]] const char* ice_id() const noexcept override;";
    C << sp << nl << "const char*" << nl << scoped.substr(2) << "::ice_id() const noexcept";
    C << sb;
    C << nl << "return ice_staticId();";
    C << eb;

    if (!dataMembers.empty())
    {
        H << sp;
        H << nl << "/// Obtains a tuple containing all of the value's data members.";
        H << nl << "/// @return The data members in a tuple.";
        writeIceTuple(H, p->allDataMembers(), _useWstring);
    }

    H << sp;
    H << nl << "/// Creates a shallow polymorphic copy of this instance.";
    H << nl << "/// @return The cloned value.";
    H << nl << "[[nodiscard]] " << name << "Ptr ice_clone() const { return ::std::static_pointer_cast<" << name
      << ">(_iceCloneImpl()); }";

    return true;
}

void
Slice::Gen::DataDefVisitor::visitClassDefEnd(const ClassDefPtr& p)
{
    const string name = p->mappedName();
    const string scoped = p->mappedScoped();
    const string scope = p->mappedScope();
    const ClassDefPtr base = p->base();

    // Emit data members. Access visibility may be specified by metadata.
    const DataMemberList dataMembers = p->dataMembers();
    const bool prot = p->hasMetadata("protected");
    bool inProtected = false;
    bool needSp = true;

    for (const auto& dataMember : dataMembers)
    {
        if (prot || dataMember->hasMetadata("protected"))
        {
            if (!inProtected)
            {
                H.dec();
                H << sp << nl << "protected:" << sp;
                H.inc();
                inProtected = true;
                needSp = false;
            }
        }
        else
        {
            if (inProtected)
            {
                H.dec();
                H << sp << nl << "public:" << sp;
                H.inc();
                inProtected = false;
                needSp = false;
            }
        }

        if (needSp)
        {
            H << sp;
            needSp = false;
        }

        emitDataMember(dataMember);
    }

    if (p->hasMetadata("cpp:custom-print"))
    {
        H << sp;
        H << nl << "// Custom ice_print implemented by the application.";
        H << nl << "void ice_print(std::ostream& os) const override;";
    }

    const string baseClass = base ? getUnqualified(base->mappedScoped(), scope) : getUnqualified("::Ice::Value", scope);

    if (!dataMembers.empty())
    {
        H << sp << nl << _dllMemberExport << "void ice_printFields(std::ostream& os) const override;";
        C << sp << nl << "void" << nl << scoped.substr(2) << "::ice_printFields(std::ostream& os) const";
        C << sb;
        bool firstField = true;
        if (base && !base->allDataMembers().empty())
        {
            C << nl << baseClass << "::ice_printFields(os);";
            firstField = false;
        }
        printFields(dataMembers, firstField);
        C << eb;
    }

    if (inProtected)
    {
        H << sp;
    }
    else
    {
        H.dec();
        H << sp << nl << "protected:";
        H.inc();
        inProtected = true;
    }

    H << nl << name << "(const " << name << "&) = default;";
    H << sp << nl << _dllMemberExport << "[[nodiscard]] ::Ice::ValuePtr _iceCloneImpl() const override;";
    C << sp;
    C << nl << "::Ice::ValuePtr" << nl << scoped.substr(2) << "::_iceCloneImpl() const";
    C << sb;
    C << nl << "return CloneEnabler<" << name << ">::clone(*this);";
    C << eb;

    H << sp;
    H << nl << _dllMemberExport << "void _iceWriteImpl(::Ice::OutputStream*) const override;";
    C << sp << nl << "void" << nl << scoped.substr(2) << "::_iceWriteImpl(::Ice::OutputStream* ostr) const";
    C << sb;
    // lastSlice is true or false.
    C << nl << "ostr->startSlice(ice_staticId(), -1, " << (base ? "false" : "true") << ");";
    if (!dataMembers.empty())
    {
        writeDataMembers(C, dataMembers);
    }
    C << nl << "ostr->endSlice();";
    if (base)
    {
        C << nl << baseClass << "::_iceWriteImpl(ostr);";
    }
    C << eb;

    H << sp << nl << _dllMemberExport << "void _iceReadImpl(::Ice::InputStream*) override;";
    C << sp << nl << "void" << nl << scoped.substr(2) << "::_iceReadImpl(::Ice::InputStream* istr)";
    C << sb;
    C << nl << "istr->startSlice();";
    if (!dataMembers.empty())
    {
        readDataMembers(C, dataMembers);
    }
    C << nl << "istr->endSlice();";
    if (base)
    {
        C << nl << baseClass << "::_iceReadImpl(istr);";
    }
    C << eb;

    H << eb << ';';

    _useWstring = resetUseWstring(_useWstringHist);
}

bool
Slice::Gen::DataDefVisitor::emitBaseInitializers(const ClassDefPtr& p)
{
    ClassDefPtr base = p->base();
    if (!base)
    {
        return false;
    }

    DataMemberList allBaseDataMembers = base->allDataMembers();
    if (allBaseDataMembers.empty())
    {
        return false;
    }

    string upcall = "(";
    for (auto q = allBaseDataMembers.begin(); q != allBaseDataMembers.end(); ++q)
    {
        string memberName = (*q)->mappedName();
        TypePtr memberType = (*q)->type();
        if (q != allBaseDataMembers.begin())
        {
            upcall += ", ";
        }
        upcall += condMove(isMovable(memberType), memberName);
    }
    upcall += ")";

    H << nl << getUnqualified(base->mappedScoped(), p->mappedScope()) << upcall;
    return true;
}

void
Slice::Gen::DataDefVisitor::emitOneShotConstructor(const ClassDefPtr& p)
{
    DataMemberList allDataMembers = p->allDataMembers();

    // Use empty scope to get full qualified names in types used with future declarations.
    string scope = "";
    if (!allDataMembers.empty())
    {
        vector<string> allParameters;
        map<string, DocCommentPtr> allDocComments;
        DataMemberList dataMembers = p->dataMembers();

        for (const auto& dataMember : allDataMembers)
        {
            string typeName =
                typeToString(dataMember->type(), dataMember->optional(), scope, dataMember->getMetadata(), _useWstring);
            allParameters.push_back(typeName + " " + dataMember->mappedName());
            if (DocCommentPtr comment = dataMember->parseDocComment(cppLinkFormatter))
            {
                allDocComments[dataMember->name()] = comment;
            }
        }

        H << sp;
        H << nl << "/// One-shot constructor to initialize all data members.";
        for (const auto& dataMember : allDataMembers)
        {
            auto r = allDocComments.find(dataMember->name());
            if (r != allDocComments.end())
            {
                H << nl << "/// @param " << dataMember->mappedName() << " " << getDocSentence(r->second->overview());
            }
        }
        H << nl;
        if (allParameters.size() == 1)
        {
            H << "explicit ";
        }
        H << p->mappedName() << spar << allParameters << epar << " noexcept :";
        H.inc();

        if (emitBaseInitializers(p))
        {
            if (!dataMembers.empty())
            {
                H << ',';
            }
        }

        if (!dataMembers.empty())
        {
            H << nl;
        }

        for (auto q = dataMembers.begin(); q != dataMembers.end(); ++q)
        {
            if (q != dataMembers.begin())
            {
                H << ',' << nl;
            }
            string memberName = (*q)->mappedName();
            TypePtr memberType = (*q)->type();
            H << memberName << "(" << condMove(isMovable(memberType), memberName) << ')';
        }

        H.dec();
        H << sb;
        H << eb;
    }
}

void
Slice::Gen::DataDefVisitor::emitDataMember(const DataMemberPtr& p)
{
    const string name = p->mappedName();

    // Use empty scope to get full qualified names in types used with future declarations.
    string scope = "";

    writeDocSummary(H, p);
    H << nl << getDeprecatedAttribute(p) << typeToString(p->type(), p->optional(), scope, p->getMetadata(), _useWstring)
      << ' ' << name;

    string defaultValue = p->defaultValue();
    if (!defaultValue.empty())
    {
        BuiltinPtr builtin = dynamic_pointer_cast<Builtin>(p->type());
        if (p->optional() && builtin && builtin->kind() == Builtin::KindString)
        {
            // = "<string literal>" doesn't work for optional<std::string>
            H << '{';
            writeConstantValue(H, p->type(), p->defaultValueType(), defaultValue, _useWstring, p->getMetadata(), scope);
            H << '}';
        }
        else
        {
            H << " = ";
            writeConstantValue(H, p->type(), p->defaultValueType(), defaultValue, _useWstring, p->getMetadata(), scope);
        }
    }
    H << ";";
}

void
Slice::Gen::DataDefVisitor::printFields(const DataMemberList& fields, bool firstField)
{
    for (const auto& field : fields)
    {
        C << nl << "Ice::print(os << \"";
        if (firstField)
        {
            firstField = false;
        }
        else
        {
            C << ", ";
        }

        C << field->mappedName() << " = \", this->" << field->mappedName() << ");";
    }
}

Slice::Gen::InterfaceVisitor::InterfaceVisitor(::IceInternal::Output& h, ::IceInternal::Output& c, string dllExport)
    : H(h),
      C(c),
      _dllExport(std::move(dllExport)),
      _useWstring(TypeContext::None)
{
}

bool
Slice::Gen::InterfaceVisitor::visitModuleStart(const ModulePtr& p)
{
    if (!p->contains<InterfaceDef>())
    {
        return false;
    }

    _useWstring = setUseWstring(p, _useWstringHist, _useWstring);
    H << sp << nl << "namespace " << p->mappedName() << nl << '{';
    return true;
}

void
Slice::Gen::InterfaceVisitor::visitModuleEnd(const ModulePtr&)
{
    H << sp;
    H << nl << '}';

    _useWstring = resetUseWstring(_useWstringHist);
}

bool
Slice::Gen::InterfaceVisitor::visitInterfaceDefStart(const InterfaceDefPtr& p)
{
    _useWstring = setUseWstring(p, _useWstringHist, _useWstring);
    const string name = p->mappedName();
    const string scope = p->mappedScope();
    const string scoped = p->mappedScoped();
    const InterfaceList bases = p->bases();

    H << sp;
    writeDocSummary(H, p, GenerateDeprecated::No);
    H << nl << "class " << _dllExport << name << " : ";
    H.useCurrentPosAsIndent();
    if (bases.empty())
    {
        H << "public virtual " << getUnqualified("::Ice::Object", scope);
    }
    else
    {
        auto q = bases.begin();
        while (q != bases.end())
        {
            H << "public virtual " << getUnqualified((*q)->mappedScoped(), scope);
            if (++q != bases.end())
            {
                H << ',' << nl;
            }
        }
    }

    H.restoreIndent();
    H << sb;
    H.dec();
    H << nl << "public:" << sp;
    H.inc();

    // In C++, a nested type cannot have the same name as the enclosing type
    if (name != "ProxyType")
    {
        H << nl << "using ProxyType = " << p->mappedName() << "Prx;";
    }

    StringList ids = p->ids();

    H << sp;
    H << nl << "/// Obtains a list of the Slice type IDs representing the interfaces supported by this object.";
    H << nl << "/// @param current The Current object for the invocation.";
    H << nl << "/// @return A list of fully-scoped type IDs.";
    H << nl << "[[nodiscard]] ::std::vector<::std::string> ice_ids(const " << getUnqualified("::Ice::Current&", scope)
      << " current) const override;";
    H << sp;
    H << nl << "/// Obtains a Slice type ID representing the most-derived interface supported by this object.";
    H << nl << "/// @param current The Current object for the invocation.";
    H << nl << "/// @return A fully-scoped type ID.";
    H << nl << "[[nodiscard]] ::std::string ice_id(const " << getUnqualified("::Ice::Current&", scope)
      << " current) const override;";
    H << sp;
    H << nl << "/// Obtains the Slice type ID corresponding to this interface.";
    H << nl << "/// @return A fully-scoped type ID.";
    H << nl << "static const char* ice_staticId() noexcept;";

    C << sp;
    C << nl << "::std::vector<::std::string>" << nl << scoped.substr(2) << "::ice_ids(const "
      << getUnqualified("::Ice::Current&", scope) << ") const";
    C << sb;

    // These type IDs are sorted alphabetically.
    C << nl << "static const ::std::vector<::std::string> allTypeIds = ";
    C.spar('{');
    for (const auto& typeId : p->ids())
    {
        C << '"' + typeId + '"';
    }
    C.epar('}');
    C << ";";

    C << nl << "return allTypeIds;";
    C << eb;

    C << sp;
    C << nl << "::std::string" << nl << scoped.substr(2) << "::ice_id(const "
      << getUnqualified("::Ice::Current&", scope) << ") const";
    C << sb;
    C << nl << "return ::std::string{ice_staticId()};";
    C << eb;

    C << sp;
    C << nl << "const char*" << nl << scoped.substr(2) << "::ice_staticId() noexcept";
    C << sb;
    C << nl << "return \"" << p->scoped() << "\";";
    C << eb;
    return true;
}

void
Slice::Gen::InterfaceVisitor::visitInterfaceDefEnd(const InterfaceDefPtr& p)
{
    const string scoped = p->mappedScoped();
    const string name = p->mappedName();

    OperationList allOps = p->allOperations();
    if (!allOps.empty())
    {
        StringList allOpNames;
        transform(
            allOps.begin(),
            allOps.end(),
            back_inserter(allOpNames),
            [](const ContainedPtr& it) { return it->name(); });
        allOpNames.emplace_back("ice_id");
        allOpNames.emplace_back("ice_ids");
        allOpNames.emplace_back("ice_isA");
        allOpNames.emplace_back("ice_ping");
        allOpNames.sort();

        H << sp;
        H << nl << "/// \\cond INTERNAL";
        H << nl
          << "void dispatch(::Ice::IncomingRequest&, ::std::function<void(::Ice::OutgoingResponse)>) "
             "override;";
        H << nl << "/// \\endcond";

        C << sp;
        C << nl << "/// \\cond INTERNAL";
        C << nl << "void";
        C << nl << scoped.substr(2)
          << "::dispatch(::Ice::IncomingRequest& request, ::std::function<void(::Ice::OutgoingResponse)> "
             "sendResponse)";
        C << sb;

        C << sp;
        C << nl << "static constexpr ::std::string_view allOperations[] = ";
        C.spar('{');
        for (const auto& opName : allOpNames)
        {
            C << '"' + opName + '"';
        }
        C.epar('}');
        C << ";";

        C << sp;
        C << nl << "const ::Ice::Current& current = request.current();";
        C << nl << "::std::pair<const ::std::string_view*, const ::std::string_view*> r = "
          << "::std::equal_range(allOperations, allOperations"
          << " + " << allOpNames.size() << ", current.operation);";
        C << nl << "if(r.first == r.second)";
        C << sb;
        C << nl
          << "sendResponse(::Ice::makeOutgoingResponse(::std::make_exception_ptr(::Ice::OperationNotExistException{__"
             "FILE__, __LINE__}), current));";
        C << nl << "return;";
        C << eb;
        C << sp;
        C << nl << "switch(r.first - allOperations)";
        C << sb;
        int i = 0;
        for (const auto& opName : allOpNames)
        {
            C << nl << "case " << i++ << ':';
            C << sb;
            C << nl << "_iceD_" << opName << "(request, ::std::move(sendResponse));";
            C << nl << "break;";
            C << eb;
        }
        C << nl << "default:";
        C << sb;
        C << nl << "assert(false);";
        C << nl
          << "sendResponse(::Ice::makeOutgoingResponse(::std::make_exception_ptr(::Ice::OperationNotExistException{__"
             "FILE__, __LINE__}), current));";
        C << eb;
        C << eb;
        C << eb;
        C << nl << "/// \\endcond";
    }

    H << eb << ';';

    H << sp << nl << "using " << name << "Ptr = ::std::shared_ptr<" << name << ">;";

    _useWstring = resetUseWstring(_useWstringHist);
}

void
Slice::Gen::InterfaceVisitor::visitOperation(const OperationPtr& p)
{
    const string name = p->mappedName();
    const string scope = p->mappedScope();
    const InterfaceDefPtr container = p->interface();
    const string interfaceScope = container->mappedScope();

    TypePtr ret = p->returnType();

    vector<string> params;
    vector<string> args;

    vector<string> responseParams;
    vector<string> responseParamsDecl;
    vector<string> responseParamsImplDecl;

    const ParameterList inParams = p->inParameters();
    const ParameterList outParams = p->outParameters();
    const ParameterList paramList = p->parameters();

    const bool amd = (container->hasMetadata("amd") || p->hasMetadata("amd"));
    const string opName = amd ? (name + "Async") : name;

    const string returnValueParam = escapeParam(outParams, "returnValue");
    const string responsecbParam = escapeParam(inParams, "response");
    const string excbParam = escapeParam(inParams, "exception");
    const string currentParam = escapeParam(amd ? inParams : paramList, "current");
    const string currentTypeDecl = "const " + getUnqualified("::Ice::Current&", interfaceScope);
    const string currentDecl = currentTypeDecl + " " + currentParam;

    DocCommentPtr comment = p->parseDocComment(cppLinkFormatter);

    string isConst = p->hasMetadata("cpp:const") ? " const" : "";
    string noDiscard = "";

    if (ret)
    {
        string typeS = inputTypeToString(ret, p->returnIsOptional(), interfaceScope, p->getMetadata(), _useWstring);
        responseParams.push_back(typeS + " " + returnValueParam);
        responseParamsDecl.push_back(typeS + " ret");
        responseParamsImplDecl.push_back(typeS + " ret");

        // clang-tidy produces a lint for a const member function that returns a value, is not [[nodiscard]] and
        // has no non-const reference parameters (= Slice out parameters).
        // See https://clang.llvm.org/extra/clang-tidy/checks/modernize/use-nodiscard.html
        if (!amd && !isConst.empty() && p->outParameters().empty())
        {
            noDiscard = "[[nodiscard]] ";
        }
    }

    string retS;
    if (amd || !ret)
    {
        retS = "void";
    }
    else if (p->hasMarshaledResult())
    {
        retS = marshaledResultStructName(name);
    }
    else
    {
        retS = typeToString(ret, p->returnIsOptional(), interfaceScope, p->getMetadata(), _useWstring);
    }

    for (const auto& param : paramList)
    {
        TypePtr type = param->type();
        string paramName = param->mappedName();
        string prefixedParamName = paramPrefix + paramName;
        bool isOutParam = param->isOutParam();

        if (!isOutParam)
        {
            params.push_back(
                typeToString(
                    type,
                    param->optional(),
                    interfaceScope,
                    param->getMetadata(),
                    _useWstring | TypeContext::UnmarshalParamZeroCopy) +
                " " + paramName);
            args.push_back(condMove(isMovable(type), prefixedParamName));
        }
        else
        {
            if (!p->hasMarshaledResult() && !amd)
            {
                params.push_back(
                    outputTypeToString(type, param->optional(), interfaceScope, param->getMetadata(), _useWstring) +
                    " " + paramName);
                args.push_back(condMove(isMovable(type) && !isOutParam, prefixedParamName));
            }

            string responseTypeS =
                inputTypeToString(param->type(), param->optional(), interfaceScope, param->getMetadata(), _useWstring);
            responseParams.push_back(responseTypeS + " " + paramName);
            responseParamsDecl.push_back(responseTypeS + " " + prefixedParamName);
            responseParamsImplDecl.push_back(responseTypeS + " " + prefixedParamName);
        }
    }
    if (amd)
    {
        if (p->hasMarshaledResult())
        {
            string resultName = marshaledResultStructName(name);
            params.push_back("::std::function<void(" + resultName + ")> " + responsecbParam);
            args.push_back(
                "[responseHandler](" + resultName +
                " marshaledResult) { responseHandler->sendResponse(::std::move(marshaledResult)); }");
        }
        else
        {
            params.push_back("::std::function<void(" + joinString(responseParams, ", ") + ")> " + responsecbParam);
            args.emplace_back(
                ret || !outParams.empty() ? "::std::move(responseCb)"
                                          : "[responseHandler] { responseHandler->sendEmptyResponse(); }");
        }
        params.push_back("::std::function<void(::std::exception_ptr)> " + excbParam);
        args.emplace_back("[responseHandler](std::exception_ptr ex) { "
                          "responseHandler->sendException(ex); }");
        params.push_back(currentDecl);
        args.emplace_back("responseHandler->current()");
    }
    else
    {
        params.push_back(currentDecl);
        args.emplace_back("request.current()");
    }

    if (p->hasMarshaledResult())
    {
        string resultName = marshaledResultStructName(name);
        H << sp;
        H << nl << "/// Marshaled result structure for operation " << opName << ".";
        H << nl << "class " << resultName << " : public " << getUnqualified("::Ice::MarshaledResult", interfaceScope);
        H << sb;
        H.dec();
        H << nl << "public:";
        H.inc();
        H << nl << "/// Marshals the results immediately.";
        if (ret && comment && !comment->returns().empty())
        {
            H << nl << "/// @param " << returnValueParam << " " << getDocSentence(comment->returns());
        }
        map<string, StringList> paramComments;
        if (comment)
        {
            paramComments = comment->parameters();
        }
        const string mrcurrent = escapeParam(outParams, "current");
        for (const auto& param : outParams)
        {
            auto r = paramComments.find(param->name());
            if (r != paramComments.end())
            {
                H << nl << "/// @param " << param->mappedName() << " " << getDocSentence(r->second);
            }
        }
        H << nl << "/// @param " << mrcurrent << " The Current object for the invocation.";
        H << nl << resultName << spar << responseParams << currentTypeDecl + " " + mrcurrent << epar << ";";
        H << eb << ';';

        C << sp << nl << scope.substr(2) << resultName << "::" << resultName;
        C << spar << responseParamsImplDecl << currentTypeDecl + " current" << epar << ":";
        C.inc();
        C << nl << "MarshaledResult(current)";
        C.dec();
        C << sb;
        // Switch to ostr pointer expected by WriteMarshalCode.
        C << nl << "::Ice::OutputStream* ostr = &_ostr;";
        C << nl << "ostr->startEncapsulation(current.encoding, " << opFormatTypeToString(p) << ");";
        writeMarshalCode(C, outParams, p);
        if (p->returnsClasses())
        {
            C << nl << "ostr->writePendingValues();";
        }
        C << nl << "ostr->endEncapsulation();";
        C << eb;
    }

    H << sp;
    if (comment)
    {
        OpDocParamType pt = (amd || p->hasMarshaledResult()) ? OpDocInParams : OpDocAllParams;
        StringList postParams, returns;
        if (amd)
        {
            postParams.push_back("@param " + responsecbParam + " The response callback.");
            postParams.push_back("@param " + excbParam + " The exception callback.");
        }
        else if (p->hasMarshaledResult())
        {
            returns.emplace_back("The marshaled result structure.");
        }
        else
        {
            returns = comment->returns();
        }
        postParams.push_back("@param " + currentParam + " The Current object for the invocation.");
        writeOpDocSummary(H, p, comment, pt, true, GenerateDeprecated::No, StringList(), postParams, returns);
    }
    H << nl << noDiscard << "virtual " << retS << ' ' << opName << spar << params << epar << isConst << " = 0;";
    H << nl << "/// \\cond INTERNAL";
    H << nl << "void _iceD_" << p->name() << "(::Ice::IncomingRequest&, ::std::function<void(::Ice::OutgoingResponse)>)"
      << isConst << ';';
    H << nl << "/// \\endcond";

    C << sp;
    C << nl << "/// \\cond INTERNAL";
    C << nl << "void";
    C << nl << scope.substr(2) << "_iceD_" << p->name() << "(";
    C.inc();
    C << nl << "::Ice::IncomingRequest& request," << nl
      << "::std::function<void(::Ice::OutgoingResponse)> sendResponse)" << isConst;

    if (!amd)
    {
        // We want to use the same signature for sync and async dispatch functions. There is no performance penalty for
        // sync functions since we always move this parameter.
        C << " // NOLINT(performance-unnecessary-value-param)";
    }
    C.dec();
    C << sb;
    C << nl << "_iceCheckMode(" << getUnqualified(operationModeToString(p->mode()), interfaceScope)
      << ", request.current().mode);";

    if (!inParams.empty())
    {
        C << nl << "auto istr = &request.inputStream();";
        C << nl << "istr->startEncapsulation();";
        writeAllocateCode(C, inParams, nullptr, interfaceScope, _useWstring | TypeContext::UnmarshalParamZeroCopy);
        writeUnmarshalCode(C, inParams, nullptr);
        if (p->sendsClasses())
        {
            C << nl << "istr->readPendingValues();";
        }
        C << nl << "istr->endEncapsulation();";
    }
    else
    {
        C << nl << "request.inputStream().skipEmptyEncapsulation();";
    }

    if (!amd)
    {
        if (p->hasMarshaledResult())
        {
            C << nl << "sendResponse(::Ice::OutgoingResponse{";
        }
        else
        {
            writeAllocateCode(C, outParams, nullptr, interfaceScope, _useWstring);
            if (ret)
            {
                C << nl << "const " << retS << " ret = ";
            }
            else
            {
                C << nl;
            }
        }

        C << "this->" << opName << spar << args << epar;
        if (p->hasMarshaledResult())
        {
            C << ".outputStream(), request.current()});";
        }
        else
        {
            C << ";";
            if (ret || !outParams.empty())
            {
                C << nl << "sendResponse(::Ice::makeOutgoingResponse([&](::Ice::OutputStream* ostr)";
                C.inc();
                C << sb;
                writeMarshalCode(C, outParams, p);
                if (p->returnsClasses())
                {
                    C << nl << "ostr->writePendingValues();";
                }
                C << eb << ",";
                C << nl << "request.current()";
                if (p->format())
                {
                    C << ",";
                    C << nl << opFormatTypeToString(p);
                }
                C << "));";
                C.dec();
            }
            else
            {
                C << nl << "sendResponse(::Ice::makeEmptyOutgoingResponse(request.current()));";
            }
        }
    }
    else
    {
        C << nl
          << "auto responseHandler = "
             "::std::make_shared<::IceInternal::AsyncResponseHandler>(::std::move(sendResponse), request.current());";
        if (!p->hasMarshaledResult() && (ret || !outParams.empty()))
        {
            C << nl << "auto responseCb = [responseHandler]" << spar << responseParamsDecl << epar;
            C << sb;
            C << nl << "responseHandler->sendResponse(";
            C.inc();
            C << nl << "[&](::Ice::OutputStream* ostr)";
            C << sb;
            writeMarshalCode(C, outParams, p);
            if (p->returnsClasses())
            {
                C << nl << "ostr->writePendingValues();";
            }
            C << eb;
            if (p->format())
            {
                C << ",";
                C << nl << opFormatTypeToString(p);
            }
            C << ");";
            C.dec();
            C << eb << ';';
        }
        C << nl << "try";
        C << sb;
        C << nl << "this->" << opName << spar << args << epar << ';';
        C << eb;
        C << nl << "catch (...)";
        C << sb;
        C << nl << "responseHandler->sendException(::std::current_exception());";
        C << eb;
    }
    C << eb;
    C << nl << "/// \\endcond";
}

Slice::Gen::StreamVisitor::StreamVisitor(Output& h) : H(h) {}

bool
Slice::Gen::StreamVisitor::visitModuleStart(const ModulePtr& m)
{
    if (!m->contains<Struct>() && !m->contains<Enum>() && !m->contains<Exception>() && !m->contains<ClassDef>())
    {
        return false;
    }

    if (dynamic_pointer_cast<Unit>(m->container()))
    {
        //
        // Only emit this for the top-level module.
        //
        H << sp;
        H << nl << "/// \\cond STREAM";
        H << nl << "namespace Ice" << nl << '{' << sp;
    }
    return true;
}

void
Slice::Gen::StreamVisitor::visitModuleEnd(const ModulePtr& m)
{
    if (dynamic_pointer_cast<Unit>(m->container()))
    {
        //
        // Only emit this for the top-level module.
        //
        H << nl << '}';
        H << nl << "/// \\endcond";
    }
}

bool
Slice::Gen::StreamVisitor::visitStructStart(const StructPtr& p)
{
    H << nl << "template<>";
    H << nl << "struct StreamableTraits<" << p->mappedScoped() << ">";
    H << sb;
    H << nl << "static const StreamHelperCategory helper = StreamHelperCategoryStruct;";
    H << nl << "static const int minWireSize = " << p->minWireSize() << ";";
    H << nl << "static const bool fixedLength = " << (p->isVariableLength() ? "false" : "true") << ";";
    H << eb << ";" << nl;

    writeStreamReader(H, p, p->dataMembers());
    return false;
}

void
Slice::Gen::StreamVisitor::visitEnum(const EnumPtr& p)
{
    H << nl << "template<>";
    H << nl << "struct StreamableTraits< " << p->mappedScoped() << ">";
    H << sb;
    H << nl << "static const StreamHelperCategory helper = StreamHelperCategoryEnum;";
    H << nl << "static const int minValue = " << p->minValue() << ";";
    H << nl << "static const int maxValue = " << p->maxValue() << ";";
    H << nl << "static const int minWireSize = " << p->minWireSize() << ";";
    H << nl << "static const bool fixedLength = false;";
    H << eb << ";" << nl;
}<|MERGE_RESOLUTION|>--- conflicted
+++ resolved
@@ -876,11 +876,7 @@
 
     // "cpp:custom-print"
     MetadataInfo customPrintInfo = {
-<<<<<<< HEAD
-        .validOn = {typeid(Struct), typeid(ClassDecl), typeid(Enum)},
-=======
-        .validOn = {typeid(Struct), typeid(ClassDecl), typeid(Slice::Exception)},
->>>>>>> 7923c4c6
+        .validOn = {typeid(Struct), typeid(ClassDecl), typeid(Slice::Exception), typeid(Enum)},
         .acceptedArgumentKind = MetadataArgumentKind::NoArguments,
     };
     knownMetadata.emplace("cpp:custom-print", std::move(customPrintInfo));
