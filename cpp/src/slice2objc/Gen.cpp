--- conflicted
+++ resolved
@@ -762,11 +762,7 @@
     }
 
     _H << sp << nl << "#import <objc/Ice/Config.h>";
-<<<<<<< HEAD
-    if(p->hasClassDecls())
-=======
     if(p->hasClassDecls() || p->hasInterfaceDecls())
->>>>>>> 06ac1b78
     {
         _H << nl << "#import <objc/Ice/Proxy.h>";
         _H << nl << "#import <objc/Ice/Current.h>";
@@ -937,8 +933,6 @@
 void
 Slice::Gen::DeclVisitor::visitClassDecl(const ClassDeclPtr& p)
 {
-<<<<<<< HEAD
-=======
     _H << sp;
     _H << nl << "@class " << fixName(p) << ";";
     _H << nl << "@protocol " << fixName(p) << ";";
@@ -947,7 +941,6 @@
 void
 Slice::Gen::DeclVisitor::visitInterfaceDecl(const InterfaceDeclPtr& p)
 {
->>>>>>> 06ac1b78
     _H << sp;
     _H << nl << "@protocol " << fixName(p) << ";";
 }
@@ -996,11 +989,7 @@
 Slice::Gen::TypesVisitor::visitClassDefStart(const ClassDefPtr& p)
 {
     string name = fixName(p);
-<<<<<<< HEAD
-    ClassList bases = p->bases();
-=======
     ClassDefPtr base = p->base();
->>>>>>> 06ac1b78
 
     _H << sp << nl << _dllExport << "@protocol " << name;
 
@@ -1228,10 +1217,6 @@
 void
 Slice::Gen::TypesVisitor::visitInterfaceDefEnd(const InterfaceDefPtr& p)
 {
-<<<<<<< HEAD
-    ContainerPtr container = p->container();
-    ClassDefPtr cl = ClassDefPtr::dynamicCast(container);
-=======
     string name = fixName(p);
     InterfaceList bases = p->bases();
 
@@ -1259,7 +1244,6 @@
 Slice::Gen::TypesVisitor::visitOperation(const OperationPtr& p)
 {
     InterfaceDefPtr interface = p->interface();
->>>>>>> 06ac1b78
     string name = getName(p);
     TypePtr returnType = p->returnType();
     string retString;
@@ -2360,15 +2344,6 @@
 bool
 Slice::Gen::HelperVisitor::visitClassDefStart(const ClassDefPtr& p)
 {
-<<<<<<< HEAD
-    //
-    // Proxy helper
-    //
-    {
-        string name = moduleName(findModule(p)) + p->name() + "PrxHelper";
-        _H << sp << nl << _dllExport << "@interface " << name << " : ICEProxyHelper";
-        _H << nl << "@end";
-=======
     string name = moduleName(findModule(p)) + p->name() + "Helper";
     _H << sp << nl << _dllExport << "@interface " << name << " : ICEObjectHelper";
     _H << nl << "@end";
@@ -2379,7 +2354,6 @@
     _M << nl << "[stream newValue:obj expectedType:[" << fixName(p) << " class]];";
     _M << eb;
     _M << nl << "@end";
->>>>>>> 06ac1b78
 
     return false;
 }
