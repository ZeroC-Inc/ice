--- conflicted
+++ resolved
@@ -50,14 +50,8 @@
     std::string _addr;
     std::string _uuid;
     bool _needConnect;
-<<<<<<< HEAD
-    IceInternal::UniquePtr<Ice::Exception> _exception;
+    std::unique_ptr<Ice::Exception> _exception;
     std::mutex _mutex;
-=======
-    std::unique_ptr<Ice::Exception> _exception;
-    IceUtil::Monitor<IceUtil::Mutex> _lock;
->>>>>>> dd14cad2
-
     void connectCompleted(int, const ConnectionPtr&);
     void connectFailed(const Ice::LocalException&);
 
