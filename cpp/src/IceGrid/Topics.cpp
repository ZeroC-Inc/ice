//
// Copyright (c) ZeroC, Inc. All rights reserved.
//

#include <Ice/Ice.h>
#include <IceGrid/Topics.h>
#include <IceGrid/DescriptorHelper.h>

using namespace std;
using namespace IceGrid;

namespace
{

//
// Encodings supported by the observers. We create one topic per
// encoding version and subscribe the observer to the appropriate
// topic depending on its encoding.
//
Ice::EncodingVersion encodings[] = {
    { 1, 0 },
    { 1, 1 }
};

}

<<<<<<< HEAD
ObserverTopic::ObserverTopic(const shared_ptr<IceStorm::TopicManagerPrx>& topicManager, const string& name,
                             int64_t dbSerial) :
=======
ObserverTopic::ObserverTopic(const IceStorm::TopicManagerPrxPtr& topicManager, const string& name,
                             long long dbSerial) :
>>>>>>> 96d39feb
    _logger(topicManager->ice_getCommunicator()->getLogger()), _serial(0), _dbSerial(dbSerial)
{
    for(int i = 0; i < static_cast<int>(sizeof(encodings) / sizeof(Ice::EncodingVersion)); ++i)
    {
        ostringstream os;
        os << name << "-" << Ice::encodingVersionToString(encodings[i]);
        IceStorm::TopicPrxPtr t;
        try
        {
            t = topicManager->create(os.str());
        }
        catch(const IceStorm::TopicExists&)
        {
            t = topicManager->retrieve(os.str());
        }

        //
        // NOTE: collocation optimization needs to be turned on for the
        // topic because the subscribe() method is given a fixed proxy
        // which can't be marshalled.
        //
        _topics[encodings[i]] = t;
        _basePublishers.push_back(t->getPublisher()->ice_encodingVersion(encodings[i]));
    }
}

int
ObserverTopic::subscribe(const Ice::ObjectPrxPtr& obsv, const string& name)
{
    lock_guard lock(_mutex);
    if(_topics.empty())
    {
        return -1;
    }

    assert(obsv);
    try
    {
        IceStorm::QoS qos;
        qos["reliability"] = "ordered";
        Ice::EncodingVersion v = IceInternal::getCompatibleEncoding(obsv->ice_getEncodingVersion());
        auto p = _topics.find(v);
        if(p == _topics.end())
        {
            Ice::Warning out(_logger);
            out << "unsupported encoding version for observer `" << obsv << "'";
            return -1;
        }
        initObserver(p->second->subscribeAndGetPublisher(qos, obsv->ice_twoway()));
    }
    catch(const IceStorm::AlreadySubscribed&)
    {
        throw ObserverAlreadyRegisteredException(obsv->ice_getIdentity());
    }

    if(!name.empty())
    {
        assert(_syncSubscribers.find(name) == _syncSubscribers.end());
        _syncSubscribers.insert(name);
        addExpectedUpdate(_serial, name);
        return _serial;
    }
    return -1;
}

void
ObserverTopic::unsubscribe(const Ice::ObjectPrxPtr& observer, const string& name)
{
    lock_guard lock(_mutex);
    Ice::EncodingVersion v = IceInternal::getCompatibleEncoding(observer->ice_getEncodingVersion());
    auto q = _topics.find(v);
    if(q == _topics.end())
    {
        return;
    }
    try
    {
        q->second->unsubscribe(observer);
    }
    catch(const Ice::ObjectAdapterDeactivatedException&)
    {
    }

    assert(observer);

    if(!name.empty())
    {
        assert(_syncSubscribers.find(name) != _syncSubscribers.end());
        _syncSubscribers.erase(name);

        auto p = _waitForUpdates.begin();
        bool notifyMonitor = false;
        while(p != _waitForUpdates.end())
        {
            p->second.erase(name);
            if(p->second.empty())
            {
                _waitForUpdates.erase(p++);
                notifyMonitor = true;
            }
            else
            {
                ++p;
            }
        }

        if(notifyMonitor)
        {
            _condVar.notify_all();
        }
    }
}

void
ObserverTopic::destroy()
{
    lock_guard lock(_mutex);
    _topics.clear();
    _condVar.notify_all();
}

void
ObserverTopic::receivedUpdate(const string& name, int serial, const string& failure)
{
    lock_guard lock(_mutex);
    map<int, set<string> >::iterator p = _waitForUpdates.find(serial);
    if(p != _waitForUpdates.end())
    {
        p->second.erase(name);

        if(!failure.empty())
        {
            map<int, map<string, string> >::iterator q = _updateFailures.find(serial);
            if(q == _updateFailures.end())
            {
                q = _updateFailures.insert(make_pair(serial, map<string ,string>())).first;
            }
            q->second.insert(make_pair(name, failure));
        }

        if(p->second.empty())
        {
            _waitForUpdates.erase(p);
        }

        _condVar.notify_all();
    }
}

void
ObserverTopic::waitForSyncedSubscribers(int serial, const string& name)
{
    unique_lock lock(_mutex);

    if(serial < 0)
    {
        return;
    }

    //
    // Wait until all the updates are received or the service shutdown.
    //
    while(!_topics.empty())
    {
        auto p = _waitForUpdates.find(serial);
        if(p == _waitForUpdates.end())
        {
            auto q = _updateFailures.find(serial);
            if(q != _updateFailures.end())
            {
                map<string, string> failures = q->second;
                _updateFailures.erase(q);
                ostringstream os;
                for(map<string, string>::const_iterator r = failures.begin(); r != failures.end(); ++r)
                {
                    os << "replication failed on replica `" << r->first << "':\n" << r->second << "\n";
                }

                Ice::Error err(_logger);
                err << os.str();
            }
            return;
        }
        else
        {
            if(!name.empty() && p->second.find(name) == p->second.end())
            {
                return;
            }
            _condVar.wait(lock);
        }
    }
}

int
ObserverTopic::getSerial() const
{
    lock_guard lock(_mutex);
    return _serial;
}

void
ObserverTopic::addExpectedUpdate(int serial, const string& name)
{
    if(_syncSubscribers.empty() && name.empty())
    {
        return;
    }

    // Must be called with the lock held.
    if(name.empty())
    {
        assert(_waitForUpdates[serial].empty());
        _waitForUpdates[serial] = _syncSubscribers;
    }
    else
    {
        _waitForUpdates[serial].insert(name);
    }
}

void
ObserverTopic::updateSerial(int64_t dbSerial)
{
    ++_serial;
    if(dbSerial > 0)
    {
        _dbSerial = dbSerial;
    }
}

Ice::Context
ObserverTopic::getContext(int serial, int64_t dbSerial) const
{
    Ice::Context context;
    {
        ostringstream os;
        os << serial;
        context["serial"] = os.str();
    }
    if(dbSerial > 0)
    {
        ostringstream os;
        os << dbSerial;
        context["dbSerial"] = os.str();
    }
    return context;
}

RegistryObserverTopic::RegistryObserverTopic(const IceStorm::TopicManagerPrxPtr& topicManager) :
    ObserverTopic(topicManager, "RegistryObserver")
{
    _publishers = getPublishers<RegistryObserverPrx>();
}

void
RegistryObserverTopic::registryUp(const RegistryInfo& info)
{
    lock_guard lock(_mutex);
    if(_topics.empty())
    {
        return;
    }
    updateSerial();
    _registries.insert({ info.name, info });
    try
    {
        for(const auto& publisher : _publishers)
        {
            publisher->registryUp(info);
        }
    }
    catch(const Ice::LocalException& ex)
    {
        Ice::Warning out(_logger);
        out << "unexpected exception while publishing `registryUp' update:\n" << ex;
    }
}

void
RegistryObserverTopic::registryDown(const string& name)
{
    lock_guard lock(_mutex);
    if(_topics.empty())
    {
        return;
    }

    if(_registries.find(name) == _registries.end())
    {
        return;
    }

    updateSerial();
    _registries.erase(name);
    try
    {
        for(const auto& publisher : _publishers)
        {
            publisher->registryDown(name);
        }
    }
    catch(const Ice::LocalException& ex)
    {
        Ice::Warning out(_logger);
        out << "unexpected exception while publishing `registryDown' update:\n" << ex;
    }
}

void
RegistryObserverTopic::initObserver(const Ice::ObjectPrxPtr& obsv)
{
    auto observer = Ice::uncheckedCast<RegistryObserverPrx>(obsv);
    RegistryInfoSeq registries;
    registries.reserve(_registries.size());
    for(const auto& registry : _registries)
    {
        registries.push_back(registry.second);
    }
    observer->registryInit(registries, getContext(_serial));
}

shared_ptr<NodeObserverTopic>
NodeObserverTopic::create(const IceStorm::TopicManagerPrxPtr& topicManager,
                          const shared_ptr<Ice::ObjectAdapter>& adapter)
{
    shared_ptr<NodeObserverTopic> topic(new NodeObserverTopic(topicManager));

    try
    {
        const_cast<NodeObserverPrxPtr&>(topic->_externalPublisher) =
            Ice::uncheckedCast<NodeObserverPrx>(adapter->addWithUUID(topic));
    }
    catch(const Ice::LocalException&)
    {
    }

    return topic;
}

NodeObserverTopic::NodeObserverTopic(const IceStorm::TopicManagerPrxPtr& topicManager) :
    ObserverTopic(topicManager, "NodeObserver")
{
    _publishers = getPublishers<NodeObserverPrx>();
}

void
NodeObserverTopic::nodeInit(NodeDynamicInfoSeq, const Ice::Current&)
{
    assert(false);
}

void
NodeObserverTopic::nodeUp(NodeDynamicInfo info, const Ice::Current&)
{
    lock_guard lock(_mutex);
    if(_topics.empty())
    {
        return;
    }
    updateSerial();
    _nodes.insert({ info.info.name, info });
    for(const auto& server : info.servers)
    {
        _serverStatus[server.id] = server.enabled;
    }
    try
    {
        for(const auto& publisher : _publishers)
        {
            publisher->nodeUp(info);
        }
    }
    catch(const Ice::LocalException& ex)
    {
        Ice::Warning out(_logger);
        out << "unexpected exception while publishing 'nodeUp' update:\n" << ex;
    }
}

void
NodeObserverTopic::nodeDown(string, const Ice::Current&)
{
    assert(false);
}

void
NodeObserverTopic::updateServer(string node, ServerDynamicInfo server, const Ice::Current&)
{
    lock_guard lock(_mutex);
    if(_topics.empty())
    {
        return;
    }

    if(_nodes.find(node) == _nodes.end())
    {
        //
        // If the node isn't known anymore, we ignore the update.
        //
        return;
    }

    updateSerial();

    ServerDynamicInfoSeq& servers = _nodes[node].servers;
    ServerDynamicInfoSeq::iterator p = servers.begin();
    while(p != servers.end())
    {
        if(p->id == server.id)
        {
            if(server.state == ServerState::Destroyed || (server.state == ServerState::Inactive && server.enabled))
            {
                servers.erase(p);
            }
            else
            {
                *p = server;
            }
            break;
        }
        ++p;
    }
    if(server.state != ServerState::Destroyed && (server.state != ServerState::Inactive
                                                  || !server.enabled) && p == servers.end())
    {
        servers.push_back(server);
    }

    if(server.state != ServerState::Destroyed)
    {
        _serverStatus[server.id] = server.enabled;
    }
    else
    {
        _serverStatus.erase(server.id);
    }

    try
    {
        for(const auto& publisher : _publishers)
        {
            publisher->updateServer(node, server);
        }
    }
    catch(const Ice::LocalException& ex)
    {
        Ice::Warning out(_logger);
        out << "unexpected exception while publishing `updateServer' update:\n" << ex;
    }
}

void
NodeObserverTopic::updateAdapter(string node, AdapterDynamicInfo adapter, const Ice::Current&)
{
    lock_guard lock(_mutex);
    if(_topics.empty())
    {
        return;
    }

    if(_nodes.find(node) == _nodes.end())
    {
        //
        // If the node isn't known anymore, we ignore the update.
        //
        return;
    }

    updateSerial();

    AdapterDynamicInfoSeq& adapters = _nodes[node].adapters;
    AdapterDynamicInfoSeq::iterator p = adapters.begin();
    while(p != adapters.end())
    {
        if(p->id == adapter.id)
        {
            if(adapter.proxy)
            {
                *p = adapter;
            }
            else
            {
                adapters.erase(p);
            }
            break;
        }
        ++p;
    }
    if(adapter.proxy && p == adapters.end())
    {
        adapters.push_back(adapter);
    }

    try
    {
        for(const auto& publisher : _publishers)
        {
            publisher->updateAdapter(node, adapter);
        }
    }
    catch(const Ice::LocalException& ex)
    {
        Ice::Warning out(_logger);
        out << "unexpected exception while publishing `updateAdapter' update:\n" << ex;
    }
}

void
NodeObserverTopic::nodeDown(const string& name)
{
    lock_guard lock(_mutex);
    if(_topics.empty())
    {
        return;
    }

    updateSerial();

    if(_nodes.find(name) == _nodes.end())
    {
        return;
    }

    ServerDynamicInfoSeq& servers = _nodes[name].servers;
    for(const auto& server : servers)
    {
        _serverStatus.erase(server.id);
    }

    _nodes.erase(name);
    try
    {
        for(const auto& publisher : _publishers)
        {
            publisher->nodeDown(name);
        }
    }
    catch(const Ice::LocalException& ex)
    {
        Ice::Warning out(_logger);
        out << "unexpected exception while publishing `nodeDown' update:\n" << ex;
    }
}

void
NodeObserverTopic::initObserver(const Ice::ObjectPrxPtr& obsv)
{
    auto observer = Ice::uncheckedCast<NodeObserverPrx>(obsv);
    NodeDynamicInfoSeq nodes;
    nodes.reserve(_nodes.size());
    for(const auto& node : _nodes )
    {
        nodes.push_back(node.second);
    }
    observer->nodeInit(nodes, getContext(_serial));
}

bool
NodeObserverTopic::isServerEnabled(const string& server) const
{
    lock_guard lock(_mutex);
    if(_topics.empty())
    {
        return false;
    }
    map<string, bool>::const_iterator p = _serverStatus.find(server);
    if(p != _serverStatus.end())
    {
        return p->second;
    }
    else
    {
        return true; // Assume the server is enabled if we don't know its status.
    }
}

<<<<<<< HEAD
ApplicationObserverTopic::ApplicationObserverTopic(const shared_ptr<IceStorm::TopicManagerPrx>& topicManager,
                                                   const map<string, ApplicationInfo>& applications, int64_t serial) :
=======
ApplicationObserverTopic::ApplicationObserverTopic(const IceStorm::TopicManagerPrxPtr& topicManager,
                                                   const map<string, ApplicationInfo>& applications, long long serial) :
>>>>>>> 96d39feb
    ObserverTopic(topicManager, "ApplicationObserver", serial),
    _applications(applications)
{
    _publishers = getPublishers<ApplicationObserverPrx>();
}

int
ApplicationObserverTopic::applicationInit(int64_t dbSerial, const ApplicationInfoSeq& apps)
{
    lock_guard lock(_mutex);
    if(_topics.empty())
    {
        return -1;
    }
    updateSerial(dbSerial);
    _applications.clear();
    for(ApplicationInfoSeq::const_iterator p = apps.begin(); p != apps.end(); ++p)
    {
        _applications.insert(make_pair(p->descriptor.name, *p));
    }
    try
    {
        for(const auto& publisher : _publishers)
        {
            publisher->applicationInit(_serial, apps, getContext(_serial, dbSerial));
        }
    }
    catch(const Ice::LocalException& ex)
    {
        Ice::Warning out(_logger);
        out << "unexpected exception while publishing `applicationInit' update:\n" << ex;
    }
    addExpectedUpdate(_serial);
    return _serial;
}

int
ApplicationObserverTopic::applicationAdded(int64_t dbSerial, const ApplicationInfo& info)
{
    lock_guard lock(_mutex);
    if(_topics.empty())
    {
        return -1;
    }

    updateSerial(dbSerial);
    _applications.insert(make_pair(info.descriptor.name, info));
    try
    {
        for(const auto& publisher : _publishers)
        {
            publisher->applicationAdded(_serial, info, getContext(_serial, dbSerial));
        }
    }
    catch(const Ice::LocalException& ex)
    {
        Ice::Warning out(_logger);
        out << "unexpected exception while publishing `applicationAdded' update:\n" << ex;
    }
    addExpectedUpdate(_serial);
    return _serial;
}

int
ApplicationObserverTopic::applicationRemoved(int64_t dbSerial, const string& name)
{
    lock_guard lock(_mutex);
    if(_topics.empty())
    {
        return -1;
    }
    updateSerial(dbSerial);
    _applications.erase(name);
    try
    {
        for(const auto& publisher : _publishers)
        {
            publisher->applicationRemoved(_serial, name, getContext(_serial, dbSerial));
        }
    }
    catch(const Ice::LocalException& ex)
    {
        Ice::Warning out(_logger);
        out << "unexpected exception while publishing `applicationRemoved' update:\n" << ex;
    }
    addExpectedUpdate(_serial);
    return _serial;
}

int
ApplicationObserverTopic::applicationUpdated(int64_t dbSerial, const ApplicationUpdateInfo& info)
{
    lock_guard lock(_mutex);
    if(_topics.empty())
    {
        return -1;
    }

    updateSerial(dbSerial);
    try
    {
        map<string, ApplicationInfo>::iterator p = _applications.find(info.descriptor.name);
        if(p != _applications.end())
        {
            ApplicationHelper helper(_publishers[0]->ice_getCommunicator(), p->second.descriptor);
            p->second.descriptor = helper.update(info.descriptor);
            p->second.updateTime = info.updateTime;
            p->second.updateUser = info.updateUser;
            p->second.revision = info.revision;
        }
    }
    catch(const DeploymentException& ex)
    {
        Ice::Error out(_logger);
        out << "unexpected exception while instantiating application `" << info.descriptor.name << "':\n" << ex.reason;
        assert(false);
    }
    catch(const std::exception& ex)
    {
        Ice::Error out(_logger);
        out << "unexpected exception while instantiating application `" << info.descriptor.name << "':\n" << ex.what();
        assert(false);
    }
    catch(...)
    {
        Ice::Error out(_logger);
        out << "unexpected exception while instantiating application `" << info.descriptor.name << "'";
        assert(false);
    }
    try
    {
        for(const auto& publisher : _publishers)
        {
            publisher->applicationUpdated(_serial, info, getContext(_serial, dbSerial));
        }
    }
    catch(const Ice::LocalException& ex)
    {
        Ice::Warning out(_logger);
        out << "unexpected exception while publishing `applicationUpdated' update:\n" << ex;
    }
    addExpectedUpdate(_serial);
    return _serial;
}

void
ApplicationObserverTopic::initObserver(const Ice::ObjectPrxPtr& obsv)
{
    auto observer = Ice::uncheckedCast<ApplicationObserverPrx>(obsv);
    ApplicationInfoSeq applications;
    for(const auto& application : _applications)
    {
        applications.push_back(application.second);
    }
    observer->applicationInit(_serial, applications, getContext(_serial, _dbSerial));
}

<<<<<<< HEAD
AdapterObserverTopic::AdapterObserverTopic(const shared_ptr<IceStorm::TopicManagerPrx>& topicManager,
                                           const map<string, AdapterInfo>& adapters, int64_t serial) :
=======
AdapterObserverTopic::AdapterObserverTopic(const IceStorm::TopicManagerPrxPtr& topicManager,
                                           const map<string, AdapterInfo>& adapters, long long serial) :
>>>>>>> 96d39feb
    ObserverTopic(topicManager, "AdapterObserver", serial),
    _adapters(adapters)
{
    _publishers = getPublishers<AdapterObserverPrx>();
}

int
AdapterObserverTopic::adapterInit(int64_t dbSerial, const AdapterInfoSeq& adpts)
{
    lock_guard lock(_mutex);
    if(_topics.empty())
    {
        return -1;
    }
    updateSerial(dbSerial);
    _adapters.clear();
    for(const auto& adpt : adpts)
    {
        _adapters.insert({ adpt.id, adpt });
    }
    try
    {
        for(const auto& publisher : _publishers)
        {
            publisher->adapterInit(adpts, getContext(_serial, dbSerial));
        }
    }
    catch(const Ice::LocalException& ex)
    {
        Ice::Warning out(_logger);
        out << "unexpected exception while publishing `adapterInit' update:\n" << ex;
    }
    addExpectedUpdate(_serial);
    return _serial;
}

int
AdapterObserverTopic::adapterAdded(int64_t dbSerial, const AdapterInfo& info)
{
    lock_guard lock(_mutex);
    if(_topics.empty())
    {
        return -1;
    }
    updateSerial(dbSerial);
    _adapters.insert(make_pair(info.id, info));
    try
    {
        for(const auto& publisher : _publishers)
        {
            publisher->adapterAdded(info, getContext(_serial, dbSerial));
        }
    }
    catch(const Ice::LocalException& ex)
    {
        Ice::Warning out(_logger);
        out << "unexpected exception while publishing `adapterAdded' update:\n" << ex;
    }
    addExpectedUpdate(_serial);
    return _serial;
}

int
AdapterObserverTopic::adapterUpdated(int64_t dbSerial, const AdapterInfo& info)
{
    lock_guard lock(_mutex);
    if(_topics.empty())
    {
        return -1;
    }
    updateSerial(dbSerial);
    _adapters[info.id] = info;
    try
    {
        for(const auto& publisher : _publishers)
        {
            publisher->adapterUpdated(info, getContext(_serial, dbSerial));
        }
    }
    catch(const Ice::LocalException& ex)
    {
        Ice::Warning out(_logger);
        out << "unexpected exception while publishing `adapterUpdated' update:\n" << ex;
    }
    addExpectedUpdate(_serial);
    return _serial;
}

int
AdapterObserverTopic::adapterRemoved(int64_t dbSerial, const string& id)
{
    lock_guard lock(_mutex);
    if(_topics.empty())
    {
        return -1;
    }
    updateSerial(dbSerial);
    _adapters.erase(id);
    try
    {
        for(const auto& publisher : _publishers)
        {
            publisher->adapterRemoved(id, getContext(_serial, dbSerial));
        }
    }
    catch(const Ice::LocalException& ex)
    {
        Ice::Warning out(_logger);
        out << "unexpected exception while publishing `adapterRemoved' update:\n" << ex;
    }
    addExpectedUpdate(_serial);
    return _serial;
}

void
AdapterObserverTopic::initObserver(const Ice::ObjectPrxPtr& obsv)
{
    auto observer = Ice::uncheckedCast<AdapterObserverPrx>(obsv);
    AdapterInfoSeq adapters;
    for(const auto& adapter : _adapters)
    {
        adapters.push_back(adapter.second);
    }
    observer->adapterInit(adapters, getContext(_serial, _dbSerial));
}

<<<<<<< HEAD
ObjectObserverTopic::ObjectObserverTopic(const shared_ptr<IceStorm::TopicManagerPrx>& topicManager,
                                         const map<Ice::Identity, ObjectInfo>& objects, int64_t serial) :
=======
ObjectObserverTopic::ObjectObserverTopic(const IceStorm::TopicManagerPrxPtr& topicManager,
                                         const map<Ice::Identity, ObjectInfo>& objects, long long serial) :
>>>>>>> 96d39feb
    ObserverTopic(topicManager, "ObjectObserver", serial),
    _objects(objects)
{
    _publishers = getPublishers<ObjectObserverPrx>();
}

int
ObjectObserverTopic::objectInit(int64_t dbSerial, const ObjectInfoSeq& objects)
{
    lock_guard lock(_mutex);
    if(_topics.empty())
    {
        return -1;
    }
    updateSerial(dbSerial);
    _objects.clear();
    for(const auto& object : objects)
    {
        _objects.insert(make_pair(object.proxy->ice_getIdentity(), object));
    }
    try
    {
        for(const auto& publisher : _publishers)
        {
            publisher->objectInit(objects, getContext(_serial, dbSerial));
        }
    }
    catch(const Ice::LocalException& ex)
    {
        Ice::Warning out(_logger);
        out << "unexpected exception while publishing `objectInit' update:\n" << ex;
    }
    addExpectedUpdate(_serial);
    return _serial;
}

int
ObjectObserverTopic::objectAdded(int64_t dbSerial, const ObjectInfo& info)
{
    lock_guard lock(_mutex);
    if(_topics.empty())
    {
        return -1;
    }
    updateSerial(dbSerial);
    _objects.insert(make_pair(info.proxy->ice_getIdentity(), info));
    try
    {
        for(const auto& publisher : _publishers)
        {
            publisher->objectAdded(info, getContext(_serial, dbSerial));
        }
    }
    catch(const Ice::LocalException& ex)
    {
        Ice::Warning out(_logger);
        out << "unexpected exception while publishing `objectAdded' update:\n" << ex;
    }
    addExpectedUpdate(_serial);
    return _serial;
}

int
ObjectObserverTopic::objectUpdated(int64_t dbSerial, const ObjectInfo& info)
{
    lock_guard lock(_mutex);
    if(_topics.empty())
    {
        return -1;
    }
    updateSerial(dbSerial);
    _objects[info.proxy->ice_getIdentity()] = info;
    try
    {
        for(const auto& publisher : _publishers)
        {
            publisher->objectUpdated(info, getContext(_serial, dbSerial));
        }
    }
    catch(const Ice::LocalException& ex)
    {
        Ice::Warning out(_logger);
        out << "unexpected exception while publishing `objectUpdated' update:\n" << ex;
    }
    addExpectedUpdate(_serial);
    return _serial;
}

int
ObjectObserverTopic::objectRemoved(int64_t dbSerial, const Ice::Identity& id)
{
    lock_guard lock(_mutex);
    if(_topics.empty())
    {
        return -1;
    }
    updateSerial(dbSerial);
    _objects.erase(id);
    try
    {
        for(const auto& publisher : _publishers)
        {
            publisher->objectRemoved(id, getContext(_serial, dbSerial));
        }
    }
    catch(const Ice::LocalException& ex)
    {
        Ice::Warning out(_logger);
        out << "unexpected exception while publishing `objectRemoved' update:\n" << ex;
    }
    addExpectedUpdate(_serial);
    return _serial;
}

int
ObjectObserverTopic::wellKnownObjectsAddedOrUpdated(const ObjectInfoSeq& infos)
{
    lock_guard lock(_mutex);
    if(_topics.empty())
    {
        return -1;
    }

    for(const auto& info : infos)
    {
        updateSerial();
        auto q = _objects.find(info.proxy->ice_getIdentity());
        if(q != _objects.end())
        {
            q->second = info;
            try
            {
                for(const auto& publisher : _publishers)
                {
                    publisher->objectUpdated(info, getContext(_serial));
                }
            }
            catch(const Ice::LocalException& ex)
            {
                Ice::Warning out(_logger);
                out << "unexpected exception while publishing `objectUpdated' update:\n" << ex;
            }
        }
        else
        {
            _objects.insert(make_pair(info.proxy->ice_getIdentity(), info));
            try
            {
                for(const auto& publisher : _publishers)
                {
                    publisher->objectAdded(info, getContext(_serial));
                }
            }
            catch(const Ice::LocalException& ex)
            {
                Ice::Warning out(_logger);
                out << "unexpected exception while publishing `objectAdded' update:\n" << ex;
            }
        }
    }

    //
    // We don't wait for the update to be received by the replicas
    // here. This operation is called by ReplicaSessionI.
    //
    addExpectedUpdate(_serial);
    return _serial;
}

int
ObjectObserverTopic::wellKnownObjectsRemoved(const ObjectInfoSeq& infos)
{
    lock_guard lock(_mutex);
    if(_topics.empty())
    {
        return -1;
    }

    for(const auto& info : infos)
    {
        updateSerial();
        _objects.erase(info.proxy->ice_getIdentity());
        try
        {
            for(const auto& publisher : _publishers)
            {
                publisher->objectRemoved(info.proxy->ice_getIdentity(), getContext(_serial));
            }
        }
        catch(const Ice::LocalException& ex)
        {
            Ice::Warning out(_logger);
            out << "unexpected exception while publishing `objectUpdated' update:\n" << ex;
        }
    }

    //
    // We don't need to wait for the update to be received by the
    // replicas here. This operation is only called internally by
    // IceGrid.
    //
    addExpectedUpdate(_serial);
    return _serial;
}

void
ObjectObserverTopic::initObserver(const Ice::ObjectPrxPtr& obsv)
{
    auto observer = Ice::uncheckedCast<ObjectObserverPrx>(obsv);
    ObjectInfoSeq objects;
    for(const auto& object : _objects)
    {
        objects.push_back(object.second);
    }
    observer->objectInit(objects, getContext(_serial, _dbSerial));
}<|MERGE_RESOLUTION|>--- conflicted
+++ resolved
@@ -24,13 +24,8 @@
 
 }
 
-<<<<<<< HEAD
-ObserverTopic::ObserverTopic(const shared_ptr<IceStorm::TopicManagerPrx>& topicManager, const string& name,
+ObserverTopic::ObserverTopic(const IceStorm::TopicManagerPrxPtr& topicManager, const string& name,
                              int64_t dbSerial) :
-=======
-ObserverTopic::ObserverTopic(const IceStorm::TopicManagerPrxPtr& topicManager, const string& name,
-                             long long dbSerial) :
->>>>>>> 96d39feb
     _logger(topicManager->ice_getCommunicator()->getLogger()), _serial(0), _dbSerial(dbSerial)
 {
     for(int i = 0; i < static_cast<int>(sizeof(encodings) / sizeof(Ice::EncodingVersion)); ++i)
@@ -608,13 +603,8 @@
     }
 }
 
-<<<<<<< HEAD
-ApplicationObserverTopic::ApplicationObserverTopic(const shared_ptr<IceStorm::TopicManagerPrx>& topicManager,
+ApplicationObserverTopic::ApplicationObserverTopic(const IceStorm::TopicManagerPrxPtr& topicManager,
                                                    const map<string, ApplicationInfo>& applications, int64_t serial) :
-=======
-ApplicationObserverTopic::ApplicationObserverTopic(const IceStorm::TopicManagerPrxPtr& topicManager,
-                                                   const map<string, ApplicationInfo>& applications, long long serial) :
->>>>>>> 96d39feb
     ObserverTopic(topicManager, "ApplicationObserver", serial),
     _applications(applications)
 {
@@ -772,13 +762,8 @@
     observer->applicationInit(_serial, applications, getContext(_serial, _dbSerial));
 }
 
-<<<<<<< HEAD
-AdapterObserverTopic::AdapterObserverTopic(const shared_ptr<IceStorm::TopicManagerPrx>& topicManager,
+AdapterObserverTopic::AdapterObserverTopic(const IceStorm::TopicManagerPrxPtr& topicManager,
                                            const map<string, AdapterInfo>& adapters, int64_t serial) :
-=======
-AdapterObserverTopic::AdapterObserverTopic(const IceStorm::TopicManagerPrxPtr& topicManager,
-                                           const map<string, AdapterInfo>& adapters, long long serial) :
->>>>>>> 96d39feb
     ObserverTopic(topicManager, "AdapterObserver", serial),
     _adapters(adapters)
 {
@@ -905,13 +890,8 @@
     observer->adapterInit(adapters, getContext(_serial, _dbSerial));
 }
 
-<<<<<<< HEAD
-ObjectObserverTopic::ObjectObserverTopic(const shared_ptr<IceStorm::TopicManagerPrx>& topicManager,
+ObjectObserverTopic::ObjectObserverTopic(const IceStorm::TopicManagerPrxPtr& topicManager,
                                          const map<Ice::Identity, ObjectInfo>& objects, int64_t serial) :
-=======
-ObjectObserverTopic::ObjectObserverTopic(const IceStorm::TopicManagerPrxPtr& topicManager,
-                                         const map<Ice::Identity, ObjectInfo>& objects, long long serial) :
->>>>>>> 96d39feb
     ObserverTopic(topicManager, "ObjectObserver", serial),
     _objects(objects)
 {
