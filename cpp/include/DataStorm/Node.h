--- conflicted
+++ resolved
@@ -38,20 +38,6 @@
         /**
          * Construct a DataStorm node.
          *
-<<<<<<< HEAD
-         * A node is the main DataStorm object. It is required to construct topics. The node uses the given Ice
-         * communicator.
-         *
-         * @param communicator The Ice communicator used by the topic factory for its configuration and
-         *                     communications.
-         * @param callbackExecutor An optional callback executor used to execute user callbacks, if no callback executor
-         *                         is provided the Node will use the default callback executor that executes callback in
-         *                         a dedicated thread.
-         */
-        Node(
-            Ice::CommunicatorPtr communicator,
-            std::function<void(std::function<void()> call)> callbackExecutor = nullptr);
-=======
          * A node is the main DataStorm object. It is required to construct topics. The constructor initializes
          * the Ice communicator using the given arguments. If the communicator creation fails, an Ice exception is
          * raised.
@@ -62,27 +48,10 @@
         {
             init(Ice::initialize(std::forward<T>(iceArgs)...), nullptr);
         }
->>>>>>> d4d7b273
 
         /**
          * Construct a DataStorm node.
          *
-<<<<<<< HEAD
-         * A node is the main DataStorm object. It is required to construct topics. The constructor initializes
-         * the Ice communicator using the given arguments. If the communicator creation fails, an Ice exception is
-         * raised.
-         *
-         * @param callbackExecutor An optional callback executor used to execute user callbacks, if no callback executor
-         *                         is provided the Node will use the default callback executor that executes callback in
-         *                         a dedicated thread.
-         * @param iceArgs Arguments which are passed to the Ice::initialize function.
-         */
-        template<class... T>
-        Node(std::function<void(std::function<void()> call)> callbackExecutor, T&&... iceArgs) : _ownsCommunicator(true)
-        {
-            init(Ice::initialize(std::forward<T>(iceArgs)...), std::move(callbackExecutor));
-        }
-=======
          * A node is the main DataStorm object. It is required to construct topics. The node uses the given Ice
          * communicator.
          *
@@ -93,7 +62,6 @@
         Node(
             Ice::CommunicatorPtr communicator,
             std::function<void(std::function<void()> call)> customExecutor = nullptr);
->>>>>>> d4d7b273
 
         /**
          * Construct a DataStorm node.
@@ -109,11 +77,7 @@
         template<class... T>
         Node(std::function<void(std::function<void()> call)> customExecutor, T&&... iceArgs) : _ownsCommunicator(true)
         {
-<<<<<<< HEAD
-            init(Ice::initialize(std::forward<T>(iceArgs)...), nullptr);
-=======
             init(Ice::initialize(std::forward<T>(iceArgs)...), std::move(customExecutor));
->>>>>>> d4d7b273
         }
 
         /**
@@ -169,11 +133,7 @@
         Ice::ConnectionPtr getSessionConnection(const std::string& ident) const noexcept;
 
     private:
-<<<<<<< HEAD
-        void init(const Ice::CommunicatorPtr&, std::function<void(std::function<void()> call)> callbackExecutor);
-=======
         void init(const Ice::CommunicatorPtr&, std::function<void(std::function<void()> call)> customExecutor);
->>>>>>> d4d7b273
 
         std::shared_ptr<DataStormI::Instance> _instance;
         std::shared_ptr<DataStormI::TopicFactory> _factory;
