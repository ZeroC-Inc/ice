//
// Copyright (c) ZeroC, Inc. All rights reserved.
//

#ifndef DATASTORM_INTERNALI_H
#define DATASTORM_INTERNALI_H

#include "DataStorm/Sample.h"
#include "Ice/Ice.h"
#include "Types.h"

#include <chrono>
#include <string>
#include <vector>

#if defined(__clang__)
#    pragma clang diagnostic push
#    pragma clang diagnostic ignored "-Wshadow-field-in-constructor"
#elif defined(__GNUC__)
#    pragma GCC diagnostic push
#    pragma GCC diagnostic ignored "-Wshadow"
#endif

//
// Private abstract API used by the template based API and the internal DataStorm implementation.
//
namespace DataStormI
{
    class Instance;

    class Filterable
    {
    public:
        virtual ~Filterable() = default;
    };

    class Element
    {
    public:
        virtual ~Element() = default;
        [[nodiscard]] virtual std::string toString() const = 0;
        [[nodiscard]] virtual Ice::ByteSeq encode(const Ice::CommunicatorPtr&) const = 0;
        [[nodiscard]] virtual std::int64_t getId() const = 0;
    };

    class Key : public Filterable, public virtual Element
    {
    };

    class KeyFactory
    {
    public:
        virtual ~KeyFactory() = default;
        [[nodiscard]] virtual std::shared_ptr<Key> get(std::int64_t) const = 0;
        virtual std::shared_ptr<Key> decode(const Ice::CommunicatorPtr&, const Ice::ByteSeq&) = 0;
    };

    class Tag : public virtual Element
    {
    };

    class TagFactory
    {
    public:
        virtual ~TagFactory() = default;
        [[nodiscard]] virtual std::shared_ptr<Tag> get(std::int64_t) const = 0;
        virtual std::shared_ptr<Tag> decode(const Ice::CommunicatorPtr&, const Ice::ByteSeq&) = 0;
    };

    class Sample : public Filterable
    {
    public:
        Sample(
            std::string session,
            std::string origin,
            std::int64_t id,
            DataStorm::SampleEvent event,
            const std::shared_ptr<Key>& key,
            const std::shared_ptr<Tag>& tag,
            Ice::ByteSeq value,
            std::int64_t timestamp)
            : session(std::move(session)),
              origin(std::move(origin)),
              id(id),
              event(event),
              key(key),
              tag(tag),
              timestamp(std::chrono::microseconds(timestamp)),
              _encodedValue(std::move(value))
        {
        }

        Sample(DataStorm::SampleEvent event, const std::shared_ptr<Tag>& tag = nullptr) : event(event), tag(tag) {}

        [[nodiscard]] virtual bool hasValue() const = 0;
        virtual void setValue(const std::shared_ptr<Sample>&) = 0;

        virtual void decode(const Ice::CommunicatorPtr&) = 0;
        virtual const Ice::ByteSeq& encode(const Ice::CommunicatorPtr&) = 0;
        virtual Ice::ByteSeq encodeValue(const Ice::CommunicatorPtr&) = 0;

        [[nodiscard]] const Ice::ByteSeq& getEncodedValue() const { return _encodedValue; }

        std::string session;
        std::string origin;
        std::int64_t id;
        DataStorm::SampleEvent event;
        std::shared_ptr<Key> key;
        std::shared_ptr<Tag> tag;
        std::chrono::time_point<std::chrono::system_clock> timestamp;

    protected:
        Ice::ByteSeq _encodedValue;
    };

    class SampleFactory
    {
    public:
        virtual ~SampleFactory() = default;

        virtual std::shared_ptr<Sample> create(
            std::string,
            std::string,
            std::int64_t,
            DataStorm::SampleEvent,
            const std::shared_ptr<Key>&,
            const std::shared_ptr<Tag>&,
            Ice::ByteSeq,
            std::int64_t) = 0;
    };

    class Filter : public virtual Element
    {
    public:
        [[nodiscard]] virtual bool match(const std::shared_ptr<Filterable>&) const = 0;
        [[nodiscard]] virtual const std::string& getName() const = 0;
    };

    class FilterFactory
    {
    public:
        virtual ~FilterFactory() = default;

<<<<<<< HEAD
        [[nodiscard]] virtual std::shared_ptr<Filter> get(std::int64_t) const = 0;
        virtual std::shared_ptr<Filter> decode(const Ice::CommunicatorPtr&, const Ice::ByteSeq&) = 0;
=======
        virtual std::shared_ptr<Filter> get(std::int64_t) const = 0;
>>>>>>> 684221bc
    };

    class FilterManager
    {
    public:
        virtual ~FilterManager() = default;

        [[nodiscard]] virtual std::shared_ptr<Filter> get(const std::string&, std::int64_t) const = 0;

        virtual std::shared_ptr<Filter>
        decode(const Ice::CommunicatorPtr&, const std::string&, const Ice::ByteSeq&) = 0;
    };

    class DataElement
    {
    public:
        virtual ~DataElement() = default;

        using Id = std::tuple<std::string, std::int64_t, std::int64_t>;

        [[nodiscard]] virtual std::vector<std::string> getConnectedElements() const = 0;
        [[nodiscard]] virtual std::vector<std::shared_ptr<Key>> getConnectedKeys() const = 0;
        virtual void onConnectedKeys(
            std::function<void(std::vector<std::shared_ptr<Key>>)>,
            std::function<void(DataStorm::CallbackReason, std::shared_ptr<Key>)>) = 0;
        virtual void onConnectedElements(
            std::function<void(std::vector<std::string>)>,
            std::function<void(DataStorm::CallbackReason, std::string)>) = 0;

        virtual void destroy() = 0;
        [[nodiscard]] virtual Ice::CommunicatorPtr getCommunicator() const = 0;
    };

    class DataReader : public virtual DataElement
    {
    public:
        virtual bool hasWriters() = 0;
        virtual void waitForWriters(int) = 0;
        [[nodiscard]] virtual int getInstanceCount() const = 0;

        virtual std::vector<std::shared_ptr<Sample>> getAllUnread() = 0;
        virtual void waitForUnread(unsigned int) const = 0;
        [[nodiscard]] virtual bool hasUnread() const = 0;
        virtual std::shared_ptr<Sample> getNextUnread() = 0;

        virtual void onSamples(
            std::function<void(const std::vector<std::shared_ptr<Sample>>&)>,
            std::function<void(const std::shared_ptr<Sample>&)>) = 0;
    };

    class DataWriter : public virtual DataElement
    {
    public:
        [[nodiscard]] virtual bool hasReaders() const = 0;
        virtual void waitForReaders(int) const = 0;

        [[nodiscard]] virtual std::shared_ptr<Sample> getLast() const = 0;
        [[nodiscard]] virtual std::vector<std::shared_ptr<Sample>> getAll() const = 0;

        virtual void publish(const std::shared_ptr<Key>&, const std::shared_ptr<Sample>&) = 0;
    };

    class Topic
    {
    public:
        virtual ~Topic() = default;

        using Updater = std::function<
            void(const std::shared_ptr<Sample>&, const std::shared_ptr<Sample>&, const Ice::CommunicatorPtr&)>;

        virtual void setUpdater(const std::shared_ptr<Tag>&, Updater) = 0;

        virtual void setUpdaters(std::map<std::shared_ptr<Tag>, Updater>) = 0;
        [[nodiscard]] virtual std::map<std::shared_ptr<Tag>, Updater> getUpdaters() const = 0;

        [[nodiscard]] virtual std::string getName() const = 0;
        virtual void destroy() = 0;
    };

    class TopicReader : public virtual Topic
    {
    public:
        virtual std::shared_ptr<DataReader> createFiltered(
            const std::shared_ptr<Filter>&,
            std::string,
            DataStorm::ReaderConfig,
            std::string = std::string(),
            Ice::ByteSeq = {}) = 0;

        virtual std::shared_ptr<DataReader> create(
            const std::vector<std::shared_ptr<Key>>&,
            std::string,
            DataStorm::ReaderConfig,
            std::string = std::string(),
            Ice::ByteSeq = {}) = 0;

        virtual void setDefaultConfig(DataStorm::ReaderConfig) = 0;
        [[nodiscard]] virtual bool hasWriters() const = 0;
        virtual void waitForWriters(int) const = 0;
    };

    class TopicWriter : public virtual Topic
    {
    public:
        virtual std::shared_ptr<DataWriter>
        create(const std::vector<std::shared_ptr<Key>>&, std::string, DataStorm::WriterConfig) = 0;

        virtual void setDefaultConfig(DataStorm::WriterConfig) = 0;
        [[nodiscard]] virtual bool hasReaders() const = 0;
        virtual void waitForReaders(int) const = 0;
    };

    class TopicFactory
    {
    public:
        virtual ~TopicFactory() = default;

        virtual std::shared_ptr<TopicReader> createTopicReader(
            std::string,
            std::shared_ptr<KeyFactory>,
            std::shared_ptr<TagFactory>,
            std::shared_ptr<SampleFactory>,
            std::shared_ptr<FilterManager>,
            std::shared_ptr<FilterManager>) = 0;

        virtual std::shared_ptr<TopicWriter> createTopicWriter(
            std::string,
            std::shared_ptr<KeyFactory>,
            std::shared_ptr<TagFactory>,
            std::shared_ptr<SampleFactory>,
            std::shared_ptr<FilterManager>,
            std::shared_ptr<FilterManager>) = 0;

        [[nodiscard]] virtual Ice::CommunicatorPtr getCommunicator() const = 0;
    };
}

#if defined(__clang__)
#    pragma clang diagnostic pop
#elif defined(__GNUC__)
#    pragma GCC diagnostic pop
#endif

#endif<|MERGE_RESOLUTION|>--- conflicted
+++ resolved
@@ -141,12 +141,7 @@
     public:
         virtual ~FilterFactory() = default;
 
-<<<<<<< HEAD
         [[nodiscard]] virtual std::shared_ptr<Filter> get(std::int64_t) const = 0;
-        virtual std::shared_ptr<Filter> decode(const Ice::CommunicatorPtr&, const Ice::ByteSeq&) = 0;
-=======
-        virtual std::shared_ptr<Filter> get(std::int64_t) const = 0;
->>>>>>> 684221bc
     };
 
     class FilterManager
