//
// Copyright (c) ZeroC, Inc. All rights reserved.
//

#ifndef ICE_UTIL_TIMER_H
#define ICE_UTIL_TIMER_H

#include "Exception.h"

#include <set>
#include <map>
#include <mutex>
#include <condition_variable>
#include <chrono>
#include <functional>
#include <optional>
<<<<<<< HEAD
#include <stdexcept>
=======
#include <thread>
>>>>>>> 81fbd3b5

namespace IceUtil
{
    class Timer;
    using TimerPtr = std::shared_ptr<Timer>;

    class ICE_API TimerTask
    {
    public:
        virtual ~TimerTask();

        virtual void runTimerTask() = 0;
    };
    using TimerTaskPtr = std::shared_ptr<TimerTask>;

    // The timer class is used to schedule tasks for one-time execution or repeated execution. Tasks are executed by a
    // dedicated timer thread sequentially.
    class ICE_API Timer
    {
    public:
        Timer();
        virtual ~Timer() = default;

        // Destroy the timer and detach its execution thread if the calling thread
        // is the timer thread, join the timer execution thread otherwise.
        void destroy();

        // Schedule a task for execution after a given delay.
        template<class Rep, class Period>
        void schedule(const TimerTaskPtr& task, const std::chrono::duration<Rep, Period>& delay)
        {
            std::lock_guard lock(_mutex);
            if (_destroyed)
            {
                throw std::invalid_argument("timer destroyed");
            }

            if (delay < std::chrono::nanoseconds::zero())
            {
                throw std::invalid_argument("invalid negative delay");
            }

            auto now = std::chrono::steady_clock::now();
            auto time = now + delay;
            if (delay > std::chrono::nanoseconds::zero() && time < now)
            {
                throw std::invalid_argument("delay too large, resulting in overflow");
            }

            bool inserted = _tasks.insert(make_pair(task, time)).second;
            if (!inserted)
            {
                throw std::invalid_argument("task is already scheduled");
            }
            _tokens.insert({time, std::nullopt, task});

            if (_wakeUpTime == std::chrono::steady_clock::time_point() || time < _wakeUpTime)
            {
                _condition.notify_one();
            }
        }

        // Schedule a task for repeated execution with the given delay between each execution.
        template<class Rep, class Period>
        void scheduleRepeated(TimerTaskPtr task, const std::chrono::duration<Rep, Period>& delay)
        {
            std::lock_guard lock(_mutex);
            if (_destroyed)
            {
                throw std::invalid_argument("timer destroyed");
            }

            if (delay < std::chrono::nanoseconds::zero())
            {
                throw std::invalid_argument("invalid negative delay");
            }

            auto now = std::chrono::steady_clock::now();
            auto time = now + delay;
            if (delay > std::chrono::nanoseconds::zero() && time < now)
            {
                throw std::invalid_argument("delay too large, resulting in overflow");
            }

            bool inserted = _tasks.insert(make_pair(task, time)).second;
            if (!inserted)
            {
                throw std::invalid_argument("task is already scheduled");
            }
            _tokens.insert({time, std::chrono::duration_cast<std::chrono::nanoseconds>(delay), task});

            if (_wakeUpTime == std::chrono::steady_clock::time_point() || time < _wakeUpTime)
            {
                _condition.notify_one();
            }
        }

        //
        // Cancel a task. Returns true if the task has not yet run or if
        // it's a task scheduled for repeated execution. Returns false if
        // the task has already run, was already cancelled or was never
        // scheduled.
        //
        bool cancel(const TimerTaskPtr&);

    protected:
        virtual void runTimerTask(const IceUtil::TimerTaskPtr&);

    private:
        struct Token
        {
            std::chrono::steady_clock::time_point scheduledTime;
            std::optional<std::chrono::nanoseconds> delay;
            TimerTaskPtr task;
            bool operator<(const Token& other) const
            {
                if (scheduledTime < other.scheduledTime)
                {
                    return true;
                }
                else if (scheduledTime > other.scheduledTime)
                {
                    return false;
                }
                return task < other.task;
            }
        };

        void run();

        std::mutex _mutex;
        std::condition_variable _condition;
        std::set<Token> _tokens;
        std::map<TimerTaskPtr, std::chrono::steady_clock::time_point> _tasks;
        bool _destroyed;
        std::chrono::steady_clock::time_point _wakeUpTime;
        std::thread _worker;
    };
}

#endif<|MERGE_RESOLUTION|>--- conflicted
+++ resolved
@@ -7,18 +7,15 @@
 
 #include "Exception.h"
 
-#include <set>
+#include <chrono>
+#include <condition_variable>
+#include <functional>
 #include <map>
 #include <mutex>
-#include <condition_variable>
-#include <chrono>
-#include <functional>
 #include <optional>
-<<<<<<< HEAD
+#include <set>
 #include <stdexcept>
-=======
 #include <thread>
->>>>>>> 81fbd3b5
 
 namespace IceUtil
 {
