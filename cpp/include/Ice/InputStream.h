//
// Copyright (c) ZeroC, Inc. All rights reserved.
//

#ifndef ICE_INPUT_STREAM_H
#define ICE_INPUT_STREAM_H

#include <Ice/CommunicatorF.h>
#include <Ice/InstanceF.h>
#include <Ice/Object.h>
#include <Ice/ValueF.h>
#include "ProxyF.h"
#include <Ice/LoggerF.h>
#include <Ice/ValueFactory.h>
#include <Ice/Buffer.h>
#include <Ice/Protocol.h>
#include <Ice/SlicedDataF.h>
#include <Ice/UserExceptionFactory.h>
#include <Ice/StreamHelpers.h>
#include <Ice/FactoryTable.h>
#include "ReferenceF.h"

namespace Ice
{

class UserException;

/// \cond INTERNAL
template<typename T> inline void
patchValue(void* addr, const std::shared_ptr<Value>& v)
{
    std::shared_ptr<T>* ptr = static_cast<::std::shared_ptr<T>*>(addr);
    *ptr = ::std::dynamic_pointer_cast<T>(v);
    if(v && !(*ptr))
    {
        IceInternal::Ex::throwUOE(std::string{T::ice_staticId()}, v);
    }
}
/// \endcond

/**
 * Interface for input streams used to extract Slice types from a sequence of bytes.
 * \headerfile Ice/Ice.h
 */
class ICE_API InputStream : public IceInternal::Buffer
{
public:

    typedef size_t size_type;

    /**
     * Signature for a patch function, used to receive an unmarshaled value.
     * @param addr The target address.
     * @param v The unmarshaled value.
     */
    using PatchFunc = std::function<void(void* addr, const std::shared_ptr<Value>& v)>;

    /**
     * Constructs a stream using the latest encoding version but without a communicator.
     * This stream will not be able to unmarshal a proxy. For other unmarshaling tasks,
     * you can provide Helpers for objects that are normally provided by a communicator.
     * You can supply a communicator later by calling initialize().
     */
    InputStream();

    /**
     * Constructs a stream using the latest encoding version but without a communicator.
     * This stream will not be able to unmarshal a proxy. For other unmarshaling tasks,
     * you can provide Helpers for objects that are normally provided by a communicator.
     * You can supply a communicator later by calling initialize().
     * @param bytes The encoded data.
     */
    InputStream(const std::vector<std::uint8_t>& bytes);

    /**
     * Constructs a stream using the latest encoding version but without a communicator.
     * This stream will not be able to unmarshal a proxy. For other unmarshaling tasks,
     * you can provide Helpers for objects that are normally provided by a communicator.
     * You can supply a communicator later by calling initialize().
     * @param bytes The encoded data.
     */
    InputStream(const std::pair<const std::uint8_t*, const std::uint8_t*>& bytes);

    /// \cond INTERNAL
    InputStream(IceInternal::Buffer&, bool = false);
    /// \endcond

    /**
     * Constructs a stream using the communicator's default encoding version.
     * @param communicator The communicator to use for unmarshaling tasks.
     */
    InputStream(const CommunicatorPtr& communicator);

    /**
     * Constructs a stream using the communicator's default encoding version.
     * @param communicator The communicator to use for unmarshaling tasks.
     * @param bytes The encoded data.
     */
    InputStream(const CommunicatorPtr& communicator, const std::vector<std::uint8_t>& bytes);

    /**
     * Constructs a stream using the communicator's default encoding version.
     * @param communicator The communicator to use for unmarshaling tasks.
     * @param bytes The encoded data.
     */
    InputStream(const CommunicatorPtr& communicator, const std::pair<const std::uint8_t*, const std::uint8_t*>& bytes);

    /// \cond INTERNAL
    InputStream(const CommunicatorPtr& communicator, IceInternal::Buffer&, bool = false);
    /// \endcond

    /**
     * Constructs a stream using the given encoding version but without a communicator.
     * This stream will not be able to unmarshal a proxy. For other unmarshaling tasks,
     * you can provide Helpers for objects that are normally provided by a communicator.
     * You can supply a communicator later by calling initialize().
     * @param version The encoding version used to encode the data to be unmarshaled.
     */
    InputStream(const EncodingVersion& version);

    /**
     * Constructs a stream using the given encoding version but without a communicator.
     * This stream will not be able to unmarshal a proxy. For other unmarshaling tasks,
     * you can provide Helpers for objects that are normally provided by a communicator.
     * You can supply a communicator later by calling initialize().
     * @param version The encoding version used to encode the data to be unmarshaled.
     * @param bytes The encoded data.
     */
    InputStream(const EncodingVersion& version, const std::vector<std::uint8_t>& bytes);

    /**
     * Constructs a stream using the given encoding version but without a communicator.
     * This stream will not be able to unmarshal a proxy. For other unmarshaling tasks,
     * you can provide Helpers for objects that are normally provided by a communicator.
     * You can supply a communicator later by calling initialize().
     * @param version The encoding version used to encode the data to be unmarshaled.
     * @param bytes The encoded data.
     */
    InputStream(const EncodingVersion& version, const std::pair<const std::uint8_t*, const std::uint8_t*>& bytes);

    /// \cond INTERNAL
    InputStream(const EncodingVersion&, IceInternal::Buffer&, bool = false);
    /// \endcond

    /**
     * Constructs a stream using the given communicator and encoding version.
     * @param communicator The communicator to use for unmarshaling tasks.
     * @param version The encoding version used to encode the data to be unmarshaled.
     */
    InputStream(const CommunicatorPtr& communicator, const EncodingVersion& version);

    /**
     * Constructs a stream using the given communicator and encoding version.
     * @param communicator The communicator to use for unmarshaling tasks.
     * @param version The encoding version used to encode the data to be unmarshaled.
     * @param bytes The encoded data.
     */
    InputStream(const CommunicatorPtr& communicator, const EncodingVersion& version, const std::vector<std::uint8_t>& bytes);

    /**
     * Constructs a stream using the given communicator and encoding version.
     * @param communicator The communicator to use for unmarshaling tasks.
     * @param version The encoding version used to encode the data to be unmarshaled.
     * @param bytes The encoded data.
     */
    InputStream(const CommunicatorPtr& communicator, const EncodingVersion& version,
                const std::pair<const std::uint8_t*, const std::uint8_t*>& bytes);

    /// \cond INTERNAL
    InputStream(const CommunicatorPtr&, const EncodingVersion&, IceInternal::Buffer&, bool = false);
    /// \endcond

    ~InputStream()
    {
        // Inlined for performance reasons.

        if(_currentEncaps != &_preAllocatedEncaps)
        {
            clear(); // Not inlined.
        }

        for(auto d : _deleters)
        {
            d();
        }
    }

    /**
     * Initializes the stream to use the communicator's default encoding version.
     * Use initialize() if you originally constructed the stream without a communicator.
     * @param communicator The communicator to use for unmarshaling tasks.
     */
    void initialize(const CommunicatorPtr& communicator);

    /**
     * Initializes the stream to use the given communicator and encoding version.
     * Use initialize() if you originally constructed the stream without a communicator.
     * @param communicator The communicator to use for unmarshaling tasks.
     * @param version The encoding version used to encode the data to be unmarshaled.
     */
    void initialize(const CommunicatorPtr& communicator, const EncodingVersion& version);

    /**
     * Releases any data retained by encapsulations.
     */
    void clear();

    /// \cond INTERNAL
    //
    // Must return Instance*, because we don't hold an InstancePtr for
    // optimization reasons (see comments below).
    //
    IceInternal::Instance* instance() const { return _instance; } // Inlined for performance reasons.
    /// \endcond

    /**
     * Sets the value factory manager to use when unmarshaling value instances. If the stream
     * was initialized with a communicator, the communicator's value factory manager will
     * be used by default.
     *
     * @param vfm The value factory manager.
     */
    void setValueFactoryManager(const ValueFactoryManagerPtr& vfm);

    /**
     * Sets the logger to use when logging trace messages. If the stream
     * was initialized with a communicator, the communicator's logger will
     * be used by default.
     *
     * @param logger The logger to use for logging trace messages.
     */
    void setLogger(const LoggerPtr& logger);

    /**
     * Sets the compact ID resolver to use when unmarshaling value and exception
     * instances. If the stream was initialized with a communicator, the communicator's
     * resolver will be used by default.
     *
     * @param r The compact ID resolver.
     */
    void setCompactIdResolver(std::function<std::string(int)> r);

    /**
     * Indicates whether to slice instances of Slice classes to a known Slice type when a more
     * derived type is unknown. An instance is "sliced" when no static information is available
     * for a Slice type ID and no factory can be found for that type, resulting in the creation
     * of an instance of a less-derived type. If slicing is disabled in this situation, the
     * stream raises the exception NoValueFactoryException. The default behavior is to allow slicing.
     * @param b True to enable slicing, false otherwise.
     */
    void setSliceValues(bool b);

    /**
     * Indicates whether to log messages when instances of Slice classes are sliced. If the stream
     * is initialized with a communicator, this setting defaults to the value of the Ice.Trace.Slicing
     * property, otherwise the setting defaults to false.
     * @param b True to enable logging, false otherwise.
     */
    void setTraceSlicing(bool b);

    /**
     * Sets an upper limit on the depth of a class graph. If this limit is exceeded during
     * unmarshaling, the stream raises MarshalException.
     * @param n The maximum depth.
     */
    void setClassGraphDepthMax(size_t n);

    /**
     * Obtains the closure data associated with this stream.
     * @return The data as a void pointer.
     */
    void* getClosure() const;

    /**
     * Associates closure data with this stream.
     * @param p The data as a void pointer.
     * @return The previous closure data, or nil.
     */
    void* setClosure(void* p);

    /**
     * Swaps the contents of one stream with another.
     *
     * @param other The other stream.
     */
    void swap(InputStream& other);

    /// \cond INTERNAL
    void resetEncapsulation();
    /// \endcond

    /**
     * Resizes the stream to a new size.
     *
     * @param sz The new size.
     */
    void resize(Container::size_type sz)
    {
        b.resize(sz);
        i = b.end();
    }

    /**
     * Marks the start of a class instance.
     */
    void startValue()
    {
        assert(_currentEncaps && _currentEncaps->decoder);
        _currentEncaps->decoder->startInstance(ValueSlice);
    }

    /**
     * Marks the end of a class instance.
     *
     * @return An object that encapsulates the unknown slice data.
     */
    SlicedDataPtr endValue()
    {
        assert(_currentEncaps && _currentEncaps->decoder);
        return _currentEncaps->decoder->endInstance();
    }

    /**
     * Marks the start of a user exception.
     */
    void startException()
    {
        assert(_currentEncaps && _currentEncaps->decoder);
        _currentEncaps->decoder->startInstance(ExceptionSlice);
    }

    /**
     * Marks the end of a user exception.
     */
    void endException()
    {
        assert(_currentEncaps && _currentEncaps->decoder);
        _currentEncaps->decoder->endInstance();
    }

    /**
     * Reads the start of an encapsulation.
     *
     * @return The encoding version used by the encapsulation.
     */
    const EncodingVersion& startEncapsulation()
    {
        Encaps* oldEncaps = _currentEncaps;
        if(!oldEncaps) // First allocated encaps?
        {
            _currentEncaps = &_preAllocatedEncaps;
        }
        else
        {
            _currentEncaps = new Encaps();
            _currentEncaps->previous = oldEncaps;
        }
        _currentEncaps->start = static_cast<size_t>(i - b.begin());

        //
        // I don't use readSize() and writeSize() for encapsulations,
        // because when creating an encapsulation, I must know in advance
        // how many bytes the size information will require in the data
        // stream. If I use an Int, it is always 4 bytes. For
        // readSize()/writeSize(), it could be 1 or 5 bytes.
        //
        std::int32_t sz;
        read(sz);
        if(sz < 6)
        {
            throwUnmarshalOutOfBoundsException(__FILE__, __LINE__);
        }
        if(i - sizeof(std::int32_t) + sz > b.end())
        {
            throwUnmarshalOutOfBoundsException(__FILE__, __LINE__);
        }
        _currentEncaps->sz = sz;

        read(_currentEncaps->encoding);
        IceInternal::checkSupportedEncoding(_currentEncaps->encoding); // Make sure the encoding is supported

        return _currentEncaps->encoding;
    }

    /**
     * Ends the current encapsulation.
     */
    void endEncapsulation()
    {
        assert(_currentEncaps);

        if(_currentEncaps->encoding != Encoding_1_0)
        {
            skipOptionals();
            if(i != b.begin() + _currentEncaps->start + _currentEncaps->sz)
            {
                throwEncapsulationException(__FILE__, __LINE__);
            }
        }
        else if(i != b.begin() + _currentEncaps->start + _currentEncaps->sz)
        {
            if(i + 1 != b.begin() + _currentEncaps->start + _currentEncaps->sz)
            {
                throwEncapsulationException(__FILE__, __LINE__);
            }

            //
            // Ice version < 3.3 had a bug where user exceptions with
            // class members could be encoded with a trailing byte
            // when dispatched with AMD. So we tolerate an extra byte
            // in the encapsulation.
            //
            ++i;
        }

        Encaps* oldEncaps = _currentEncaps;
        _currentEncaps = _currentEncaps->previous;
        if(oldEncaps == &_preAllocatedEncaps)
        {
            oldEncaps->reset();
        }
        else
        {
            delete oldEncaps;
        }
    }

    /**
     * Skips an empty encapsulation.
     *
     * @return The encapsulation's encoding version.
     */
    EncodingVersion skipEmptyEncapsulation()
    {
        std::int32_t sz;
        read(sz);
        if(sz < 6)
        {
            throwEncapsulationException(__FILE__, __LINE__);
        }
        if(i - sizeof(std::int32_t) + sz > b.end())
        {
            throwUnmarshalOutOfBoundsException(__FILE__, __LINE__);
        }
        Ice::EncodingVersion encoding;
        read(encoding);
        IceInternal::checkSupportedEncoding(encoding); // Make sure the encoding is supported

        if(encoding == Ice::Encoding_1_0)
        {
            if(sz != static_cast<std::int32_t>(sizeof(std::int32_t)) + 2)
            {
                throwEncapsulationException(__FILE__, __LINE__);
            }
        }
        else
        {
            // Skip the optional content of the encapsulation if we are expecting an
            // empty encapsulation.
            i += static_cast<size_t>(sz) - sizeof(std::int32_t) - 2;
        }
        return encoding;
    }

    /**
     * Returns a blob of bytes representing an encapsulation.
     *
     * @param v A pointer into the internal marshaling buffer representing the start of the encoded encapsulation.
     * @param sz The number of bytes in the encapsulation.
     * @return encoding The encapsulation's encoding version.
     */
    EncodingVersion readEncapsulation(const std::uint8_t*& v, std::int32_t& sz)
    {
        EncodingVersion encoding;
        v = i;
        read(sz);
        if(sz < 6)
        {
            throwEncapsulationException(__FILE__, __LINE__);
        }
        if(i - sizeof(std::int32_t) + sz > b.end())
        {
            throwUnmarshalOutOfBoundsException(__FILE__, __LINE__);
        }

        read(encoding);
        i += static_cast<size_t>(sz) - sizeof(std::int32_t) - 2;
        return encoding;
    }

    /**
     * Determines the current encoding version.
     *
     * @return The encoding version.
     */
    const EncodingVersion& getEncoding() const
    {
        return _currentEncaps ? _currentEncaps->encoding : _encoding;
    }

    /**
     * Determines the size of the current encapsulation, excluding the encapsulation header.
     *
     * @return The size of the encapsulated data.
     */
    std::int32_t getEncapsulationSize();

    /**
     * Skips over an encapsulation.
     *
     * @return The encoding version of the skipped encapsulation.
     */
    EncodingVersion skipEncapsulation();

    /**
     * Reads the start of a value or exception slice.
     *
     * @return The Slice type ID for this slice.
     */
    std::string startSlice()
    {
        assert(_currentEncaps && _currentEncaps->decoder);
        return std::string{_currentEncaps->decoder->startSlice()};
    }

    /**
     * Indicates that the end of a value or exception slice has been reached.
     */
    void endSlice()
    {
        assert(_currentEncaps && _currentEncaps->decoder);
        _currentEncaps->decoder->endSlice();
    }

    /**
     * Skips over a value or exception slice.
     */
    void skipSlice()
    {
        assert(_currentEncaps && _currentEncaps->decoder);
        _currentEncaps->decoder->skipSlice();
    }

    /**
     * Indicates that unmarshaling is complete, except for any class instances. The application must call this method
     * only if the stream actually contains class instances. Calling readPendingValues triggers the
     * patch callbacks to inform the application that unmarshaling of an instance is complete.
     */
    void readPendingValues();

    /**
     * Extracts a size from the stream.
     *
     * @return The extracted size.
     */
    std::int32_t readSize() // Inlined for performance reasons.
    {
        std::uint8_t byte;
        read(byte);
        unsigned char val = static_cast<unsigned char>(byte);
        if(val == 255)
        {
            std::int32_t v;
            read(v);
            if(v < 0)
            {
                throwUnmarshalOutOfBoundsException(__FILE__, __LINE__);
            }
            return v;
        }
        else
        {
            return static_cast<std::int32_t>(static_cast<unsigned char>(byte));
        }
    }

    /**
     * Reads and validates a sequence size.
     *
     * @param minSize The minimum size required by the sequence type.
     * @return The extracted size.
     */
    std::int32_t readAndCheckSeqSize(int minSize);

    /**
     * Reads a blob of bytes from the stream.
     *
     * @param bytes The vector to hold a copy of the bytes from the marshaling buffer.
     * @param sz The number of bytes to read.
     */
    void readBlob(std::vector<std::uint8_t>& bytes, std::int32_t sz);

    /**
     * Reads a blob of bytes from the stream.
     *
     * @param v A pointer into the internal marshaling buffer representing the start of the blob.
     * @param sz The number of bytes to read.
     */
    void readBlob(const std::uint8_t*& v, Container::size_type sz)
    {
        if(sz > 0)
        {
            v = i;
            if(static_cast<Container::size_type>(b.end() - i) < sz)
            {
                throwUnmarshalOutOfBoundsException(__FILE__, __LINE__);
            }
            i += sz;
        }
        else
        {
            v = i;
        }
    }

    /**
     * Reads a data value from the stream.
     * @param v Holds the extracted data.
     */
    template<typename T> void read(T& v)
    {
        StreamHelper<T, StreamableTraits<T>::helper>::read(this, v);
    }

    /**
     * Reads an optional data value from the stream. For all types except proxies.
     * @param tag The tag ID.
     * @param v Holds the extracted data (if any).
     */
    template<typename T, std::enable_if_t<!std::is_base_of<ObjectPrx, T>::value, bool> = true>
    void read(std::int32_t tag, std::optional<T>& v)
    {
        if(readOptional(tag, StreamOptionalHelper<T,
                                             StreamableTraits<T>::helper,
                                             StreamableTraits<T>::fixedLength>::optionalFormat))
        {
            v.emplace();
            StreamOptionalHelper<T,
                                 StreamableTraits<T>::helper,
                                 StreamableTraits<T>::fixedLength>::read(this, *v);
        }
        else
        {
            v = std::nullopt;
        }
    }

    /**
     * Reads an optional proxy from the stream.
     * @param tag The tag ID.
     * @param v The proxy unmarshaled by this function. If nullopt, the proxy was not present in the stream or
     * was set to nullopt (set to nullopt is supported for backward compatibility with Ice 3.7 and earlier releases).
     */
    template<typename T, std::enable_if_t<std::is_base_of<ObjectPrx, T>::value, bool> = true>
    void read(std::int32_t tag, std::optional<T>& v)
    {
        if (readOptional(tag, OptionalFormat::FSize))
        {
            skip(4); // the fixed-length size on 4 bytes
            read(v); // can be nullopt
        }
        else
        {
            v = std::nullopt;
        }
    }

    /**
     * Extracts a sequence of data values from the stream.
     * @param v A pair of pointers representing the beginning and end of the sequence elements.
     */
    template<typename T> void read(std::pair<const T*, const T*>& v)
    {
        auto holder = new std::vector<T>;
        _deleters.push_back([holder] { delete holder; });
        read(*holder);
        if(holder->size() > 0)
        {
            v.first = holder->data();
            v.second = holder->data() + holder->size();
        }
        else
        {
            v.first = 0;
            v.second = 0;
        }
    }

    /**
     * Reads a list of mandatory data values.
     */
    template<typename T> void readAll(T& v)
    {
        read(v);
    }

    /**
     * Reads a list of mandatory data values.
     */
    template<typename T, typename... Te> void readAll(T& v, Te&... ve)
    {
        read(v);
        readAll(ve...);
    }

    /**
     * Reads a list of optional data values.
     */
    template<typename T>
    void readAll(std::initializer_list<std::int32_t> tags, std::optional<T>& v)
    {
        read(*(tags.begin() + tags.size() - 1), v);
    }

    /**
     * Reads a list of optional data values.
     */
    template<typename T, typename... Te>
    void readAll(std::initializer_list<std::int32_t> tags, std::optional<T>& v, std::optional<Te>&... ve)
    {
        size_t index = tags.size() - sizeof...(ve) - 1;
        read(*(tags.begin() + index), v);
        readAll(tags, ve...);
    }

    /**
     * Determine if an optional value is available for reading.
     *
     * @param tag The tag associated with the value.
     * @param expectedFormat The optional format for the value.
     * @return True if the value is present, false otherwise.
     */
    bool readOptional(std::int32_t tag, OptionalFormat expectedFormat)
    {
        assert(_currentEncaps);
        if(_currentEncaps->decoder)
        {
            return _currentEncaps->decoder->readOptional(tag, expectedFormat);
        }
        else
        {
            return readOptImpl(tag, expectedFormat);
        }
    }

    /**
     * Reads a byte from the stream.
     * @param v The extracted byte.
     */
    void read(std::uint8_t& v)
    {
        if(i >= b.end())
        {
            throwUnmarshalOutOfBoundsException(__FILE__, __LINE__);
        }
        v = *i++;
    }

    /**
     * Reads a sequence of bytes from the stream.
     * @param v A vector to hold a copy of the bytes.
     */
    void read(std::vector<std::uint8_t>& v);

    /**
     * Reads a sequence of bytes from the stream.
     * @param v A pair of pointers into the internal marshaling buffer representing the start and end of the
     * sequence elements.
     */
    void read(std::pair<const std::uint8_t*, const std::uint8_t*>& v);

    /**
     * Reads a bool from the stream.
     * @param v The extracted bool.
     */
    void read(bool& v)
    {
        if(i >= b.end())
        {
            throwUnmarshalOutOfBoundsException(__FILE__, __LINE__);
        }
        v = (0 != *i++);
    }

    /**
     * Reads a sequence of boolean values from the stream.
     * @param v A vector to hold a copy of the boolean values.
     */
    void read(std::vector<bool>& v);

    /**
     * Reads a sequence of boolean values from the stream.
     * @param v A pair of pointers into the internal marshaling buffer representing the start and end of the
     * sequence elements.
     */
    void read(std::pair<const bool*, const bool*>& v);

    /**
     * Unmarshals a Slice short into an int16_t.
     * @param v The extracted int16_t.
     */
    void read(std::int16_t& v);

    /**
     * Unmarshals a sequence of Slice shorts into a vector of int16_t.
     * @param v A vector to hold a copy of the int16_t values.
     */
    void read(std::vector<std::int16_t>& v);

    /**
     * Unmarshals a sequence of Slice shorts into a pair of int16_t pointers representing the start and end of the
     * sequence elements.
     * @param v A pair of pointers representing the start and end of the sequence elements.
     */
    void read(std::pair<const short*, const short*>& v);

    /**
     * Reads an int from the stream.
     * @param v The extracted int.
     */
    void read(std::int32_t& v);

    /**
     * Reads a sequence of ints from the stream.
     * @param v A vector to hold a copy of the int values.
     */
    void read(std::vector<std::int32_t>& v);

    /**
     * Reads a sequence of ints from the stream.
     * @param v A pair of pointers representing the start and end of the sequence elements.
     */
    void read(std::pair<const int*, const int*>& v);

    /**
     * Reads a long from the stream.
     * @param v The extracted long.
     */
    void read(std::int64_t& v);

    /**
     * Reads a sequence of longs from the stream.
     * @param v A vector to hold a copy of the long values.
     */
    void read(std::vector<std::int64_t>& v);

    /**
     * Reads a sequence of longs from the stream.
     * @param v A pair of pointers representing the start and end of the sequence elements.
     */
    void read(std::pair<const std::int64_t*, const std::int64_t*>& v);

    /**
     * Unmarshals a Slice float into a float.
     * @param v The extracted float.
     */
    void read(float& v);

    /**
     * Unmarshals a sequence of Slice floats into a vector of float.
     * @param v An output vector filled by this function.
     */
    void read(std::vector<float>& v);

    /**
     * Unmarshals a sequence of Slice floats into a pair of float pointers representing the start and end of the
     * sequence elements.
     * @param v A pair of pointers representing the start and end of the sequence elements.
     */
    void read(std::pair<const float*, const float*>& v);

    /**
     * Unmarshals a Slice double into a double.
     * @param v The extracted double.
     */
    void read(double& v);

    /**
     * Unmarshals a sequence of Slice doubles into a vector of double.
     * @param v An output vector filled by this function.
     */
    void read(std::vector<double>& v);

    /**
     * Unmarshals a sequence of Slice doubles into a pair of double pointers representing the start and end of the
     * sequence elements.
     * @param v A pair of pointers representing the start and end of the sequence elements.
     */
    void read(std::pair<const double*, const double*>& v);

    /**
     * Reads a string from the stream.
     * @param v The extracted string.
     * @param convert Determines whether the string is processed by the string converter, if one
     * is installed. The default behavior is to convert strings.
     */
    void read(std::string& v, bool convert = true);

    /**
     * Reads a string from the stream.
     * @param vdata A pointer to the beginning of the string.
     * @param vsize The number of bytes in the string.
     * @param convert Determines whether the string is processed by the string converter, if one
     * is installed. The default behavior is to convert strings.
     */
    void read(const char*& vdata, size_t& vsize, bool convert = true);

    /**
     * Reads a sequence of strings from the stream.
     * @param v The extracted string sequence.
     * @param convert Determines whether strings are processed by the string converter, if one
     * is installed. The default behavior is to convert the strings.
     */
    void read(std::vector<std::string>& v, bool convert = true);

    /**
     * Reads a wide string from the stream.
     * @param v The extracted string.
     */
    void read(std::wstring& v);

    /**
     * Reads a sequence of wide strings from the stream.
     * @param v The extracted sequence.
     */
    void read(std::vector<std::wstring>& v);
    /**
     * Reads a typed proxy from the stream.
     * @param v The proxy as a user-defined type.
     */
    template<typename Prx, std::enable_if_t<std::is_base_of<ObjectPrx, Prx>::value, bool> = true>
    void read(std::optional<Prx>& v)
    {
        IceInternal::ReferencePtr ref = readReference();
        if (ref)
        {
            v = Prx::_fromReference(ref);
        }
        else
        {
            v = std::nullopt;
        }
    }

    /**
     * Reads a value (instance of a Slice class) from the stream (New mapping).
     * @param v The instance.
     */
    template<typename T, typename ::std::enable_if<::std::is_base_of<Value, T>::value>::type* = nullptr>
    void read(::std::shared_ptr<T>& v)
    {
        read(patchValue<T>, &v);
    }

    /**
     * Reads a value (instance of a Slice class) from the stream.
     * @param patchFunc The patch callback function.
     * @param patchAddr Closure data passed to the callback.
     */
    void read(PatchFunc patchFunc, void* patchAddr)
    {
        initEncaps();
        _currentEncaps->decoder->read(patchFunc, patchAddr);
    }

    /**
     * Reads an enumerator from the stream.
     * @param maxValue The maximum enumerator value in the definition.
     * @return The enumerator value.
     */
    std::int32_t readEnum(std::int32_t maxValue);

    /**
     * Extracts a user exception from the stream and throws it.
     * @param factory If provided, this factory is given the first opportunity to instantiate
     * the exception. If not provided, or if the factory does not throw an exception when invoked,
     * the stream will attempt to instantiate the exception using static type information.
     * @throws UserException The user exception that was unmarshaled.
     */
    void throwException(UserExceptionFactory factory = nullptr);

    /**
     * Skips one optional value with the given format.
     * @param format The expected format of the optional, if present.
     */
    void skipOptional(OptionalFormat format);

    /**
     * Skips all remaining optional values.
     */
    void skipOptionals();

    /**
     * Advances the current stream position by the given number of bytes.
     * @param size The number of bytes to skip.
     */
    void skip(size_type size)
    {
        if(i + size > b.end())
        {
            throwUnmarshalOutOfBoundsException(__FILE__, __LINE__);
        }
        i += size;
    }

    /**
     * Reads a size at the current position and skips that number of bytes.
     */
    void skipSize()
    {
        std::uint8_t bt;
        read(bt);
        if(static_cast<unsigned char>(bt) == 255)
        {
            skip(4);
        }
    }

    /**
     * Obtains the current position of the stream.
     * @return The current position.
     */
    size_type pos()
    {
        return static_cast<size_t>(i - b.begin());
    }

    /**
     * Sets a new position for the stream.
     * @param p The new position.
     */
    void pos(size_type p)
    {
        i = b.begin() + p;
    }

    /// \cond INTERNAL
    InputStream(IceInternal::Instance*, const EncodingVersion&);
    InputStream(IceInternal::Instance*, const EncodingVersion&, IceInternal::Buffer&, bool = false);

    void initialize(IceInternal::Instance*, const EncodingVersion&);

    bool readOptImpl(std::int32_t, OptionalFormat);
    /// \endcond

private:

    void initialize(const EncodingVersion&);

    // Reads a reference from the stream; the return value can be null.
    IceInternal::ReferencePtr readReference();

    //
    // String
    //
    bool readConverted(std::string&, std::int32_t);

    //
    // We can't throw these exception from inline functions from within
    // this file, because we cannot include the header with the
    // exceptions. Doing so would screw up the whole include file
    // ordering.
    //
    void throwUnmarshalOutOfBoundsException(const char*, int);
    void throwEncapsulationException(const char*, int);

    std::string resolveCompactId(int) const;

    void postUnmarshal(const std::shared_ptr<Value>&) const;

    class Encaps;
    enum SliceType { NoSlice, ValueSlice, ExceptionSlice };

    void traceSkipSlice(std::string_view, SliceType) const;

    ValueFactoryManagerPtr valueFactoryManager() const;

    LoggerPtr logger() const;

    std::function<std::string(int)> compactIdResolver() const;

    using ValueList = std::vector<std::shared_ptr<Value>>;

    class ICE_API EncapsDecoder : private ::IceUtil::noncopyable
    {
    public:

        virtual ~EncapsDecoder();

        virtual void read(PatchFunc, void*) = 0;
        virtual void throwException(UserExceptionFactory) = 0;

        virtual void startInstance(SliceType) = 0;
<<<<<<< HEAD
        virtual SlicedDataPtr endInstance() = 0;
        virtual const std::string& startSlice() = 0;
=======
        virtual SlicedDataPtr endInstance(bool) = 0;
        virtual std::string_view startSlice() = 0;
>>>>>>> 6186eb7c
        virtual void endSlice() = 0;
        virtual void skipSlice() = 0;

        virtual bool readOptional(std::int32_t, OptionalFormat)
        {
            return false;
        }

        virtual void readPendingValues()
        {
        }

    protected:

        EncapsDecoder(InputStream* stream, Encaps* encaps, bool sliceValues, size_t classGraphDepthMax,
                      const Ice::ValueFactoryManagerPtr& f) :
            _stream(stream), _encaps(encaps), _sliceValues(sliceValues), _classGraphDepthMax(classGraphDepthMax),
            _classGraphDepth(0), _valueFactoryManager(f), _typeIdIndex(0)
        {
        }

        std::string readTypeId(bool);
        std::shared_ptr<Value> newInstance(std::string_view);

        void addPatchEntry(std::int32_t, PatchFunc, void*);
        void unmarshal(std::int32_t, const std::shared_ptr<Value>&);

        typedef std::map<std::int32_t, std::shared_ptr<Value>> IndexToPtrMap;
        typedef std::map<std::int32_t, std::string> TypeIdMap;

        struct PatchEntry
        {
            PatchFunc patchFunc;
            void* patchAddr;
            size_t classGraphDepth;
        };
        typedef std::vector<PatchEntry> PatchList;
        typedef std::map<std::int32_t, PatchList> PatchMap;

        InputStream* _stream;
        Encaps* _encaps;
        const bool _sliceValues;
        const size_t _classGraphDepthMax;
        size_t _classGraphDepth;
        Ice::ValueFactoryManagerPtr _valueFactoryManager;

        // Encapsulation attributes for object un-marshalling
        PatchMap _patchMap;

    private:

        // Encapsulation attributes for object un-marshalling
        IndexToPtrMap _unmarshaledMap;
        TypeIdMap _typeIdMap;
        std::int32_t _typeIdIndex;
        ValueList _valueList;
    };

    class ICE_API EncapsDecoder10 : public EncapsDecoder
    {
    public:

        EncapsDecoder10(InputStream* stream, Encaps* encaps, bool sliceValues, size_t classGraphDepthMax,
                        const Ice::ValueFactoryManagerPtr& f) :
            EncapsDecoder(stream, encaps, sliceValues, classGraphDepthMax, f),
            _sliceType(NoSlice)
        {
        }

        virtual void read(PatchFunc, void*);
        virtual void throwException(UserExceptionFactory);

        virtual void startInstance(SliceType);
<<<<<<< HEAD
        virtual SlicedDataPtr endInstance();
        virtual const std::string& startSlice();
=======
        virtual SlicedDataPtr endInstance(bool);
        virtual std::string_view startSlice();
>>>>>>> 6186eb7c
        virtual void endSlice();
        virtual void skipSlice();

        virtual void readPendingValues();

    private:

        void readInstance();

        // Instance attributes
        SliceType _sliceType;
        bool _skipFirstSlice;

        // Slice attributes
        std::int32_t _sliceSize;
        std::string _typeId;
    };

    class ICE_API EncapsDecoder11 : public EncapsDecoder
    {
    public:

        EncapsDecoder11(InputStream* stream, Encaps* encaps, bool sliceValues, size_t classGraphDepthMax,
                        const Ice::ValueFactoryManagerPtr& f) :
            EncapsDecoder(stream, encaps, sliceValues, classGraphDepthMax, f),
            _preAllocatedInstanceData(0), _current(0), _valueIdIndex(1)
        {
        }

        virtual void read(PatchFunc, void*);
        virtual void throwException(UserExceptionFactory);

        virtual void startInstance(SliceType);
<<<<<<< HEAD
        virtual SlicedDataPtr endInstance();
        virtual const std::string& startSlice();
=======
        virtual SlicedDataPtr endInstance(bool);
        virtual std::string_view startSlice();
>>>>>>> 6186eb7c
        virtual void endSlice();
        virtual void skipSlice();

        virtual bool readOptional(std::int32_t, OptionalFormat);

    private:

        std::int32_t readInstance(std::int32_t, PatchFunc, void*);
        SlicedDataPtr readSlicedData();

        struct IndirectPatchEntry
        {
            std::int32_t index;
            PatchFunc patchFunc;
            void* patchAddr;
        };
        typedef std::vector<IndirectPatchEntry> IndirectPatchList;

        typedef std::vector<std::int32_t> IndexList;
        typedef std::vector<IndexList> IndexListList;

        struct InstanceData
        {
            InstanceData(InstanceData* p) : previous(p), next(0)
            {
                if(previous)
                {
                    previous->next = this;
                }
            }

            ~InstanceData()
            {
                if(next)
                {
                    delete next;
                }
            }

            // Instance attributes
            SliceType sliceType;
            bool skipFirstSlice;
            SliceInfoSeq slices; // Preserved slices.
            IndexListList indirectionTables;

            // Slice attributes
            std::uint8_t sliceFlags;
            std::int32_t sliceSize;
            std::string typeId;
            int compactId;
            IndirectPatchList indirectPatchList;

            InstanceData* previous;
            InstanceData* next;
        };
        InstanceData _preAllocatedInstanceData;
        InstanceData* _current;

        void push(SliceType sliceType)
        {
            if(!_current)
            {
                _current = &_preAllocatedInstanceData;
            }
            else
            {
                _current = _current->next ? _current->next : new InstanceData(_current);
            }
            _current->sliceType = sliceType;
            _current->skipFirstSlice = false;
        }

        std::int32_t _valueIdIndex; // The ID of the next value to unmarshal.
    };

    class Encaps : private ::IceUtil::noncopyable
    {
    public:

        Encaps() : start(0), decoder(0), previous(0)
        {
            // Inlined for performance reasons.
        }
        ~Encaps()
        {
            // Inlined for performance reasons.
            delete decoder;
        }
        void reset()
        {
            // Inlined for performance reasons.
            delete decoder;
            decoder = 0;

            previous = 0;
        }

        Container::size_type start;
        std::int32_t sz;
        EncodingVersion encoding;

        EncapsDecoder* decoder;

        Encaps* previous;
    };

    //
    // Optimization. The instance may not be deleted while a
    // stack-allocated stream still holds it.
    //
    IceInternal::Instance* _instance;

    //
    // The encoding version to use when there's no encapsulation to
    // read from. This is for example used to read message headers.
    //
    EncodingVersion _encoding;

    Encaps* _currentEncaps;

    void initEncaps();

    Encaps _preAllocatedEncaps;

    bool _traceSlicing;

    size_t _classGraphDepthMax;

    void* _closure;

    bool _sliceValues;

    int _startSeq;
    int _minSeqSize;

    ValueFactoryManagerPtr _valueFactoryManager;
    LoggerPtr _logger;
    std::function<std::string(int)> _compactIdResolver;
    std::vector<std::function<void()>> _deleters;

};

} // End namespace Ice

#endif<|MERGE_RESOLUTION|>--- conflicted
+++ resolved
@@ -1091,13 +1091,8 @@
         virtual void throwException(UserExceptionFactory) = 0;
 
         virtual void startInstance(SliceType) = 0;
-<<<<<<< HEAD
         virtual SlicedDataPtr endInstance() = 0;
-        virtual const std::string& startSlice() = 0;
-=======
-        virtual SlicedDataPtr endInstance(bool) = 0;
         virtual std::string_view startSlice() = 0;
->>>>>>> 6186eb7c
         virtual void endSlice() = 0;
         virtual void skipSlice() = 0;
 
@@ -1171,13 +1166,8 @@
         virtual void throwException(UserExceptionFactory);
 
         virtual void startInstance(SliceType);
-<<<<<<< HEAD
         virtual SlicedDataPtr endInstance();
-        virtual const std::string& startSlice();
-=======
-        virtual SlicedDataPtr endInstance(bool);
         virtual std::string_view startSlice();
->>>>>>> 6186eb7c
         virtual void endSlice();
         virtual void skipSlice();
 
@@ -1211,13 +1201,8 @@
         virtual void throwException(UserExceptionFactory);
 
         virtual void startInstance(SliceType);
-<<<<<<< HEAD
         virtual SlicedDataPtr endInstance();
-        virtual const std::string& startSlice();
-=======
-        virtual SlicedDataPtr endInstance(bool);
         virtual std::string_view startSlice();
->>>>>>> 6186eb7c
         virtual void endSlice();
         virtual void skipSlice();
 
