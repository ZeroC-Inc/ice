--- conflicted
+++ resolved
@@ -153,82 +153,6 @@
         Base::_iceReadImpl(is);
     }
 };
-<<<<<<< HEAD
-/// \endcond
-
-#else // end C++11 mapping
-
-/**
- * The base class for instances of Slice classes.
- * \headerfile Ice/Ice.h
- */
-class ICE_API Value
-{
-public:
-
-    Value() = default;
-    Value(const Value&) = default;
-    Value(Value&&) = default;
-    Value& operator=(const Value&) = default;
-    Value& operator=(Value&&) = default;
-    virtual ~Value() = default;
-
-    /// \cond STREAM
-    virtual void _iceWrite(Ice::OutputStream*) const;
-    virtual void _iceRead(Ice::InputStream*);
-    /// \endcond
-
-    /**
-     * The Ice run time invokes this method prior to marshaling an object's data members. This allows a subclass
-     * to override this method in order to validate its data members.
-     */
-    virtual void ice_preMarshal();
-
-    /**
-     * The Ice run time invokes this method after unmarshaling an object's data members. This allows a
-     * subclass to override this method in order to perform additional initialization.
-     */
-    virtual void ice_postUnmarshal();
-
-    /**
-     * Obtains the Slice type ID of the most-derived class implemented by this instance.
-     * @return The type ID.
-     */
-    virtual std::string ice_id() const;
-
-    /**
-     * Obtains the Slice type ID of this type.
-     * @return The return value is always "::Ice::Object".
-     */
-    static const std::string& ice_staticId();
-
-    /**
-     * Returns a shallow copy of the object.
-     * @return The cloned object.
-     */
-    virtual ValuePtr ice_clone() const;
-
-    /**
-     * Obtains the sliced data associated with this instance.
-     * @return The sliced data if the value has a preserved-slice base class and has been sliced during
-     * unmarshaling of the value, nil otherwise.
-     */
-    virtual SlicedDataPtr ice_getSlicedData() const;
-
-protected:
-
-    /// \cond STREAM
-    virtual void _iceWriteImpl(Ice::OutputStream*) const {}
-    virtual void _iceReadImpl(Ice::InputStream*) {}
-    /// \endcond
-
-private:
-
-    ::Ice::SlicedDataPtr _iceSlicedData;
-};
-#endif
-=======
->>>>>>> 68efd9e7
 
 }
 
