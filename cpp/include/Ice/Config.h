//
// Copyright (c) ZeroC, Inc. All rights reserved.
//

#ifndef ICE_CONFIG_H
#define ICE_CONFIG_H

#include <IceUtil/Config.h>

//
// Some include files we need almost everywhere
//
#include <cerrno>
#include <cstdint>
#include <cstdio>
#include <cstring>
#include <string>
#include <string_view>
#include <vector>
#include <map>

#if defined(_WIN32)
#    include <process.h>
#else
#    include <sys/types.h>
#    include <cstddef>
#endif

#ifdef ICE_SWIFT
#   include <dispatch/dispatch.h>
#endif

//
// Define the Ice and IceInternal namespace, so that we can use the following
// everywhere in our code:
//
// using namespace Ice;
// using namespace IceInternal;
//
namespace Ice
{
}

namespace IceInternal
{
}

namespace Ice
{

/** The mapping for the Slice byte type. */
typedef unsigned char Byte;
<<<<<<< HEAD
/** The mapping for the Slice short type. */
typedef short Short;
=======
/** The mapping for the Slice float type. */
typedef float Float;
/** The mapping for the Slice double type. */
typedef double Double;
>>>>>>> 74419c81

}

namespace IceInternal
{

ICE_API int getSystemErrno();

}

#endif<|MERGE_RESOLUTION|>--- conflicted
+++ resolved
@@ -50,15 +50,6 @@
 
 /** The mapping for the Slice byte type. */
 typedef unsigned char Byte;
-<<<<<<< HEAD
-/** The mapping for the Slice short type. */
-typedef short Short;
-=======
-/** The mapping for the Slice float type. */
-typedef float Float;
-/** The mapping for the Slice double type. */
-typedef double Double;
->>>>>>> 74419c81
 
 }
 
