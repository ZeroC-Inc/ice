//
// Copyright (c) ZeroC, Inc. All rights reserved.
//

#ifndef ICE_INCOMING_H
#define ICE_INCOMING_H

#include "Current.h"
#include "InputStream.h"
#include "InstanceF.h"
#include "MarshaledResult.h"
#include "Object.h"
#include "ObserverHelper.h"
#include "OutputStream.h"
#include "ResponseHandlerF.h"
#include "ServantManagerF.h"

namespace Ice
{
    class ServantLocator;
}

namespace IceInternal
{

class ICE_API Incoming final
{
public:

    Incoming(Instance*, ResponseHandlerPtr, Ice::ConnectionPtr, Ice::ObjectAdapterPtr, bool, std::uint8_t, std::int32_t);
    Incoming(Incoming&&);
    Incoming(const Incoming&) = delete;
    Incoming& operator=(const Incoming&) = delete;

    Ice::OutputStream* startWriteParams();
    void endWriteParams();
    void writeEmptyParams();
    void writeParamEncaps(const std::uint8_t*, std::int32_t, bool ok);
<<<<<<< HEAD
    void setMarshaledResult(const Ice::MarshaledResult&);
=======
    void setMarshaledResult(Ice::MarshaledResult&&);
>>>>>>> 4a58d9cd

    void response(bool amd);
    void exception(std::exception_ptr, bool amd);

    void setFormat(Ice::FormatType format)
    {
        _format = format;
    }

    void invoke(const ServantManagerPtr&, Ice::InputStream*);

    // Inlined for speed optimization.
    void skipReadParams()
    {
        _current.encoding = _is->skipEncapsulation();
    }
    Ice::InputStream* startReadParams()
    {
        //
        // Remember the encoding used by the input parameters, we'll
        // encode the response parameters with the same encoding.
        //
        _current.encoding = _is->startEncapsulation();
        return _is;
    }
    void endReadParams() const
    {
        _is->endEncapsulation();
    }
    void readEmptyParams()
    {
        _current.encoding = _is->skipEmptyEncapsulation();
    }
    void readParamEncaps(const std::uint8_t*& v, std::int32_t& sz)
    {
        _current.encoding = _is->readEncapsulation(v, sz);
    }

    const Ice::Current& current() const { return _current; }

    // Async dispatch writes an empty response and completes successfully.
    void response();

    // Async dispatch writes a marshaled result and completes successfully.
<<<<<<< HEAD
    void response(const Ice::MarshaledResult& marshaledResult);
=======
    void response(Ice::MarshaledResult&& marshaledResult);
>>>>>>> 4a58d9cd

    // Async dispatch completes successfully. Call this function after writing the response.
    void completed();

    // Async dispatch completes with an exception. This can throw, for example, if the application already called
    // response(), completed() or failed().
    void completed(std::exception_ptr ex);

    // Handle an exception that was thrown by an async dispatch. Use this function from the dispatch thread.
    void failed(std::exception_ptr) noexcept;

private:

    void setResponseSent();

    void warning(const Ice::Exception&) const;
    void warning(std::exception_ptr) const;

    bool servantLocatorFinished(bool amd);

    void handleException(std::exception_ptr, bool amd);

    Ice::Current _current;
    std::shared_ptr<Ice::Object> _servant;
    std::shared_ptr<Ice::ServantLocator> _locator;
<<<<<<< HEAD
    std::shared_ptr<void> _cookie;
=======
    ::std::shared_ptr<void> _cookie;
>>>>>>> 4a58d9cd
    DispatchObserver _observer;
    bool _isTwoWay;
    std::uint8_t _compress;
    Ice::FormatType _format;
    Ice::OutputStream _os;

    ResponseHandlerPtr _responseHandler;

    // _is points to an object allocated on the stack of the dispatch thread.
    Ice::InputStream* _is;

    // This flag is set when the user calls an async response or exception callback. A second call is incorrect and
    // results in ResponseSentException.
    // We don't need an atomic flag since it's purely to detect logic errors in the application code.
    bool _responseSent = false;
};

}

#endif<|MERGE_RESOLUTION|>--- conflicted
+++ resolved
@@ -36,11 +36,7 @@
     void endWriteParams();
     void writeEmptyParams();
     void writeParamEncaps(const std::uint8_t*, std::int32_t, bool ok);
-<<<<<<< HEAD
-    void setMarshaledResult(const Ice::MarshaledResult&);
-=======
     void setMarshaledResult(Ice::MarshaledResult&&);
->>>>>>> 4a58d9cd
 
     void response(bool amd);
     void exception(std::exception_ptr, bool amd);
@@ -85,11 +81,7 @@
     void response();
 
     // Async dispatch writes a marshaled result and completes successfully.
-<<<<<<< HEAD
-    void response(const Ice::MarshaledResult& marshaledResult);
-=======
     void response(Ice::MarshaledResult&& marshaledResult);
->>>>>>> 4a58d9cd
 
     // Async dispatch completes successfully. Call this function after writing the response.
     void completed();
@@ -115,11 +107,7 @@
     Ice::Current _current;
     std::shared_ptr<Ice::Object> _servant;
     std::shared_ptr<Ice::ServantLocator> _locator;
-<<<<<<< HEAD
-    std::shared_ptr<void> _cookie;
-=======
     ::std::shared_ptr<void> _cookie;
->>>>>>> 4a58d9cd
     DispatchObserver _observer;
     bool _isTwoWay;
     std::uint8_t _compress;
