--- conflicted
+++ resolved
@@ -451,48 +451,6 @@
     }
 };
 
-<<<<<<< HEAD
-=======
-class CustomLambdaOutgoing : public OutgoingAsync, public LambdaInvoke
-{
-public:
-
-    CustomLambdaOutgoing(Ice::ObjectPrx proxy,
-                         std::function<void(Ice::InputStream*)> read,
-                         std::function<void(std::exception_ptr)> ex,
-                         std::function<void(bool)> sent) :
-        OutgoingAsync(std::move(proxy), false), LambdaInvoke(std::move(ex), std::move(sent))
-    {
-        _response = [this, read = std::move(read)](bool ok)
-        {
-            if(!ok)
-            {
-                this->throwUserException();
-            }
-            else if(read)
-            {
-                //
-                // Read and respond
-                //
-                read(&this->_is);
-            }
-        };
-    }
-
-    void
-    invoke(std::string_view operation,
-           Ice::OperationMode mode,
-           Ice::FormatType format,
-           const Ice::Context& ctx,
-           std::function<void(Ice::OutputStream*)> write,
-           std::function<void(const Ice::UserException&)> userException)
-    {
-        _userException = std::move(userException);
-        OutgoingAsync::invoke(operation, mode, format, ctx, std::move(write));
-    }
-};
-
->>>>>>> 1762a967
 template<typename R>
 class PromiseOutgoing : public OutgoingAsyncT<R>, public PromiseInvoke<R>
 {
