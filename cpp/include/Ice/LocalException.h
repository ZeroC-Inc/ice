//
// Copyright (c) ZeroC, Inc. All rights reserved.
//

#ifndef __Ice_LocalException_h__
#define __Ice_LocalException_h__

#include <IceUtil/PushDisableWarnings.h>
#include <Ice/ProxyF.h>
#include <Ice/ObjectF.h>
#include <Ice/ValueF.h>
#include <Ice/Exception.h>
#include <Ice/StreamHelpers.h>
#include <Ice/Comparable.h>
#include <optional>
#include <Ice/ExceptionHelpers.h>
#include <Ice/Identity.h>
#include <Ice/Version.h>
#include <Ice/BuiltinSequences.h>
#include <IceUtil/UndefSysMacros.h>

#ifndef ICE_API
#    if defined(ICE_STATIC_LIBS)
#        define ICE_API /**/
#    elif defined(ICE_API_EXPORTS)
#        define ICE_API ICE_DECLSPEC_EXPORT
#    else
#        define ICE_API ICE_DECLSPEC_IMPORT
#    endif
#endif

namespace Ice
{
    /**
     * This exception is raised when a failure occurs during initialization.
     * \headerfile Ice/Ice.h
     */
    class ICE_CLASS(ICE_API) InitializationException
        : public LocalExceptionHelper<InitializationException, LocalException>
    {
    public:
        ICE_MEMBER(ICE_API) virtual ~InitializationException();

        InitializationException(const InitializationException&) = default;

        /**
         * The file and line number are required for all local exceptions.
         * @param file The file name in which the exception was raised, typically __FILE__.
         * @param line The line number at which the exception was raised, typically __LINE__.
         */
        InitializationException(const char* file, int line)
            : LocalExceptionHelper<InitializationException, LocalException>(file, line)
        {
        }

        /**
         * One-shot constructor to initialize all data members.
         * The file and line number are required for all local exceptions.
         * @param file The file name in which the exception was raised, typically __FILE__.
         * @param line The line number at which the exception was raised, typically __LINE__.
         * @param reason The reason for the failure.
         */
        InitializationException(const char* file, int line, const ::std::string& reason)
            : LocalExceptionHelper<InitializationException, LocalException>(file, line),
              reason(reason)
        {
        }

        /**
         * Obtains a tuple containing all of the exception's data members.
         * @return The data members in a tuple.
         */
        std::tuple<const ::std::string&> ice_tuple() const { return std::tie(reason); }

        /**
         * Obtains the Slice type ID of this exception.
         * @return The fully-scoped type ID.
         */
        ICE_MEMBER(ICE_API) static ::std::string_view ice_staticId() noexcept;
        /**
         * Prints this exception to the given stream.
         * @param stream The target stream.
         */
        ICE_MEMBER(ICE_API) virtual void ice_print(::std::ostream& stream) const override;

        /**
         * The reason for the failure.
         */
        ::std::string reason;
    };

    /**
     * This exception indicates that a failure occurred while initializing a plug-in.
     * \headerfile Ice/Ice.h
     */
    class ICE_CLASS(ICE_API) PluginInitializationException
        : public LocalExceptionHelper<PluginInitializationException, LocalException>
    {
    public:
        ICE_MEMBER(ICE_API) virtual ~PluginInitializationException();

        PluginInitializationException(const PluginInitializationException&) = default;

        /**
         * The file and line number are required for all local exceptions.
         * @param file The file name in which the exception was raised, typically __FILE__.
         * @param line The line number at which the exception was raised, typically __LINE__.
         */
        PluginInitializationException(const char* file, int line)
            : LocalExceptionHelper<PluginInitializationException, LocalException>(file, line)
        {
        }

        /**
         * One-shot constructor to initialize all data members.
         * The file and line number are required for all local exceptions.
         * @param file The file name in which the exception was raised, typically __FILE__.
         * @param line The line number at which the exception was raised, typically __LINE__.
         * @param reason The reason for the failure.
         */
        PluginInitializationException(const char* file, int line, const ::std::string& reason)
            : LocalExceptionHelper<PluginInitializationException, LocalException>(file, line),
              reason(reason)
        {
        }

        /**
         * Obtains a tuple containing all of the exception's data members.
         * @return The data members in a tuple.
         */
        std::tuple<const ::std::string&> ice_tuple() const { return std::tie(reason); }

        /**
         * Obtains the Slice type ID of this exception.
         * @return The fully-scoped type ID.
         */
        ICE_MEMBER(ICE_API) static ::std::string_view ice_staticId() noexcept;
        /**
         * Prints this exception to the given stream.
         * @param stream The target stream.
         */
        ICE_MEMBER(ICE_API) virtual void ice_print(::std::ostream& stream) const override;

        /**
         * The reason for the failure.
         */
        ::std::string reason;
    };

    /**
     * This exception is raised if a feature is requested that is not supported with collocation optimization.
     *
     * @deprecated This exception is no longer used by the Ice run time
     * \headerfile Ice/Ice.h
     */
    class ICE_CLASS(ICE_API) CollocationOptimizationException
        : public LocalExceptionHelper<CollocationOptimizationException, LocalException>
    {
    public:
        ICE_MEMBER(ICE_API) virtual ~CollocationOptimizationException();

        CollocationOptimizationException(const CollocationOptimizationException&) = default;

        /**
         * The file and line number are required for all local exceptions.
         * @param file The file name in which the exception was raised, typically __FILE__.
         * @param line The line number at which the exception was raised, typically __LINE__.
         */
        CollocationOptimizationException(const char* file, int line)
            : LocalExceptionHelper<CollocationOptimizationException, LocalException>(file, line)
        {
        }

        /**
         * Obtains a tuple containing all of the exception's data members.
         * @return The data members in a tuple.
         */
        std::tuple<> ice_tuple() const { return std::tie(); }

        /**
         * Obtains the Slice type ID of this exception.
         * @return The fully-scoped type ID.
         */
        ICE_MEMBER(ICE_API) static ::std::string_view ice_staticId() noexcept;
        /**
         * Prints this exception to the given stream.
         * @param stream The target stream.
         */
        ICE_MEMBER(ICE_API) virtual void ice_print(::std::ostream& stream) const override;
    };

    /**
     * An attempt was made to register something more than once with the Ice run time. This exception is raised if an
     * attempt is made to register a servant, servant locator, facet, value factory, plug-in, object adapter, object, or
     * user exception factory more than once for the same ID.
     * \headerfile Ice/Ice.h
     */
    class ICE_CLASS(ICE_API) AlreadyRegisteredException
        : public LocalExceptionHelper<AlreadyRegisteredException, LocalException>
    {
    public:
        ICE_MEMBER(ICE_API) virtual ~AlreadyRegisteredException();

        AlreadyRegisteredException(const AlreadyRegisteredException&) = default;

        /**
         * The file and line number are required for all local exceptions.
         * @param file The file name in which the exception was raised, typically __FILE__.
         * @param line The line number at which the exception was raised, typically __LINE__.
         */
        AlreadyRegisteredException(const char* file, int line)
            : LocalExceptionHelper<AlreadyRegisteredException, LocalException>(file, line)
        {
        }

        /**
         * One-shot constructor to initialize all data members.
         * The file and line number are required for all local exceptions.
         * @param file The file name in which the exception was raised, typically __FILE__.
         * @param line The line number at which the exception was raised, typically __LINE__.
         * @param kindOfObject The kind of object that could not be removed: "servant", "facet", "object", "default
         * servant", "servant locator", "value factory", "plugin", "object adapter", "object adapter with router",
         * "replica group".
         * @param id The ID (or name) of the object that is registered already.
         */
        AlreadyRegisteredException(
            const char* file,
            int line,
            const ::std::string& kindOfObject,
            const ::std::string& id)
            : LocalExceptionHelper<AlreadyRegisteredException, LocalException>(file, line),
              kindOfObject(kindOfObject),
              id(id)
        {
        }

        /**
         * Obtains a tuple containing all of the exception's data members.
         * @return The data members in a tuple.
         */
        std::tuple<const ::std::string&, const ::std::string&> ice_tuple() const { return std::tie(kindOfObject, id); }

        /**
         * Obtains the Slice type ID of this exception.
         * @return The fully-scoped type ID.
         */
        ICE_MEMBER(ICE_API) static ::std::string_view ice_staticId() noexcept;
        /**
         * Prints this exception to the given stream.
         * @param stream The target stream.
         */
        ICE_MEMBER(ICE_API) virtual void ice_print(::std::ostream& stream) const override;

        /**
         * The kind of object that could not be removed: "servant", "facet", "object", "default servant",
         * "servant locator", "value factory", "plugin", "object adapter", "object adapter with router", "replica
         * group".
         */
        ::std::string kindOfObject;
        /**
         * The ID (or name) of the object that is registered already.
         */
        ::std::string id;
    };

    /**
     * An attempt was made to find or deregister something that is not registered with the Ice run time or Ice locator.
     * This exception is raised if an attempt is made to remove a servant, servant locator, facet, value factory,
     * plug-in, object adapter, object, or user exception factory that is not currently registered. It's also raised if
     * the Ice locator can't find an object or object adapter when resolving an indirect proxy or when an object adapter
     * is activated. \headerfile Ice/Ice.h
     */
    class ICE_CLASS(ICE_API) NotRegisteredException
        : public LocalExceptionHelper<NotRegisteredException, LocalException>
    {
    public:
        ICE_MEMBER(ICE_API) virtual ~NotRegisteredException();

        NotRegisteredException(const NotRegisteredException&) = default;

        /**
         * The file and line number are required for all local exceptions.
         * @param file The file name in which the exception was raised, typically __FILE__.
         * @param line The line number at which the exception was raised, typically __LINE__.
         */
        NotRegisteredException(const char* file, int line)
            : LocalExceptionHelper<NotRegisteredException, LocalException>(file, line)
        {
        }

        /**
         * One-shot constructor to initialize all data members.
         * The file and line number are required for all local exceptions.
         * @param file The file name in which the exception was raised, typically __FILE__.
         * @param line The line number at which the exception was raised, typically __LINE__.
         * @param kindOfObject The kind of object that could not be removed: "servant", "facet", "object", "default
         * servant", "servant locator", "value factory", "plugin", "object adapter", "object adapter with router",
         * "replica group".
         * @param id The ID (or name) of the object that could not be removed.
         */
        NotRegisteredException(const char* file, int line, const ::std::string& kindOfObject, const ::std::string& id)
            : LocalExceptionHelper<NotRegisteredException, LocalException>(file, line),
              kindOfObject(kindOfObject),
              id(id)
        {
        }

        /**
         * Obtains a tuple containing all of the exception's data members.
         * @return The data members in a tuple.
         */
        std::tuple<const ::std::string&, const ::std::string&> ice_tuple() const { return std::tie(kindOfObject, id); }

        /**
         * Obtains the Slice type ID of this exception.
         * @return The fully-scoped type ID.
         */
        ICE_MEMBER(ICE_API) static ::std::string_view ice_staticId() noexcept;
        /**
         * Prints this exception to the given stream.
         * @param stream The target stream.
         */
        ICE_MEMBER(ICE_API) virtual void ice_print(::std::ostream& stream) const override;

        /**
         * The kind of object that could not be removed: "servant", "facet", "object", "default servant",
         * "servant locator", "value factory", "plugin", "object adapter", "object adapter with router", "replica
         * group".
         */
        ::std::string kindOfObject;
        /**
         * The ID (or name) of the object that could not be removed.
         */
        ::std::string id;
    };

    /**
     * The operation can only be invoked with a twoway request. This exception is raised if an attempt is made to invoke
     * an operation with <code>ice_oneway</code>, <code>ice_batchOneway</code>, <code>ice_datagram</code>, or
     * <code>ice_batchDatagram</code> and the operation has a return value, out-parameters, or an exception
     * specification. \headerfile Ice/Ice.h
     */
    class ICE_CLASS(ICE_API) TwowayOnlyException : public LocalExceptionHelper<TwowayOnlyException, LocalException>
    {
    public:
        ICE_MEMBER(ICE_API) virtual ~TwowayOnlyException();

        TwowayOnlyException(const TwowayOnlyException&) = default;

        /**
         * The file and line number are required for all local exceptions.
         * @param file The file name in which the exception was raised, typically __FILE__.
         * @param line The line number at which the exception was raised, typically __LINE__.
         */
        TwowayOnlyException(const char* file, int line)
            : LocalExceptionHelper<TwowayOnlyException, LocalException>(file, line)
        {
        }

        /**
         * One-shot constructor to initialize all data members.
         * The file and line number are required for all local exceptions.
         * @param file The file name in which the exception was raised, typically __FILE__.
         * @param line The line number at which the exception was raised, typically __LINE__.
         * @param operation The name of the operation that was invoked.
         */
        TwowayOnlyException(const char* file, int line, ::std::string operation)
            : LocalExceptionHelper<TwowayOnlyException, LocalException>(file, line),
              operation(std::move(operation))
        {
        }

        /**
         * Obtains a tuple containing all of the exception's data members.
         * @return The data members in a tuple.
         */
        std::tuple<const ::std::string&> ice_tuple() const { return std::tie(operation); }

        /**
         * Obtains the Slice type ID of this exception.
         * @return The fully-scoped type ID.
         */
        ICE_MEMBER(ICE_API) static ::std::string_view ice_staticId() noexcept;
        /**
         * Prints this exception to the given stream.
         * @param stream The target stream.
         */
        ICE_MEMBER(ICE_API) virtual void ice_print(::std::ostream& stream) const override;

        /**
         * The name of the operation that was invoked.
         */
        ::std::string operation;
    };

    /**
     * An attempt was made to clone a class that does not support cloning. This exception is raised if
     * <code>ice_clone</code> is called on a class that is derived from an abstract Slice class (that is, a class
     * containing operations), and the derived class does not provide an implementation of the <code>ice_clone</code>
     * operation (C++ only).
     * \headerfile Ice/Ice.h
     */
    class ICE_CLASS(ICE_API) CloneNotImplementedException
        : public LocalExceptionHelper<CloneNotImplementedException, LocalException>
    {
    public:
        ICE_MEMBER(ICE_API) virtual ~CloneNotImplementedException();

        CloneNotImplementedException(const CloneNotImplementedException&) = default;

        /**
         * The file and line number are required for all local exceptions.
         * @param file The file name in which the exception was raised, typically __FILE__.
         * @param line The line number at which the exception was raised, typically __LINE__.
         */
        CloneNotImplementedException(const char* file, int line)
            : LocalExceptionHelper<CloneNotImplementedException, LocalException>(file, line)
        {
        }

        /**
         * Obtains a tuple containing all of the exception's data members.
         * @return The data members in a tuple.
         */
        std::tuple<> ice_tuple() const { return std::tie(); }

        /**
         * Obtains the Slice type ID of this exception.
         * @return The fully-scoped type ID.
         */
        ICE_MEMBER(ICE_API) static ::std::string_view ice_staticId() noexcept;
        /**
         * Prints this exception to the given stream.
         * @param stream The target stream.
         */
        ICE_MEMBER(ICE_API) virtual void ice_print(::std::ostream& stream) const override;
    };

    /**
     * This exception is raised if an operation call on a server raises an unknown exception. For example, for C++, this
     * exception is raised if the server throws a C++ exception that is not directly or indirectly derived from
     * <code>Ice::LocalException</code> or <code>Ice::UserException</code>.
     * \headerfile Ice/Ice.h
     */
    class ICE_CLASS(ICE_API) UnknownException : public LocalExceptionHelper<UnknownException, LocalException>
    {
    public:
        ICE_MEMBER(ICE_API) virtual ~UnknownException();

        UnknownException(const UnknownException&) = default;

        /**
         * The file and line number are required for all local exceptions.
         * @param file The file name in which the exception was raised, typically __FILE__.
         * @param line The line number at which the exception was raised, typically __LINE__.
         */
        UnknownException(const char* file, int line)
            : LocalExceptionHelper<UnknownException, LocalException>(file, line)
        {
        }

        /**
         * One-shot constructor to initialize all data members.
         * The file and line number are required for all local exceptions.
         * @param file The file name in which the exception was raised, typically __FILE__.
         * @param line The line number at which the exception was raised, typically __LINE__.
         * @param unknown This field is set to the textual representation of the unknown exception if available.
         */
        UnknownException(const char* file, int line, const ::std::string& unknown)
            : LocalExceptionHelper<UnknownException, LocalException>(file, line),
              unknown(unknown)
        {
        }

        /**
         * Obtains a tuple containing all of the exception's data members.
         * @return The data members in a tuple.
         */
        std::tuple<const ::std::string&> ice_tuple() const { return std::tie(unknown); }

        /**
         * Obtains the Slice type ID of this exception.
         * @return The fully-scoped type ID.
         */
        ICE_MEMBER(ICE_API) static ::std::string_view ice_staticId() noexcept;
        /**
         * Prints this exception to the given stream.
         * @param stream The target stream.
         */
        ICE_MEMBER(ICE_API) virtual void ice_print(::std::ostream& stream) const override;

        /**
         * This field is set to the textual representation of the unknown exception if available.
         */
        ::std::string unknown;
    };

    /**
     * This exception is raised if an operation call on a server raises a  local exception. Because local exceptions are
     * not transmitted by the Ice protocol, the client receives all local exceptions raised by the server as
     * {@link UnknownLocalException}. The only exception to this rule are all exceptions derived from
     * {@link RequestFailedException}, which are transmitted by the Ice protocol even though they are declared
     * <code>local</code>.
     * \headerfile Ice/Ice.h
     */
    class ICE_CLASS(ICE_API) UnknownLocalException
        : public LocalExceptionHelper<UnknownLocalException, UnknownException>
    {
    public:
        ICE_MEMBER(ICE_API) virtual ~UnknownLocalException();

        UnknownLocalException(const UnknownLocalException&) = default;

        /**
         * The file and line number are required for all local exceptions.
         * @param file The file name in which the exception was raised, typically __FILE__.
         * @param line The line number at which the exception was raised, typically __LINE__.
         */
        UnknownLocalException(const char* file, int line)
            : LocalExceptionHelper<UnknownLocalException, UnknownException>(file, line)
        {
        }

        /**
         * One-shot constructor to initialize all data members.
         * The file and line number are required for all local exceptions.
         * @param file The file name in which the exception was raised, typically __FILE__.
         * @param line The line number at which the exception was raised, typically __LINE__.
         * @param unknown This field is set to the textual representation of the unknown exception if available.
         */
        UnknownLocalException(const char* file, int line, const ::std::string& unknown)
            : LocalExceptionHelper<UnknownLocalException, UnknownException>(file, line, unknown)
        {
        }

        /**
         * Obtains a tuple containing all of the exception's data members.
         * @return The data members in a tuple.
         */
        std::tuple<const ::std::string&> ice_tuple() const { return std::tie(unknown); }

        /**
         * Obtains the Slice type ID of this exception.
         * @return The fully-scoped type ID.
         */
        ICE_MEMBER(ICE_API) static ::std::string_view ice_staticId() noexcept;
        /**
         * Prints this exception to the given stream.
         * @param stream The target stream.
         */
        ICE_MEMBER(ICE_API) virtual void ice_print(::std::ostream& stream) const override;
    };

    /**
     * An operation raised an incorrect user exception. This exception is raised if an operation raises a user exception
     * that is not declared in the exception's <code>throws</code> clause. Such undeclared exceptions are not
     * transmitted from the server to the client by the Ice protocol, but instead the client just gets an {@link
     * UnknownUserException}. This is necessary in order to not violate the contract established by an operation's
     * signature: Only local exceptions and user exceptions declared in the <code>throws</code> clause can be raised.
     * \headerfile Ice/Ice.h
     */
    class ICE_CLASS(ICE_API) UnknownUserException : public LocalExceptionHelper<UnknownUserException, UnknownException>
    {
    public:
        ICE_MEMBER(ICE_API) virtual ~UnknownUserException();

        UnknownUserException(const UnknownUserException&) = default;

        /**
         * The file and line number are required for all local exceptions.
         * @param file The file name in which the exception was raised, typically __FILE__.
         * @param line The line number at which the exception was raised, typically __LINE__.
         */
        UnknownUserException(const char* file, int line)
            : LocalExceptionHelper<UnknownUserException, UnknownException>(file, line)
        {
        }

        /**
         * One-shot constructor to initialize all data members.
         * The file and line number are required for all local exceptions.
         * @param file The file name in which the exception was raised, typically __FILE__.
         * @param line The line number at which the exception was raised, typically __LINE__.
         * @param unknown This field is set to the textual representation of the unknown exception if available.
         */
        UnknownUserException(const char* file, int line, const ::std::string& unknown)
            : LocalExceptionHelper<UnknownUserException, UnknownException>(file, line, unknown)
        {
        }

        /**
         * Obtains a tuple containing all of the exception's data members.
         * @return The data members in a tuple.
         */
        std::tuple<const ::std::string&> ice_tuple() const { return std::tie(unknown); }

        /**
         * Obtains the Slice type ID of this exception.
         * @return The fully-scoped type ID.
         */
        ICE_MEMBER(ICE_API) static ::std::string_view ice_staticId() noexcept;
        /**
         * Prints this exception to the given stream.
         * @param stream The target stream.
         */
        ICE_MEMBER(ICE_API) virtual void ice_print(::std::ostream& stream) const override;
    };

    /**
     * This exception is raised if the Ice library version does not match the version in the Ice header files.
     * \headerfile Ice/Ice.h
     */
    class ICE_CLASS(ICE_API) VersionMismatchException
        : public LocalExceptionHelper<VersionMismatchException, LocalException>
    {
    public:
        ICE_MEMBER(ICE_API) virtual ~VersionMismatchException();

        VersionMismatchException(const VersionMismatchException&) = default;

        /**
         * The file and line number are required for all local exceptions.
         * @param file The file name in which the exception was raised, typically __FILE__.
         * @param line The line number at which the exception was raised, typically __LINE__.
         */
        VersionMismatchException(const char* file, int line)
            : LocalExceptionHelper<VersionMismatchException, LocalException>(file, line)
        {
        }

        /**
         * Obtains a tuple containing all of the exception's data members.
         * @return The data members in a tuple.
         */
        std::tuple<> ice_tuple() const { return std::tie(); }

        /**
         * Obtains the Slice type ID of this exception.
         * @return The fully-scoped type ID.
         */
        ICE_MEMBER(ICE_API) static ::std::string_view ice_staticId() noexcept;
        /**
         * Prints this exception to the given stream.
         * @param stream The target stream.
         */
        ICE_MEMBER(ICE_API) virtual void ice_print(::std::ostream& stream) const override;
    };

    /**
     * This exception is raised if the {@link Communicator} has been destroyed.
     * @see Communicator#destroy
     * \headerfile Ice/Ice.h
     */
    class ICE_CLASS(ICE_API) CommunicatorDestroyedException
        : public LocalExceptionHelper<CommunicatorDestroyedException, LocalException>
    {
    public:
        ICE_MEMBER(ICE_API) virtual ~CommunicatorDestroyedException();

        CommunicatorDestroyedException(const CommunicatorDestroyedException&) = default;

        /**
         * The file and line number are required for all local exceptions.
         * @param file The file name in which the exception was raised, typically __FILE__.
         * @param line The line number at which the exception was raised, typically __LINE__.
         */
        CommunicatorDestroyedException(const char* file, int line)
            : LocalExceptionHelper<CommunicatorDestroyedException, LocalException>(file, line)
        {
        }

        /**
         * Obtains a tuple containing all of the exception's data members.
         * @return The data members in a tuple.
         */
        std::tuple<> ice_tuple() const { return std::tie(); }

        /**
         * Obtains the Slice type ID of this exception.
         * @return The fully-scoped type ID.
         */
        ICE_MEMBER(ICE_API) static ::std::string_view ice_staticId() noexcept;
        /**
         * Prints this exception to the given stream.
         * @param stream The target stream.
         */
        ICE_MEMBER(ICE_API) virtual void ice_print(::std::ostream& stream) const override;
    };

    /**
     * This exception is raised if an attempt is made to use a deactivated {@link ObjectAdapter}.
     * @see ObjectAdapter#deactivate
     * @see Communicator#shutdown
     * \headerfile Ice/Ice.h
     */
    class ICE_CLASS(ICE_API) ObjectAdapterDeactivatedException
        : public LocalExceptionHelper<ObjectAdapterDeactivatedException, LocalException>
    {
    public:
        ICE_MEMBER(ICE_API) virtual ~ObjectAdapterDeactivatedException();

        ObjectAdapterDeactivatedException(const ObjectAdapterDeactivatedException&) = default;

        /**
         * The file and line number are required for all local exceptions.
         * @param file The file name in which the exception was raised, typically __FILE__.
         * @param line The line number at which the exception was raised, typically __LINE__.
         */
        ObjectAdapterDeactivatedException(const char* file, int line)
            : LocalExceptionHelper<ObjectAdapterDeactivatedException, LocalException>(file, line)
        {
        }

        /**
         * One-shot constructor to initialize all data members.
         * The file and line number are required for all local exceptions.
         * @param file The file name in which the exception was raised, typically __FILE__.
         * @param line The line number at which the exception was raised, typically __LINE__.
         * @param name Name of the adapter.
         */
        ObjectAdapterDeactivatedException(const char* file, int line, const ::std::string& name)
            : LocalExceptionHelper<ObjectAdapterDeactivatedException, LocalException>(file, line),
              name(name)
        {
        }

        /**
         * Obtains a tuple containing all of the exception's data members.
         * @return The data members in a tuple.
         */
        std::tuple<const ::std::string&> ice_tuple() const { return std::tie(name); }

        /**
         * Obtains the Slice type ID of this exception.
         * @return The fully-scoped type ID.
         */
        ICE_MEMBER(ICE_API) static ::std::string_view ice_staticId() noexcept;
        /**
         * Prints this exception to the given stream.
         * @param stream The target stream.
         */
        ICE_MEMBER(ICE_API) virtual void ice_print(::std::ostream& stream) const override;

        /**
         * Name of the adapter.
         */
        ::std::string name;
    };

    /**
     * This exception is raised if an {@link ObjectAdapter} cannot be activated. This happens if the {@link Locator}
     * detects another active {@link ObjectAdapter} with the same adapter id.
     * \headerfile Ice/Ice.h
     */
    class ICE_CLASS(ICE_API) ObjectAdapterIdInUseException
        : public LocalExceptionHelper<ObjectAdapterIdInUseException, LocalException>
    {
    public:
        ICE_MEMBER(ICE_API) virtual ~ObjectAdapterIdInUseException();

        ObjectAdapterIdInUseException(const ObjectAdapterIdInUseException&) = default;

        /**
         * The file and line number are required for all local exceptions.
         * @param file The file name in which the exception was raised, typically __FILE__.
         * @param line The line number at which the exception was raised, typically __LINE__.
         */
        ObjectAdapterIdInUseException(const char* file, int line)
            : LocalExceptionHelper<ObjectAdapterIdInUseException, LocalException>(file, line)
        {
        }

        /**
         * One-shot constructor to initialize all data members.
         * The file and line number are required for all local exceptions.
         * @param file The file name in which the exception was raised, typically __FILE__.
         * @param line The line number at which the exception was raised, typically __LINE__.
         * @param id Adapter ID.
         */
        ObjectAdapterIdInUseException(const char* file, int line, const ::std::string& id)
            : LocalExceptionHelper<ObjectAdapterIdInUseException, LocalException>(file, line),
              id(id)
        {
        }

        /**
         * Obtains a tuple containing all of the exception's data members.
         * @return The data members in a tuple.
         */
        std::tuple<const ::std::string&> ice_tuple() const { return std::tie(id); }

        /**
         * Obtains the Slice type ID of this exception.
         * @return The fully-scoped type ID.
         */
        ICE_MEMBER(ICE_API) static ::std::string_view ice_staticId() noexcept;
        /**
         * Prints this exception to the given stream.
         * @param stream The target stream.
         */
        ICE_MEMBER(ICE_API) virtual void ice_print(::std::ostream& stream) const override;

        /**
         * Adapter ID.
         */
        ::std::string id;
    };

    /**
     * This exception is raised if no suitable endpoint is available.
     * \headerfile Ice/Ice.h
     */
    class ICE_CLASS(ICE_API) NoEndpointException : public LocalExceptionHelper<NoEndpointException, LocalException>
    {
    public:
        ICE_MEMBER(ICE_API) virtual ~NoEndpointException();

        NoEndpointException(const NoEndpointException&) = default;

        /**
         * The file and line number are required for all local exceptions.
         * @param file The file name in which the exception was raised, typically __FILE__.
         * @param line The line number at which the exception was raised, typically __LINE__.
         */
        NoEndpointException(const char* file, int line)
            : LocalExceptionHelper<NoEndpointException, LocalException>(file, line)
        {
        }

        /**
         * One-shot constructor to initialize all data members.
         * The file and line number are required for all local exceptions.
         * @param file The file name in which the exception was raised, typically __FILE__.
         * @param line The line number at which the exception was raised, typically __LINE__.
         * @param proxy The stringified proxy for which no suitable endpoint is available.
         */
        NoEndpointException(const char* file, int line, const ::std::string& proxy)
            : LocalExceptionHelper<NoEndpointException, LocalException>(file, line),
              proxy(proxy)
        {
        }

        /**
         * Obtains a tuple containing all of the exception's data members.
         * @return The data members in a tuple.
         */
        std::tuple<const ::std::string&> ice_tuple() const { return std::tie(proxy); }

        /**
         * Obtains the Slice type ID of this exception.
         * @return The fully-scoped type ID.
         */
        ICE_MEMBER(ICE_API) static ::std::string_view ice_staticId() noexcept;
        /**
         * Prints this exception to the given stream.
         * @param stream The target stream.
         */
        ICE_MEMBER(ICE_API) virtual void ice_print(::std::ostream& stream) const override;

        /**
         * The stringified proxy for which no suitable endpoint is available.
         */
        ::std::string proxy;
    };

    /**
     * This exception is raised if there was an error while parsing an endpoint.
     * \headerfile Ice/Ice.h
     */
    class ICE_CLASS(ICE_API) EndpointParseException
        : public LocalExceptionHelper<EndpointParseException, LocalException>
    {
    public:
        ICE_MEMBER(ICE_API) virtual ~EndpointParseException();

        EndpointParseException(const EndpointParseException&) = default;

        /**
         * The file and line number are required for all local exceptions.
         * @param file The file name in which the exception was raised, typically __FILE__.
         * @param line The line number at which the exception was raised, typically __LINE__.
         */
        EndpointParseException(const char* file, int line)
            : LocalExceptionHelper<EndpointParseException, LocalException>(file, line)
        {
        }

        /**
         * One-shot constructor to initialize all data members.
         * The file and line number are required for all local exceptions.
         * @param file The file name in which the exception was raised, typically __FILE__.
         * @param line The line number at which the exception was raised, typically __LINE__.
         * @param str Describes the failure and includes the string that could not be parsed.
         */
        EndpointParseException(const char* file, int line, const ::std::string& str)
            : LocalExceptionHelper<EndpointParseException, LocalException>(file, line),
              str(str)
        {
        }

        /**
         * Obtains a tuple containing all of the exception's data members.
         * @return The data members in a tuple.
         */
        std::tuple<const ::std::string&> ice_tuple() const { return std::tie(str); }

        /**
         * Obtains the Slice type ID of this exception.
         * @return The fully-scoped type ID.
         */
        ICE_MEMBER(ICE_API) static ::std::string_view ice_staticId() noexcept;
        /**
         * Prints this exception to the given stream.
         * @param stream The target stream.
         */
        ICE_MEMBER(ICE_API) virtual void ice_print(::std::ostream& stream) const override;

        /**
         * Describes the failure and includes the string that could not be parsed.
         */
        ::std::string str;
    };

    /**
     * This exception is raised if there was an error while parsing an endpoint selection type.
     * \headerfile Ice/Ice.h
     */
    class ICE_CLASS(ICE_API) EndpointSelectionTypeParseException
        : public LocalExceptionHelper<EndpointSelectionTypeParseException, LocalException>
    {
    public:
        ICE_MEMBER(ICE_API) virtual ~EndpointSelectionTypeParseException();

        EndpointSelectionTypeParseException(const EndpointSelectionTypeParseException&) = default;

        /**
         * The file and line number are required for all local exceptions.
         * @param file The file name in which the exception was raised, typically __FILE__.
         * @param line The line number at which the exception was raised, typically __LINE__.
         */
        EndpointSelectionTypeParseException(const char* file, int line)
            : LocalExceptionHelper<EndpointSelectionTypeParseException, LocalException>(file, line)
        {
        }

        /**
         * One-shot constructor to initialize all data members.
         * The file and line number are required for all local exceptions.
         * @param file The file name in which the exception was raised, typically __FILE__.
         * @param line The line number at which the exception was raised, typically __LINE__.
         * @param str Describes the failure and includes the string that could not be parsed.
         */
        EndpointSelectionTypeParseException(const char* file, int line, const ::std::string& str)
            : LocalExceptionHelper<EndpointSelectionTypeParseException, LocalException>(file, line),
              str(str)
        {
        }

        /**
         * Obtains a tuple containing all of the exception's data members.
         * @return The data members in a tuple.
         */
        std::tuple<const ::std::string&> ice_tuple() const { return std::tie(str); }

        /**
         * Obtains the Slice type ID of this exception.
         * @return The fully-scoped type ID.
         */
        ICE_MEMBER(ICE_API) static ::std::string_view ice_staticId() noexcept;
        /**
         * Prints this exception to the given stream.
         * @param stream The target stream.
         */
        ICE_MEMBER(ICE_API) virtual void ice_print(::std::ostream& stream) const override;

        /**
         * Describes the failure and includes the string that could not be parsed.
         */
        ::std::string str;
    };

    /**
     * This exception is raised if there was an error while parsing a version.
     * \headerfile Ice/Ice.h
     */
    class ICE_CLASS(ICE_API) VersionParseException : public LocalExceptionHelper<VersionParseException, LocalException>
    {
    public:
        ICE_MEMBER(ICE_API) virtual ~VersionParseException();

        VersionParseException(const VersionParseException&) = default;

        /**
         * The file and line number are required for all local exceptions.
         * @param file The file name in which the exception was raised, typically __FILE__.
         * @param line The line number at which the exception was raised, typically __LINE__.
         */
        VersionParseException(const char* file, int line)
            : LocalExceptionHelper<VersionParseException, LocalException>(file, line)
        {
        }

        /**
         * One-shot constructor to initialize all data members.
         * The file and line number are required for all local exceptions.
         * @param file The file name in which the exception was raised, typically __FILE__.
         * @param line The line number at which the exception was raised, typically __LINE__.
         * @param str Describes the failure and includes the string that could not be parsed.
         */
        VersionParseException(const char* file, int line, const ::std::string& str)
            : LocalExceptionHelper<VersionParseException, LocalException>(file, line),
              str(str)
        {
        }

        /**
         * Obtains a tuple containing all of the exception's data members.
         * @return The data members in a tuple.
         */
        std::tuple<const ::std::string&> ice_tuple() const { return std::tie(str); }

        /**
         * Obtains the Slice type ID of this exception.
         * @return The fully-scoped type ID.
         */
        ICE_MEMBER(ICE_API) static ::std::string_view ice_staticId() noexcept;
        /**
         * Prints this exception to the given stream.
         * @param stream The target stream.
         */
        ICE_MEMBER(ICE_API) virtual void ice_print(::std::ostream& stream) const override;

        /**
         * Describes the failure and includes the string that could not be parsed.
         */
        ::std::string str;
    };

    /**
     * This exception is raised if there was an error while parsing a stringified identity.
     * \headerfile Ice/Ice.h
     */
    class ICE_CLASS(ICE_API) IdentityParseException
        : public LocalExceptionHelper<IdentityParseException, LocalException>
    {
    public:
        ICE_MEMBER(ICE_API) virtual ~IdentityParseException();

        IdentityParseException(const IdentityParseException&) = default;

        /**
         * The file and line number are required for all local exceptions.
         * @param file The file name in which the exception was raised, typically __FILE__.
         * @param line The line number at which the exception was raised, typically __LINE__.
         */
        IdentityParseException(const char* file, int line)
            : LocalExceptionHelper<IdentityParseException, LocalException>(file, line)
        {
        }

        /**
         * One-shot constructor to initialize all data members.
         * The file and line number are required for all local exceptions.
         * @param file The file name in which the exception was raised, typically __FILE__.
         * @param line The line number at which the exception was raised, typically __LINE__.
         * @param str Describes the failure and includes the string that could not be parsed.
         */
        IdentityParseException(const char* file, int line, const ::std::string& str)
            : LocalExceptionHelper<IdentityParseException, LocalException>(file, line),
              str(str)
        {
        }

        /**
         * Obtains a tuple containing all of the exception's data members.
         * @return The data members in a tuple.
         */
        std::tuple<const ::std::string&> ice_tuple() const { return std::tie(str); }

        /**
         * Obtains the Slice type ID of this exception.
         * @return The fully-scoped type ID.
         */
        ICE_MEMBER(ICE_API) static ::std::string_view ice_staticId() noexcept;
        /**
         * Prints this exception to the given stream.
         * @param stream The target stream.
         */
        ICE_MEMBER(ICE_API) virtual void ice_print(::std::ostream& stream) const override;

        /**
         * Describes the failure and includes the string that could not be parsed.
         */
        ::std::string str;
    };

    /**
     * This exception is raised if there was an error while parsing a stringified proxy.
     * \headerfile Ice/Ice.h
     */
    class ICE_CLASS(ICE_API) ProxyParseException : public LocalExceptionHelper<ProxyParseException, LocalException>
    {
    public:
        ICE_MEMBER(ICE_API) virtual ~ProxyParseException();

        ProxyParseException(const ProxyParseException&) = default;

        /**
         * The file and line number are required for all local exceptions.
         * @param file The file name in which the exception was raised, typically __FILE__.
         * @param line The line number at which the exception was raised, typically __LINE__.
         */
        ProxyParseException(const char* file, int line)
            : LocalExceptionHelper<ProxyParseException, LocalException>(file, line)
        {
        }

        /**
         * One-shot constructor to initialize all data members.
         * The file and line number are required for all local exceptions.
         * @param file The file name in which the exception was raised, typically __FILE__.
         * @param line The line number at which the exception was raised, typically __LINE__.
         * @param str Describes the failure and includes the string that could not be parsed.
         */
        ProxyParseException(const char* file, int line, const ::std::string& str)
            : LocalExceptionHelper<ProxyParseException, LocalException>(file, line),
              str(str)
        {
        }

        /**
         * Obtains a tuple containing all of the exception's data members.
         * @return The data members in a tuple.
         */
        std::tuple<const ::std::string&> ice_tuple() const { return std::tie(str); }

        /**
         * Obtains the Slice type ID of this exception.
         * @return The fully-scoped type ID.
         */
        ICE_MEMBER(ICE_API) static ::std::string_view ice_staticId() noexcept;
        /**
         * Prints this exception to the given stream.
         * @param stream The target stream.
         */
        ICE_MEMBER(ICE_API) virtual void ice_print(::std::ostream& stream) const override;

        /**
         * Describes the failure and includes the string that could not be parsed.
         */
        ::std::string str;
    };

    /**
     * This exception is raised if an illegal identity is encountered.
     * \headerfile Ice/Ice.h
     */
    class ICE_CLASS(ICE_API) IllegalIdentityException
        : public LocalExceptionHelper<IllegalIdentityException, LocalException>
    {
    public:
        ICE_MEMBER(ICE_API) virtual ~IllegalIdentityException();

        IllegalIdentityException(const IllegalIdentityException&) = default;

        /**
         * The file and line number are required for all local exceptions.
         * @param file The file name in which the exception was raised, typically __FILE__.
         * @param line The line number at which the exception was raised, typically __LINE__.
         */
        IllegalIdentityException(const char* file, int line)
            : LocalExceptionHelper<IllegalIdentityException, LocalException>(file, line)
        {
        }

        /**
         * Obtains a tuple containing all of the exception's data members.
         * @return The data members in a tuple.
         */
        std::tuple<> ice_tuple() const { return std::tie(); }

        /**
         * Obtains the Slice type ID of this exception.
         * @return The fully-scoped type ID.
         */
        ICE_MEMBER(ICE_API) static ::std::string_view ice_staticId() noexcept;
        /**
         * Prints this exception to the given stream.
         * @param stream The target stream.
         */
        ICE_MEMBER(ICE_API) virtual void ice_print(::std::ostream& stream) const override;
    };

    /**
     * This exception is raised to reject an illegal servant (typically a null servant).
     * \headerfile Ice/Ice.h
     */
    class ICE_CLASS(ICE_API) IllegalServantException
        : public LocalExceptionHelper<IllegalServantException, LocalException>
    {
    public:
        ICE_MEMBER(ICE_API) virtual ~IllegalServantException();

        IllegalServantException(const IllegalServantException&) = default;

        /**
         * The file and line number are required for all local exceptions.
         * @param file The file name in which the exception was raised, typically __FILE__.
         * @param line The line number at which the exception was raised, typically __LINE__.
         */
        IllegalServantException(const char* file, int line)
            : LocalExceptionHelper<IllegalServantException, LocalException>(file, line)
        {
        }

        /**
         * One-shot constructor to initialize all data members.
         * The file and line number are required for all local exceptions.
         * @param file The file name in which the exception was raised, typically __FILE__.
         * @param line The line number at which the exception was raised, typically __LINE__.
         * @param reason Describes why this servant is illegal.
         */
        IllegalServantException(const char* file, int line, const ::std::string& reason)
            : LocalExceptionHelper<IllegalServantException, LocalException>(file, line),
              reason(reason)
        {
        }

        /**
         * Obtains a tuple containing all of the exception's data members.
         * @return The data members in a tuple.
         */
        std::tuple<const ::std::string&> ice_tuple() const { return std::tie(reason); }

        /**
         * Obtains the Slice type ID of this exception.
         * @return The fully-scoped type ID.
         */
        ICE_MEMBER(ICE_API) static ::std::string_view ice_staticId() noexcept;
        /**
         * Prints this exception to the given stream.
         * @param stream The target stream.
         */
        ICE_MEMBER(ICE_API) virtual void ice_print(::std::ostream& stream) const override;

        /**
         * Describes why this servant is illegal.
         */
        ::std::string reason;
    };

    /**
     * This exception is raised if a request failed. This exception, and all exceptions derived from
     * {@link RequestFailedException}, are transmitted by the Ice protocol, even though they are declared
     * <code>local</code>.
     * \headerfile Ice/Ice.h
     */
    class ICE_CLASS(ICE_API) RequestFailedException
        : public LocalExceptionHelper<RequestFailedException, LocalException>
    {
    public:
        ICE_MEMBER(ICE_API) virtual ~RequestFailedException();

        RequestFailedException(const RequestFailedException&) = default;

        /**
         * The file and line number are required for all local exceptions.
         * @param file The file name in which the exception was raised, typically __FILE__.
         * @param line The line number at which the exception was raised, typically __LINE__.
         */
        RequestFailedException(const char* file, int line)
            : LocalExceptionHelper<RequestFailedException, LocalException>(file, line)
        {
        }

        /**
         * One-shot constructor to initialize all data members.
         * The file and line number are required for all local exceptions.
         * @param file The file name in which the exception was raised, typically __FILE__.
         * @param line The line number at which the exception was raised, typically __LINE__.
         * @param id The identity of the Ice Object to which the request was sent.
         * @param facet The facet to which the request was sent.
         * @param operation The operation name of the request.
         */
        RequestFailedException(
            const char* file,
            int line,
            const Identity& id,
            const ::std::string& facet,
            const ::std::string& operation)
            : LocalExceptionHelper<RequestFailedException, LocalException>(file, line),
              id(id),
              facet(facet),
              operation(operation)
        {
        }

        /**
         * Obtains a tuple containing all of the exception's data members.
         * @return The data members in a tuple.
         */
        std::tuple<const ::Ice::Identity&, const ::std::string&, const ::std::string&> ice_tuple() const
        {
            return std::tie(id, facet, operation);
        }

        /**
         * Obtains the Slice type ID of this exception.
         * @return The fully-scoped type ID.
         */
        ICE_MEMBER(ICE_API) static ::std::string_view ice_staticId() noexcept;
        /**
         * Prints this exception to the given stream.
         * @param stream The target stream.
         */
        ICE_MEMBER(ICE_API) virtual void ice_print(::std::ostream& stream) const override;

        /**
         * The identity of the Ice Object to which the request was sent.
         */
        ::Ice::Identity id;
        /**
         * The facet to which the request was sent.
         */
        ::std::string facet;
        /**
         * The operation name of the request.
         */
        ::std::string operation;
    };

    /**
     * This exception is raised if an object does not exist on the server, that is, if no facets with the given identity
     * exist.
     * \headerfile Ice/Ice.h
     */
    class ICE_CLASS(ICE_API) ObjectNotExistException
        : public LocalExceptionHelper<ObjectNotExistException, RequestFailedException>
    {
    public:
        ICE_MEMBER(ICE_API) virtual ~ObjectNotExistException();

        ObjectNotExistException(const ObjectNotExistException&) = default;

        /**
         * The file and line number are required for all local exceptions.
         * @param file The file name in which the exception was raised, typically __FILE__.
         * @param line The line number at which the exception was raised, typically __LINE__.
         */
        ObjectNotExistException(const char* file, int line)
            : LocalExceptionHelper<ObjectNotExistException, RequestFailedException>(file, line)
        {
        }

        /**
         * One-shot constructor to initialize all data members.
         * The file and line number are required for all local exceptions.
         * @param file The file name in which the exception was raised, typically __FILE__.
         * @param line The line number at which the exception was raised, typically __LINE__.
         * @param id The identity of the Ice Object to which the request was sent.
         * @param facet The facet to which the request was sent.
         * @param operation The operation name of the request.
         */
        ObjectNotExistException(
            const char* file,
            int line,
            const Identity& id,
            const ::std::string& facet,
            const ::std::string& operation)
            : LocalExceptionHelper<ObjectNotExistException, RequestFailedException>(file, line, id, facet, operation)
        {
        }

        /**
         * Obtains a tuple containing all of the exception's data members.
         * @return The data members in a tuple.
         */
        std::tuple<const ::Ice::Identity&, const ::std::string&, const ::std::string&> ice_tuple() const
        {
            return std::tie(id, facet, operation);
        }

        /**
         * Obtains the Slice type ID of this exception.
         * @return The fully-scoped type ID.
         */
        ICE_MEMBER(ICE_API) static ::std::string_view ice_staticId() noexcept;
        /**
         * Prints this exception to the given stream.
         * @param stream The target stream.
         */
        ICE_MEMBER(ICE_API) virtual void ice_print(::std::ostream& stream) const override;
    };

    /**
     * This exception is raised if no facet with the given name exists, but at least one facet with the given identity
     * exists.
     * \headerfile Ice/Ice.h
     */
    class ICE_CLASS(ICE_API) FacetNotExistException
        : public LocalExceptionHelper<FacetNotExistException, RequestFailedException>
    {
    public:
        ICE_MEMBER(ICE_API) virtual ~FacetNotExistException();

        FacetNotExistException(const FacetNotExistException&) = default;

        /**
         * The file and line number are required for all local exceptions.
         * @param file The file name in which the exception was raised, typically __FILE__.
         * @param line The line number at which the exception was raised, typically __LINE__.
         */
        FacetNotExistException(const char* file, int line)
            : LocalExceptionHelper<FacetNotExistException, RequestFailedException>(file, line)
        {
        }

        /**
         * One-shot constructor to initialize all data members.
         * The file and line number are required for all local exceptions.
         * @param file The file name in which the exception was raised, typically __FILE__.
         * @param line The line number at which the exception was raised, typically __LINE__.
         * @param id The identity of the Ice Object to which the request was sent.
         * @param facet The facet to which the request was sent.
         * @param operation The operation name of the request.
         */
        FacetNotExistException(
            const char* file,
            int line,
            const Identity& id,
            const ::std::string& facet,
            const ::std::string& operation)
            : LocalExceptionHelper<FacetNotExistException, RequestFailedException>(file, line, id, facet, operation)
        {
        }

        /**
         * Obtains a tuple containing all of the exception's data members.
         * @return The data members in a tuple.
         */
        std::tuple<const ::Ice::Identity&, const ::std::string&, const ::std::string&> ice_tuple() const
        {
            return std::tie(id, facet, operation);
        }

        /**
         * Obtains the Slice type ID of this exception.
         * @return The fully-scoped type ID.
         */
        ICE_MEMBER(ICE_API) static ::std::string_view ice_staticId() noexcept;
        /**
         * Prints this exception to the given stream.
         * @param stream The target stream.
         */
        ICE_MEMBER(ICE_API) virtual void ice_print(::std::ostream& stream) const override;
    };

    /**
     * This exception is raised if an operation for a given object does not exist on the server. Typically this is
     * caused by either the client or the server using an outdated Slice specification. \headerfile Ice/Ice.h
     */
    class ICE_CLASS(ICE_API) OperationNotExistException
        : public LocalExceptionHelper<OperationNotExistException, RequestFailedException>
    {
    public:
        ICE_MEMBER(ICE_API) virtual ~OperationNotExistException();

        OperationNotExistException(const OperationNotExistException&) = default;

        /**
         * The file and line number are required for all local exceptions.
         * @param file The file name in which the exception was raised, typically __FILE__.
         * @param line The line number at which the exception was raised, typically __LINE__.
         */
        OperationNotExistException(const char* file, int line)
            : LocalExceptionHelper<OperationNotExistException, RequestFailedException>(file, line)
        {
        }

        /**
         * One-shot constructor to initialize all data members.
         * The file and line number are required for all local exceptions.
         * @param file The file name in which the exception was raised, typically __FILE__.
         * @param line The line number at which the exception was raised, typically __LINE__.
         * @param id The identity of the Ice Object to which the request was sent.
         * @param facet The facet to which the request was sent.
         * @param operation The operation name of the request.
         */
        OperationNotExistException(
            const char* file,
            int line,
            const Identity& id,
            const ::std::string& facet,
            const ::std::string& operation)
            : LocalExceptionHelper<OperationNotExistException, RequestFailedException>(file, line, id, facet, operation)
        {
        }

        /**
         * Obtains a tuple containing all of the exception's data members.
         * @return The data members in a tuple.
         */
        std::tuple<const ::Ice::Identity&, const ::std::string&, const ::std::string&> ice_tuple() const
        {
            return std::tie(id, facet, operation);
        }

        /**
         * Obtains the Slice type ID of this exception.
         * @return The fully-scoped type ID.
         */
        ICE_MEMBER(ICE_API) static ::std::string_view ice_staticId() noexcept;
        /**
         * Prints this exception to the given stream.
         * @param stream The target stream.
         */
        ICE_MEMBER(ICE_API) virtual void ice_print(::std::ostream& stream) const override;
    };

    /**
     * This exception is raised if a system error occurred in the server or client process. There are many possible
     * causes for such a system exception. For details on the cause, {@link SyscallException#error} should be inspected.
     * \headerfile Ice/Ice.h
     */
    class ICE_CLASS(ICE_API) SyscallException : public LocalExceptionHelper<SyscallException, LocalException>
    {
    public:
        ICE_MEMBER(ICE_API) virtual ~SyscallException();

        SyscallException(const SyscallException&) = default;

        /**
         * The file and line number are required for all local exceptions.
         * The error code is filled automatically with the value of the current error code.
         * @param file The file name in which the exception was raised, typically __FILE__.
         * @param line The line number at which the exception was raised, typically __LINE__.
         */
        ICE_MEMBER(ICE_API) SyscallException(const char* file, int line);

        /**
         * One-shot constructor to initialize all data members.
         * The file and line number are required for all local exceptions.
         * @param file The file name in which the exception was raised, typically __FILE__.
         * @param line The line number at which the exception was raised, typically __LINE__.
         * @param error The error number describing the system exception.
         */
        SyscallException(const char* file, int line, int error)
            : LocalExceptionHelper<SyscallException, LocalException>(file, line),
              error(error)
        {
        }

        /**
         * Obtains a tuple containing all of the exception's data members.
         * @return The data members in a tuple.
         */
        std::tuple<const int&> ice_tuple() const { return std::tie(error); }

        /**
         * Obtains the Slice type ID of this exception.
         * @return The fully-scoped type ID.
         */
        ICE_MEMBER(ICE_API) static ::std::string_view ice_staticId() noexcept;
        /**
         * Prints this exception to the given stream.
         * @param stream The target stream.
         */
        ICE_MEMBER(ICE_API) virtual void ice_print(::std::ostream& stream) const override;

        /**
         * The error number describing the system exception. For C++ and Unix, this is equivalent to <code>errno</code>.
         * For C++ and Windows, this is the value returned by <code>GetLastError()</code> or
         * <code>WSAGetLastError()</code>.
         */
        int error = 0;
    };

    /**
     * This exception indicates socket errors.
     * \headerfile Ice/Ice.h
     */
    class ICE_CLASS(ICE_API) SocketException : public LocalExceptionHelper<SocketException, SyscallException>
    {
    public:
        ICE_MEMBER(ICE_API) virtual ~SocketException();

        SocketException(const SocketException&) = default;

        /**
         * The file and line number are required for all local exceptions.
         * @param file The file name in which the exception was raised, typically __FILE__.
         * @param line The line number at which the exception was raised, typically __LINE__.
         */
        SocketException(const char* file, int line)
            : LocalExceptionHelper<SocketException, SyscallException>(file, line)
        {
        }

        /**
         * One-shot constructor to initialize all data members.
         * The file and line number are required for all local exceptions.
         * @param file The file name in which the exception was raised, typically __FILE__.
         * @param line The line number at which the exception was raised, typically __LINE__.
         * @param error The error number describing the system exception.
         */
        SocketException(const char* file, int line, int error)
            : LocalExceptionHelper<SocketException, SyscallException>(file, line, error)
        {
        }

        /**
         * Obtains a tuple containing all of the exception's data members.
         * @return The data members in a tuple.
         */
        std::tuple<const int&> ice_tuple() const { return std::tie(error); }

        /**
         * Obtains the Slice type ID of this exception.
         * @return The fully-scoped type ID.
         */
        ICE_MEMBER(ICE_API) static ::std::string_view ice_staticId() noexcept;
        /**
         * Prints this exception to the given stream.
         * @param stream The target stream.
         */
        ICE_MEMBER(ICE_API) virtual void ice_print(::std::ostream& stream) const override;
    };

    /**
     * This exception indicates CFNetwork errors.
     * \headerfile Ice/Ice.h
     */
    class ICE_CLASS(ICE_API) CFNetworkException : public LocalExceptionHelper<CFNetworkException, SocketException>
    {
    public:
        ICE_MEMBER(ICE_API) virtual ~CFNetworkException();

        CFNetworkException(const CFNetworkException&) = default;

        /**
         * The file and line number are required for all local exceptions.
         * @param file The file name in which the exception was raised, typically __FILE__.
         * @param line The line number at which the exception was raised, typically __LINE__.
         */
        CFNetworkException(const char* file, int line)
            : LocalExceptionHelper<CFNetworkException, SocketException>(file, line)
        {
        }

        /**
         * One-shot constructor to initialize all data members.
         * The file and line number are required for all local exceptions.
         * @param file The file name in which the exception was raised, typically __FILE__.
         * @param line The line number at which the exception was raised, typically __LINE__.
         * @param error The error number describing the system exception.
         * @param domain The domain of the error.
         */
        CFNetworkException(const char* file, int line, int error, const ::std::string& domain)
            : LocalExceptionHelper<CFNetworkException, SocketException>(file, line, error),
              domain(domain)
        {
        }

        /**
         * Obtains a tuple containing all of the exception's data members.
         * @return The data members in a tuple.
         */
        std::tuple<const int&, const ::std::string&> ice_tuple() const { return std::tie(error, domain); }

        /**
         * Obtains the Slice type ID of this exception.
         * @return The fully-scoped type ID.
         */
        ICE_MEMBER(ICE_API) static ::std::string_view ice_staticId() noexcept;
        /**
         * Prints this exception to the given stream.
         * @param stream The target stream.
         */
        ICE_MEMBER(ICE_API) virtual void ice_print(::std::ostream& stream) const override;

        /**
         * The domain of the error.
         */
        ::std::string domain;
    };

    /**
     * This exception indicates file errors.
     * \headerfile Ice/Ice.h
     */
    class ICE_CLASS(ICE_API) FileException : public LocalExceptionHelper<FileException, SyscallException>
    {
    public:
        ICE_MEMBER(ICE_API) virtual ~FileException();

        FileException(const FileException&) = default;

        /**
         * One-shot constructor to initialize all data members.
         * The file and line number are required for all local exceptions.
         * @param file The file name in which the exception was raised, typically __FILE__.
         * @param line The line number at which the exception was raised, typically __LINE__.
         * @param path The path of the file responsible for the error.
         */
        FileException(const char* file, int line, const ::std::string& path)
            : LocalExceptionHelper<FileException, SyscallException>(file, line),
              path(path)
        {
        }

        /**
         * Obtains a tuple containing all of the exception's data members.
         * @return The data members in a tuple.
         */
        std::tuple<const int&, const ::std::string&> ice_tuple() const { return std::tie(error, path); }

        /**
         * Obtains the Slice type ID of this exception.
         * @return The fully-scoped type ID.
         */
        ICE_MEMBER(ICE_API) static ::std::string_view ice_staticId() noexcept;
        /**
         * Prints this exception to the given stream.
         * @param stream The target stream.
         */
        ICE_MEMBER(ICE_API) virtual void ice_print(::std::ostream& stream) const override;

        /**
         * The path of the file responsible for the error.
         */
        ::std::string path;
    };

    /**
     * This exception indicates connection failures.
     * \headerfile Ice/Ice.h
     */
    class ICE_CLASS(ICE_API) ConnectFailedException
        : public LocalExceptionHelper<ConnectFailedException, SocketException>
    {
    public:
        ICE_MEMBER(ICE_API) virtual ~ConnectFailedException();

        ConnectFailedException(const ConnectFailedException&) = default;

        /**
         * The file and line number are required for all local exceptions.
         * @param file The file name in which the exception was raised, typically __FILE__.
         * @param line The line number at which the exception was raised, typically __LINE__.
         */
        ConnectFailedException(const char* file, int line)
            : LocalExceptionHelper<ConnectFailedException, SocketException>(file, line)
        {
        }

        /**
         * One-shot constructor to initialize all data members.
         * The file and line number are required for all local exceptions.
         * @param file The file name in which the exception was raised, typically __FILE__.
         * @param line The line number at which the exception was raised, typically __LINE__.
         * @param error The error number describing the system exception.
         */
        ConnectFailedException(const char* file, int line, int error)
            : LocalExceptionHelper<ConnectFailedException, SocketException>(file, line, error)
        {
        }

        /**
         * Obtains a tuple containing all of the exception's data members.
         * @return The data members in a tuple.
         */
        std::tuple<const int&> ice_tuple() const { return std::tie(error); }

        /**
         * Obtains the Slice type ID of this exception.
         * @return The fully-scoped type ID.
         */
        ICE_MEMBER(ICE_API) static ::std::string_view ice_staticId() noexcept;
        /**
         * Prints this exception to the given stream.
         * @param stream The target stream.
         */
        ICE_MEMBER(ICE_API) virtual void ice_print(::std::ostream& stream) const override;
    };

    /**
     * This exception indicates a connection failure for which the server host actively refuses a connection.
     * \headerfile Ice/Ice.h
     */
    class ICE_CLASS(ICE_API) ConnectionRefusedException
        : public LocalExceptionHelper<ConnectionRefusedException, ConnectFailedException>
    {
    public:
        ICE_MEMBER(ICE_API) virtual ~ConnectionRefusedException();

        ConnectionRefusedException(const ConnectionRefusedException&) = default;

        /**
         * The file and line number are required for all local exceptions.
         * @param file The file name in which the exception was raised, typically __FILE__.
         * @param line The line number at which the exception was raised, typically __LINE__.
         */
        ConnectionRefusedException(const char* file, int line)
            : LocalExceptionHelper<ConnectionRefusedException, ConnectFailedException>(file, line)
        {
        }

        /**
         * One-shot constructor to initialize all data members.
         * The file and line number are required for all local exceptions.
         * @param file The file name in which the exception was raised, typically __FILE__.
         * @param line The line number at which the exception was raised, typically __LINE__.
         * @param error The error number describing the system exception.
         */
        ConnectionRefusedException(const char* file, int line, int error)
            : LocalExceptionHelper<ConnectionRefusedException, ConnectFailedException>(file, line, error)
        {
        }

        /**
         * Obtains a tuple containing all of the exception's data members.
         * @return The data members in a tuple.
         */
        std::tuple<const int&> ice_tuple() const { return std::tie(error); }

        /**
         * Obtains the Slice type ID of this exception.
         * @return The fully-scoped type ID.
         */
        ICE_MEMBER(ICE_API) static ::std::string_view ice_staticId() noexcept;
        /**
         * Prints this exception to the given stream.
         * @param stream The target stream.
         */
        ICE_MEMBER(ICE_API) virtual void ice_print(::std::ostream& stream) const override;
    };

    /**
     * This exception indicates a lost connection.
     * \headerfile Ice/Ice.h
     */
    class ICE_CLASS(ICE_API) ConnectionLostException
        : public LocalExceptionHelper<ConnectionLostException, SocketException>
    {
    public:
        ICE_MEMBER(ICE_API) virtual ~ConnectionLostException();

        ConnectionLostException(const ConnectionLostException&) = default;

        /**
         * The file and line number are required for all local exceptions.
         * @param file The file name in which the exception was raised, typically __FILE__.
         * @param line The line number at which the exception was raised, typically __LINE__.
         */
        ConnectionLostException(const char* file, int line)
            : LocalExceptionHelper<ConnectionLostException, SocketException>(file, line)
        {
        }

        /**
         * One-shot constructor to initialize all data members.
         * The file and line number are required for all local exceptions.
         * @param file The file name in which the exception was raised, typically __FILE__.
         * @param line The line number at which the exception was raised, typically __LINE__.
         * @param error The error number describing the system exception.
         */
        ConnectionLostException(const char* file, int line, int error)
            : LocalExceptionHelper<ConnectionLostException, SocketException>(file, line, error)
        {
        }

        /**
         * Obtains a tuple containing all of the exception's data members.
         * @return The data members in a tuple.
         */
        std::tuple<const int&> ice_tuple() const { return std::tie(error); }

        /**
         * Obtains the Slice type ID of this exception.
         * @return The fully-scoped type ID.
         */
        ICE_MEMBER(ICE_API) static ::std::string_view ice_staticId() noexcept;
        /**
         * Prints this exception to the given stream.
         * @param stream The target stream.
         */
        ICE_MEMBER(ICE_API) virtual void ice_print(::std::ostream& stream) const override;
    };

    /**
     * This exception indicates a DNS problem. For details on the cause, {@link DNSException#error} should be inspected.
     * \headerfile Ice/Ice.h
     */
    class ICE_CLASS(ICE_API) DNSException : public LocalExceptionHelper<DNSException, LocalException>
    {
    public:
        ICE_MEMBER(ICE_API) virtual ~DNSException();

        DNSException(const DNSException&) = default;

        /**
         * The file and line number are required for all local exceptions.
         * @param file The file name in which the exception was raised, typically __FILE__.
         * @param line The line number at which the exception was raised, typically __LINE__.
         */
        DNSException(const char* file, int line) : LocalExceptionHelper<DNSException, LocalException>(file, line) {}

        /**
         * One-shot constructor to initialize all data members.
         * The file and line number are required for all local exceptions.
         * @param file The file name in which the exception was raised, typically __FILE__.
         * @param line The line number at which the exception was raised, typically __LINE__.
         * @param error The error number describing the DNS problem.
         * @param host The host name that could not be resolved.
         */
        DNSException(const char* file, int line, int error, const ::std::string& host)
            : LocalExceptionHelper<DNSException, LocalException>(file, line),
              error(error),
              host(host)
        {
        }

        /**
         * Obtains a tuple containing all of the exception's data members.
         * @return The data members in a tuple.
         */
        std::tuple<const int&, const ::std::string&> ice_tuple() const { return std::tie(error, host); }

        /**
         * Obtains the Slice type ID of this exception.
         * @return The fully-scoped type ID.
         */
        ICE_MEMBER(ICE_API) static ::std::string_view ice_staticId() noexcept;
        /**
         * Prints this exception to the given stream.
         * @param stream The target stream.
         */
        ICE_MEMBER(ICE_API) virtual void ice_print(::std::ostream& stream) const override;

        /**
         * The error number describing the DNS problem. For C++ and Unix, this is equivalent to <code>h_errno</code>.
         * For C++ and Windows, this is the value returned by <code>WSAGetLastError()</code>.
         */
        int error = 0;
        /**
         * The host name that could not be resolved.
         */
        ::std::string host;
    };

    /**
     * This exception indicates a request was interrupted.
     * \headerfile Ice/Ice.h
     */
    class ICE_CLASS(ICE_API) OperationInterruptedException
        : public LocalExceptionHelper<OperationInterruptedException, LocalException>
    {
    public:
        ICE_MEMBER(ICE_API) virtual ~OperationInterruptedException();

        OperationInterruptedException(const OperationInterruptedException&) = default;

        /**
         * The file and line number are required for all local exceptions.
         * @param file The file name in which the exception was raised, typically __FILE__.
         * @param line The line number at which the exception was raised, typically __LINE__.
         */
        OperationInterruptedException(const char* file, int line)
            : LocalExceptionHelper<OperationInterruptedException, LocalException>(file, line)
        {
        }

        /**
         * Obtains a tuple containing all of the exception's data members.
         * @return The data members in a tuple.
         */
        std::tuple<> ice_tuple() const { return std::tie(); }

        /**
         * Obtains the Slice type ID of this exception.
         * @return The fully-scoped type ID.
         */
        ICE_MEMBER(ICE_API) static ::std::string_view ice_staticId() noexcept;
        /**
         * Prints this exception to the given stream.
         * @param stream The target stream.
         */
        ICE_MEMBER(ICE_API) virtual void ice_print(::std::ostream& stream) const override;
    };

    /**
     * This exception indicates a timeout condition.
     * \headerfile Ice/Ice.h
     */
    class ICE_CLASS(ICE_API) TimeoutException : public LocalExceptionHelper<TimeoutException, LocalException>
    {
    public:
        ICE_MEMBER(ICE_API) virtual ~TimeoutException();

        TimeoutException(const TimeoutException&) = default;

        /**
         * The file and line number are required for all local exceptions.
         * @param file The file name in which the exception was raised, typically __FILE__.
         * @param line The line number at which the exception was raised, typically __LINE__.
         */
        TimeoutException(const char* file, int line)
            : LocalExceptionHelper<TimeoutException, LocalException>(file, line)
        {
        }

        /**
         * Obtains a tuple containing all of the exception's data members.
         * @return The data members in a tuple.
         */
        std::tuple<> ice_tuple() const { return std::tie(); }

        /**
         * Obtains the Slice type ID of this exception.
         * @return The fully-scoped type ID.
         */
        ICE_MEMBER(ICE_API) static ::std::string_view ice_staticId() noexcept;
        /**
         * Prints this exception to the given stream.
         * @param stream The target stream.
         */
        ICE_MEMBER(ICE_API) virtual void ice_print(::std::ostream& stream) const override;
    };

    /**
     * This exception indicates a connection establishment timeout condition.
     * \headerfile Ice/Ice.h
     */
    class ICE_CLASS(ICE_API) ConnectTimeoutException
        : public LocalExceptionHelper<ConnectTimeoutException, TimeoutException>
    {
    public:
        ICE_MEMBER(ICE_API) virtual ~ConnectTimeoutException();

        ConnectTimeoutException(const ConnectTimeoutException&) = default;

        /**
         * The file and line number are required for all local exceptions.
         * @param file The file name in which the exception was raised, typically __FILE__.
         * @param line The line number at which the exception was raised, typically __LINE__.
         */
        ConnectTimeoutException(const char* file, int line)
            : LocalExceptionHelper<ConnectTimeoutException, TimeoutException>(file, line)
        {
        }

        /**
         * Obtains a tuple containing all of the exception's data members.
         * @return The data members in a tuple.
         */
        std::tuple<> ice_tuple() const { return std::tie(); }

        /**
         * Obtains the Slice type ID of this exception.
         * @return The fully-scoped type ID.
         */
        ICE_MEMBER(ICE_API) static ::std::string_view ice_staticId() noexcept;
        /**
         * Prints this exception to the given stream.
         * @param stream The target stream.
         */
        ICE_MEMBER(ICE_API) virtual void ice_print(::std::ostream& stream) const override;
    };

    /**
     * This exception indicates a connection closure timeout condition.
     * \headerfile Ice/Ice.h
     */
    class ICE_CLASS(ICE_API) CloseTimeoutException
        : public LocalExceptionHelper<CloseTimeoutException, TimeoutException>
    {
    public:
        ICE_MEMBER(ICE_API) virtual ~CloseTimeoutException();

        CloseTimeoutException(const CloseTimeoutException&) = default;

        /**
         * The file and line number are required for all local exceptions.
         * @param file The file name in which the exception was raised, typically __FILE__.
         * @param line The line number at which the exception was raised, typically __LINE__.
         */
        CloseTimeoutException(const char* file, int line)
            : LocalExceptionHelper<CloseTimeoutException, TimeoutException>(file, line)
        {
        }

        /**
         * Obtains a tuple containing all of the exception's data members.
         * @return The data members in a tuple.
         */
        std::tuple<> ice_tuple() const { return std::tie(); }

        /**
         * Obtains the Slice type ID of this exception.
         * @return The fully-scoped type ID.
         */
        ICE_MEMBER(ICE_API) static ::std::string_view ice_staticId() noexcept;
        /**
         * Prints this exception to the given stream.
         * @param stream The target stream.
         */
        ICE_MEMBER(ICE_API) virtual void ice_print(::std::ostream& stream) const override;
    };

    /**
     * This exception indicates that a connection has been shut down because it has been idle for some time.
     * \headerfile Ice/Ice.h
     */
    class ICE_CLASS(ICE_API) ConnectionTimeoutException
        : public LocalExceptionHelper<ConnectionTimeoutException, TimeoutException>
    {
    public:
        ICE_MEMBER(ICE_API) virtual ~ConnectionTimeoutException();

        ConnectionTimeoutException(const ConnectionTimeoutException&) = default;

        /**
         * The file and line number are required for all local exceptions.
         * @param file The file name in which the exception was raised, typically __FILE__.
         * @param line The line number at which the exception was raised, typically __LINE__.
         */
        ConnectionTimeoutException(const char* file, int line)
            : LocalExceptionHelper<ConnectionTimeoutException, TimeoutException>(file, line)
        {
        }

        /**
         * Obtains a tuple containing all of the exception's data members.
         * @return The data members in a tuple.
         */
        std::tuple<> ice_tuple() const { return std::tie(); }

        /**
         * Obtains the Slice type ID of this exception.
         * @return The fully-scoped type ID.
         */
        ICE_MEMBER(ICE_API) static ::std::string_view ice_staticId() noexcept;
        /**
         * Prints this exception to the given stream.
         * @param stream The target stream.
         */
        ICE_MEMBER(ICE_API) virtual void ice_print(::std::ostream& stream) const override;
    };

    /**
     * This exception indicates that an invocation failed because it timed out.
     * \headerfile Ice/Ice.h
     */
    class ICE_CLASS(ICE_API) InvocationTimeoutException
        : public LocalExceptionHelper<InvocationTimeoutException, TimeoutException>
    {
    public:
        ICE_MEMBER(ICE_API) virtual ~InvocationTimeoutException();

        InvocationTimeoutException(const InvocationTimeoutException&) = default;

        /**
         * The file and line number are required for all local exceptions.
         * @param file The file name in which the exception was raised, typically __FILE__.
         * @param line The line number at which the exception was raised, typically __LINE__.
         */
        InvocationTimeoutException(const char* file, int line)
            : LocalExceptionHelper<InvocationTimeoutException, TimeoutException>(file, line)
        {
        }

        /**
         * Obtains a tuple containing all of the exception's data members.
         * @return The data members in a tuple.
         */
        std::tuple<> ice_tuple() const { return std::tie(); }

        /**
         * Obtains the Slice type ID of this exception.
         * @return The fully-scoped type ID.
         */
        ICE_MEMBER(ICE_API) static ::std::string_view ice_staticId() noexcept;
        /**
         * Prints this exception to the given stream.
         * @param stream The target stream.
         */
        ICE_MEMBER(ICE_API) virtual void ice_print(::std::ostream& stream) const override;
    };

    /**
     * This exception indicates that an asynchronous invocation failed because it was canceled explicitly by the user.
     * \headerfile Ice/Ice.h
     */
    class ICE_CLASS(ICE_API) InvocationCanceledException
        : public LocalExceptionHelper<InvocationCanceledException, LocalException>
    {
    public:
        ICE_MEMBER(ICE_API) virtual ~InvocationCanceledException();

        InvocationCanceledException(const InvocationCanceledException&) = default;

        /**
         * The file and line number are required for all local exceptions.
         * @param file The file name in which the exception was raised, typically __FILE__.
         * @param line The line number at which the exception was raised, typically __LINE__.
         */
        InvocationCanceledException(const char* file, int line)
            : LocalExceptionHelper<InvocationCanceledException, LocalException>(file, line)
        {
        }

        /**
         * Obtains a tuple containing all of the exception's data members.
         * @return The data members in a tuple.
         */
        std::tuple<> ice_tuple() const { return std::tie(); }

        /**
         * Obtains the Slice type ID of this exception.
         * @return The fully-scoped type ID.
         */
        ICE_MEMBER(ICE_API) static ::std::string_view ice_staticId() noexcept;
        /**
         * Prints this exception to the given stream.
         * @param stream The target stream.
         */
        ICE_MEMBER(ICE_API) virtual void ice_print(::std::ostream& stream) const override;
    };

    /**
     * A generic exception base for all kinds of protocol error conditions.
     * \headerfile Ice/Ice.h
     */
    class ICE_CLASS(ICE_API) ProtocolException : public LocalExceptionHelper<ProtocolException, LocalException>
    {
    public:
        ICE_MEMBER(ICE_API) virtual ~ProtocolException();

        ProtocolException(const ProtocolException&) = default;

        /**
         * The file and line number are required for all local exceptions.
         * @param file The file name in which the exception was raised, typically __FILE__.
         * @param line The line number at which the exception was raised, typically __LINE__.
         */
        ProtocolException(const char* file, int line)
            : LocalExceptionHelper<ProtocolException, LocalException>(file, line)
        {
        }

        /**
         * One-shot constructor to initialize all data members.
         * The file and line number are required for all local exceptions.
         * @param file The file name in which the exception was raised, typically __FILE__.
         * @param line The line number at which the exception was raised, typically __LINE__.
         * @param reason The reason for the failure.
         */
        ProtocolException(const char* file, int line, const ::std::string& reason)
            : LocalExceptionHelper<ProtocolException, LocalException>(file, line),
              reason(reason)
        {
        }

        /**
         * Obtains a tuple containing all of the exception's data members.
         * @return The data members in a tuple.
         */
        std::tuple<const ::std::string&> ice_tuple() const { return std::tie(reason); }

        /**
         * Obtains the Slice type ID of this exception.
         * @return The fully-scoped type ID.
         */
        ICE_MEMBER(ICE_API) static ::std::string_view ice_staticId() noexcept;
        /**
         * Prints this exception to the given stream.
         * @param stream The target stream.
         */
        ICE_MEMBER(ICE_API) virtual void ice_print(::std::ostream& stream) const override;

        /**
         * The reason for the failure.
         */
        ::std::string reason;
    };

    /**
     * This exception indicates that a message did not start with the expected magic number ('I', 'c', 'e', 'P').
     * \headerfile Ice/Ice.h
     */
    class ICE_CLASS(ICE_API) BadMagicException : public LocalExceptionHelper<BadMagicException, ProtocolException>
    {
    public:
        ICE_MEMBER(ICE_API) virtual ~BadMagicException();

        BadMagicException(const BadMagicException&) = default;

        /**
         * The file and line number are required for all local exceptions.
         * @param file The file name in which the exception was raised, typically __FILE__.
         * @param line The line number at which the exception was raised, typically __LINE__.
         */
        BadMagicException(const char* file, int line)
            : LocalExceptionHelper<BadMagicException, ProtocolException>(file, line)
        {
        }

        /**
         * One-shot constructor to initialize all data members.
         * The file and line number are required for all local exceptions.
         * @param file The file name in which the exception was raised, typically __FILE__.
         * @param line The line number at which the exception was raised, typically __LINE__.
         * @param reason The reason for the failure.
         * @param badMagic A sequence containing the first four bytes of the incorrect message.
         */
        BadMagicException(const char* file, int line, const ::std::string& reason, const ByteSeq& badMagic)
            : LocalExceptionHelper<BadMagicException, ProtocolException>(file, line, reason),
              badMagic(badMagic)
        {
        }

        /**
         * Obtains a tuple containing all of the exception's data members.
         * @return The data members in a tuple.
         */
        std::tuple<const ::std::string&, const ::Ice::ByteSeq&> ice_tuple() const { return std::tie(reason, badMagic); }

        /**
         * Obtains the Slice type ID of this exception.
         * @return The fully-scoped type ID.
         */
        ICE_MEMBER(ICE_API) static ::std::string_view ice_staticId() noexcept;
        /**
         * Prints this exception to the given stream.
         * @param stream The target stream.
         */
        ICE_MEMBER(ICE_API) virtual void ice_print(::std::ostream& stream) const override;

        /**
         * A sequence containing the first four bytes of the incorrect message.
         */
        ::Ice::ByteSeq badMagic;
    };

    /**
     * This exception indicates an unsupported protocol version.
     * \headerfile Ice/Ice.h
     */
    class ICE_CLASS(ICE_API) UnsupportedProtocolException
        : public LocalExceptionHelper<UnsupportedProtocolException, ProtocolException>
    {
    public:
        ICE_MEMBER(ICE_API) virtual ~UnsupportedProtocolException();

        UnsupportedProtocolException(const UnsupportedProtocolException&) = default;

        /**
         * The file and line number are required for all local exceptions.
         * @param file The file name in which the exception was raised, typically __FILE__.
         * @param line The line number at which the exception was raised, typically __LINE__.
         */
        UnsupportedProtocolException(const char* file, int line)
            : LocalExceptionHelper<UnsupportedProtocolException, ProtocolException>(file, line)
        {
        }

        /**
         * One-shot constructor to initialize all data members.
         * The file and line number are required for all local exceptions.
         * @param file The file name in which the exception was raised, typically __FILE__.
         * @param line The line number at which the exception was raised, typically __LINE__.
         * @param reason The reason for the failure.
         * @param bad The version of the unsupported protocol.
         * @param supported The version of the protocol that is supported.
         */
        UnsupportedProtocolException(
            const char* file,
            int line,
            const ::std::string& reason,
            const ProtocolVersion& bad,
            const ProtocolVersion& supported)
            : LocalExceptionHelper<UnsupportedProtocolException, ProtocolException>(file, line, reason),
              bad(bad),
              supported(supported)
        {
        }

        /**
         * Obtains a tuple containing all of the exception's data members.
         * @return The data members in a tuple.
         */
        std::tuple<const ::std::string&, const ::Ice::ProtocolVersion&, const ::Ice::ProtocolVersion&> ice_tuple() const
        {
            return std::tie(reason, bad, supported);
        }

        /**
         * Obtains the Slice type ID of this exception.
         * @return The fully-scoped type ID.
         */
        ICE_MEMBER(ICE_API) static ::std::string_view ice_staticId() noexcept;
        /**
         * Prints this exception to the given stream.
         * @param stream The target stream.
         */
        ICE_MEMBER(ICE_API) virtual void ice_print(::std::ostream& stream) const override;

        /**
         * The version of the unsupported protocol.
         */
        ::Ice::ProtocolVersion bad;
        /**
         * The version of the protocol that is supported.
         */
        ::Ice::ProtocolVersion supported;
    };

    /**
     * This exception indicates an unsupported data encoding version.
     * \headerfile Ice/Ice.h
     */
    class ICE_CLASS(ICE_API) UnsupportedEncodingException
        : public LocalExceptionHelper<UnsupportedEncodingException, ProtocolException>
    {
    public:
        ICE_MEMBER(ICE_API) virtual ~UnsupportedEncodingException();

        UnsupportedEncodingException(const UnsupportedEncodingException&) = default;

        /**
         * The file and line number are required for all local exceptions.
         * @param file The file name in which the exception was raised, typically __FILE__.
         * @param line The line number at which the exception was raised, typically __LINE__.
         */
        UnsupportedEncodingException(const char* file, int line)
            : LocalExceptionHelper<UnsupportedEncodingException, ProtocolException>(file, line)
        {
        }

        /**
         * One-shot constructor to initialize all data members.
         * The file and line number are required for all local exceptions.
         * @param file The file name in which the exception was raised, typically __FILE__.
         * @param line The line number at which the exception was raised, typically __LINE__.
         * @param reason The reason for the failure.
         * @param bad The version of the unsupported encoding.
         * @param supported The version of the encoding that is supported.
         */
        UnsupportedEncodingException(
            const char* file,
            int line,
            const ::std::string& reason,
            const EncodingVersion& bad,
            const EncodingVersion& supported)
            : LocalExceptionHelper<UnsupportedEncodingException, ProtocolException>(file, line, reason),
              bad(bad),
              supported(supported)
        {
        }

        /**
         * Obtains a tuple containing all of the exception's data members.
         * @return The data members in a tuple.
         */
        std::tuple<const ::std::string&, const ::Ice::EncodingVersion&, const ::Ice::EncodingVersion&> ice_tuple() const
        {
            return std::tie(reason, bad, supported);
        }

        /**
         * Obtains the Slice type ID of this exception.
         * @return The fully-scoped type ID.
         */
        ICE_MEMBER(ICE_API) static ::std::string_view ice_staticId() noexcept;
        /**
         * Prints this exception to the given stream.
         * @param stream The target stream.
         */
        ICE_MEMBER(ICE_API) virtual void ice_print(::std::ostream& stream) const override;

        /**
         * The version of the unsupported encoding.
         */
        ::Ice::EncodingVersion bad;
        /**
         * The version of the encoding that is supported.
         */
        ::Ice::EncodingVersion supported;
    };

    /**
     * This exception indicates that an unknown protocol message has been received.
     * \headerfile Ice/Ice.h
     */
    class ICE_CLASS(ICE_API) UnknownMessageException
        : public LocalExceptionHelper<UnknownMessageException, ProtocolException>
    {
    public:
        ICE_MEMBER(ICE_API) virtual ~UnknownMessageException();

        UnknownMessageException(const UnknownMessageException&) = default;

        /**
         * The file and line number are required for all local exceptions.
         * @param file The file name in which the exception was raised, typically __FILE__.
         * @param line The line number at which the exception was raised, typically __LINE__.
         */
        UnknownMessageException(const char* file, int line)
            : LocalExceptionHelper<UnknownMessageException, ProtocolException>(file, line)
        {
        }

        /**
         * One-shot constructor to initialize all data members.
         * The file and line number are required for all local exceptions.
         * @param file The file name in which the exception was raised, typically __FILE__.
         * @param line The line number at which the exception was raised, typically __LINE__.
         * @param reason The reason for the failure.
         */
        UnknownMessageException(const char* file, int line, const ::std::string& reason)
            : LocalExceptionHelper<UnknownMessageException, ProtocolException>(file, line, reason)
        {
        }

        /**
         * Obtains a tuple containing all of the exception's data members.
         * @return The data members in a tuple.
         */
        std::tuple<const ::std::string&> ice_tuple() const { return std::tie(reason); }

        /**
         * Obtains the Slice type ID of this exception.
         * @return The fully-scoped type ID.
         */
        ICE_MEMBER(ICE_API) static ::std::string_view ice_staticId() noexcept;
        /**
         * Prints this exception to the given stream.
         * @param stream The target stream.
         */
        ICE_MEMBER(ICE_API) virtual void ice_print(::std::ostream& stream) const override;
    };

    /**
     * This exception is raised if a message is received over a connection that is not yet validated.
     * \headerfile Ice/Ice.h
     */
    class ICE_CLASS(ICE_API) ConnectionNotValidatedException
        : public LocalExceptionHelper<ConnectionNotValidatedException, ProtocolException>
    {
    public:
        ICE_MEMBER(ICE_API) virtual ~ConnectionNotValidatedException();

        ConnectionNotValidatedException(const ConnectionNotValidatedException&) = default;

        /**
         * The file and line number are required for all local exceptions.
         * @param file The file name in which the exception was raised, typically __FILE__.
         * @param line The line number at which the exception was raised, typically __LINE__.
         */
        ConnectionNotValidatedException(const char* file, int line)
            : LocalExceptionHelper<ConnectionNotValidatedException, ProtocolException>(file, line)
        {
        }

        /**
         * One-shot constructor to initialize all data members.
         * The file and line number are required for all local exceptions.
         * @param file The file name in which the exception was raised, typically __FILE__.
         * @param line The line number at which the exception was raised, typically __LINE__.
         * @param reason The reason for the failure.
         */
        ConnectionNotValidatedException(const char* file, int line, const ::std::string& reason)
            : LocalExceptionHelper<ConnectionNotValidatedException, ProtocolException>(file, line, reason)
        {
        }

        /**
         * Obtains a tuple containing all of the exception's data members.
         * @return The data members in a tuple.
         */
        std::tuple<const ::std::string&> ice_tuple() const { return std::tie(reason); }

        /**
         * Obtains the Slice type ID of this exception.
         * @return The fully-scoped type ID.
         */
        ICE_MEMBER(ICE_API) static ::std::string_view ice_staticId() noexcept;
        /**
         * Prints this exception to the given stream.
         * @param stream The target stream.
         */
        ICE_MEMBER(ICE_API) virtual void ice_print(::std::ostream& stream) const override;
    };

    /**
     * This exception indicates that a response for an unknown request ID has been received.
     * \headerfile Ice/Ice.h
     */
    class ICE_CLASS(ICE_API) UnknownRequestIdException
        : public LocalExceptionHelper<UnknownRequestIdException, ProtocolException>
    {
    public:
        ICE_MEMBER(ICE_API) virtual ~UnknownRequestIdException();

        UnknownRequestIdException(const UnknownRequestIdException&) = default;

        /**
         * The file and line number are required for all local exceptions.
         * @param file The file name in which the exception was raised, typically __FILE__.
         * @param line The line number at which the exception was raised, typically __LINE__.
         */
        UnknownRequestIdException(const char* file, int line)
            : LocalExceptionHelper<UnknownRequestIdException, ProtocolException>(file, line)
        {
        }

        /**
         * One-shot constructor to initialize all data members.
         * The file and line number are required for all local exceptions.
         * @param file The file name in which the exception was raised, typically __FILE__.
         * @param line The line number at which the exception was raised, typically __LINE__.
         * @param reason The reason for the failure.
         */
        UnknownRequestIdException(const char* file, int line, const ::std::string& reason)
            : LocalExceptionHelper<UnknownRequestIdException, ProtocolException>(file, line, reason)
        {
        }

        /**
         * Obtains a tuple containing all of the exception's data members.
         * @return The data members in a tuple.
         */
        std::tuple<const ::std::string&> ice_tuple() const { return std::tie(reason); }

        /**
         * Obtains the Slice type ID of this exception.
         * @return The fully-scoped type ID.
         */
        ICE_MEMBER(ICE_API) static ::std::string_view ice_staticId() noexcept;
        /**
         * Prints this exception to the given stream.
         * @param stream The target stream.
         */
        ICE_MEMBER(ICE_API) virtual void ice_print(::std::ostream& stream) const override;
    };

    /**
     * This exception indicates that an unknown reply status has been received.
     * \headerfile Ice/Ice.h
     */
    class ICE_CLASS(ICE_API) UnknownReplyStatusException
        : public LocalExceptionHelper<UnknownReplyStatusException, ProtocolException>
    {
    public:
        ICE_MEMBER(ICE_API) virtual ~UnknownReplyStatusException();

        UnknownReplyStatusException(const UnknownReplyStatusException&) = default;

        /**
         * The file and line number are required for all local exceptions.
         * @param file The file name in which the exception was raised, typically __FILE__.
         * @param line The line number at which the exception was raised, typically __LINE__.
         */
        UnknownReplyStatusException(const char* file, int line)
            : LocalExceptionHelper<UnknownReplyStatusException, ProtocolException>(file, line)
        {
        }

        /**
         * One-shot constructor to initialize all data members.
         * The file and line number are required for all local exceptions.
         * @param file The file name in which the exception was raised, typically __FILE__.
         * @param line The line number at which the exception was raised, typically __LINE__.
         * @param reason The reason for the failure.
         */
        UnknownReplyStatusException(const char* file, int line, const ::std::string& reason)
            : LocalExceptionHelper<UnknownReplyStatusException, ProtocolException>(file, line, reason)
        {
        }

        /**
         * Obtains a tuple containing all of the exception's data members.
         * @return The data members in a tuple.
         */
        std::tuple<const ::std::string&> ice_tuple() const { return std::tie(reason); }

        /**
         * Obtains the Slice type ID of this exception.
         * @return The fully-scoped type ID.
         */
        ICE_MEMBER(ICE_API) static ::std::string_view ice_staticId() noexcept;
        /**
         * Prints this exception to the given stream.
         * @param stream The target stream.
         */
        ICE_MEMBER(ICE_API) virtual void ice_print(::std::ostream& stream) const override;
    };

    /**
     * This exception indicates that the connection has been gracefully shut down by the server. The operation call that
     * caused this exception has not been executed by the server. In most cases you will not get this exception, because
     * the client will automatically retry the operation call in case the server shut down the connection. However, if
     * upon retry the server shuts down the connection again, and the retry limit has been reached, then this exception
     * is propagated to the application code. \headerfile Ice/Ice.h
     */
    class ICE_CLASS(ICE_API) CloseConnectionException
        : public LocalExceptionHelper<CloseConnectionException, ProtocolException>
    {
    public:
        ICE_MEMBER(ICE_API) virtual ~CloseConnectionException();

        CloseConnectionException(const CloseConnectionException&) = default;

        /**
         * The file and line number are required for all local exceptions.
         * @param file The file name in which the exception was raised, typically __FILE__.
         * @param line The line number at which the exception was raised, typically __LINE__.
         */
        CloseConnectionException(const char* file, int line)
            : LocalExceptionHelper<CloseConnectionException, ProtocolException>(file, line)
        {
        }

        /**
         * One-shot constructor to initialize all data members.
         * The file and line number are required for all local exceptions.
         * @param file The file name in which the exception was raised, typically __FILE__.
         * @param line The line number at which the exception was raised, typically __LINE__.
         * @param reason The reason for the failure.
         */
        CloseConnectionException(const char* file, int line, const ::std::string& reason)
            : LocalExceptionHelper<CloseConnectionException, ProtocolException>(file, line, reason)
        {
        }

        /**
         * Obtains a tuple containing all of the exception's data members.
         * @return The data members in a tuple.
         */
        std::tuple<const ::std::string&> ice_tuple() const { return std::tie(reason); }

        /**
         * Obtains the Slice type ID of this exception.
         * @return The fully-scoped type ID.
         */
        ICE_MEMBER(ICE_API) static ::std::string_view ice_staticId() noexcept;
        /**
         * Prints this exception to the given stream.
         * @param stream The target stream.
         */
        ICE_MEMBER(ICE_API) virtual void ice_print(::std::ostream& stream) const override;
    };

    /**
     * This exception is raised by an operation call if the application closes the connection locally using
     * {@link Connection#close}.
     * @see Connection#close
     * \headerfile Ice/Ice.h
     */
    class ICE_CLASS(ICE_API) ConnectionManuallyClosedException
        : public LocalExceptionHelper<ConnectionManuallyClosedException, LocalException>
    {
    public:
        ICE_MEMBER(ICE_API) virtual ~ConnectionManuallyClosedException();

        ConnectionManuallyClosedException(const ConnectionManuallyClosedException&) = default;

        /**
         * The file and line number are required for all local exceptions.
         * @param file The file name in which the exception was raised, typically __FILE__.
         * @param line The line number at which the exception was raised, typically __LINE__.
         */
        ConnectionManuallyClosedException(const char* file, int line)
            : LocalExceptionHelper<ConnectionManuallyClosedException, LocalException>(file, line)
        {
        }

        /**
         * One-shot constructor to initialize all data members.
         * The file and line number are required for all local exceptions.
         * @param file The file name in which the exception was raised, typically __FILE__.
         * @param line The line number at which the exception was raised, typically __LINE__.
         * @param graceful True if the connection was closed gracefully, false otherwise.
         */
        ConnectionManuallyClosedException(const char* file, int line, bool graceful)
            : LocalExceptionHelper<ConnectionManuallyClosedException, LocalException>(file, line),
              graceful(graceful)
        {
        }

        /**
         * Obtains a tuple containing all of the exception's data members.
         * @return The data members in a tuple.
         */
        std::tuple<const bool&> ice_tuple() const { return std::tie(graceful); }

        /**
         * Obtains the Slice type ID of this exception.
         * @return The fully-scoped type ID.
         */
        ICE_MEMBER(ICE_API) static ::std::string_view ice_staticId() noexcept;
        /**
         * Prints this exception to the given stream.
         * @param stream The target stream.
         */
        ICE_MEMBER(ICE_API) virtual void ice_print(::std::ostream& stream) const override;

        /**
         * True if the connection was closed gracefully, false otherwise.
         */
        bool graceful;
    };

    /**
     * This exception indicates that a message size is less than the minimum required size.
     * \headerfile Ice/Ice.h
     */
    class ICE_CLASS(ICE_API) IllegalMessageSizeException
        : public LocalExceptionHelper<IllegalMessageSizeException, ProtocolException>
    {
    public:
        ICE_MEMBER(ICE_API) virtual ~IllegalMessageSizeException();

        IllegalMessageSizeException(const IllegalMessageSizeException&) = default;

        /**
         * The file and line number are required for all local exceptions.
         * @param file The file name in which the exception was raised, typically __FILE__.
         * @param line The line number at which the exception was raised, typically __LINE__.
         */
        IllegalMessageSizeException(const char* file, int line)
            : LocalExceptionHelper<IllegalMessageSizeException, ProtocolException>(file, line)
        {
        }

        /**
         * One-shot constructor to initialize all data members.
         * The file and line number are required for all local exceptions.
         * @param file The file name in which the exception was raised, typically __FILE__.
         * @param line The line number at which the exception was raised, typically __LINE__.
         * @param reason The reason for the failure.
         */
        IllegalMessageSizeException(const char* file, int line, const ::std::string& reason)
            : LocalExceptionHelper<IllegalMessageSizeException, ProtocolException>(file, line, reason)
        {
        }

        /**
         * Obtains a tuple containing all of the exception's data members.
         * @return The data members in a tuple.
         */
        std::tuple<const ::std::string&> ice_tuple() const { return std::tie(reason); }

        /**
         * Obtains the Slice type ID of this exception.
         * @return The fully-scoped type ID.
         */
        ICE_MEMBER(ICE_API) static ::std::string_view ice_staticId() noexcept;
        /**
         * Prints this exception to the given stream.
         * @param stream The target stream.
         */
        ICE_MEMBER(ICE_API) virtual void ice_print(::std::ostream& stream) const override;
    };

    /**
     * This exception indicates a problem with compressing or uncompressing data.
     * \headerfile Ice/Ice.h
     */
    class ICE_CLASS(ICE_API) CompressionException : public LocalExceptionHelper<CompressionException, ProtocolException>
    {
    public:
        ICE_MEMBER(ICE_API) virtual ~CompressionException();

        CompressionException(const CompressionException&) = default;

        /**
         * The file and line number are required for all local exceptions.
         * @param file The file name in which the exception was raised, typically __FILE__.
         * @param line The line number at which the exception was raised, typically __LINE__.
         */
        CompressionException(const char* file, int line)
            : LocalExceptionHelper<CompressionException, ProtocolException>(file, line)
        {
        }

        /**
         * One-shot constructor to initialize all data members.
         * The file and line number are required for all local exceptions.
         * @param file The file name in which the exception was raised, typically __FILE__.
         * @param line The line number at which the exception was raised, typically __LINE__.
         * @param reason The reason for the failure.
         */
        CompressionException(const char* file, int line, const ::std::string& reason)
            : LocalExceptionHelper<CompressionException, ProtocolException>(file, line, reason)
        {
        }

        /**
         * Obtains a tuple containing all of the exception's data members.
         * @return The data members in a tuple.
         */
        std::tuple<const ::std::string&> ice_tuple() const { return std::tie(reason); }

        /**
         * Obtains the Slice type ID of this exception.
         * @return The fully-scoped type ID.
         */
        ICE_MEMBER(ICE_API) static ::std::string_view ice_staticId() noexcept;
        /**
         * Prints this exception to the given stream.
         * @param stream The target stream.
         */
        ICE_MEMBER(ICE_API) virtual void ice_print(::std::ostream& stream) const override;
    };

    /**
     * A datagram exceeds the configured size. This exception is raised if a datagram exceeds the configured send or
     * receive buffer size, or exceeds the maximum payload size of a UDP packet (65507 bytes).
     * \headerfile Ice/Ice.h
     */
    class ICE_CLASS(ICE_API) DatagramLimitException
        : public LocalExceptionHelper<DatagramLimitException, ProtocolException>
    {
    public:
        ICE_MEMBER(ICE_API) virtual ~DatagramLimitException();

        DatagramLimitException(const DatagramLimitException&) = default;

        /**
         * The file and line number are required for all local exceptions.
         * @param file The file name in which the exception was raised, typically __FILE__.
         * @param line The line number at which the exception was raised, typically __LINE__.
         */
        DatagramLimitException(const char* file, int line)
            : LocalExceptionHelper<DatagramLimitException, ProtocolException>(file, line)
        {
        }

        /**
         * One-shot constructor to initialize all data members.
         * The file and line number are required for all local exceptions.
         * @param file The file name in which the exception was raised, typically __FILE__.
         * @param line The line number at which the exception was raised, typically __LINE__.
         * @param reason The reason for the failure.
         */
        DatagramLimitException(const char* file, int line, const ::std::string& reason)
            : LocalExceptionHelper<DatagramLimitException, ProtocolException>(file, line, reason)
        {
        }

        /**
         * Obtains a tuple containing all of the exception's data members.
         * @return The data members in a tuple.
         */
        std::tuple<const ::std::string&> ice_tuple() const { return std::tie(reason); }

        /**
         * Obtains the Slice type ID of this exception.
         * @return The fully-scoped type ID.
         */
        ICE_MEMBER(ICE_API) static ::std::string_view ice_staticId() noexcept;
        /**
         * Prints this exception to the given stream.
         * @param stream The target stream.
         */
        ICE_MEMBER(ICE_API) virtual void ice_print(::std::ostream& stream) const override;
    };

    /**
     * This exception is raised for errors during marshaling or unmarshaling data.
     * \headerfile Ice/Ice.h
     */
    class ICE_CLASS(ICE_API) MarshalException : public LocalExceptionHelper<MarshalException, ProtocolException>
    {
    public:
        ICE_MEMBER(ICE_API) virtual ~MarshalException();

        MarshalException(const MarshalException&) = default;

        /**
         * The file and line number are required for all local exceptions.
         * @param file The file name in which the exception was raised, typically __FILE__.
         * @param line The line number at which the exception was raised, typically __LINE__.
         */
        MarshalException(const char* file, int line)
            : LocalExceptionHelper<MarshalException, ProtocolException>(file, line)
        {
        }

        /**
         * One-shot constructor to initialize all data members.
         * The file and line number are required for all local exceptions.
         * @param file The file name in which the exception was raised, typically __FILE__.
         * @param line The line number at which the exception was raised, typically __LINE__.
         * @param reason The reason for the failure.
         */
        MarshalException(const char* file, int line, const ::std::string& reason)
            : LocalExceptionHelper<MarshalException, ProtocolException>(file, line, reason)
        {
        }

        /**
         * Obtains a tuple containing all of the exception's data members.
         * @return The data members in a tuple.
         */
        std::tuple<const ::std::string&> ice_tuple() const { return std::tie(reason); }

        /**
         * Obtains the Slice type ID of this exception.
         * @return The fully-scoped type ID.
         */
        ICE_MEMBER(ICE_API) static ::std::string_view ice_staticId() noexcept;
        /**
         * Prints this exception to the given stream.
         * @param stream The target stream.
         */
        ICE_MEMBER(ICE_API) virtual void ice_print(::std::ostream& stream) const override;
    };

    /**
     * This exception is raised if inconsistent data is received while unmarshaling a proxy.
     * \headerfile Ice/Ice.h
     */
    class ICE_CLASS(ICE_API) ProxyUnmarshalException
        : public LocalExceptionHelper<ProxyUnmarshalException, MarshalException>
    {
    public:
        ICE_MEMBER(ICE_API) virtual ~ProxyUnmarshalException();

        ProxyUnmarshalException(const ProxyUnmarshalException&) = default;

        /**
         * The file and line number are required for all local exceptions.
         * @param file The file name in which the exception was raised, typically __FILE__.
         * @param line The line number at which the exception was raised, typically __LINE__.
         */
        ProxyUnmarshalException(const char* file, int line)
            : LocalExceptionHelper<ProxyUnmarshalException, MarshalException>(file, line)
        {
        }

        /**
         * One-shot constructor to initialize all data members.
         * The file and line number are required for all local exceptions.
         * @param file The file name in which the exception was raised, typically __FILE__.
         * @param line The line number at which the exception was raised, typically __LINE__.
         * @param reason The reason for the failure.
         */
        ProxyUnmarshalException(const char* file, int line, const ::std::string& reason)
            : LocalExceptionHelper<ProxyUnmarshalException, MarshalException>(file, line, reason)
        {
        }

        /**
         * Obtains a tuple containing all of the exception's data members.
         * @return The data members in a tuple.
         */
        std::tuple<const ::std::string&> ice_tuple() const { return std::tie(reason); }

        /**
         * Obtains the Slice type ID of this exception.
         * @return The fully-scoped type ID.
         */
        ICE_MEMBER(ICE_API) static ::std::string_view ice_staticId() noexcept;
        /**
         * Prints this exception to the given stream.
         * @param stream The target stream.
         */
        ICE_MEMBER(ICE_API) virtual void ice_print(::std::ostream& stream) const override;
    };

    /**
     * This exception is raised if an out-of-bounds condition occurs during unmarshaling.
     * \headerfile Ice/Ice.h
     */
    class ICE_CLASS(ICE_API) UnmarshalOutOfBoundsException
        : public LocalExceptionHelper<UnmarshalOutOfBoundsException, MarshalException>
    {
    public:
        ICE_MEMBER(ICE_API) virtual ~UnmarshalOutOfBoundsException();

        UnmarshalOutOfBoundsException(const UnmarshalOutOfBoundsException&) = default;

        /**
         * The file and line number are required for all local exceptions.
         * @param file The file name in which the exception was raised, typically __FILE__.
         * @param line The line number at which the exception was raised, typically __LINE__.
         */
        UnmarshalOutOfBoundsException(const char* file, int line)
            : LocalExceptionHelper<UnmarshalOutOfBoundsException, MarshalException>(file, line)
        {
        }

        /**
         * One-shot constructor to initialize all data members.
         * The file and line number are required for all local exceptions.
         * @param file The file name in which the exception was raised, typically __FILE__.
         * @param line The line number at which the exception was raised, typically __LINE__.
         * @param reason The reason for the failure.
         */
        UnmarshalOutOfBoundsException(const char* file, int line, const ::std::string& reason)
            : LocalExceptionHelper<UnmarshalOutOfBoundsException, MarshalException>(file, line, reason)
        {
        }

        /**
         * Obtains a tuple containing all of the exception's data members.
         * @return The data members in a tuple.
         */
        std::tuple<const ::std::string&> ice_tuple() const { return std::tie(reason); }

        /**
         * Obtains the Slice type ID of this exception.
         * @return The fully-scoped type ID.
         */
        ICE_MEMBER(ICE_API) static ::std::string_view ice_staticId() noexcept;
        /**
         * Prints this exception to the given stream.
         * @param stream The target stream.
         */
        ICE_MEMBER(ICE_API) virtual void ice_print(::std::ostream& stream) const override;
    };

    /**
     * This exception is raised if no suitable value factory was found during unmarshaling of a Slice class instance.
     * @see ValueFactory
     * @see Communicator#getValueFactoryManager
     * @see ValueFactoryManager#add
     * @see ValueFactoryManager#find
     * \headerfile Ice/Ice.h
     */
    class ICE_CLASS(ICE_API) NoValueFactoryException
        : public LocalExceptionHelper<NoValueFactoryException, MarshalException>
    {
    public:
        ICE_MEMBER(ICE_API) virtual ~NoValueFactoryException();

        NoValueFactoryException(const NoValueFactoryException&) = default;

        /**
         * The file and line number are required for all local exceptions.
         * @param file The file name in which the exception was raised, typically __FILE__.
         * @param line The line number at which the exception was raised, typically __LINE__.
         */
        NoValueFactoryException(const char* file, int line)
            : LocalExceptionHelper<NoValueFactoryException, MarshalException>(file, line)
        {
        }

        /**
         * One-shot constructor to initialize all data members.
         * The file and line number are required for all local exceptions.
         * @param file The file name in which the exception was raised, typically __FILE__.
         * @param line The line number at which the exception was raised, typically __LINE__.
         * @param reason The reason for the failure.
         * @param type The Slice type ID of the class instance for which no factory could be found.
         */
        NoValueFactoryException(const char* file, int line, const ::std::string& reason, const ::std::string& type)
            : LocalExceptionHelper<NoValueFactoryException, MarshalException>(file, line, reason),
              type(type)
        {
        }

        /**
         * Obtains a tuple containing all of the exception's data members.
         * @return The data members in a tuple.
         */
        std::tuple<const ::std::string&, const ::std::string&> ice_tuple() const { return std::tie(reason, type); }

        /**
         * Obtains the Slice type ID of this exception.
         * @return The fully-scoped type ID.
         */
        ICE_MEMBER(ICE_API) static ::std::string_view ice_staticId() noexcept;
        /**
         * Prints this exception to the given stream.
         * @param stream The target stream.
         */
        ICE_MEMBER(ICE_API) virtual void ice_print(::std::ostream& stream) const override;

        /**
         * The Slice type ID of the class instance for which no factory could be found.
         */
        ::std::string type;
    };

    /**
     * This exception is raised if the type of an unmarshaled Slice class instance does not match its expected type.
     * This can happen if client and server are compiled with mismatched Slice definitions or if a class of the wrong
     * type is passed as a parameter or return value using dynamic invocation. This exception can also be raised if
     * IceStorm is used to send Slice class instances and an operation is subscribed to the wrong topic. \headerfile
     * Ice/Ice.h
     */
    class ICE_CLASS(ICE_API) UnexpectedObjectException
        : public LocalExceptionHelper<UnexpectedObjectException, MarshalException>
    {
    public:
        ICE_MEMBER(ICE_API) virtual ~UnexpectedObjectException();

        UnexpectedObjectException(const UnexpectedObjectException&) = default;

        /**
         * The file and line number are required for all local exceptions.
         * @param file The file name in which the exception was raised, typically __FILE__.
         * @param line The line number at which the exception was raised, typically __LINE__.
         */
        UnexpectedObjectException(const char* file, int line)
            : LocalExceptionHelper<UnexpectedObjectException, MarshalException>(file, line)
        {
        }

        /**
         * One-shot constructor to initialize all data members.
         * The file and line number are required for all local exceptions.
         * @param file The file name in which the exception was raised, typically __FILE__.
         * @param line The line number at which the exception was raised, typically __LINE__.
         * @param reason The reason for the failure.
         * @param type The Slice type ID of the class instance that was unmarshaled.
         * @param expectedType The Slice type ID that was expected by the receiving operation.
         */
        UnexpectedObjectException(
            const char* file,
            int line,
            const ::std::string& reason,
            const ::std::string& type,
            const ::std::string& expectedType)
            : LocalExceptionHelper<UnexpectedObjectException, MarshalException>(file, line, reason),
              type(type),
              expectedType(expectedType)
        {
        }

        /**
         * Obtains a tuple containing all of the exception's data members.
         * @return The data members in a tuple.
         */
        std::tuple<const ::std::string&, const ::std::string&, const ::std::string&> ice_tuple() const
        {
            return std::tie(reason, type, expectedType);
        }

        /**
         * Obtains the Slice type ID of this exception.
         * @return The fully-scoped type ID.
         */
        ICE_MEMBER(ICE_API) static ::std::string_view ice_staticId() noexcept;
        /**
         * Prints this exception to the given stream.
         * @param stream The target stream.
         */
        ICE_MEMBER(ICE_API) virtual void ice_print(::std::ostream& stream) const override;

        /**
         * The Slice type ID of the class instance that was unmarshaled.
         */
        ::std::string type;
        /**
         * The Slice type ID that was expected by the receiving operation.
         */
        ::std::string expectedType;
    };

    /**
     * This exception is raised when Ice receives a request or reply message whose size exceeds the limit specified by
     * the <code>Ice.MessageSizeMax</code> property. \headerfile Ice/Ice.h
     */
    class ICE_CLASS(ICE_API) MemoryLimitException : public LocalExceptionHelper<MemoryLimitException, MarshalException>
    {
    public:
        ICE_MEMBER(ICE_API) virtual ~MemoryLimitException();

        MemoryLimitException(const MemoryLimitException&) = default;

        /**
         * The file and line number are required for all local exceptions.
         * @param file The file name in which the exception was raised, typically __FILE__.
         * @param line The line number at which the exception was raised, typically __LINE__.
         */
        MemoryLimitException(const char* file, int line)
            : LocalExceptionHelper<MemoryLimitException, MarshalException>(file, line)
        {
        }

        /**
         * One-shot constructor to initialize all data members.
         * The file and line number are required for all local exceptions.
         * @param file The file name in which the exception was raised, typically __FILE__.
         * @param line The line number at which the exception was raised, typically __LINE__.
         * @param reason The reason for the failure.
         */
        MemoryLimitException(const char* file, int line, const ::std::string& reason)
            : LocalExceptionHelper<MemoryLimitException, MarshalException>(file, line, reason)
        {
        }

        /**
         * Obtains a tuple containing all of the exception's data members.
         * @return The data members in a tuple.
         */
        std::tuple<const ::std::string&> ice_tuple() const { return std::tie(reason); }

        /**
         * Obtains the Slice type ID of this exception.
         * @return The fully-scoped type ID.
         */
        ICE_MEMBER(ICE_API) static ::std::string_view ice_staticId() noexcept;
        /**
         * Prints this exception to the given stream.
         * @param stream The target stream.
         */
        ICE_MEMBER(ICE_API) virtual void ice_print(::std::ostream& stream) const override;
    };

    /**
     * This exception is raised when a string conversion to or from UTF-8 fails during marshaling or unmarshaling.
     * \headerfile Ice/Ice.h
     */
    class ICE_CLASS(ICE_API) StringConversionException
        : public LocalExceptionHelper<StringConversionException, MarshalException>
    {
    public:
        ICE_MEMBER(ICE_API) virtual ~StringConversionException();

        StringConversionException(const StringConversionException&) = default;

        /**
         * The file and line number are required for all local exceptions.
         * @param file The file name in which the exception was raised, typically __FILE__.
         * @param line The line number at which the exception was raised, typically __LINE__.
         */
        StringConversionException(const char* file, int line)
            : LocalExceptionHelper<StringConversionException, MarshalException>(file, line)
        {
        }

        /**
         * One-shot constructor to initialize all data members.
         * The file and line number are required for all local exceptions.
         * @param file The file name in which the exception was raised, typically __FILE__.
         * @param line The line number at which the exception was raised, typically __LINE__.
         * @param reason The reason for the failure.
         */
        StringConversionException(const char* file, int line, const ::std::string& reason)
            : LocalExceptionHelper<StringConversionException, MarshalException>(file, line, reason)
        {
        }

        /**
         * Obtains a tuple containing all of the exception's data members.
         * @return The data members in a tuple.
         */
        std::tuple<const ::std::string&> ice_tuple() const { return std::tie(reason); }

        /**
         * Obtains the Slice type ID of this exception.
         * @return The fully-scoped type ID.
         */
        ICE_MEMBER(ICE_API) static ::std::string_view ice_staticId() noexcept;
        /**
         * Prints this exception to the given stream.
         * @param stream The target stream.
         */
        ICE_MEMBER(ICE_API) virtual void ice_print(::std::ostream& stream) const override;
    };

    /**
     * This exception indicates a malformed data encapsulation.
     * \headerfile Ice/Ice.h
     */
    class ICE_CLASS(ICE_API) EncapsulationException
        : public LocalExceptionHelper<EncapsulationException, MarshalException>
    {
    public:
        ICE_MEMBER(ICE_API) virtual ~EncapsulationException();

        EncapsulationException(const EncapsulationException&) = default;

        /**
         * The file and line number are required for all local exceptions.
         * @param file The file name in which the exception was raised, typically __FILE__.
         * @param line The line number at which the exception was raised, typically __LINE__.
         */
        EncapsulationException(const char* file, int line)
            : LocalExceptionHelper<EncapsulationException, MarshalException>(file, line)
        {
        }

        /**
         * One-shot constructor to initialize all data members.
         * The file and line number are required for all local exceptions.
         * @param file The file name in which the exception was raised, typically __FILE__.
         * @param line The line number at which the exception was raised, typically __LINE__.
         * @param reason The reason for the failure.
         */
        EncapsulationException(const char* file, int line, const ::std::string& reason)
            : LocalExceptionHelper<EncapsulationException, MarshalException>(file, line, reason)
        {
        }

        /**
         * Obtains a tuple containing all of the exception's data members.
         * @return The data members in a tuple.
         */
        std::tuple<const ::std::string&> ice_tuple() const { return std::tie(reason); }

        /**
         * Obtains the Slice type ID of this exception.
         * @return The fully-scoped type ID.
         */
        ICE_MEMBER(ICE_API) static ::std::string_view ice_staticId() noexcept;
        /**
         * Prints this exception to the given stream.
         * @param stream The target stream.
         */
        ICE_MEMBER(ICE_API) virtual void ice_print(::std::ostream& stream) const override;
    };

    /**
     * This exception is raised if an unsupported feature is used. The unsupported feature string contains the name of
     * the unsupported feature. \headerfile Ice/Ice.h
     */
    class ICE_CLASS(ICE_API) FeatureNotSupportedException
        : public LocalExceptionHelper<FeatureNotSupportedException, LocalException>
    {
    public:
        ICE_MEMBER(ICE_API) virtual ~FeatureNotSupportedException();

        FeatureNotSupportedException(const FeatureNotSupportedException&) = default;

        /**
         * The file and line number are required for all local exceptions.
         * @param file The file name in which the exception was raised, typically __FILE__.
         * @param line The line number at which the exception was raised, typically __LINE__.
         */
        FeatureNotSupportedException(const char* file, int line)
            : LocalExceptionHelper<FeatureNotSupportedException, LocalException>(file, line)
        {
        }

        /**
         * One-shot constructor to initialize all data members.
         * The file and line number are required for all local exceptions.
         * @param file The file name in which the exception was raised, typically __FILE__.
         * @param line The line number at which the exception was raised, typically __LINE__.
         * @param unsupportedFeature The name of the unsupported feature.
         */
        FeatureNotSupportedException(const char* file, int line, const ::std::string& unsupportedFeature)
            : LocalExceptionHelper<FeatureNotSupportedException, LocalException>(file, line),
              unsupportedFeature(unsupportedFeature)
        {
        }

        /**
         * Obtains a tuple containing all of the exception's data members.
         * @return The data members in a tuple.
         */
        std::tuple<const ::std::string&> ice_tuple() const { return std::tie(unsupportedFeature); }

        /**
         * Obtains the Slice type ID of this exception.
         * @return The fully-scoped type ID.
         */
        ICE_MEMBER(ICE_API) static ::std::string_view ice_staticId() noexcept;
        /**
         * Prints this exception to the given stream.
         * @param stream The target stream.
         */
        ICE_MEMBER(ICE_API) virtual void ice_print(::std::ostream& stream) const override;

        /**
         * The name of the unsupported feature.
         */
        ::std::string unsupportedFeature;
    };

    /**
     * This exception indicates a failure in a security subsystem, such as the IceSSL plug-in.
     * \headerfile Ice/Ice.h
     */
    class ICE_CLASS(ICE_API) SecurityException : public LocalExceptionHelper<SecurityException, LocalException>
    {
    public:
        ICE_MEMBER(ICE_API) virtual ~SecurityException();

        SecurityException(const SecurityException&) = default;

        /**
         * The file and line number are required for all local exceptions.
         * @param file The file name in which the exception was raised, typically __FILE__.
         * @param line The line number at which the exception was raised, typically __LINE__.
         */
        SecurityException(const char* file, int line)
            : LocalExceptionHelper<SecurityException, LocalException>(file, line)
        {
        }

        /**
         * One-shot constructor to initialize all data members.
         * The file and line number are required for all local exceptions.
         * @param file The file name in which the exception was raised, typically __FILE__.
         * @param line The line number at which the exception was raised, typically __LINE__.
         * @param reason The reason for the failure.
         */
        SecurityException(const char* file, int line, const ::std::string& reason)
            : LocalExceptionHelper<SecurityException, LocalException>(file, line),
              reason(reason)
        {
        }

        /**
         * Obtains a tuple containing all of the exception's data members.
         * @return The data members in a tuple.
         */
        std::tuple<const ::std::string&> ice_tuple() const { return std::tie(reason); }

        /**
         * Obtains the Slice type ID of this exception.
         * @return The fully-scoped type ID.
         */
        ICE_MEMBER(ICE_API) static ::std::string_view ice_staticId() noexcept;
        /**
         * Prints this exception to the given stream.
         * @param stream The target stream.
         */
        ICE_MEMBER(ICE_API) virtual void ice_print(::std::ostream& stream) const override;

        /**
         * The reason for the failure.
         */
        ::std::string reason;
    };

    /**
     * This exception indicates that an attempt has been made to change the connection properties of a fixed proxy.
     * \headerfile Ice/Ice.h
     */
    class ICE_CLASS(ICE_API) FixedProxyException : public LocalExceptionHelper<FixedProxyException, LocalException>
    {
    public:
        ICE_MEMBER(ICE_API) virtual ~FixedProxyException();

        FixedProxyException(const FixedProxyException&) = default;

        /**
         * The file and line number are required for all local exceptions.
         * @param file The file name in which the exception was raised, typically __FILE__.
         * @param line The line number at which the exception was raised, typically __LINE__.
         */
        FixedProxyException(const char* file, int line)
            : LocalExceptionHelper<FixedProxyException, LocalException>(file, line)
        {
        }

        /**
         * Obtains a tuple containing all of the exception's data members.
         * @return The data members in a tuple.
         */
        std::tuple<> ice_tuple() const { return std::tie(); }

        /**
         * Obtains the Slice type ID of this exception.
         * @return The fully-scoped type ID.
         */
        ICE_MEMBER(ICE_API) static ::std::string_view ice_staticId() noexcept;
        /**
         * Prints this exception to the given stream.
         * @param stream The target stream.
         */
        ICE_MEMBER(ICE_API) virtual void ice_print(::std::ostream& stream) const override;
    };
<<<<<<< HEAD

    /**
     * Indicates the application attempted to call the callbacks for an async dispatch more than once, or called an
     * async dispatch callback after throwing an exception from the dispatch thread. \headerfile Ice/Ice.h
     */
    class ICE_CLASS(ICE_API) ResponseSentException : public LocalExceptionHelper<ResponseSentException, LocalException>
    {
    public:
        ICE_MEMBER(ICE_API) virtual ~ResponseSentException();

        ResponseSentException(const ResponseSentException&) = default;

        /**
         * The file and line number are required for all local exceptions.
         * @param file The file name in which the exception was raised, typically __FILE__.
         * @param line The line number at which the exception was raised, typically __LINE__.
         */
        ResponseSentException(const char* file, int line)
            : LocalExceptionHelper<ResponseSentException, LocalException>(file, line)
        {
        }

        /**
         * Obtains a tuple containing all of the exception's data members.
         * @return The data members in a tuple.
         */
        std::tuple<> ice_tuple() const { return std::tie(); }

        /**
         * Obtains the Slice type ID of this exception.
         * @return The fully-scoped type ID.
         */
        ICE_MEMBER(ICE_API) static ::std::string_view ice_staticId() noexcept;
        /**
         * Prints this exception to the given stream.
         * @param stream The target stream.
         */
        ICE_MEMBER(ICE_API) virtual void ice_print(::std::ostream& stream) const override;
    };
=======
>>>>>>> ab839c88
}

/// \cond STREAM
namespace Ice
{
}
/// \endcond

#include <IceUtil/PopDisableWarnings.h>
#endif<|MERGE_RESOLUTION|>--- conflicted
+++ resolved
@@ -3569,48 +3569,6 @@
          */
         ICE_MEMBER(ICE_API) virtual void ice_print(::std::ostream& stream) const override;
     };
-<<<<<<< HEAD
-
-    /**
-     * Indicates the application attempted to call the callbacks for an async dispatch more than once, or called an
-     * async dispatch callback after throwing an exception from the dispatch thread. \headerfile Ice/Ice.h
-     */
-    class ICE_CLASS(ICE_API) ResponseSentException : public LocalExceptionHelper<ResponseSentException, LocalException>
-    {
-    public:
-        ICE_MEMBER(ICE_API) virtual ~ResponseSentException();
-
-        ResponseSentException(const ResponseSentException&) = default;
-
-        /**
-         * The file and line number are required for all local exceptions.
-         * @param file The file name in which the exception was raised, typically __FILE__.
-         * @param line The line number at which the exception was raised, typically __LINE__.
-         */
-        ResponseSentException(const char* file, int line)
-            : LocalExceptionHelper<ResponseSentException, LocalException>(file, line)
-        {
-        }
-
-        /**
-         * Obtains a tuple containing all of the exception's data members.
-         * @return The data members in a tuple.
-         */
-        std::tuple<> ice_tuple() const { return std::tie(); }
-
-        /**
-         * Obtains the Slice type ID of this exception.
-         * @return The fully-scoped type ID.
-         */
-        ICE_MEMBER(ICE_API) static ::std::string_view ice_staticId() noexcept;
-        /**
-         * Prints this exception to the given stream.
-         * @param stream The target stream.
-         */
-        ICE_MEMBER(ICE_API) virtual void ice_print(::std::ostream& stream) const override;
-    };
-=======
->>>>>>> ab839c88
 }
 
 /// \cond STREAM
