--- conflicted
+++ resolved
@@ -16,14 +16,7 @@
     {
         if (strcmp(argv[i], "--with-executor") == 0)
         {
-<<<<<<< HEAD
-            callbackExecutor = [](function<void()> cb)
-            {
-                cb();
-            };
-=======
             callbackExecutor = [](function<void()> cb) { cb(); };
->>>>>>> d4d7b273
         }
     }
     Node node(callbackExecutor, argc, argv);
