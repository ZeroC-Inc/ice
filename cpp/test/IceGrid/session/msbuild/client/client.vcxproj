<?xml version='1.0' encoding='UTF-8'?>
<Project xmlns="http://schemas.microsoft.com/developer/msbuild/2003" DefaultTargets="Build" ToolsVersion="4.0">
  <Import Project="..\..\..\..\..\msbuild\packages\zeroc.icebuilder.msbuild.5.0.9\build\zeroc.icebuilder.msbuild.props" Condition="Exists('..\..\..\..\..\msbuild\packages\zeroc.icebuilder.msbuild.5.0.9\build\zeroc.icebuilder.msbuild.props')"/>
  <Import Project="..\..\..\..\..\msbuild\packages\zeroc.ice.v143.3.8.0-alpha0\build\native\zeroc.ice.v143.props" Condition="Exists('..\..\..\..\..\msbuild\packages\zeroc.ice.v143.3.8.0-alpha0\build\native\zeroc.ice.v143.props') and '$(ICE_BIN_DIST)' == 'all'"/>
  <ItemGroup Label="ProjectConfigurations">
    <ProjectConfiguration Include="Debug|Win32">
      <Configuration>Debug</Configuration>
      <Platform>Win32</Platform>
    </ProjectConfiguration>
    <ProjectConfiguration Include="Release|Win32">
      <Configuration>Release</Configuration>
      <Platform>Win32</Platform>
    </ProjectConfiguration>
    <ProjectConfiguration Include="Debug|x64">
      <Configuration>Debug</Configuration>
      <Platform>x64</Platform>
    </ProjectConfiguration>
    <ProjectConfiguration Include="Release|x64">
      <Configuration>Release</Configuration>
      <Platform>x64</Platform>
    </ProjectConfiguration>
  </ItemGroup>
  <PropertyGroup Label="Globals">
    <ProjectGuid>{8EBD7C12-5623-467F-B80D-CFBB4C695771}</ProjectGuid>
  </PropertyGroup>
  <Import Project="$(VCTargetsPath)\Microsoft.Cpp.Default.props"/>
  <PropertyGroup Condition="'$(Configuration)|$(Platform)'=='Debug|Win32'" Label="Configuration">
    <ConfigurationType>Application</ConfigurationType>
    <UseDebugLibraries>true</UseDebugLibraries>
    <PlatformToolset>$(DefaultPlatformToolset)</PlatformToolset>
  </PropertyGroup>
  <PropertyGroup Condition="'$(Configuration)|$(Platform)'=='Release|Win32'" Label="Configuration">
    <ConfigurationType>Application</ConfigurationType>
    <UseDebugLibraries>false</UseDebugLibraries>
    <PlatformToolset>$(DefaultPlatformToolset)</PlatformToolset>
  </PropertyGroup>
  <PropertyGroup Condition="'$(Configuration)|$(Platform)'=='Debug|x64'" Label="Configuration">
    <ConfigurationType>Application</ConfigurationType>
    <UseDebugLibraries>true</UseDebugLibraries>
    <PlatformToolset>$(DefaultPlatformToolset)</PlatformToolset>
  </PropertyGroup>
  <PropertyGroup Condition="'$(Configuration)|$(Platform)'=='Release|x64'" Label="Configuration">
    <ConfigurationType>Application</ConfigurationType>
    <UseDebugLibraries>false</UseDebugLibraries>
    <PlatformToolset>$(DefaultPlatformToolset)</PlatformToolset>
  </PropertyGroup>
  <Import Project="$(VCTargetsPath)\Microsoft.Cpp.props"/>
  <Import Project="$(MSBuildThisFileDirectory)\..\..\..\..\..\msbuild\ice.test.props"/>
  <ImportGroup Label="ExtensionSettings">
    <Import Project="..\..\..\..\..\msbuild\packages\zeroc.ice.v143.3.8.0-alpha0\build\native\zeroc.ice.v143.targets" Condition="Exists('..\..\..\..\..\msbuild\packages\zeroc.ice.v143.3.8.0-alpha0\build\native\zeroc.ice.v143.targets') and '$(ICE_BIN_DIST)' == 'all'"/>
    <Import Project="..\..\..\..\..\msbuild\packages\zeroc.icebuilder.msbuild.5.0.9\build\zeroc.icebuilder.msbuild.targets" Condition="Exists('..\..\..\..\..\msbuild\packages\zeroc.icebuilder.msbuild.5.0.9\build\zeroc.icebuilder.msbuild.targets')"/>
  </ImportGroup>
  <ImportGroup Label="PropertySheets" Condition="'$(Configuration)|$(Platform)'=='Debug|Win32'">
    <Import Project="$(UserRootDir)\Microsoft.Cpp.$(Platform).user.props" Condition="exists('$(UserRootDir)\Microsoft.Cpp.$(Platform).user.props')" Label="LocalAppDataPlatform"/>
  </ImportGroup>
  <ImportGroup Label="PropertySheets" Condition="'$(Configuration)|$(Platform)'=='Release|Win32'">
    <Import Project="$(UserRootDir)\Microsoft.Cpp.$(Platform).user.props" Condition="exists('$(UserRootDir)\Microsoft.Cpp.$(Platform).user.props')" Label="LocalAppDataPlatform"/>
  </ImportGroup>
  <ImportGroup Label="PropertySheets" Condition="'$(Configuration)|$(Platform)'=='Debug|x64'">
    <Import Project="$(UserRootDir)\Microsoft.Cpp.$(Platform).user.props" Condition="exists('$(UserRootDir)\Microsoft.Cpp.$(Platform).user.props')" Label="LocalAppDataPlatform"/>
  </ImportGroup>
  <ImportGroup Label="PropertySheets" Condition="'$(Configuration)|$(Platform)'=='Release|x64'">
    <Import Project="$(UserRootDir)\Microsoft.Cpp.$(Platform).user.props" Condition="exists('$(UserRootDir)\Microsoft.Cpp.$(Platform).user.props')" Label="LocalAppDataPlatform"/>
  </ImportGroup>
  <PropertyGroup Label="UserMacros"/>
  <ItemDefinitionGroup Label="IceBuilder">
    <SliceCompile/>
  </ItemDefinitionGroup>
  <ItemGroup>
<<<<<<< HEAD
    <ClCompile Include="..\..\AllTests.cpp" />
    <ClCompile Include="..\..\Client.cpp" />
=======
    <SliceCompile Include="..\..\Test.ice"/>
  </ItemGroup>
  <ItemGroup>
    <ClCompile Include="..\..\AllTests.cpp"/>
    <ClCompile Include="..\..\Client.cpp"/>
    <ClCompile Include="Win32\Debug\Test.cpp">
      <ExcludedFromBuild Condition="'$(Configuration)|$(Platform)'=='Debug|x64'">true</ExcludedFromBuild>
      <ExcludedFromBuild Condition="'$(Configuration)|$(Platform)'=='Release|Win32'">true</ExcludedFromBuild>
      <ExcludedFromBuild Condition="'$(Configuration)|$(Platform)'=='Release|x64'">true</ExcludedFromBuild>
      <SliceCompileSource>..\..\Test.ice</SliceCompileSource>
    </ClCompile>
    <ClCompile Include="Win32\Release\Test.cpp">
      <ExcludedFromBuild Condition="'$(Configuration)|$(Platform)'=='Debug|Win32'">true</ExcludedFromBuild>
      <ExcludedFromBuild Condition="'$(Configuration)|$(Platform)'=='Debug|x64'">true</ExcludedFromBuild>
      <ExcludedFromBuild Condition="'$(Configuration)|$(Platform)'=='Release|x64'">true</ExcludedFromBuild>
      <SliceCompileSource>..\..\Test.ice</SliceCompileSource>
    </ClCompile>
    <ClCompile Include="x64\Debug\Test.cpp">
      <ExcludedFromBuild Condition="'$(Configuration)|$(Platform)'=='Debug|Win32'">true</ExcludedFromBuild>
      <ExcludedFromBuild Condition="'$(Configuration)|$(Platform)'=='Release|Win32'">true</ExcludedFromBuild>
      <ExcludedFromBuild Condition="'$(Configuration)|$(Platform)'=='Release|x64'">true</ExcludedFromBuild>
      <SliceCompileSource>..\..\Test.ice</SliceCompileSource>
    </ClCompile>
    <ClCompile Include="x64\Release\Test.cpp">
      <ExcludedFromBuild Condition="'$(Configuration)|$(Platform)'=='Debug|Win32'">true</ExcludedFromBuild>
      <ExcludedFromBuild Condition="'$(Configuration)|$(Platform)'=='Debug|x64'">true</ExcludedFromBuild>
      <ExcludedFromBuild Condition="'$(Configuration)|$(Platform)'=='Release|Win32'">true</ExcludedFromBuild>
      <SliceCompileSource>..\..\Test.ice</SliceCompileSource>
    </ClCompile>
  </ItemGroup>
  <ItemGroup>
    <ClInclude Include="Win32\Debug\Test.h">
      <ExcludedFromBuild Condition="'$(Configuration)|$(Platform)'=='Debug|x64'">true</ExcludedFromBuild>
      <ExcludedFromBuild Condition="'$(Configuration)|$(Platform)'=='Release|Win32'">true</ExcludedFromBuild>
      <ExcludedFromBuild Condition="'$(Configuration)|$(Platform)'=='Release|x64'">true</ExcludedFromBuild>
      <SliceCompileSource>..\..\Test.ice</SliceCompileSource>
    </ClInclude>
    <ClInclude Include="Win32\Release\Test.h">
      <ExcludedFromBuild Condition="'$(Configuration)|$(Platform)'=='Debug|Win32'">true</ExcludedFromBuild>
      <ExcludedFromBuild Condition="'$(Configuration)|$(Platform)'=='Debug|x64'">true</ExcludedFromBuild>
      <ExcludedFromBuild Condition="'$(Configuration)|$(Platform)'=='Release|x64'">true</ExcludedFromBuild>
      <SliceCompileSource>..\..\Test.ice</SliceCompileSource>
    </ClInclude>
    <ClInclude Include="x64\Debug\Test.h">
      <ExcludedFromBuild Condition="'$(Configuration)|$(Platform)'=='Debug|Win32'">true</ExcludedFromBuild>
      <ExcludedFromBuild Condition="'$(Configuration)|$(Platform)'=='Release|Win32'">true</ExcludedFromBuild>
      <ExcludedFromBuild Condition="'$(Configuration)|$(Platform)'=='Release|x64'">true</ExcludedFromBuild>
      <SliceCompileSource>..\..\Test.ice</SliceCompileSource>
    </ClInclude>
    <ClInclude Include="x64\Release\Test.h">
      <ExcludedFromBuild Condition="'$(Configuration)|$(Platform)'=='Debug|Win32'">true</ExcludedFromBuild>
      <ExcludedFromBuild Condition="'$(Configuration)|$(Platform)'=='Debug|x64'">true</ExcludedFromBuild>
      <ExcludedFromBuild Condition="'$(Configuration)|$(Platform)'=='Release|Win32'">true</ExcludedFromBuild>
      <SliceCompileSource>..\..\Test.ice</SliceCompileSource>
    </ClInclude>
>>>>>>> ce157e51
  </ItemGroup>
  <ItemGroup>
    <None Include="packages.config"/>
  </ItemGroup>
  <Import Project="$(VCTargetsPath)\Microsoft.Cpp.targets"/>
  <Target Name="EnsureNuGetPackageBuildImports" BeforeTargets="PrepareForBuild">
    <PropertyGroup>
      <ErrorText>This project references NuGet package(s) that are missing on this computer. Use NuGet Package Restore to download them.  For more information, see http://go.microsoft.com/fwlink/?LinkID=322105. The missing file is {0}.</ErrorText>
    </PropertyGroup>
    <Error Condition="!Exists('..\..\..\..\..\msbuild\packages\zeroc.ice.v143.3.8.0-alpha0\build\native\zeroc.ice.v143.props') and '$(ICE_BIN_DIST)' == 'all'" Text="$([System.String]::Format('$(ErrorText)', '..\..\..\..\..\msbuild\packages\zeroc.ice.v143.3.8.0-alpha0\build\native\zeroc.ice.v143.props'))"/>
    <Error Condition="!Exists('..\..\..\..\..\msbuild\packages\zeroc.ice.v143.3.8.0-alpha0\build\native\zeroc.ice.v143.targets') and '$(ICE_BIN_DIST)' == 'all'" Text="$([System.String]::Format('$(ErrorText)', '..\..\..\..\..\msbuild\packages\zeroc.ice.v143.3.8.0-alpha0\build\native\zeroc.ice.v143.targets'))"/>
    <Error Condition="!Exists('..\..\..\..\..\msbuild\packages\zeroc.icebuilder.msbuild.5.0.9\build\zeroc.icebuilder.msbuild.props')" Text="$([System.String]::Format('$(ErrorText)', '..\..\..\..\..\msbuild\packages\zeroc.icebuilder.msbuild.5.0.9\build\zeroc.icebuilder.msbuild.props'))"/>
    <Error Condition="!Exists('..\..\..\..\..\msbuild\packages\zeroc.icebuilder.msbuild.5.0.9\build\zeroc.icebuilder.msbuild.targets')" Text="$([System.String]::Format('$(ErrorText)', '..\..\..\..\..\msbuild\packages\zeroc.icebuilder.msbuild.5.0.9\build\zeroc.icebuilder.msbuild.targets'))"/>
  </Target>
</Project><|MERGE_RESOLUTION|>--- conflicted
+++ resolved
@@ -67,66 +67,8 @@
     <SliceCompile/>
   </ItemDefinitionGroup>
   <ItemGroup>
-<<<<<<< HEAD
-    <ClCompile Include="..\..\AllTests.cpp" />
-    <ClCompile Include="..\..\Client.cpp" />
-=======
-    <SliceCompile Include="..\..\Test.ice"/>
-  </ItemGroup>
-  <ItemGroup>
     <ClCompile Include="..\..\AllTests.cpp"/>
     <ClCompile Include="..\..\Client.cpp"/>
-    <ClCompile Include="Win32\Debug\Test.cpp">
-      <ExcludedFromBuild Condition="'$(Configuration)|$(Platform)'=='Debug|x64'">true</ExcludedFromBuild>
-      <ExcludedFromBuild Condition="'$(Configuration)|$(Platform)'=='Release|Win32'">true</ExcludedFromBuild>
-      <ExcludedFromBuild Condition="'$(Configuration)|$(Platform)'=='Release|x64'">true</ExcludedFromBuild>
-      <SliceCompileSource>..\..\Test.ice</SliceCompileSource>
-    </ClCompile>
-    <ClCompile Include="Win32\Release\Test.cpp">
-      <ExcludedFromBuild Condition="'$(Configuration)|$(Platform)'=='Debug|Win32'">true</ExcludedFromBuild>
-      <ExcludedFromBuild Condition="'$(Configuration)|$(Platform)'=='Debug|x64'">true</ExcludedFromBuild>
-      <ExcludedFromBuild Condition="'$(Configuration)|$(Platform)'=='Release|x64'">true</ExcludedFromBuild>
-      <SliceCompileSource>..\..\Test.ice</SliceCompileSource>
-    </ClCompile>
-    <ClCompile Include="x64\Debug\Test.cpp">
-      <ExcludedFromBuild Condition="'$(Configuration)|$(Platform)'=='Debug|Win32'">true</ExcludedFromBuild>
-      <ExcludedFromBuild Condition="'$(Configuration)|$(Platform)'=='Release|Win32'">true</ExcludedFromBuild>
-      <ExcludedFromBuild Condition="'$(Configuration)|$(Platform)'=='Release|x64'">true</ExcludedFromBuild>
-      <SliceCompileSource>..\..\Test.ice</SliceCompileSource>
-    </ClCompile>
-    <ClCompile Include="x64\Release\Test.cpp">
-      <ExcludedFromBuild Condition="'$(Configuration)|$(Platform)'=='Debug|Win32'">true</ExcludedFromBuild>
-      <ExcludedFromBuild Condition="'$(Configuration)|$(Platform)'=='Debug|x64'">true</ExcludedFromBuild>
-      <ExcludedFromBuild Condition="'$(Configuration)|$(Platform)'=='Release|Win32'">true</ExcludedFromBuild>
-      <SliceCompileSource>..\..\Test.ice</SliceCompileSource>
-    </ClCompile>
-  </ItemGroup>
-  <ItemGroup>
-    <ClInclude Include="Win32\Debug\Test.h">
-      <ExcludedFromBuild Condition="'$(Configuration)|$(Platform)'=='Debug|x64'">true</ExcludedFromBuild>
-      <ExcludedFromBuild Condition="'$(Configuration)|$(Platform)'=='Release|Win32'">true</ExcludedFromBuild>
-      <ExcludedFromBuild Condition="'$(Configuration)|$(Platform)'=='Release|x64'">true</ExcludedFromBuild>
-      <SliceCompileSource>..\..\Test.ice</SliceCompileSource>
-    </ClInclude>
-    <ClInclude Include="Win32\Release\Test.h">
-      <ExcludedFromBuild Condition="'$(Configuration)|$(Platform)'=='Debug|Win32'">true</ExcludedFromBuild>
-      <ExcludedFromBuild Condition="'$(Configuration)|$(Platform)'=='Debug|x64'">true</ExcludedFromBuild>
-      <ExcludedFromBuild Condition="'$(Configuration)|$(Platform)'=='Release|x64'">true</ExcludedFromBuild>
-      <SliceCompileSource>..\..\Test.ice</SliceCompileSource>
-    </ClInclude>
-    <ClInclude Include="x64\Debug\Test.h">
-      <ExcludedFromBuild Condition="'$(Configuration)|$(Platform)'=='Debug|Win32'">true</ExcludedFromBuild>
-      <ExcludedFromBuild Condition="'$(Configuration)|$(Platform)'=='Release|Win32'">true</ExcludedFromBuild>
-      <ExcludedFromBuild Condition="'$(Configuration)|$(Platform)'=='Release|x64'">true</ExcludedFromBuild>
-      <SliceCompileSource>..\..\Test.ice</SliceCompileSource>
-    </ClInclude>
-    <ClInclude Include="x64\Release\Test.h">
-      <ExcludedFromBuild Condition="'$(Configuration)|$(Platform)'=='Debug|Win32'">true</ExcludedFromBuild>
-      <ExcludedFromBuild Condition="'$(Configuration)|$(Platform)'=='Debug|x64'">true</ExcludedFromBuild>
-      <ExcludedFromBuild Condition="'$(Configuration)|$(Platform)'=='Release|Win32'">true</ExcludedFromBuild>
-      <SliceCompileSource>..\..\Test.ice</SliceCompileSource>
-    </ClInclude>
->>>>>>> ce157e51
   </ItemGroup>
   <ItemGroup>
     <None Include="packages.config"/>
