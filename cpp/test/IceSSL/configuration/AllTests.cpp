// **********************************************************************
//
// Copyright (c) 2003-2016 ZeroC, Inc. All rights reserved.
//
// This copy of Ice is licensed to you under the terms described in the
// ICE_LICENSE file included in this distribution.
//
// **********************************************************************

#include <Ice/Ice.h>
#include <IceSSL/Plugin.h>
#if ICE_USE_OPENSSL
#  include <openssl/ssl.h> // Required for OPENSSL_VERSION_NUMBER
#endif
#include <TestCommon.h>
#include <Test.h>
#include <fstream>

#ifdef __APPLE__
#  include <sys/sysctl.h>
#endif

using namespace std;
using namespace Ice;

#ifdef ICE_USE_OPENSSL
//
// With OpenSSL 1.1.0 we need to set SECLEVEL=0 to allow ADH ciphers
//
#  if OPENSSL_VERSION_NUMBER >= 0x10100000L
const string anonCiphers = "ADH:@SECLEVEL=0";
#  else
const string anonCiphers = "ADH";
#  endif
#endif

void
readFile(const string& file, vector<char>& buffer)
{
    ifstream is(file.c_str(), ios::in | ios::binary);
    if(!is.good())
    {
        throw "error opening file " + file;
    }

    is.seekg(0, is.end);
    buffer.resize(static_cast<int>(is.tellg()));
    is.seekg(0, is.beg);

    is.read(&buffer[0], buffer.size());

    if(!is.good())
    {
        throw "error reading file " + file;
    }
}

#ifdef ICE_USE_SCHANNEL
class ImportCerts
{
public:

    ImportCerts(const string& defaultDir, const char* certificates[])
    {
        //
        // First we need to import some certificates in the user store.
        //
        _store = CertOpenStore(CERT_STORE_PROV_SYSTEM, 0, 0, CERT_SYSTEM_STORE_CURRENT_USER, L"MY");
        test(_store);

        for(int i = 0; certificates[i] != 0; ++i)
        {
            vector<char> buffer;
            readFile(defaultDir + certificates[i], buffer);

            CRYPT_DATA_BLOB p12Blob;
            p12Blob.cbData = static_cast<DWORD>(buffer.size());
            p12Blob.pbData = reinterpret_cast<BYTE*>(&buffer[0]);

            HCERTSTORE p12 = PFXImportCertStore(&p12Blob, L"password", CRYPT_USER_KEYSET);
            _stores.push_back(p12);

            PCCERT_CONTEXT next = 0;
            PCCERT_CONTEXT newCert = 0;
            do
            {
                if((next = CertFindCertificateInStore(p12, X509_ASN_ENCODING | PKCS_7_ASN_ENCODING, 0,
                                                      CERT_FIND_ANY, 0, next)))
                {
                    if(CertAddCertificateContextToStore(_store, next, CERT_STORE_ADD_ALWAYS, &newCert))
                    {
                        _certs.push_back(newCert);
                    }
                }
            }
            while(next);
        }
    }

    ~ImportCerts()
    {
        cleanup();
    }

    void cleanup()
    {
        for(vector<PCCERT_CONTEXT>::const_iterator i = _certs.begin(); i != _certs.end(); ++i)
        {
            PCCERT_CONTEXT cert = *i;

            // Retrieve the certificate CERT_KEY_PROV_INFO_PROP_ID property, we use the CRYPT_KEY_PROV_INFO
            // data to then remove the key set associated with the certificate.
            //
            DWORD size = 0;
            if(CertGetCertificateContextProperty(cert, CERT_KEY_PROV_INFO_PROP_ID, 0, &size))
            {
                vector<char> buf(size);
                if(CertGetCertificateContextProperty(cert, CERT_KEY_PROV_INFO_PROP_ID, &buf[0], &size))
                {
                    CRYPT_KEY_PROV_INFO* keyProvInfo = reinterpret_cast<CRYPT_KEY_PROV_INFO*>(&buf[0]);
                    HCRYPTPROV cryptProv = 0;
                    if(CryptAcquireContextW(&cryptProv, keyProvInfo->pwszContainerName, keyProvInfo->pwszProvName,
                                            keyProvInfo->dwProvType, 0))
                    {
                        CryptAcquireContextW(&cryptProv, keyProvInfo->pwszContainerName, keyProvInfo->pwszProvName,
                                             keyProvInfo->dwProvType, CRYPT_DELETEKEYSET);
                    }
                }
            }
            CertDeleteCertificateFromStore(cert);
        }
	_certs.clear();
        for(vector<HCERTSTORE>::const_iterator i = _stores.begin(); i != _stores.end(); ++i)
        {
            CertCloseStore(*i, 0);
        }
	_stores.clear();
	if(_store)
	{
	    CertCloseStore(_store, 0);
	    _store = 0;
	}
    }

private:

    HCERTSTORE _store;
    vector<HCERTSTORE> _stores;
    vector<PCCERT_CONTEXT> _certs;
};

#else
class ImportCerts
{
public:

    ImportCerts(const string& defaultDir, const char* certificates[])
    {
        // Nothing to do.
    }

    void cleanup()
    {
    }
};
#endif

class PasswordPromptI : public IceSSL::PasswordPrompt
{
public:

    PasswordPromptI(const string& password) : _password(password), _count(0)
    {
    }

    virtual string getPassword()
    {
        ++_count;
        return _password;
    }

    int count() const
    {
        return _count;
    }

private:

    string _password;
    int _count;
};
typedef IceUtil::Handle<PasswordPromptI> PasswordPromptIPtr;

class CertificateVerifierI : public IceSSL::CertificateVerifier
{
public:

    CertificateVerifierI()
    {
        reset();
    }

    virtual bool
    verify(const IceSSL::NativeConnectionInfoPtr& info)
    {
        if(info->nativeCerts.size() > 0)
        {
            //
            // Subject alternative name
            //
            {
                vector<pair<int, string> > altNames = info->nativeCerts[0]->getSubjectAlternativeNames();
                vector<string> ipAddresses;
                vector<string> dnsNames;
                for(vector<pair<int, string> >::const_iterator p = altNames.begin(); p != altNames.end(); ++p)
                {
                    if(p->first == 7)
                    {
                        ipAddresses.push_back(p->second);
                    }
                    else if(p->first == 2)
                    {
                        dnsNames.push_back(p->second);
                    }

                }

                test(find(dnsNames.begin(), dnsNames.end(), "server") != dnsNames.end());
                test(find(ipAddresses.begin(), ipAddresses.end(), "127.0.0.1") != ipAddresses.end());
            }

            //
            // Issuer alternative name
            //
            {
                vector<pair<int, string> > altNames = info->nativeCerts[0]->getIssuerAlternativeNames();
                vector<string> ipAddresses;
                vector<string> emailAddresses;
                for(vector<pair<int, string> >::const_iterator p = altNames.begin(); p != altNames.end(); ++p)
                {
                    if(p->first == 7)
                    {
                        ipAddresses.push_back(p->second);
                    }
                    else if(p->first == 1)
                    {
                        emailAddresses.push_back(p->second);
                    }
                }

                test(find(ipAddresses.begin(), ipAddresses.end(), "127.0.0.1") != ipAddresses.end());
                test(find(emailAddresses.begin(), emailAddresses.end(), "issuer@zeroc.com") != emailAddresses.end());
            }
        }

        _hadCert = info->nativeCerts.size() != 0;
        _invoked = true;
        return _returnValue;
    }

    void reset()
    {
        _returnValue = true;
        _invoked = false;
        _hadCert = false;
    }

    void returnValue(bool b)
    {
        _returnValue = b;
    }

    bool invoked() const
    {
        return _invoked;
    }

    bool hadCert() const
    {
        return _hadCert;
    }

private:

    bool _returnValue;
    bool _invoked;
    bool _hadCert;
};
typedef IceUtil::Handle<CertificateVerifierI> CertificateVerifierIPtr;

int keychainN = 0;

static PropertiesPtr
createClientProps(const Ice::PropertiesPtr& defaultProps, const string& defaultDir, const string& defaultHost, bool p12)
{
    PropertiesPtr result = createProperties();
    //
    // Don't set the plugin property, the client registered the plugin with registerIceSSL.
    //
    //result->setProperty("Ice.Plugin.IceSSL", "IceSSL:createIceSSL");
    if(!defaultDir.empty())
    {
        result->setProperty("IceSSL.DefaultDir", defaultDir);
    }
    if(!defaultProps->getProperty("Ice.IPv6").empty())
    {
        result->setProperty("Ice.IPv6", defaultProps->getProperty("Ice.IPv6"));
    }
    if(!defaultHost.empty())
    {
        result->setProperty("Ice.Default.Host", defaultHost);
    }
    if(p12)
    {
        result->setProperty("IceSSL.Password", "password");
    }
    //result->setProperty("IceSSL.Trace.Security", "1");
#ifdef ICE_USE_SECURE_TRANSPORT
    ostringstream keychainName;
    keychainName << "../certs/keychain/client" << keychainN++ << ".keychain";
    const string keychainPassword = "password";
    result->setProperty("IceSSL.Keychain", keychainName.str());
    result->setProperty("IceSSL.KeychainPassword", keychainPassword);
#endif
    return result;
}

static Test::Properties
createServerProps(const Ice::PropertiesPtr& defaultProps, const string& defaultDir, const string& defaultHost, bool p12)
{
    Test::Properties result;
    result["Ice.Plugin.IceSSL"] = "IceSSL:createIceSSL";
    if(!defaultDir.empty())
    {
        result["IceSSL.DefaultDir"] = defaultDir;
    }
    if(!defaultProps->getProperty("Ice.IPv6").empty())
    {
        result["Ice.IPv6"] = defaultProps->getProperty("Ice.IPv6");
    }
    if(!defaultHost.empty())
    {
        result["Ice.Default.Host"] = defaultHost;
    }
    if(p12)
    {
        result["IceSSL.Password"] = "password";
    }
    //result["IceSSL.Trace.Security"] = "1";
#ifdef ICE_USE_SECURE_TRANSPORT
    ostringstream keychainName;
    keychainName << "../certs/keychain/server" << keychainN << ".keychain";
    result["IceSSL.Keychain"] = keychainName.str();
    result["IceSSL.KeychainPassword"] = "password";
#endif
    return result;
}

static Test::Properties
createServerProps(const Ice::PropertiesPtr& defaultProps, const string& defaultDir, const string& defaultHost,
                  bool p12, const string& cert, const string& ca)
{
    Test::Properties d;

    //
    // If no CA is specified, we don't set IceSSL.DefaultDir since
    // with OpenSSL the CAs might still be found.
    //
    d = createServerProps(defaultProps, defaultDir, defaultHost, p12);
    if(!ca.empty())
    {
        d["IceSSL.CAs"] = ca + ".pem";
    }

    if(!cert.empty())
    {
        if(p12)
        {
            d["IceSSL.CertFile"] = cert + ".p12";
        }
        else
        {
            d["IceSSL.CertFile"] = cert + "_pub.pem";
            d["IceSSL.KeyFile"] = cert + "_priv.pem";
        }
    }
    return d;
}

static PropertiesPtr
createClientProps(const Ice::PropertiesPtr& defaultProps, const string& defaultDir, const string& defaultHost,
                  bool p12, const string& cert, const string& ca)
{
    Ice::PropertiesPtr properties;

    properties = createClientProps(defaultProps, defaultDir, defaultHost, p12);
    if(!ca.empty())
    {
        properties->setProperty("IceSSL.CAs", ca + ".pem");
    }

    if(!cert.empty())
    {
        if(p12)
        {
            properties->setProperty("IceSSL.CertFile", cert + ".p12");
        }
        else
        {
            properties->setProperty("IceSSL.CertFile", cert + "_pub.pem");
            properties->setProperty("IceSSL.KeyFile", cert + "_priv.pem");
        }
    }
    return properties;
}

void verify(const IceSSL::CertificatePtr& cert, const IceSSL::CertificatePtr& ca)
{
    cerr << "Verify signature: ";
    if(cert->verify(ca))
    {
        cerr << " VALID";
    }
    else
    {
        cerr << " INVALID";
    }
    cerr << endl;
}

void
allTests(const CommunicatorPtr& communicator, const string& testDir, bool p12, bool shutdown)
{
#ifdef __APPLE__
    bool isElCapitan = false;
    vector<char> s(256);
    size_t size = s.size();
    int ret = sysctlbyname("kern.osrelease", &s[0], &size, NULL, 0);
    if(ret == 0)
    {
        isElCapitan = string(&s[0]).find("15.") == 0;
    }
#endif

    string factoryRef = "factory:tcp -p 12010";
    ObjectPrx base = communicator->stringToProxy(factoryRef);
    test(base);
    Test::ServerFactoryPrx factory = Test::ServerFactoryPrx::checkedCast(base);

    string defaultHost = communicator->getProperties()->getProperty("Ice.Default.Host");
    string defaultDir = testDir + "/../certs";
    Ice::PropertiesPtr defaultProps = communicator->getProperties();
#ifdef _WIN32
    string sep = ";";
#else
    string sep = ":";
#endif

    IceSSL::NativeConnectionInfoPtr info;

    cout << "testing manual initialization... " << flush;
    {
        InitializationData initData;
        initData.properties = createClientProps(defaultProps, defaultDir, defaultHost, p12);
        initData.properties->setProperty("Ice.InitPlugins", "0");
        CommunicatorPtr comm = initialize(initData);
        ObjectPrx p = comm->stringToProxy("dummy:ssl -p 9999");
        try
        {
            p->ice_ping();
            test(false);
        }
        catch(const PluginInitializationException&)
        {
            // Expected.
        }
        catch(const LocalException&)
        {
            test(false);
        }
        comm->destroy();
    }

//
// Anonymous cipher are not supported with SChannel
//
#ifndef ICE_USE_SCHANNEL
    {
        InitializationData initData;
        initData.properties = createClientProps(defaultProps, defaultDir, defaultHost, p12);
        initData.properties->setProperty("Ice.InitPlugins", "0");
#  ifdef ICE_USE_OPENSSL
<<<<<<< HEAD
        //
        // With OpenSSL 1.1.0 we need to set SECLEVEL=0 to allow ADH ciphers
        //
        initData.properties->setProperty("IceSSL.SecurityLevel", "0");
        initData.properties->setProperty("IceSSL.Ciphers", "ADH");
=======
        initData.properties->setProperty("IceSSL.Ciphers", anonCiphers);
>>>>>>> 7921e36e
#  else
        initData.properties->setProperty("IceSSL.Ciphers", "DH_anon_WITH_AES_256_CBC_SHA");
#  endif
        initData.properties->setProperty("IceSSL.VerifyPeer", "0");
        CommunicatorPtr comm = initialize(initData);
        PluginManagerPtr pm = comm->getPluginManager();
        pm->initializePlugins();
        ObjectPrx obj = comm->stringToProxy(factoryRef);
        test(obj);
        Test::ServerFactoryPrx fact = Test::ServerFactoryPrx::checkedCast(obj);
        Test::Properties d = createServerProps(defaultProps, defaultDir, defaultHost, p12);
#  ifdef ICE_USE_OPENSSL
<<<<<<< HEAD
        //
        // With OpenSSL 1.1.0 we need to set SECLEVEL=0 to allow ADH ciphers
        //
        d["IceSSL.SecurityLevel"] = "0";
        d["IceSSL.Ciphers"] = "ADH";
=======
        d["IceSSL.Ciphers"] = anonCiphers;
>>>>>>> 7921e36e
#  else
        d["IceSSL.Ciphers"] = "DH_anon_WITH_AES_256_CBC_SHA";
#  endif
        d["IceSSL.VerifyPeer"] = "0";
        Test::ServerPrx server = fact->createServer(d);
        try
        {
            server->ice_ping();
        }
        catch(const LocalException&)
        {
            test(false);
        }
        fact->destroyServer(server);
        comm->destroy();
    }
#endif
    cout << "ok" << endl;

    cout << "testing certificate verification... " << flush;
    {
        //
        // Test IceSSL.VerifyPeer=0. Client does not have a certificate,
        // and doesn't trust the server certificate.
        //
        InitializationData initData;
        initData.properties = createClientProps(defaultProps, defaultDir, defaultHost, p12, "", "");
        initData.properties->setProperty("IceSSL.VerifyPeer", "0");
        CommunicatorPtr comm = initialize(initData);
        Test::ServerFactoryPrx fact = Test::ServerFactoryPrx::checkedCast(comm->stringToProxy(factoryRef));
        test(fact);

        Test::Properties d = createServerProps(defaultProps, defaultDir, defaultHost, p12, "s_rsa_ca1", "");
        d["IceSSL.VerifyPeer"] = "0";
        Test::ServerPrx server = fact->createServer(d);
        try
        {
            server->noCert();
            test(!IceSSL::ConnectionInfoPtr::dynamicCast(server->ice_getConnection()->getInfo())->verified);
        }
        catch(const LocalException& ex)
        {
            cerr << ex << endl;
            test(false);
        }
        fact->destroyServer(server);
        comm->destroy();

        //
        // Test IceSSL.VerifyPeer=0. Client does not have a certificate,
        // but it still verifies the server's.
        //
        initData.properties = createClientProps(defaultProps, defaultDir, defaultHost, p12, "", "cacert1");
        comm = initialize(initData);
        fact = Test::ServerFactoryPrx::checkedCast(comm->stringToProxy(factoryRef));
        test(fact);

        d = createServerProps(defaultProps, defaultDir, defaultHost, p12, "s_rsa_ca1", "");
        d["IceSSL.VerifyPeer"] = "0";
        server = fact->createServer(d);
        try
        {
            server->noCert();
            test(IceSSL::ConnectionInfoPtr::dynamicCast(server->ice_getConnection()->getInfo())->verified);
        }
        catch(const LocalException&)
        {
            test(false);
        }
        fact->destroyServer(server);

        //
        // Test IceSSL.VerifyPeer=1. Client does not have a certificate.
        //
        d = createServerProps(defaultProps, defaultDir, defaultHost, p12, "s_rsa_ca1", "");
        d["IceSSL.VerifyPeer"] = "1";
        server = fact->createServer(d);
        try
        {
            server->noCert();
        }
        catch(const LocalException&)
        {
            test(false);
        }
        fact->destroyServer(server);

        //
        // Test IceSSL.VerifyPeer=2. This should fail because the client
        // does not supply a certificate.
        //
        d = createServerProps(defaultProps, defaultDir, defaultHost, p12, "s_rsa_ca1", "");
        d["IceSSL.VerifyPeer"] = "2";
        server = fact->createServer(d);
        try
        {
            server->ice_ping();
            test(false);
        }
        catch(const ProtocolException&)
        {
            // Expected, if reported as an SSL alert by the server.
        }
        catch(const ConnectionLostException&)
        {
            // Expected.
        }
        catch(const LocalException&)
        {
            test(false);
        }
        fact->destroyServer(server);
        comm->destroy();

        //
        // Test IceSSL.VerifyPeer=1. Client has a certificate.
        //
        // Provide "cacert1" to the client to verify the server
        // certificate (without this the client connection wouln't be
        // able to provide the certificate chain).
        //
        initData.properties = createClientProps(defaultProps, defaultDir, defaultHost, p12, "c_rsa_ca1", "cacert1");
        comm = initialize(initData);
        fact = Test::ServerFactoryPrx::checkedCast(comm->stringToProxy(factoryRef));
        test(fact);

        d = createServerProps(defaultProps, defaultDir, defaultHost, p12, "s_rsa_ca1", "cacert1");
        d["IceSSL.VerifyPeer"] = "1";
        server = fact->createServer(d);
        try
        {
            IceSSL::CertificatePtr clientCert = IceSSL::Certificate::load(defaultDir + "/c_rsa_ca1_pub.pem");
            server->checkCert(clientCert->getSubjectDN(), clientCert->getIssuerDN());

            //
            // Validate that we can get the connection info. Validate
            // that the certificates have the same DN.
            //
            // Validate some aspects of the Certificate class.
            //
            IceSSL::CertificatePtr serverCert = IceSSL::Certificate::load(defaultDir + "/s_rsa_ca1_pub.pem");
            test(IceSSL::Certificate::decode(serverCert->encode()) == serverCert);
            test(serverCert == serverCert);
            test(serverCert->checkValidity());
            test(!serverCert->checkValidity(IceUtil::Time::seconds(0)));

            IceSSL::CertificatePtr caCert = IceSSL::Certificate::load(defaultDir + "/cacert1.pem");
            test(caCert == caCert);
            test(caCert->checkValidity());
            test(!caCert->checkValidity(IceUtil::Time::seconds(0)));

            test(!serverCert->verify(serverCert));
            test(serverCert->verify(caCert));
            test(caCert->verify(caCert));

            info = IceSSL::NativeConnectionInfoPtr::dynamicCast(server->ice_getConnection()->getInfo());
            test(info->nativeCerts.size() == 2);
            test(info->verified);

            test(caCert == info->nativeCerts[1]);
            test(serverCert == info->nativeCerts[0]);

            test(serverCert != info->nativeCerts[1]);
            test(caCert != info->nativeCerts[0]);

            test(info->nativeCerts[0]->checkValidity() && info->nativeCerts[1]->checkValidity());
            test(!info->nativeCerts[0]->checkValidity(IceUtil::Time::seconds(0)) &&
                 !info->nativeCerts[1]->checkValidity(IceUtil::Time::seconds(0)));
            test(info->nativeCerts[0]->verify(info->nativeCerts[1]));
            test(info->nativeCerts.size() == 2 &&
                 info->nativeCerts[0]->getSubjectDN() == serverCert->getSubjectDN() &&
                 info->nativeCerts[0]->getIssuerDN() == serverCert->getIssuerDN());
        }
        catch(const LocalException& ex)
        {
            cerr << ex << endl;
            test(false);
        }
        fact->destroyServer(server);

        //
        // Test IceSSL.VerifyPeer=2. Client has a certificate.
        //
        d = createServerProps(defaultProps, defaultDir, defaultHost, p12, "s_rsa_ca1", "cacert1");
        d["IceSSL.VerifyPeer"] = "2";
        server = fact->createServer(d);
        try
        {
            IceSSL::CertificatePtr clientCert = IceSSL::Certificate::load(defaultDir + "/c_rsa_ca1_pub.pem");
            server->checkCert(clientCert->getSubjectDN(), clientCert->getIssuerDN());
        }
        catch(const LocalException&)
        {
            test(false);
        }
        fact->destroyServer(server);

        comm->destroy();

        //
        // Test IceSSL.VerifyPeer=1. This should fail because the client doesn't
        // trust the server's CA.
        //
        initData.properties = createClientProps(defaultProps, defaultDir, defaultHost, p12, "", "");
        initData.properties->setProperty("IceSSL.VerifyPeer", "1");
        comm = initialize(initData);
        fact = Test::ServerFactoryPrx::checkedCast(comm->stringToProxy(factoryRef));
        test(fact);
        d = createServerProps(defaultProps, defaultDir, defaultHost, p12, "s_rsa_ca1", "cacert1");
        d["IceSSL.VerifyPeer"] = "0";
        server = fact->createServer(d);
        try
        {
            server->ice_ping();
            test(false);
        }
        catch(const SecurityException&)
        {
            // Expected.
        }
        catch(const LocalException&)
        {
            test(false);
        }
        fact->destroyServer(server);

        comm->destroy();

        //
        // Test IceSSL.VerifyPeer=1. This should fail because the server doesn't
        // trust the client's CA.
        //
        initData.properties = createClientProps(defaultProps, defaultDir, defaultHost, p12, "c_rsa_ca2", "");
        initData.properties->setProperty("IceSSL.VerifyPeer", "0");
        comm = initialize(initData);
        fact = Test::ServerFactoryPrx::checkedCast(comm->stringToProxy(factoryRef));
        test(fact);
        d = createServerProps(defaultProps, defaultDir, defaultHost, p12, "s_rsa_ca1", "");
        d["IceSSL.VerifyPeer"] = "1";
        server = fact->createServer(d);
        try
        {
            server->ice_ping();
            test(false);
        }
        catch(const ConnectionLostException&)
        {
            // Expected.
        }
        catch(const LocalException&)
        {
           test(false);
        }
        fact->destroyServer(server);
        comm->destroy();

        //
        // This should succeed because the self signed certificate used by the server is
        // trusted.
        //
        initData.properties = createClientProps(defaultProps, defaultDir, defaultHost, p12, "", "cacert2");
        comm = initialize(initData);
        fact = Test::ServerFactoryPrx::checkedCast(comm->stringToProxy(factoryRef));
        test(fact);
        d = createServerProps(defaultProps, defaultDir, defaultHost, p12, "cacert2", "");
        d["IceSSL.VerifyPeer"] = "0";
        server = fact->createServer(d);
        try
        {
            server->ice_ping();
        }
        catch(const LocalException&)
        {
            test(false);
        }
        fact->destroyServer(server);
        comm->destroy();

        //
        // This should fail because the self signed certificate used by the server is not
        // trusted.
        //
        initData.properties = createClientProps(defaultProps, defaultDir, defaultHost, p12, "", "");
        comm = initialize(initData);
        fact = Test::ServerFactoryPrx::checkedCast(comm->stringToProxy(factoryRef));
        test(fact);
        d = createServerProps(defaultProps, defaultDir, defaultHost, p12, "cacert2", "");
        d["IceSSL.VerifyPeer"] = "0";
        server = fact->createServer(d);
        try
        {
            server->ice_ping();
            test(false);
        }
        catch(const SecurityException&)
        {
            // Expected.
        }
        catch(const LocalException&)
        {
            test(false);
        }
        fact->destroyServer(server);
        comm->destroy();

        //
        // Verify that IceSSL.CheckCertName has no effect in a server.
        //
        initData.properties = createClientProps(defaultProps, defaultDir, defaultHost, p12, "c_rsa_ca1", "cacert1");
        comm = initialize(initData);
        fact = Test::ServerFactoryPrx::checkedCast(comm->stringToProxy(factoryRef));
        test(fact);
        d = createServerProps(defaultProps, defaultDir, defaultHost, p12, "s_rsa_ca1", "cacert1");
        d["IceSSL.CheckCertName"] = "1";
        server = fact->createServer(d);
        try
        {
            server->ice_ping();
        }
        catch(const LocalException&)
        {
            test(false);
        }
        fact->destroyServer(server);
        comm->destroy();

        //
        // Test IceSSL.CheckCertName. The test certificates for the server contain "127.0.0.1"
        // as the common name or as a subject alternative name, so we only perform this test when
        // the default host is "127.0.0.1".
        //
        if(defaultHost == "127.0.0.1")
        {
            //
            // Test subject alternative name.
            //
            initData.properties = createClientProps(defaultProps, defaultDir, defaultHost, p12, "c_rsa_ca1", "cacert1");
            initData.properties->setProperty("IceSSL.CheckCertName", "1");
            comm = initialize(initData);

            fact = Test::ServerFactoryPrx::checkedCast(comm->stringToProxy(factoryRef));
            test(fact);
            d = createServerProps(defaultProps, defaultDir, defaultHost, p12, "s_rsa_ca1", "cacert1");
            server = fact->createServer(d);
            try
            {
                server->ice_ping();
            }
            catch(const LocalException&)
            {
                test(false);
            }
            fact->destroyServer(server);
            comm->destroy();

            //
            // Test common name.
            //
            initData.properties = createClientProps(defaultProps, defaultDir, defaultHost, p12, "c_rsa_ca1", "cacert1");
            initData.properties->setProperty("IceSSL.CheckCertName", "1");
            comm = initialize(initData);

            fact = Test::ServerFactoryPrx::checkedCast(comm->stringToProxy(factoryRef));
            test(fact);
            d = createServerProps(defaultProps, defaultDir, defaultHost, p12, "s_rsa_ca1_cn1", "cacert1");
            server = fact->createServer(d);
            try
            {
                server->ice_ping();
            }
            catch(const LocalException&)
            {
                test(false);
            }
            fact->destroyServer(server);
            comm->destroy();

            //
            // Test common name again. The certificate used in this test has "127.0.0.11" as its
            // common name, therefore the address "127.0.0.1" must NOT match.
            //
            initData.properties = createClientProps(defaultProps, defaultDir, defaultHost, p12, "c_rsa_ca1", "cacert1");
            initData.properties->setProperty("IceSSL.CheckCertName", "1");
            comm = initialize(initData);

            fact = Test::ServerFactoryPrx::checkedCast(comm->stringToProxy(factoryRef));
            test(fact);
            d = createServerProps(defaultProps, defaultDir, defaultHost, p12, "s_rsa_ca1_cn2", "cacert1");
            server = fact->createServer(d);
            try
            {
                server->ice_ping();
                test(false);
            }
            catch(const LocalException&)
            {
                // Expected.
            }
            fact->destroyServer(server);
            comm->destroy();
        }
    }
    cout << "ok" << endl;

    cout << "testing certificate chains... " << flush;
    {
        const char* certificates[] = {"/s_rsa_cai2.p12", 0};
        ImportCerts import(defaultDir, certificates);

        InitializationData initData;
        initData.properties = createClientProps(defaultProps, defaultDir, defaultHost, p12, "", "");
        initData.properties->setProperty("IceSSL.VerifyPeer", "0");
        CommunicatorPtr comm = initialize(initData);

        Test::ServerFactoryPrx fact = Test::ServerFactoryPrx::checkedCast(comm->stringToProxy(factoryRef));
        test(fact);

        //
        // The client can't verify the server certificate but it should
        // still provide it. "s_rsa_ca1" doesn't include the root so the
        // cert size should be 1.
        //
        Test::Properties d = createServerProps(defaultProps, defaultDir, defaultHost, p12, "s_rsa_ca1", "");
        d["IceSSL.VerifyPeer"] = "0";
        Test::ServerPrx server = fact->createServer(d);
        try
        {
            info = IceSSL::NativeConnectionInfoPtr::dynamicCast(server->ice_getConnection()->getInfo());
            test(info->nativeCerts.size() == 1);
            test(!info->verified);
        }
        catch(const Ice::LocalException&)
        {
            import.cleanup();
            test(false);
        }
        fact->destroyServer(server);

        //
        // Setting the CA for the server shouldn't change anything, it
        // shouldn't modify the cert chain sent to the client.
        //
        d = createServerProps(defaultProps, defaultDir, defaultHost, p12, "s_rsa_ca1", "cacert1");
        d["IceSSL.VerifyPeer"] = "0";
        server = fact->createServer(d);
        try
        {
            info = IceSSL::NativeConnectionInfoPtr::dynamicCast(server->ice_getConnection()->getInfo());
#ifdef ICE_USE_OPENSSL
            test(info->nativeCerts.size() == 2); // TODO: Fix OpenSSL
#else
            test(info->nativeCerts.size() == 1);
#endif
            test(!info->verified);
        }
        catch(const Ice::LocalException& ex)
        {
            cerr << ex << endl;
            import.cleanup();
            test(false);
        }
        fact->destroyServer(server);

        //
        // The client can't verify the server certificate but should
        // still provide it. "s_rsa_wroot_ca1" includes the root so
        // the cert size should be 2.
        //
        if(p12)
        {
            d = createServerProps(defaultProps, defaultDir, defaultHost, p12, "s_rsa_wroot_ca1", "");
            d["IceSSL.VerifyPeer"] = "0";
            server = fact->createServer(d);
            try
            {
                info = IceSSL::NativeConnectionInfoPtr::dynamicCast(server->ice_getConnection()->getInfo());
#ifdef ICE_USE_SCHANNEL
                test(info->nativeCerts.size() == 1); // SChannel never sends the root certificate
#else
                test(info->nativeCerts.size() == 2);
#endif
                test(!info->verified);
            }
            catch(const Ice::LocalException& ex)
            {
                cerr << ex << endl;
                import.cleanup();
                test(false);
            }
            fact->destroyServer(server);
        }
        comm->destroy();

        //
        // Now the client verifies the server certificate
        //
        initData.properties = createClientProps(defaultProps, defaultDir, defaultHost, p12, "", "cacert1");
        initData.properties->setProperty("IceSSL.VerifyPeer", "1");
        comm = initialize(initData);

        fact = Test::ServerFactoryPrx::checkedCast(comm->stringToProxy(factoryRef));
        test(fact);

        {
            Test::Properties d = createServerProps(defaultProps, defaultDir, defaultHost, p12, "s_rsa_ca1", "");
            d["IceSSL.VerifyPeer"] = "0";
            Test::ServerPrx server = fact->createServer(d);
            try
            {
                info = IceSSL::NativeConnectionInfoPtr::dynamicCast(server->ice_getConnection()->getInfo());
                test(info->nativeCerts.size() == 2);
                test(info->verified);
            }
            catch(const Ice::LocalException& ex)
            {
                cerr << ex << endl;
                import.cleanup();
                test(false);
            }
            fact->destroyServer(server);
        }
        comm->destroy();

        //
        // Try certificate with one intermediate and VerifyDepthMax=2
        //
        initData.properties = createClientProps(defaultProps, defaultDir, defaultHost, p12, "", "cacert1");
        initData.properties->setProperty("IceSSL.VerifyPeer", "1");
        initData.properties->setProperty("IceSSL.VerifyDepthMax", "2");
        comm = initialize(initData);

        fact = Test::ServerFactoryPrx::checkedCast(comm->stringToProxy(factoryRef));
        test(fact);

        {
            Test::Properties d = createServerProps(defaultProps, defaultDir, defaultHost, p12, "s_rsa_cai1", "");
            d["IceSSL.VerifyPeer"] = "0";
            Test::ServerPrx server = fact->createServer(d);
            try
            {
                IceSSL::NativeConnectionInfoPtr::dynamicCast(server->ice_getConnection()->getInfo());
                import.cleanup();
                test(false);
            }
            catch(const Ice::SecurityException&)
            {
                // Chain length too long
            }
            catch(const Ice::LocalException& ex)
            {
                cerr << ex << endl;
                import.cleanup();
                test(false);
            }
            fact->destroyServer(server);
        }
        comm->destroy();

        //
        // Try with VerifyDepthMax set to 3 (the default)
        //
        initData.properties = createClientProps(defaultProps, defaultDir, defaultHost, p12, "", "cacert1");
        initData.properties->setProperty("IceSSL.VerifyPeer", "1");
        //initData.properties->setProperty("IceSSL.VerifyDepthMax", "3");
        comm = initialize(initData);

        fact = Test::ServerFactoryPrx::checkedCast(comm->stringToProxy(factoryRef));
        test(fact);

        {
            Test::Properties d = createServerProps(defaultProps, defaultDir, defaultHost, p12, "s_rsa_cai1", "");
            d["IceSSL.VerifyPeer"] = "0";
            Test::ServerPrx server = fact->createServer(d);
            try
            {
                info = IceSSL::NativeConnectionInfoPtr::dynamicCast(server->ice_getConnection()->getInfo());
                test(info->nativeCerts.size() == 3);
                test(info->verified);
            }
            catch(const Ice::LocalException&)
            {
                import.cleanup();
                test(false);
            }
            fact->destroyServer(server);
        }

        {
            Test::Properties d = createServerProps(defaultProps, defaultDir, defaultHost, p12, "s_rsa_cai2", "");
            d["IceSSL.VerifyPeer"] = "0";
            Test::ServerPrx server = fact->createServer(d);
            try
            {
                IceSSL::NativeConnectionInfoPtr::dynamicCast(server->ice_getConnection()->getInfo());
                import.cleanup();
                test(false);
            }
            catch(const Ice::SecurityException&)
            {
                // Chain length too long
            }
            fact->destroyServer(server);
        }
        comm->destroy();

        //
        // Increase VerifyDepthMax to 4
        //
        initData.properties = createClientProps(defaultProps, defaultDir, defaultHost, p12, "", "cacert1");
        initData.properties->setProperty("IceSSL.VerifyPeer", "1");
        initData.properties->setProperty("IceSSL.VerifyDepthMax", "4");
        comm = initialize(initData);

        fact = Test::ServerFactoryPrx::checkedCast(comm->stringToProxy(factoryRef));
        test(fact);

        {
            Test::Properties d = createServerProps(defaultProps, defaultDir, defaultHost, p12, "s_rsa_cai2", "");
            d["IceSSL.VerifyPeer"] = "0";
            Test::ServerPrx server = fact->createServer(d);
            try
            {
                info = IceSSL::NativeConnectionInfoPtr::dynamicCast(server->ice_getConnection()->getInfo());
                test(info->nativeCerts.size() == 4);
                test(info->verified);
            }
            catch(const Ice::LocalException&)
            {
                import.cleanup();
                test(false);
            }
            fact->destroyServer(server);
        }

        comm->destroy();

        //
        // Increase VerifyDepthMax to 4
        //
        initData.properties = createClientProps(defaultProps, defaultDir, defaultHost, p12, "c_rsa_cai2", "cacert1");
        initData.properties->setProperty("IceSSL.VerifyPeer", "1");
        initData.properties->setProperty("IceSSL.VerifyDepthMax", "4");
        comm = initialize(initData);

        fact = Test::ServerFactoryPrx::checkedCast(comm->stringToProxy(factoryRef));
        test(fact);

        {
            Test::Properties d = createServerProps(defaultProps, defaultDir, defaultHost, p12, "s_rsa_cai2", "cacert1");
            d["IceSSL.VerifyPeer"] = "2";
            Test::ServerPrx server = fact->createServer(d);
            try
            {
                server->ice_getConnection();
                import.cleanup();
                test(false);
            }
            catch(const Ice::ProtocolException&)
            {
                // Expected
            }
            catch(const Ice::ConnectionLostException&)
            {
                // Expected
            }
            catch(const Ice::LocalException&)
            {
                import.cleanup();
                test(false);
            }
            fact->destroyServer(server);
        }

        {
            Test::Properties d = createServerProps(defaultProps, defaultDir, defaultHost, p12, "s_rsa_cai2", "cacert1");
            d["IceSSL.VerifyPeer"] = "2";
            d["IceSSL.VerifyDepthMax"] = "4";
            Test::ServerPrx server = fact->createServer(d);
            try
            {
                server->ice_getConnection();
            }
            catch(const Ice::LocalException&)
            {
                import.cleanup();
                test(false);
            }
            fact->destroyServer(server);
        }

        comm->destroy();
        import.cleanup();
    }
    cout << "ok" << endl;

    cout << "testing custom certificate verifier... " << flush;
    {
//
// Anonymous ciphers are not supported with SChannel.
//
#ifndef ICE_USE_SCHANNEL
        //
        // ADH is allowed but will not have a certificate.
        //
        InitializationData initData;
        initData.properties = createClientProps(defaultProps, defaultDir, defaultHost, p12);
#  ifdef ICE_USE_OPENSSL
<<<<<<< HEAD
        //
        // With OpenSSL 1.1.0 we need to set SECLEVEL=0 to allow ADH ciphers
        //
        initData.properties->setProperty("IceSSL.SecurityLevel", "0");
        initData.properties->setProperty("IceSSL.Ciphers", "ADH");
=======
        initData.properties->setProperty("IceSSL.Ciphers", anonCiphers);
>>>>>>> 7921e36e
#  else
        initData.properties->setProperty("IceSSL.Ciphers", "(DH_anon*)");
#  endif
        initData.properties->setProperty("IceSSL.VerifyPeer", "0");
        CommunicatorPtr comm = initialize(initData);
        IceSSL::PluginPtr plugin = IceSSL::PluginPtr::dynamicCast(comm->getPluginManager()->getPlugin("IceSSL"));
        test(plugin);
        CertificateVerifierIPtr verifier = new CertificateVerifierI;
        plugin->setCertificateVerifier(verifier);

        Test::ServerFactoryPrx fact = Test::ServerFactoryPrx::checkedCast(comm->stringToProxy(factoryRef));
        test(fact);
        Test::Properties d = createServerProps(defaultProps, defaultDir, defaultHost, p12);
#  ifdef ICE_USE_OPENSSL
        //
        // With OpenSSL 1.1.0 we need to set SECLEVEL=0 to allow ADH ciphers
        //
        string cipherSub = "ADH-";
<<<<<<< HEAD
        d["IceSSL.SecurityLevel"] = "0";
        d["IceSSL.Ciphers"] = "ADH";
=======
        d["IceSSL.Ciphers"] = anonCiphers;
>>>>>>> 7921e36e
#  else
        string cipherSub = "DH_anon";
        d["IceSSL.Ciphers"] = "(DH_anon*)";
#  endif
        d["IceSSL.VerifyPeer"] = "0";
        Test::ServerPrx server = fact->createServer(d);
        try
        {
            server->checkCipher(cipherSub);
            info = IceSSL::NativeConnectionInfoPtr::dynamicCast(server->ice_getConnection()->getInfo());
            test(info->cipher.compare(0, cipherSub.size(), cipherSub) == 0);
        }
        catch(const LocalException&)
        {
            test(false);
        }
        test(verifier->invoked());
        test(!verifier->hadCert());

        //
        // Have the verifier return false. Close the connection explicitly
        // to force a new connection to be established.
        //
        verifier->reset();
        verifier->returnValue(false);
        server->ice_getConnection()->close(false);
        try
        {
            server->ice_ping();
            test(false);
        }
        catch(const SecurityException&)
        {
            // Expected.
        }
        catch(const LocalException&)
        {
            test(false);
        }
        test(verifier->invoked());
        test(!verifier->hadCert());

        fact->destroyServer(server);
        comm->destroy();
#endif
    }
    {
        //
        // Verify that a server certificate is present.
        //
        InitializationData initData;
        initData.properties = createClientProps(defaultProps, defaultDir, defaultHost, p12, "c_rsa_ca1", "cacert1");
        initData.properties->setProperty("IceSSL.VerifyPeer", "0");
        CommunicatorPtr comm = initialize(initData);
        IceSSL::PluginPtr plugin = IceSSL::PluginPtr::dynamicCast(comm->getPluginManager()->getPlugin("IceSSL"));
        test(plugin);
        CertificateVerifierIPtr verifier = new CertificateVerifierI;
        plugin->setCertificateVerifier(verifier);

        Test::ServerFactoryPrx fact = Test::ServerFactoryPrx::checkedCast(comm->stringToProxy(factoryRef));
        test(fact);
        Test::Properties d = createServerProps(defaultProps, defaultDir, defaultHost, p12, "s_rsa_ca1", "cacert1");
        d["IceSSL.VerifyPeer"] = "2";
        Test::ServerPrx server = fact->createServer(d);
        try
        {
            server->ice_ping();
        }
        catch(const LocalException&)
        {
            test(false);
        }
        test(verifier->invoked());
        test(verifier->hadCert());
        fact->destroyServer(server);
        comm->destroy();
    }
    cout << "ok" << endl;


    cout << "testing protocols... " << flush;
    {
#ifndef ICE_USE_SECURE_TRANSPORT
        //
        // This should fail because the client and server have no protocol
        // in common.
        //
        InitializationData initData;
        initData.properties = createClientProps(defaultProps, defaultDir, defaultHost, p12, "c_rsa_ca1", "cacert1");
        initData.properties->setProperty("IceSSL.VerifyPeer", "0");
        initData.properties->setProperty("IceSSL.Protocols", "tls1_1");
        CommunicatorPtr comm = initialize(initData);

        Test::ServerFactoryPrx fact = Test::ServerFactoryPrx::checkedCast(comm->stringToProxy(factoryRef));
        test(fact);
        Test::Properties d = createServerProps(defaultProps, defaultDir, defaultHost, p12, "s_rsa_ca1", "cacert1");
        d["IceSSL.VerifyPeer"] = "0";
        d["IceSSL.Protocols"] = "tls1_2";
        Test::ServerPrx server = fact->createServer(d);
        try
        {
            server->ice_ping();
            test(false);
        }
        catch(const ProtocolException&)
        {
            // Expected on some platforms.
        }
        catch(const ConnectionLostException&)
        {
            // Expected on some platforms.
        }
        catch(const LocalException&)
        {
            test(false);
        }
        fact->destroyServer(server);
        comm->destroy();

        //
        // This should succeed.
        //
        comm = initialize(initData);
        fact = Test::ServerFactoryPrx::checkedCast(comm->stringToProxy(factoryRef));
        test(fact);
        d = createServerProps(defaultProps, defaultDir, defaultHost, p12, "s_rsa_ca1", "cacert1");
        d["IceSSL.VerifyPeer"] = "0";
        d["IceSSL.Protocols"] = "tls1_1, tls1_2";
        server = fact->createServer(d);
        try
        {
            server->ice_ping();
        }
        catch(const LocalException& ex)
        {
            //
            // OpenSSL < 1.0 doesn't support tls 1.1 so it will also fail, we ignore in this
            // case.
            //
#if defined(ICE_USE_SCHANNEL) || (defined(OPENSSL_VERSION_NUMBER) && OPENSSL_VERSION_NUMBER >= 0x10000000L)
            cerr << ex << endl;
            test(false);
#endif
        }
        fact->destroyServer(server);
        comm->destroy();

        //
        // This should fail because the client only accept SSLv3 and the server
        // use the default protocol set that disables SSLv3
        //
        {
            InitializationData initData;
            initData.properties = createClientProps(defaultProps, defaultDir, defaultHost, p12, "c_rsa_ca1", "cacert1");
            initData.properties->setProperty("IceSSL.VerifyPeer", "0");
            initData.properties->setProperty("IceSSL.Protocols", "ssl3");
            CommunicatorPtr comm = initialize(initData);

            Test::ServerFactoryPrx fact = Test::ServerFactoryPrx::checkedCast(comm->stringToProxy(factoryRef));
            test(fact);
            Test::Properties d = createServerProps(defaultProps, defaultDir, defaultHost, p12, "s_rsa_ca1", "cacert1");
            d["IceSSL.VerifyPeer"] = "0";
            Test::ServerPrx server = fact->createServer(d);
            try
            {
                server->ice_ping();
                test(false);
            }
            catch(const ProtocolException&)
            {
                // Expected on some platforms.
            }
            catch(const ConnectionLostException&)
            {
                // Expected on some platforms.
            }
            catch(const LocalException&)
            {
                test(false);
            }
            fact->destroyServer(server);
            comm->destroy();
        }

	//
	// SSLv3 is now disabled by default with some SSL implementations.
	//
        // //
        // // This should success because both have SSLv3 enabled
        // //
        // {
        //     InitializationData initData;
        //     initData.properties = createClientProps(defaultProps, defaultDir, defaultHost, p12, "", "cacert1");
        //     initData.properties->setProperty("IceSSL.Protocols", "ssl3");
        //     CommunicatorPtr comm = initialize(initData);

        //     Test::ServerFactoryPrx fact = Test::ServerFactoryPrx::checkedCast(comm->stringToProxy(factoryRef));
        //     test(fact);
        //     Test::Properties d = createServerProps(defaultProps, defaultDir, defaultHost, p12, "s_rsa_ca1", "");
        //     d["IceSSL.VerifyPeer"] = "0";
        //     d["IceSSL.Protocols"] = "ssl3, tls, tls1_1, tls1_2";
        //     Test::ServerPrx server = fact->createServer(d);
        //     try
        //     {
        //         server->ice_ping();
        //     }
        //     catch(const LocalException& ex)
        //     {
	//         test(false);
        //     }
        //     fact->destroyServer(server);
        //     comm->destroy();
        // }
#else
        //
        // In OS X we don't support IceSSL.Protocols as secure transport doesn't allow to set the enabled protocols
        // instead we use IceSSL.ProtocolVersionMax IceSSL.ProtocolVersionMin to set the maximun and minimum
        // enabled protocol versions. See the test bellow.
        //

        //
        // This should fail because the client and server have no protocol
        // in common.
        //
        InitializationData initData;
        initData.properties = createClientProps(defaultProps, defaultDir, defaultHost, p12);
        initData.properties->setProperty("IceSSL.Ciphers", "(DH_anon*)");
        initData.properties->setProperty("IceSSL.VerifyPeer", "0");
        initData.properties->setProperty("IceSSL.ProtocolVersionMax", "tls1");
        initData.properties->setProperty("IceSSL.ProtocolVersionMin", "tls1");
        CommunicatorPtr comm = initialize(initData);
        Test::ServerFactoryPrx fact = Test::ServerFactoryPrx::checkedCast(comm->stringToProxy(factoryRef));
        test(fact);
        Test::Properties d = createServerProps(defaultProps, defaultDir, defaultHost, p12);
        d["IceSSL.Ciphers"] = "(DH_anon*)";
        d["IceSSL.VerifyPeer"] = "0";
        d["IceSSL.ProtocolVersionMax"] = "tls1_2";
        d["IceSSL.ProtocolVersionMin"] = "tls1_2";
        Test::ServerPrx server = fact->createServer(d);
        try
        {
            server->ice_ping();
            test(false);
        }
        catch(const ProtocolException&)
        {
            // Expected on some platforms.
        }
        catch(const ConnectionLostException&)
        {
            // Expected on some platforms.
        }
        catch(const LocalException&)
        {
            test(false);
        }
        fact->destroyServer(server);
        comm->destroy();

        //
        // This should succeed.
        //
        comm = initialize(initData);
        fact = Test::ServerFactoryPrx::checkedCast(comm->stringToProxy(factoryRef));
        test(fact);
        d = createServerProps(defaultProps, defaultDir, defaultHost, p12);
        d["IceSSL.Ciphers"] = "(DH_anon*)";
        d["IceSSL.VerifyPeer"] = "0";
        d["IceSSL.ProtocolVersionMax"] = "tls1";
        d["IceSSL.ProtocolVersionMin"] = "ssl3";
        server = fact->createServer(d);
        try
        {
            server->ice_ping();
        }
        catch(const LocalException&)
        {
            test(false);
        }
        fact->destroyServer(server);
        comm->destroy();

        //
        // This should fail because the client only accept SSLv3 and the server
        // use the default protocol set that disables SSLv3
        //
        {
            InitializationData initData;
            initData.properties = createClientProps(defaultProps, defaultDir, defaultHost, p12, "c_rsa_ca1", "cacert1");
            initData.properties->setProperty("IceSSL.VerifyPeer", "0");
            initData.properties->setProperty("IceSSL.ProtocolVersionMin", "ssl3");
            initData.properties->setProperty("IceSSL.ProtocolVersionMax", "ssl3");
            CommunicatorPtr comm = initialize(initData);

            Test::ServerFactoryPrx fact = Test::ServerFactoryPrx::checkedCast(comm->stringToProxy(factoryRef));
            test(fact);
            Test::Properties d = createServerProps(defaultProps, defaultDir, defaultHost, p12, "s_rsa_ca1", "cacert1");
            d["IceSSL.VerifyPeer"] = "0";
            Test::ServerPrx server = fact->createServer(d);
            try
            {
                server->ice_ping();
                test(false);
            }
            catch(const ProtocolException&)
            {
                // Expected on some platforms.
            }
            catch(const ConnectionLostException&)
            {
                // Expected on some platforms.
            }
            catch(const LocalException&)
            {
                test(false);
            }
            fact->destroyServer(server);
            comm->destroy();
        }

        //
        // This should succeed because both have SSLv3 enabled
        //
        {
            InitializationData initData;
            initData.properties = createClientProps(defaultProps, defaultDir, defaultHost, p12, "c_rsa_ca1", "cacert1");
            initData.properties->setProperty("IceSSL.VerifyPeer", "0");
            initData.properties->setProperty("IceSSL.ProtocolVersionMin", "ssl3");
            initData.properties->setProperty("IceSSL.ProtocolVersionMax", "ssl3");
            CommunicatorPtr comm = initialize(initData);

            Test::ServerFactoryPrx fact = Test::ServerFactoryPrx::checkedCast(comm->stringToProxy(factoryRef));
            test(fact);
            Test::Properties d = createServerProps(defaultProps, defaultDir, defaultHost, p12, "s_rsa_ca1", "cacert1");
            d["IceSSL.VerifyPeer"] = "0";
            d["IceSSL.ProtocolVersionMin"] = "ssl3";
            Test::ServerPrx server = fact->createServer(d);
            try
            {
                // OS X 10.11 versions prior to 10.11.2 will throw an exception as SSLv3 is totally disabled.
                server->ice_ping();
            }
            catch(const LocalException&)
            {
                test(false);
            }
            fact->destroyServer(server);
            comm->destroy();
        }
#endif
    }
    cout << "ok" << endl;

    cout << "testing expired certificates... " << flush;
    {
        //
        // This should fail because the server's certificate is expired.
        //
        {
            IceSSL::CertificatePtr cert = IceSSL::Certificate::load(defaultDir + "/s_rsa_ca1_exp_pub.pem");
            test(!cert->checkValidity());
        }

        InitializationData initData;
        initData.properties = createClientProps(defaultProps, defaultDir, defaultHost, p12, "c_rsa_ca1", "cacert1");
        CommunicatorPtr comm = initialize(initData);
        Test::ServerFactoryPrx fact = Test::ServerFactoryPrx::checkedCast(comm->stringToProxy(factoryRef));
        test(fact);
        Test::Properties d = createServerProps(defaultProps, defaultDir, defaultHost, p12, "s_rsa_ca1_exp", "cacert1");
        Test::ServerPrx server = fact->createServer(d);
        try
        {
            server->ice_ping();
            test(false);
        }
        catch(const SecurityException&)
        {
            // Expected.
        }
        catch(const LocalException& ex)
        {
            cerr << ex << endl;
            test(false);
        }
        fact->destroyServer(server);
        comm->destroy();

        //
        // This should fail because the client's certificate is expired.
        //
        {
            IceSSL::CertificatePtr cert = IceSSL::Certificate::load(defaultDir + "/c_rsa_ca1_exp_pub.pem");
            test(!cert->checkValidity());
        }

        initData.properties = createClientProps(defaultProps, defaultDir, defaultHost, p12, "c_rsa_ca1_exp", "cacert1");
        comm = initialize(initData);
        fact = Test::ServerFactoryPrx::checkedCast(comm->stringToProxy(factoryRef));
        test(fact);
        d = createServerProps(defaultProps, defaultDir, defaultHost, p12, "s_rsa_ca1", "cacert1");
        server = fact->createServer(d);
        try
        {
            server->ice_ping();
            test(false);
        }
        catch(const ConnectionLostException&)
        {
            // Expected.
        }
        catch(const LocalException& ex)
        {
            cerr << ex << endl;
            test(false);
        }
        fact->destroyServer(server);
        comm->destroy();
    }
    cout << "ok" << endl;

#ifdef ICE_USE_OPENSSL
    cout << "testing CA certificate directory... " << flush;
    {
        //
        // Don't specify CAs explicitly; we let OpenSSL find the CA
        // certificate in the default directory.
        //
        InitializationData initData;
        initData.properties = createClientProps(defaultProps, defaultDir, defaultHost, p12, "c_rsa_ca1", "");
        initData.properties->setProperty("IceSSL.CAs", defaultDir);
        CommunicatorPtr comm = initialize(initData);
        Test::ServerFactoryPrx fact = Test::ServerFactoryPrx::checkedCast(comm->stringToProxy(factoryRef));
        test(fact);
        Test::Properties d = createServerProps(defaultProps, defaultDir, defaultHost, p12, "s_rsa_ca1", "");
        d["IceSSL.CAs"] = defaultDir;
        Test::ServerPrx server = fact->createServer(d);
        try
        {
            server->ice_ping();
        }
        catch(const LocalException& ex)
        {
            cerr << ex << endl;
            test(false);
        }
        fact->destroyServer(server);
        comm->destroy();
    }
    cout << "ok" << endl;
#endif

    cout << "testing multiple CA certificates... " << flush;
    {
        InitializationData initData;
        initData.properties = createClientProps(defaultProps, defaultDir, defaultHost, p12, "c_rsa_ca1", "cacerts");
        CommunicatorPtr comm = initialize(initData);
        Test::ServerFactoryPrx fact = Test::ServerFactoryPrx::checkedCast(comm->stringToProxy(factoryRef));
        test(fact);
        Test::Properties d = createServerProps(defaultProps, defaultDir, defaultHost, p12, "s_rsa_ca2", "cacerts");
        d["IceSSL.VerifyPeer"] = "2";
        Test::ServerPrx server = fact->createServer(d);
        try
        {
            server->ice_ping();
        }
        catch(const Ice::LocalException&)
        {
            test(false);
        }
        fact->destroyServer(server);
        comm->destroy();
    }
    cout << "ok" << endl;

#ifndef ICE_USE_OPENSSL
    cout << "testing DER CA certificate... " << flush;
    {
        InitializationData initData;
        initData.properties = createClientProps(defaultProps, defaultDir, defaultHost, p12, "c_rsa_ca1", "");
        initData.properties->setProperty("IceSSL.CAs", "cacert1.der");
        CommunicatorPtr comm = initialize(initData);
        Test::ServerFactoryPrx fact = Test::ServerFactoryPrx::checkedCast(comm->stringToProxy(factoryRef));
        test(fact);
        Test::Properties d = createServerProps(defaultProps, defaultDir, defaultHost, p12, "s_rsa_ca1", "");
        d["IceSSL.VerifyPeer"] = "2";
        d["IceSSL.CAs"] = "cacert1.der";
        Test::ServerPrx server = fact->createServer(d);
        try
        {
            server->ice_ping();
        }
        catch(const Ice::LocalException&)
        {
            test(false);
        }
        fact->destroyServer(server);
        comm->destroy();
    }
    cout << "ok" << endl;
#endif

    //
    // SChannel doesn't support PEM Password protected certificates certificates
    //
#ifdef ICE_USE_SCHANNEL
    if(p12)
    {
#endif
    cout << "testing password prompt... " << flush;
    {
        //
        // Use the correct password.
        //
        InitializationData initData;
        initData.properties = createClientProps(defaultProps, defaultDir, defaultHost, p12, "c_rsa_pass_ca1","cacert1");
        initData.properties->setProperty("IceSSL.Password", ""); // Clear the password

        initData.properties->setProperty("Ice.InitPlugins", "0");
        CommunicatorPtr comm = initialize(initData);
        PluginManagerPtr pm = comm->getPluginManager();
        IceSSL::PluginPtr plugin = IceSSL::PluginPtr::dynamicCast(pm->getPlugin("IceSSL"));
        test(plugin);
        PasswordPromptIPtr prompt = new PasswordPromptI("client");
        plugin->setPasswordPrompt(prompt);
        pm->initializePlugins();
        test(prompt->count() == 1);
        Test::ServerFactoryPrx fact = Test::ServerFactoryPrx::checkedCast(comm->stringToProxy(factoryRef));
        test(fact);
        Test::Properties d = createServerProps(defaultProps, defaultDir, defaultHost, p12, "s_rsa_ca1", "cacert1");
        Test::ServerPrx server = fact->createServer(d);
        try
        {
            server->ice_ping();
        }
        catch(const LocalException& ex)
        {
            cerr << ex << endl;
            test(false);
        }
        fact->destroyServer(server);
        comm->destroy();

        //
        // Use an incorrect password and check that retries are attempted.
        //
        initData.properties = createClientProps(defaultProps, defaultDir, defaultHost, p12, "c_rsa_pass_ca1","cacert1");
        initData.properties->setProperty("IceSSL.Password", ""); // Clear password
        initData.properties->setProperty("IceSSL.PasswordRetryMax", "4");
        initData.properties->setProperty("Ice.InitPlugins", "0");
        comm = initialize(initData);
        pm = comm->getPluginManager();
        plugin = IceSSL::PluginPtr::dynamicCast(pm->getPlugin("IceSSL"));
        test(plugin);
        prompt = new PasswordPromptI("invalid");
        plugin->setPasswordPrompt(prompt);
        try
        {
            pm->initializePlugins();
            test(false);
        }
        catch(const PluginInitializationException&)
        {
            // Expected.
        }
        catch(const LocalException& ex)
        {
            cerr << ex << endl;
            test(false);
        }
        test(prompt->count() == 4);
        comm->destroy();
    }
    cout << "ok" << endl;
#ifdef ICE_USE_SCHANNEL
    }
#endif
    cout << "testing ciphers... " << flush;
#ifndef ICE_USE_SCHANNEL
    {
        //
        // The server has a certificate but the client doesn't. They should
        // negotiate to use ADH since we explicitly enable it.
        //
        InitializationData initData;
        initData.properties = createClientProps(defaultProps, defaultDir, defaultHost, p12);
#  ifdef ICE_USE_OPENSSL
<<<<<<< HEAD
        //
        // With OpenSSL 1.1.0 we need to set SECLEVEL=0 to allow ADH ciphers
        //
        initData.properties->setProperty("IceSSL.SecurityLevel", "0");
        initData.properties->setProperty("IceSSL.Ciphers", "ADH");
=======
        initData.properties->setProperty("IceSSL.Ciphers", anonCiphers);
>>>>>>> 7921e36e
#  else
        initData.properties->setProperty("IceSSL.Ciphers", "(DH_anon*)");
#  endif
        CommunicatorPtr comm = initialize(initData);
        Test::ServerFactoryPrx fact = Test::ServerFactoryPrx::checkedCast(comm->stringToProxy(factoryRef));
        test(fact);
        Test::Properties d = createServerProps(defaultProps, defaultDir, defaultHost, p12, "s_rsa_ca1", "cacert1");
#  ifdef ICE_USE_OPENSSL
        //
        // With OpenSSL 1.1.0 we need to set SECLEVEL=0 to allow ADH ciphers
        //
        d["IceSSL.SecurityLevel"] = "0";
        string cipherSub = "ADH-";
        d["IceSSL.Ciphers"] = "RSA:" + anonCiphers;
#  else
        string cipherSub = "DH_";
        d["IceSSL.Ciphers"] = "(RSA_*) (DH_anon*)";
#  endif
        d["IceSSL.VerifyPeer"] = "1";
        Test::ServerPrx server = fact->createServer(d);
        try
        {
            server->checkCipher(cipherSub);
            info = IceSSL::NativeConnectionInfoPtr::dynamicCast(server->ice_getConnection()->getInfo());
            test(info->cipher.compare(0, cipherSub.size(), cipherSub) == 0);
        }
        catch(const LocalException& ex)
        {
#  ifndef ICE_USE_SECURE_TRANSPORT
            //
            // OS X 10.10 bug the handshake fails attempting client auth
            // with anon cipher.
            //
            cerr << ex << endl;
            test(false);
#  endif
        }
        fact->destroyServer(server);
        comm->destroy();
    }

    //
    // This should fail because we disabled all anonymous ciphers and the server doesn't
    // provide a certificate.
    //
    InitializationData initData;
    initData.properties = createClientProps(defaultProps, defaultDir, defaultHost, p12);
#  ifdef ICE_USE_OPENSSL
    initData.properties->setProperty("IceSSL.Ciphers", "ALL:!ADH");
#  else
    initData.properties->setProperty("IceSSL.Ciphers", "ALL !(DH_anon*)");
#  endif
    CommunicatorPtr comm = initialize(initData);
    Test::ServerFactoryPrx fact = Test::ServerFactoryPrx::checkedCast(comm->stringToProxy(factoryRef));
    test(fact);
    Test::Properties d = createServerProps(defaultProps, defaultDir, defaultHost, p12);
    d["IceSSL.VerifyPeer"] = "0";
    Test::ServerPrx server = fact->createServer(d);
    try
    {
        server->ice_ping();
        test(false);
    }
    catch(const ProtocolException&)
    {
        // Expected
    }
    catch(const ConnectionLostException&)
    {
        // Expected
    }
    catch(const LocalException& ex)
    {
        cerr << ex << endl;
        test(false);
    }
    fact->destroyServer(server);
    comm->destroy();

#  ifdef ICE_USE_SECURE_TRANSPORT
    {
        //
        // This should fail because the client disabled all ciphers.
        //
        InitializationData initData;
        initData.properties = createClientProps(defaultProps, defaultDir, defaultHost, p12, "c_rsa_ca1", "cacert1");
        initData.properties->setProperty("IceSSL.Ciphers", "NONE");
        try
        {
            CommunicatorPtr comm = initialize(initData);
            test(false);
        }
        catch(const Ice::PluginInitializationException&)
        {
            //Expected when disabled all cipher suites.
        }
        catch(const Ice::LocalException& ex)
        {
            cerr << ex << endl;
            test(false);
        }
    }
    {
        //
        // Test IceSSL.DHParams
        //
        InitializationData initData;
        initData.properties = createClientProps(defaultProps, defaultDir, defaultHost, p12);
        initData.properties->setProperty("IceSSL.Ciphers", "(DH_anon*)");
        CommunicatorPtr comm = initialize(initData);
        Test::ServerFactoryPrx fact = Test::ServerFactoryPrx::checkedCast(comm->stringToProxy(factoryRef));
        test(fact);
        Test::Properties d = createServerProps(defaultProps, defaultDir, defaultHost, p12);
        d["IceSSL.Ciphers"] = "(DH_anon*)";
        d["IceSSL.DHParams"] = "dh_params512.der";
        d["IceSSL.VerifyPeer"] = "0";
        Test::ServerPrx server = fact->createServer(d);
        try
        {
            server->checkCipher("DH_anon");
        }
        catch(const LocalException& ex)
        {
            if(!isElCapitan) // DH params too weak for El Capitan
            {
                cerr << ex << endl;
                test(false);
            }
        }
        fact->destroyServer(server);
        comm->destroy();
    }

    {
        //
        // Test IceSSL.DHParams
        //
        InitializationData initData;
        initData.properties = createClientProps(defaultProps, defaultDir, defaultHost, p12);
        initData.properties->setProperty("IceSSL.Ciphers", "(DH_anon*)");
        CommunicatorPtr comm = initialize(initData);
        Test::ServerFactoryPrx fact = Test::ServerFactoryPrx::checkedCast(comm->stringToProxy(factoryRef));
        test(fact);
        Test::Properties d = createServerProps(defaultProps, defaultDir, defaultHost, p12);
        d["IceSSL.Ciphers"] = "(DH_anon*)";
        d["IceSSL.DHParams"] = "dh_params1024.der";
        d["IceSSL.VerifyPeer"] = "0";
        Test::ServerPrx server = fact->createServer(d);
        try
        {
            server->checkCipher("DH_anon");
        }
        catch(const LocalException& ex)
        {
            cerr << ex << endl;
            test(false);
        }
        fact->destroyServer(server);
        comm->destroy();
    }
#  endif
#else // SChannel ciphers
    {
        //
        // Client and server should negotiate to use 3DES as it is enabled in both.
        //
        InitializationData initData;
        initData.properties = createClientProps(defaultProps, defaultDir, defaultHost, p12, "c_rsa_ca1", "cacert1");
        initData.properties->setProperty("IceSSL.Ciphers", "3DES");

        CommunicatorPtr comm = initialize(initData);
        Test::ServerFactoryPrx fact = Test::ServerFactoryPrx::checkedCast(comm->stringToProxy(factoryRef));
        test(fact);

        Test::Properties d = createServerProps(defaultProps, defaultDir, defaultHost, p12, "s_rsa_ca1", "cacert1");
        d["IceSSL.Ciphers"] = "3DES AES_256";

        Test::ServerPrx server = fact->createServer(d);
        try
        {
            server->checkCipher("3DES");
            info = IceSSL::NativeConnectionInfoPtr::dynamicCast(server->ice_getConnection()->getInfo());
            test(info->cipher.compare(0, 4, "3DES") == 0);
        }
        catch(const LocalException& ex)
        {
            cerr << ex << endl;
            test(false);
        }
        fact->destroyServer(server);
        comm->destroy();
    }
    {
        //
        // Client and server doesn't enable a common cipher negotiate to use 3DES as it is enabled in both.
        //
        InitializationData initData;
        initData.properties = createClientProps(defaultProps, defaultDir, defaultHost, p12, "c_rsa_ca1", "cacert1");
        initData.properties->setProperty("IceSSL.Ciphers", "3DES");

        CommunicatorPtr comm = initialize(initData);
        Test::ServerFactoryPrx fact = Test::ServerFactoryPrx::checkedCast(comm->stringToProxy(factoryRef));
        test(fact);

        Test::Properties d = createServerProps(defaultProps, defaultDir, defaultHost, p12, "s_rsa_ca1", "cacert1");
        d["IceSSL.Ciphers"] = "AES_256";
        Test::ServerPrx server = fact->createServer(d);
        try
        {
            server->checkCipher("3DES");
            test(false);
        }
        catch(const Ice::ConnectionLostException&)
        {
            //expected
        }
        catch(const LocalException& ex)
        {
            cerr << ex << endl;
            test(false);
        }
        fact->destroyServer(server);
        comm->destroy();
    }
#endif

    //
    // No DSA support in Secure Transport / AIX 7.1
    //
#if !defined(ICE_USE_SECURE_TRANSPORT) && !defined(_AIX)
    {

    //
    // DSA PEM certificates are not supported with SChannel.
    //
#   ifdef ICE_USE_SCHANNEL
    if(p12)
    {
#   endif
        //
        // Configure a server with RSA and DSA certificates.
        //
        // First try a client with a DSA certificate.
        //
        InitializationData initData;
        initData.properties = createClientProps(defaultProps, defaultDir, defaultHost, p12, "c_dsa_ca1", "cacert1");
        initData.properties->setProperty("IceSSL.Ciphers", "DHE:DSS");
        CommunicatorPtr comm = initialize(initData);
        Test::ServerFactoryPrx fact = Test::ServerFactoryPrx::checkedCast(comm->stringToProxy(factoryRef));
        test(fact);
        Test::Properties d = createServerProps(defaultProps, defaultDir, defaultHost, p12, "s_dsa_ca1", "cacert1");
        d["IceSSL.Ciphers"] = "DHE:DSS";
        d["IceSSL.VerifyPeer"] = "1";
        
        Test::ServerPrx server = fact->createServer(d);
        try
        {
            server->ice_ping();
        }
        catch(const LocalException&)
        {
            test(false);
        }
        fact->destroyServer(server);
        comm->destroy();
        //
        // Next try a client with an RSA certificate.
        //
        initData.properties = createClientProps(defaultProps, defaultDir, defaultHost, p12, "c_rsa_ca1", "cacert1");
        comm = initialize(initData);
        fact = Test::ServerFactoryPrx::checkedCast(comm->stringToProxy(factoryRef));
        test(fact);
        d = createServerProps(defaultProps, defaultDir, defaultHost, p12, "", "cacert1");
        if(p12)
        {
            d["IceSSL.CertFile"] = "s_rsa_ca1.p12" + sep + "s_dsa_ca1.p12";
        }
        else
        {
            d["IceSSL.CertFile"] = "s_rsa_ca1_pub.pem" + sep + "s_dsa_ca1_pub.pem";
            d["IceSSL.KeyFile"] = "s_rsa_ca1_priv.pem" + sep + "s_dsa_ca1_priv.pem";
        }
        d["IceSSL.Ciphers"] = "DEFAULT:DSS";
        d["IceSSL.VerifyPeer"] = "1";
        server = fact->createServer(d);

        try
        {
            server->ice_ping();
        }
        catch(const LocalException&)
        {
            test(false);
        }
        fact->destroyServer(server);
        comm->destroy();
#   ifdef ICE_USE_SCHANNEL
    }
#   endif

#   ifndef ICE_USE_SCHANNEL
        //
        // Next try a client with ADH. This should fail.
        //
        initData.properties = createClientProps(defaultProps, defaultDir, defaultHost, p12);
        initData.properties->setProperty("IceSSL.Ciphers", "ADH");
        comm = initialize(initData);
        fact = Test::ServerFactoryPrx::checkedCast(comm->stringToProxy(factoryRef));
        test(fact);
        d = createServerProps(defaultProps, defaultDir, defaultHost, p12, "", "cacert1");
        d["IceSSL.CertFile"] = "s_rsa_ca1_pub.pem" + sep + "s_dsa_ca1_pub.pem";
        d["IceSSL.KeyFile"] = "s_rsa_ca1_priv.pem" + sep + "s_dsa_ca1_priv.pem";
        d["IceSSL.Ciphers"] = "DEFAULT:DSS";
        d["IceSSL.VerifyPeer"] = "1";
        server = fact->createServer(d);
        try
        {
            server->ice_ping();
            test(false);
        }
        catch(const ProtocolException&)
        {
            // Expected.
        }
        catch(const LocalException&)
        {
            test(false);
        }
        fact->destroyServer(server);
        comm->destroy();
#   endif
    }
#   ifndef ICE_USE_SCHANNEL
    {
        //
        // Configure a server with RSA and a client with DSA. This should fail.
        //
        InitializationData initData;
        initData.properties = createClientProps(defaultProps, defaultDir, defaultHost, p12, "c_dsa_ca1", "cacert1");
        initData.properties->setProperty("IceSSL.Ciphers", "DSS");

        CommunicatorPtr comm = initialize(initData);
        Test::ServerFactoryPrx fact = Test::ServerFactoryPrx::checkedCast(comm->stringToProxy(factoryRef));
        test(fact);
        Test::Properties d = createServerProps(defaultProps, defaultDir, defaultHost, p12, "s_rsa_ca1", "cacert1");
        d["IceSSL.VerifyPeer"] = "2";

        Test::ServerPrx server = fact->createServer(d);
        try
        {
            server->ice_ping();
            test(false);
        }
        catch(const ProtocolException&)
        {
            // Expected.
        }
        catch(const ConnectionLostException&)
        {
            // Expected.
        }
        catch(const LocalException& ex)
        {
            cerr << ex << endl;
            test(false);
        }
        fact->destroyServer(server);
        comm->destroy();
    }
#   endif
#endif
    cout << "ok" << endl;

    cout << "testing IceSSL.TrustOnly... " << flush;
    {
        InitializationData initData;
        initData.properties = createClientProps(defaultProps, defaultDir, defaultHost, p12, "c_rsa_ca1", "cacert1");
        initData.properties->setProperty("IceSSL.TrustOnly", "C=US, ST=Florida, O=ZeroC\\, Inc.,"
                                         "OU=Ice, emailAddress=info@zeroc.com, CN=Server");
        CommunicatorPtr comm = initialize(initData);

        Test::ServerFactoryPrx fact = Test::ServerFactoryPrx::checkedCast(comm->stringToProxy(factoryRef));
        test(fact);
        Test::Properties d = createServerProps(defaultProps, defaultDir, defaultHost, p12, "s_rsa_ca1", "cacert1");
        Test::ServerPrx server = fact->createServer(d);
        try
        {
            server->ice_ping();
        }
        catch(const LocalException& ex)
        {
            cerr << ex << endl;
            test(false);
        }
        fact->destroyServer(server);
        comm->destroy();
    }
    {
        InitializationData initData;
        initData.properties = createClientProps(defaultProps, defaultDir, defaultHost, p12, "c_rsa_ca1", "cacert1");
        initData.properties->setProperty("IceSSL.TrustOnly", "!C=US, ST=Florida, O=ZeroC\\, Inc.,"
                                         "OU=Ice, emailAddress=info@zeroc.com, CN=Server");
        CommunicatorPtr comm = initialize(initData);

        Test::ServerFactoryPrx fact = Test::ServerFactoryPrx::checkedCast(comm->stringToProxy(factoryRef));
        test(fact);
        Test::Properties d = createServerProps(defaultProps, defaultDir, defaultHost, p12, "s_rsa_ca1", "cacert1");
        Test::ServerPrx server = fact->createServer(d);
        try
        {
            server->ice_ping();
            test(false);
        }
        catch(const LocalException&)
        {
        }
        fact->destroyServer(server);
        comm->destroy();
    }
    {
        InitializationData initData;
        initData.properties = createClientProps(defaultProps, defaultDir, defaultHost, p12, "c_rsa_ca1", "cacert1");
        initData.properties->setProperty("IceSSL.TrustOnly", "C=US, ST=Florida, O=\"ZeroC, Inc.\","
                                         "OU=Ice, emailAddress=info@zeroc.com, CN=Server");
        CommunicatorPtr comm = initialize(initData);

        Test::ServerFactoryPrx fact = Test::ServerFactoryPrx::checkedCast(comm->stringToProxy(factoryRef));
        test(fact);
        Test::Properties d = createServerProps(defaultProps, defaultDir, defaultHost, p12, "s_rsa_ca1", "cacert1");
        Test::ServerPrx server = fact->createServer(d);
        try
        {
            server->ice_ping();
        }
        catch(const LocalException&)
        {
            test(false);
        }
        fact->destroyServer(server);
        comm->destroy();
    }
    {
        InitializationData initData;
        initData.properties = createClientProps(defaultProps, defaultDir, defaultHost, p12, "c_rsa_ca1", "cacert1");
        CommunicatorPtr comm = initialize(initData);

        Test::ServerFactoryPrx fact = Test::ServerFactoryPrx::checkedCast(comm->stringToProxy(factoryRef));
        test(fact);
        Test::Properties d = createServerProps(defaultProps, defaultDir, defaultHost, p12, "s_rsa_ca1", "cacert1");
        d["IceSSL.TrustOnly"] = "C=US, ST=Florida, O=ZeroC\\, Inc., OU=Ice, emailAddress=info@zeroc.com,CN=Client";
        Test::ServerPrx server = fact->createServer(d);
        try
        {
            server->ice_ping();
        }
        catch(const LocalException&)
        {
            test(false);
        }
        fact->destroyServer(server);
        comm->destroy();
    }
    {
        InitializationData initData;
        initData.properties = createClientProps(defaultProps, defaultDir, defaultHost, p12, "c_rsa_ca1", "cacert1");
        CommunicatorPtr comm = initialize(initData);

        Test::ServerFactoryPrx fact = Test::ServerFactoryPrx::checkedCast(comm->stringToProxy(factoryRef));
        test(fact);
        Test::Properties d = createServerProps(defaultProps, defaultDir, defaultHost, p12, "s_rsa_ca1", "cacert1");
        d["IceSSL.TrustOnly"] = "!C=US, ST=Florida, O=ZeroC\\, Inc., OU=Ice, emailAddress=info@zeroc.com, CN=Client";
        Test::ServerPrx server = fact->createServer(d);
        try
        {
            server->ice_ping();
            test(false);
        }
        catch(const LocalException&)
        {
        }
        fact->destroyServer(server);
        comm->destroy();
    }
    {
        InitializationData initData;
        initData.properties = createClientProps(defaultProps, defaultDir, defaultHost, p12, "c_rsa_ca1", "cacert1");
        initData.properties->setProperty("IceSSL.TrustOnly", "CN=Server");
        CommunicatorPtr comm = initialize(initData);

        Test::ServerFactoryPrx fact = Test::ServerFactoryPrx::checkedCast(comm->stringToProxy(factoryRef));
        test(fact);
        Test::Properties d = createServerProps(defaultProps, defaultDir, defaultHost, p12, "s_rsa_ca1", "cacert1");
        Test::ServerPrx server = fact->createServer(d);
        try
        {
            server->ice_ping();
        }
        catch(const LocalException&)
        {
            test(false);
        }
        fact->destroyServer(server);
        comm->destroy();
    }
    {
        InitializationData initData;
        initData.properties = createClientProps(defaultProps, defaultDir, defaultHost, p12, "c_rsa_ca1", "cacert1");
        initData.properties->setProperty("IceSSL.TrustOnly", "!CN=Server");
        CommunicatorPtr comm = initialize(initData);

        Test::ServerFactoryPrx fact = Test::ServerFactoryPrx::checkedCast(comm->stringToProxy(factoryRef));
        test(fact);
        Test::Properties d = createServerProps(defaultProps, defaultDir, defaultHost, p12, "s_rsa_ca1", "cacert1");
        Test::ServerPrx server = fact->createServer(d);
        try
        {
            server->ice_ping();
            test(false);
        }
        catch(const LocalException&)
        {
        }
        fact->destroyServer(server);
        comm->destroy();
    }
    {
        InitializationData initData;
        initData.properties = createClientProps(defaultProps, defaultDir, defaultHost, p12, "c_rsa_ca1", "cacert1");
        CommunicatorPtr comm = initialize(initData);

        Test::ServerFactoryPrx fact = Test::ServerFactoryPrx::checkedCast(comm->stringToProxy(factoryRef));
        test(fact);
        Test::Properties d = createServerProps(defaultProps, defaultDir, defaultHost, p12, "s_rsa_ca1", "cacert1");
        d["IceSSL.TrustOnly"] = "CN=Client";
        Test::ServerPrx server = fact->createServer(d);
        try
        {
            server->ice_ping();
        }
        catch(const LocalException&)
        {
            test(false);
        }
        fact->destroyServer(server);
        comm->destroy();
    }
    {
        InitializationData initData;
        initData.properties = createClientProps(defaultProps, defaultDir, defaultHost, p12, "c_rsa_ca1", "cacert1");
        CommunicatorPtr comm = initialize(initData);

        Test::ServerFactoryPrx fact = Test::ServerFactoryPrx::checkedCast(comm->stringToProxy(factoryRef));
        test(fact);
        Test::Properties d = createServerProps(defaultProps, defaultDir, defaultHost, p12, "s_rsa_ca1", "cacert1");
        d["IceSSL.TrustOnly"] = "!CN=Client";
        Test::ServerPrx server = fact->createServer(d);
        try
        {
            server->ice_ping();
            test(false);
        }
        catch(const LocalException&)
        {
        }
        fact->destroyServer(server);
        comm->destroy();
    }
    {
        InitializationData initData;
        initData.properties = createClientProps(defaultProps, defaultDir, defaultHost, p12, "c_rsa_ca1", "cacert1");
        initData.properties->setProperty("IceSSL.TrustOnly", "CN=Client");
        CommunicatorPtr comm = initialize(initData);

        Test::ServerFactoryPrx fact = Test::ServerFactoryPrx::checkedCast(comm->stringToProxy(factoryRef));
        test(fact);
        Test::Properties d = createServerProps(defaultProps, defaultDir, defaultHost, p12, "s_rsa_ca1", "cacert1");
        Test::ServerPrx server = fact->createServer(d);
        try
        {
            server->ice_ping();
            test(false);
        }
        catch(const LocalException&)
        {
        }
        fact->destroyServer(server);
        comm->destroy();
    }
    {
        InitializationData initData;
        initData.properties = createClientProps(defaultProps, defaultDir, defaultHost, p12, "c_rsa_ca1", "cacert1");
        CommunicatorPtr comm = initialize(initData);

        Test::ServerFactoryPrx fact = Test::ServerFactoryPrx::checkedCast(comm->stringToProxy(factoryRef));
        test(fact);
        Test::Properties d = createServerProps(defaultProps, defaultDir, defaultHost, p12, "s_rsa_ca1", "cacert1");
        d["IceSSL.TrustOnly"] = "CN=Server";
        Test::ServerPrx server = fact->createServer(d);
        try
        {
            server->ice_ping();
            test(false);
        }
        catch(const LocalException&)
        {
        }
        fact->destroyServer(server);
        comm->destroy();
    }
    {
        InitializationData initData;
        initData.properties = createClientProps(defaultProps, defaultDir, defaultHost, p12, "c_rsa_ca1", "cacert1");
        initData.properties->setProperty("IceSSL.TrustOnly", "C=Canada,CN=Server");
        CommunicatorPtr comm = initialize(initData);

        Test::ServerFactoryPrx fact = Test::ServerFactoryPrx::checkedCast(comm->stringToProxy(factoryRef));
        test(fact);
        Test::Properties d = createServerProps(defaultProps, defaultDir, defaultHost, p12, "s_rsa_ca1", "cacert1");
        Test::ServerPrx server = fact->createServer(d);
        try
        {
            server->ice_ping();
            test(false);
        }
        catch(const LocalException&)
        {
        }
        fact->destroyServer(server);
        comm->destroy();
    }
    {
        InitializationData initData;
        initData.properties = createClientProps(defaultProps, defaultDir, defaultHost, p12, "c_rsa_ca1", "cacert1");
        initData.properties->setProperty("IceSSL.TrustOnly", "!C=Canada,CN=Server");
        CommunicatorPtr comm = initialize(initData);

        Test::ServerFactoryPrx fact = Test::ServerFactoryPrx::checkedCast(comm->stringToProxy(factoryRef));
        test(fact);
        Test::Properties d = createServerProps(defaultProps, defaultDir, defaultHost, p12, "s_rsa_ca1", "cacert1");
        Test::ServerPrx server = fact->createServer(d);
        try
        {
            server->ice_ping();
        }
        catch(const LocalException&)
        {
            test(false);
        }
        fact->destroyServer(server);
        comm->destroy();
    }
    {
        InitializationData initData;
        initData.properties = createClientProps(defaultProps, defaultDir, defaultHost, p12, "c_rsa_ca1", "cacert1");
        initData.properties->setProperty("IceSSL.TrustOnly", "C=Canada;CN=Server");
        CommunicatorPtr comm = initialize(initData);

        Test::ServerFactoryPrx fact = Test::ServerFactoryPrx::checkedCast(comm->stringToProxy(factoryRef));
        test(fact);
        Test::Properties d = createServerProps(defaultProps, defaultDir, defaultHost, p12, "s_rsa_ca1", "cacert1");
        Test::ServerPrx server = fact->createServer(d);
        try
        {
            server->ice_ping();
        }
        catch(const LocalException&)
        {
            test(false);
        }
        fact->destroyServer(server);
        comm->destroy();
    }
    {
        InitializationData initData;
        initData.properties = createClientProps(defaultProps, defaultDir, defaultHost, p12, "c_rsa_ca1", "cacert1");
        initData.properties->setProperty("IceSSL.TrustOnly", "!C=Canada;!CN=Server");
        CommunicatorPtr comm = initialize(initData);

        Test::ServerFactoryPrx fact = Test::ServerFactoryPrx::checkedCast(comm->stringToProxy(factoryRef));
        test(fact);
        Test::Properties d = createServerProps(defaultProps, defaultDir, defaultHost, p12, "s_rsa_ca1", "cacert1");
        Test::ServerPrx server = fact->createServer(d);
        try
        {
            server->ice_ping();
            test(false);
        }
        catch(const LocalException&)
        {
        }
        fact->destroyServer(server);
        comm->destroy();
    }
    {
        InitializationData initData;
        initData.properties = createClientProps(defaultProps, defaultDir, defaultHost, p12, "c_rsa_ca1", "cacert1");
        initData.properties->setProperty("IceSSL.TrustOnly", "!CN=Server1"); // Should not match "Server"
        CommunicatorPtr comm = initialize(initData);

        Test::ServerFactoryPrx fact = Test::ServerFactoryPrx::checkedCast(comm->stringToProxy(factoryRef));
        test(fact);
        Test::Properties d = createServerProps(defaultProps, defaultDir, defaultHost, p12, "s_rsa_ca1", "cacert1");
        Test::ServerPrx server = fact->createServer(d);
        try
        {
            server->ice_ping();
        }
        catch(const LocalException&)
        {
            test(false);
        }
        fact->destroyServer(server);
        comm->destroy();
    }
    {
        InitializationData initData;
        initData.properties = createClientProps(defaultProps, defaultDir, defaultHost, p12, "c_rsa_ca1", "cacert1");
        CommunicatorPtr comm = initialize(initData);

        Test::ServerFactoryPrx fact = Test::ServerFactoryPrx::checkedCast(comm->stringToProxy(factoryRef));
        test(fact);
        Test::Properties d = createServerProps(defaultProps, defaultDir, defaultHost, p12, "s_rsa_ca1", "cacert1");
        d["IceSSL.TrustOnly"] = "!CN=Client1"; // Should not match "Client"
        Test::ServerPrx server = fact->createServer(d);
        try
        {
            server->ice_ping();
        }
        catch(const LocalException&)
        {
            test(false);
        }
        fact->destroyServer(server);
        comm->destroy();
    }

    {
        //
        // Test rejection when client does not supply a certificate.
        //
        InitializationData initData;
        initData.properties = createClientProps(defaultProps, defaultDir, defaultHost, p12, "", "");
        initData.properties->setProperty("IceSSL.VerifyPeer", "0");
        CommunicatorPtr comm = initialize(initData);

        Test::ServerFactoryPrx fact = Test::ServerFactoryPrx::checkedCast(comm->stringToProxy(factoryRef));
        test(fact);
        Test::Properties d = createServerProps(defaultProps, defaultDir, defaultHost, p12, "s_rsa_ca1", "cacert1");
        d["IceSSL.VerifyPeer"] = "0";
        d["IceSSL.TrustOnly"] = "C=US, ST=Florida, O=ZeroC\\, Inc.,OU=Ice, emailAddress=info@zeroc.com, CN=Client";
        Test::ServerPrx server = fact->createServer(d);
        try
        {
            server->ice_ping();
            test(false);
        }
        catch(const LocalException&)
        {
        }
        fact->destroyServer(server);
        comm->destroy();
    }
    {
        //
        // Test rejection when client does not supply a certificate.
        //
        InitializationData initData;
        initData.properties = createClientProps(defaultProps, defaultDir, defaultHost, p12, "", "");
        initData.properties->setProperty("IceSSL.VerifyPeer", "0");
        CommunicatorPtr comm = initialize(initData);

        Test::ServerFactoryPrx fact = Test::ServerFactoryPrx::checkedCast(comm->stringToProxy(factoryRef));
        test(fact);
        Test::Properties d = createServerProps(defaultProps, defaultDir, defaultHost, p12, "s_rsa_ca1", "cacert1");
        d["IceSSL.TrustOnly"] = "!C=US, ST=Florida, O=ZeroC\\, Inc.,OU=Ice, emailAddress=info@zeroc.com, CN=Client";
        d["IceSSL.VerifyPeer"] = "0";
        Test::ServerPrx server = fact->createServer(d);
        try
        {
            server->ice_ping();
            test(false);
        }
        catch(const LocalException&)
        {
        }
        fact->destroyServer(server);
        comm->destroy();
    }
    {
        //
        // Rejection takes precedence (client).
        //
        InitializationData initData;
        initData.properties = createClientProps(defaultProps, defaultDir, defaultHost, p12, "c_rsa_ca1", "cacert1");
        initData.properties->setProperty("IceSSL.TrustOnly", "ST=Florida;!CN=Server;C=US");
        CommunicatorPtr comm = initialize(initData);

        Test::ServerFactoryPrx fact = Test::ServerFactoryPrx::checkedCast(comm->stringToProxy(factoryRef));
        test(fact);
        Test::Properties d = createServerProps(defaultProps, defaultDir, defaultHost, p12, "s_rsa_ca1", "cacert1");
        Test::ServerPrx server = fact->createServer(d);
        try
        {
            server->ice_ping();
            test(false);
        }
        catch(const LocalException&)
        {
        }
        fact->destroyServer(server);
        comm->destroy();
    }
    {
        //
        // Rejection takes precedence (server).
        //
        InitializationData initData;
        initData.properties = createClientProps(defaultProps, defaultDir, defaultHost, p12, "c_rsa_ca1", "cacert1");
        CommunicatorPtr comm = initialize(initData);

        Test::ServerFactoryPrx fact = Test::ServerFactoryPrx::checkedCast(comm->stringToProxy(factoryRef));
        test(fact);
        Test::Properties d = createServerProps(defaultProps, defaultDir, defaultHost, p12, "s_rsa_ca1", "cacert1");
        d["IceSSL.TrustOnly"] = "C=US;!CN=Client;ST=Florida";
        Test::ServerPrx server = fact->createServer(d);
        try
        {
            server->ice_ping();
            test(false);
        }
        catch(const LocalException&)
        {
        }
        fact->destroyServer(server);
        comm->destroy();
    }
    cout << "ok" << endl;

    cout << "testing IceSSL.TrustOnly.Client... " << flush;
    {
        InitializationData initData;
        initData.properties = createClientProps(defaultProps, defaultDir, defaultHost, p12, "c_rsa_ca1", "cacert1");
        initData.properties->setProperty("IceSSL.TrustOnly.Client", "C=US, ST=Florida, O=ZeroC\\, Inc.,"
                                         "OU=Ice, emailAddress=info@zeroc.com, CN=Server");
        CommunicatorPtr comm = initialize(initData);

        Test::ServerFactoryPrx fact = Test::ServerFactoryPrx::checkedCast(comm->stringToProxy(factoryRef));
        test(fact);
        Test::Properties d = createServerProps(defaultProps, defaultDir, defaultHost, p12, "s_rsa_ca1", "cacert1");
        // Should have no effect.
        d["IceSSL.TrustOnly.Client"] = "C=US, ST=Florida, O=ZeroC\\, Inc., OU=Ice, emailAddress=info@zeroc.com,"
                                       "CN=Server";

        Test::ServerPrx server = fact->createServer(d);
        try
        {
            server->ice_ping();
        }
        catch(const LocalException&)
        {
            test(false);
        }
        fact->destroyServer(server);
        comm->destroy();
    }
    {
        InitializationData initData;
        initData.properties = createClientProps(defaultProps, defaultDir, defaultHost, p12, "c_rsa_ca1", "cacert1");
        initData.properties->setProperty("IceSSL.TrustOnly.Client", "!C=US, ST=Florida, O=ZeroC\\, Inc.,"
                                         "OU=Ice, emailAddress=info@zeroc.com, CN=Server");
        CommunicatorPtr comm = initialize(initData);

        Test::ServerFactoryPrx fact = Test::ServerFactoryPrx::checkedCast(comm->stringToProxy(factoryRef));
        test(fact);
        Test::Properties d = createServerProps(defaultProps, defaultDir, defaultHost, p12, "s_rsa_ca1", "cacert1");
        Test::ServerPrx server = fact->createServer(d);
        try
        {
            server->ice_ping();
            test(false);
        }
        catch(const LocalException&)
        {
        }
        fact->destroyServer(server);
        comm->destroy();
    }
    {
        InitializationData initData;
        initData.properties = createClientProps(defaultProps, defaultDir, defaultHost, p12, "c_rsa_ca1", "cacert1");
        CommunicatorPtr comm = initialize(initData);

        Test::ServerFactoryPrx fact = Test::ServerFactoryPrx::checkedCast(comm->stringToProxy(factoryRef));
        test(fact);
        Test::Properties d = createServerProps(defaultProps, defaultDir, defaultHost, p12, "s_rsa_ca1", "cacert1");
        // Should have no effect.
        d["IceSSL.TrustOnly.Client"] = "!CN=Client";
        Test::ServerPrx server = fact->createServer(d);
        try
        {
            server->ice_ping();
        }
        catch(const LocalException&)
        {
            test(false);
        }
        fact->destroyServer(server);
        comm->destroy();
    }
    {
        InitializationData initData;
        initData.properties = createClientProps(defaultProps, defaultDir, defaultHost, p12, "c_rsa_ca1", "cacert1");
        initData.properties->setProperty("IceSSL.TrustOnly.Client", "CN=Client");
        CommunicatorPtr comm = initialize(initData);

        Test::ServerFactoryPrx fact = Test::ServerFactoryPrx::checkedCast(comm->stringToProxy(factoryRef));
        test(fact);
        Test::Properties d = createServerProps(defaultProps, defaultDir, defaultHost, p12, "s_rsa_ca1", "cacert1");
        Test::ServerPrx server = fact->createServer(d);
        try
        {
            server->ice_ping();
            test(false);
        }
        catch(const LocalException&)
        {
        }
        fact->destroyServer(server);
        comm->destroy();
    }
    {
        InitializationData initData;
        initData.properties = createClientProps(defaultProps, defaultDir, defaultHost, p12, "c_rsa_ca1", "cacert1");
        initData.properties->setProperty("IceSSL.TrustOnly.Client", "!CN=Client");
        CommunicatorPtr comm = initialize(initData);

        Test::ServerFactoryPrx fact = Test::ServerFactoryPrx::checkedCast(comm->stringToProxy(factoryRef));
        test(fact);
        Test::Properties d = createServerProps(defaultProps, defaultDir, defaultHost, p12, "s_rsa_ca1", "cacert1");
        Test::ServerPrx server = fact->createServer(d);
        try
        {
            server->ice_ping();
        }
        catch(const LocalException&)
        {
            test(false);
        }
        fact->destroyServer(server);
        comm->destroy();
    }
    cout << "ok" << endl;

    cout << "testing IceSSL.TrustOnly.Server... " << flush;
    {
        InitializationData initData;
        initData.properties = createClientProps(defaultProps, defaultDir, defaultHost, p12, "c_rsa_ca1", "cacert1");
        // Should have no effect.
        initData.properties->setProperty("IceSSL.TrustOnly.Server", "C=US, ST=Florida, O=ZeroC\\, Inc., OU=Ice,"
                                         "emailAddress=info@zeroc.com,CN=Client");
        CommunicatorPtr comm = initialize(initData);

        Test::ServerFactoryPrx fact = Test::ServerFactoryPrx::checkedCast(comm->stringToProxy(factoryRef));
        test(fact);
        Test::Properties d = createServerProps(defaultProps, defaultDir, defaultHost, p12, "s_rsa_ca1", "cacert1");
        d["IceSSL.TrustOnly.Server"] = "C=US, ST=Florida, O=ZeroC\\, Inc., OU=Ice, emailAddress=info@zeroc.com,"
                                       "CN=Client";

        Test::ServerPrx server = fact->createServer(d);
        try
        {
            server->ice_ping();
        }
        catch(const LocalException&)
        {
            test(false);
        }
        fact->destroyServer(server);
        comm->destroy();
    }
    {
        InitializationData initData;
        initData.properties = createClientProps(defaultProps, defaultDir, defaultHost, p12, "c_rsa_ca1", "cacert1");
        CommunicatorPtr comm = initialize(initData);

        Test::ServerFactoryPrx fact = Test::ServerFactoryPrx::checkedCast(comm->stringToProxy(factoryRef));
        test(fact);
        Test::Properties d = createServerProps(defaultProps, defaultDir, defaultHost, p12, "s_rsa_ca1", "cacert1");
        d["IceSSL.TrustOnly.Server"] =
            "!C=US, ST=Florida, O=ZeroC\\, Inc., OU=Ice, emailAddress=info@zeroc.com, CN=Client";
        Test::ServerPrx server = fact->createServer(d);
        try
        {
            server->ice_ping();
            test(false);
        }
        catch(const LocalException&)
        {
        }
        fact->destroyServer(server);
        comm->destroy();
    }
    {
        InitializationData initData;
        initData.properties = createClientProps(defaultProps, defaultDir, defaultHost, p12, "c_rsa_ca1", "cacert1");
        // Should have no effect.
        initData.properties->setProperty("IceSSL.TrustOnly.Server", "!CN=Server");
        CommunicatorPtr comm = initialize(initData);

        Test::ServerFactoryPrx fact = Test::ServerFactoryPrx::checkedCast(comm->stringToProxy(factoryRef));
        test(fact);
        Test::Properties d = createServerProps(defaultProps, defaultDir, defaultHost, p12, "s_rsa_ca1", "cacert1");
        Test::ServerPrx server = fact->createServer(d);
        try
        {
            server->ice_ping();
        }
        catch(const LocalException&)
        {
            test(false);
        }
        fact->destroyServer(server);
        comm->destroy();
    }
    {
        InitializationData initData;
        initData.properties = createClientProps(defaultProps, defaultDir, defaultHost, p12, "c_rsa_ca1", "cacert1");
        CommunicatorPtr comm = initialize(initData);

        Test::ServerFactoryPrx fact = Test::ServerFactoryPrx::checkedCast(comm->stringToProxy(factoryRef));
        test(fact);
        Test::Properties d = createServerProps(defaultProps, defaultDir, defaultHost, p12, "s_rsa_ca1", "cacert1");
        d["IceSSL.TrustOnly.Server"] = "CN=Server";
        Test::ServerPrx server = fact->createServer(d);
        try
        {
            server->ice_ping();
            test(false);
        }
        catch(const LocalException&)
        {
        }
        fact->destroyServer(server);
        comm->destroy();
    }
    {
        InitializationData initData;
        initData.properties = createClientProps(defaultProps, defaultDir, defaultHost, p12, "c_rsa_ca1", "cacert1");
        CommunicatorPtr comm = initialize(initData);

        Test::ServerFactoryPrx fact = Test::ServerFactoryPrx::checkedCast(comm->stringToProxy(factoryRef));
        test(fact);
        Test::Properties d = createServerProps(defaultProps, defaultDir, defaultHost, p12, "s_rsa_ca1", "cacert1");
        d["IceSSL.TrustOnly.Server"] = "!CN=Client";
        Test::ServerPrx server = fact->createServer(d);
        try
        {
            server->ice_ping();
            test(false);
        }
        catch(const LocalException&)
        {
        }
        fact->destroyServer(server);
        comm->destroy();
    }
    cout << "ok" << endl;

    cout << "testing IceSSL.TrustOnly.Server.<AdapterName>... " << flush;
    {
        InitializationData initData;
        initData.properties = createClientProps(defaultProps, defaultDir, defaultHost, p12, "c_rsa_ca1", "cacert1");
        CommunicatorPtr comm = initialize(initData);

        Test::ServerFactoryPrx fact = Test::ServerFactoryPrx::checkedCast(comm->stringToProxy(factoryRef));
        test(fact);
        Test::Properties d = createServerProps(defaultProps, defaultDir, defaultHost, p12, "s_rsa_ca1", "cacert1");
        d["IceSSL.TrustOnly.Server.ServerAdapter"] =
            "C=US, ST=Florida, O=ZeroC\\, Inc., OU=Ice, emailAddress=info@zeroc.com,CN=Client";
        d["IceSSL.TrustOnly.Server"] = "CN=bogus";
        Test::ServerPrx server = fact->createServer(d);
        try
        {
            server->ice_ping();
        }
        catch(const LocalException&)
        {
            test(false);
        }
        fact->destroyServer(server);
        comm->destroy();
    }
    {
        InitializationData initData;
        initData.properties = createClientProps(defaultProps, defaultDir, defaultHost, p12, "c_rsa_ca1", "cacert1");
        CommunicatorPtr comm = initialize(initData);

        Test::ServerFactoryPrx fact = Test::ServerFactoryPrx::checkedCast(comm->stringToProxy(factoryRef));
        test(fact);
        Test::Properties d = createServerProps(defaultProps, defaultDir, defaultHost, p12, "s_rsa_ca1", "cacert1");
        d["IceSSL.TrustOnly.Server.ServerAdapter"] =
            "!C=US, ST=Florida, O=ZeroC\\, Inc., OU=Ice, emailAddress=info@zeroc.com, CN=Client";
        Test::ServerPrx server = fact->createServer(d);
        try
        {
            server->ice_ping();
            test(false);
        }
        catch(const LocalException&)
        {
        }
        fact->destroyServer(server);
        comm->destroy();
    }
    {
        InitializationData initData;
        initData.properties = createClientProps(defaultProps, defaultDir, defaultHost, p12, "c_rsa_ca1", "cacert1");
        CommunicatorPtr comm = initialize(initData);

        Test::ServerFactoryPrx fact = Test::ServerFactoryPrx::checkedCast(comm->stringToProxy(factoryRef));
        test(fact);
        Test::Properties d = createServerProps(defaultProps, defaultDir, defaultHost, p12, "s_rsa_ca1", "cacert1");
        d["IceSSL.TrustOnly.Server.ServerAdapter"] = "CN=bogus";
        Test::ServerPrx server = fact->createServer(d);
        try
        {
            server->ice_ping();
            test(false);
        }
        catch(const LocalException&)
        {
        }
        fact->destroyServer(server);
        comm->destroy();
    }
    {
        InitializationData initData;
        initData.properties = createClientProps(defaultProps, defaultDir, defaultHost, p12, "c_rsa_ca1", "cacert1");
        CommunicatorPtr comm = initialize(initData);

        Test::ServerFactoryPrx fact = Test::ServerFactoryPrx::checkedCast(comm->stringToProxy(factoryRef));
        test(fact);
        Test::Properties d = createServerProps(defaultProps, defaultDir, defaultHost, p12, "s_rsa_ca1", "cacert1");
        d["IceSSL.TrustOnly.Server.ServerAdapter"] = "!CN=bogus";
        Test::ServerPrx server = fact->createServer(d);
        try
        {
            server->ice_ping();
        }
        catch(const LocalException&)
        {
            test(false);
        }
        fact->destroyServer(server);
        comm->destroy();
    }
    cout << "ok" << endl;

    {
#if defined(ICE_USE_SCHANNEL)
        cout << "testing IceSSL.FindCert... " << flush;
        const char* clientFindCertProperties[] =
        {
            "SUBJECTDN:'CN=Client, OU=Ice, O=\"ZeroC, Inc.\", L=Jupiter, S=Florida, C=US, E=info@zeroc.com'",
            "ISSUER:'ZeroC, Inc.' SUBJECT:Client SERIAL:02",
            "ISSUERDN:'CN=ZeroC Test CA 1, OU=Ice, O=\"ZeroC, Inc.\",L=Jupiter, S=Florida, C=US,E=info@zeroc.com' SUBJECT:Client",
            "THUMBPRINT:'82 30 1E 35 9E 39 C1 D0 63 0D 67 3D 12 DD D4 96 90 1E EF 54'",
            "SUBJECTKEYID:'FC 5D 4F AB F0 6C 03 11 B8 F3 68 CF 89 54 92 3F F9 79 2A 06'",
            0
        };

        const char* serverFindCertProperties[] =
        {
            "SUBJECTDN:'CN=Server, OU=Ice, O=\"ZeroC, Inc.\", L=Jupiter, S=Florida, C=US, E=info@zeroc.com'",
            "ISSUER:'ZeroC, Inc.' SUBJECT:Server SERIAL:01",
            "ISSUERDN:'CN=ZeroC Test CA 1, OU=Ice, O=\"ZeroC, Inc.\", L=Jupiter, S=Florida, C=US,E=info@zeroc.com' SUBJECT:Server",
            "THUMBPRINT:'C0 01 FF 9C C9 DA C8 0D 34 F6 2F DE 09 FB 28 0D 69 AB 78 BA'",
            "SUBJECTKEYID:'47 84 AE F9 F2 85 3D 99 30 6A 03 38 41 1A B9 EB C3 9C B5 4D'",
            0
        };

        const char* failFindCertProperties[] =
        {
            "nolabel",
            "unknownlabel:foo",
            "LABEL:",
            "SUBJECTDN:'CN = Client, E = infox@zeroc.com, OU = Ice, O = \"ZeroC, Inc.\", S = Florida, C = US'",
            "ISSUER:'ZeroC, Inc.' SUBJECT:Client SERIAL:'02 02'",
            "ISSUERDN:'E = info@zeroc.com, CN = \"ZeroC Test CA 1\", OU = Ice, O = \"ZeroC, Inc.\","
                " L = \"Palm Beach Gardens\", S = Florida, C = ES' SUBJECT:Client",
            "THUMBPRINT:'27 e0 18 c9 23 12 6c f0 5c da fa 36 5a 4c 63 5a e2 53 07 ff'",
            "SUBJECTKEYID:'a6 42 aa 17 04 41 86 56 67 e4 04 64 59 34 30 c7 4c 6b ef ff'",
            0
        };

        const char* certificates[] = {"/s_rsa_ca1.p12", "/c_rsa_ca1.p12", 0};
        ImportCerts import(defaultDir, certificates);

        for(int i = 0; clientFindCertProperties[i] != 0; i++)
        {
            InitializationData initData;
            initData.properties = createClientProps(defaultProps, defaultDir, defaultHost, p12);
            initData.properties->setProperty("IceSSL.CAs", "cacert1.pem");
            initData.properties->setProperty("IceSSL.CertStore", "My");
            initData.properties->setProperty("IceSSL.CertStoreLocation", "CurrentUser");
            initData.properties->setProperty("IceSSL.FindCert", clientFindCertProperties[i]);
            //
            // Use TrustOnly to ensure the peer has pick the expected certificate.
            //
            initData.properties->setProperty("IceSSL.TrustOnly", "CN=Server");

            CommunicatorPtr comm = initialize(initData);

            Test::ServerFactoryPrx fact = Test::ServerFactoryPrx::checkedCast(comm->stringToProxy(factoryRef));
            test(fact);
            Test::Properties d = createServerProps(defaultProps, defaultDir, defaultHost, p12, "s_rsa_ca1", "cacert1");
            d["IceSSL.CAs"] = "cacert1.pem";
            d["IceSSL.FindCert"] = serverFindCertProperties[i];
            //
            // Use TrustOnly to ensure the peer has pick the expected certificate.
            //
            d["IceSSL.TrustOnly"] = "CN=Client";

            Test::ServerPrx server = fact->createServer(d);
            try
            {
                server->ice_ping();
            }
            catch(const LocalException& ex)
            {
                cerr << ex << endl;
                import.cleanup();
                test(false);
            }
            fact->destroyServer(server);
            comm->destroy();
        }

        //
        // These must fail because the search criteria does not match any certificates.
        //
        for(int i = 0; failFindCertProperties[i] != 0; i++)
        {
            InitializationData initData;
            initData.properties = createClientProps(defaultProps, defaultDir, defaultHost, p12);
            initData.properties->setProperty("IceSSL.CAs", "cacert1.pem");
            initData.properties->setProperty("IceSSL.FindCert", failFindCertProperties[i]);
            try
            {
                CommunicatorPtr comm = initialize(initData);
                cerr << failFindCertProperties[i] << endl;
                import.cleanup();
                test(false);
            }
            catch(const PluginInitializationException&)
            {
                // expected
            }
            catch(const Ice::LocalException& ex)
            {
                cerr << ex << endl;
                import.cleanup();
                test(false);
            }
        }

        import.cleanup();

        //
        // These must fail because we have already remove the certificates.
        //
        for(int i = 0; clientFindCertProperties[i] != 0; i++)
        {
            InitializationData initData;
            initData.properties = createClientProps(defaultProps, defaultDir, defaultHost, p12);
            initData.properties->setProperty("IceSSL.CAs", "cacert1.pem");
            initData.properties->setProperty("IceSSL.FindCert", clientFindCertProperties[i]);
            try
            {
                CommunicatorPtr comm = initialize(initData);
                test(false);
            }
            catch(const PluginInitializationException&)
            {
                //expected
            }
            catch(const Ice::LocalException& ex)
            {
                cerr << ex << endl;
                test(false);
            }
        }
        cout << "ok" << endl;
#elif defined(ICE_USE_SECURE_TRANSPORT)
        cout << "testing IceSSL.FindCert... " << flush;
        const char* clientFindCertProperties[] =
        {
            "SUBJECT:Client",
            "LABEL:'Client'",
            "SUBJECTKEYID:'FC 5D 4F AB F0 6C 03 11 B8 F3 68 CF 89 54 92 3F F9 79 2A 06'",
            "SERIAL:02",
            "SERIAL:02 LABEL:Client",
            0
        };

        const char* serverFindCertProperties[] =
        {
            "SUBJECT:Server",
            "LABEL:'Server'",
            "SUBJECTKEYID:'47 84 AE F9 F2 85 3D 99 30 6A 03 38 41 1A B9 EB C3 9C B5 4D'",
            "SERIAL:01",
            "SERIAL:01 LABEL:Server",
            0
        };

        const char* failFindCertProperties[] =
        {
            "nolabel",
            "unknownlabel:foo",
            "LABEL:",
            "SUBJECT:ServerX",
            "LABEL:'ServerX'",
            "SUBJECTKEYID:'a6 42 aa 17 04 41 86 56 67 e4 04 64 59 34 30 c7 4c 6b ef ff'",
            "SERIAL:04",
            "SERIAL:04 LABEL:Client",
            0
        };

        for(int i = 0; clientFindCertProperties[i] != 0; i++)
        {
            InitializationData initData;
            initData.properties = createClientProps(defaultProps, defaultDir, defaultHost, p12);
            initData.properties->setProperty("IceSSL.CAs", "cacert1.pem");
            initData.properties->setProperty("IceSSL.Keychain", "../certs/Find.keychain");
            initData.properties->setProperty("IceSSL.KeychainPassword", "password");
            initData.properties->setProperty("IceSSL.FindCert", clientFindCertProperties[i]);
            //
            // Use TrustOnly to ensure the peer has pick the expected certificate.
            //
            initData.properties->setProperty("IceSSL.TrustOnly", "CN=Server");

            CommunicatorPtr comm = initialize(initData);

            Test::ServerFactoryPrx fact = Test::ServerFactoryPrx::checkedCast(comm->stringToProxy(factoryRef));
            test(fact);
            Test::Properties d = createServerProps(defaultProps, defaultDir, defaultHost, p12);
            d["IceSSL.CAs"] = "cacert1.pem";
            d["IceSSL.Keychain"] = "../certs/Find.keychain";
            d["IceSSL.KeychainPassword"] = "password";
            d["IceSSL.FindCert"] = serverFindCertProperties[i];
            //
            // Use TrustOnly to ensure the peer has pick the expected certificate.
            //
            d["IceSSL.TrustOnly"] = "CN=Client";

            Test::ServerPrx server = fact->createServer(d);
            try
            {
                server->ice_ping();
            }
            catch(const LocalException& ex)
            {
                cerr << ex << endl;
                test(false);
            }
            fact->destroyServer(server);
            comm->destroy();
        }

        for(int i = 0; failFindCertProperties[i] != 0; i++)
        {
            InitializationData initData;
            initData.properties = createClientProps(defaultProps, defaultDir, defaultHost, p12);
            initData.properties->setProperty("IceSSL.Keychain", "../certs/Find.keychain");
            initData.properties->setProperty("IceSSL.KeychainPassword", "password");
            initData.properties->setProperty("IceSSL.FindCert", failFindCertProperties[i]);
            try
            {
                CommunicatorPtr comm = initialize(initData);
                test(false);
            }
            catch(const PluginInitializationException&)
            {
                // expected
            }
            catch(const Ice::LocalException& ex)
            {
                cerr << ex << endl;
                test(false);
            }
        }
        cout << "ok" << endl;
#endif
    }

#ifndef _AIX
    // On AIX 6.1, the default root certificates don't validate demo.zeroc.com

    cout << "testing system CAs... " << flush;
    {
        InitializationData initData;
        initData.properties = createClientProps(defaultProps, "", defaultHost, false);
        initData.properties->setProperty("IceSSL.VerifyDepthMax", "4");
        initData.properties->setProperty("Ice.Override.Timeout", "5000"); // 5s timeout
        CommunicatorPtr comm = initialize(initData);
        Ice::ObjectPrx p = comm->stringToProxy("dummy:wss -h demo.zeroc.com -p 5064");
        try
        {
            p->ice_ping();
            test(false);
        }
        catch(const Ice::SecurityException&)
        {
            // Expected, by default we don't check for system CAs.
        }
        catch(const Ice::LocalException& ex)
        {
            cerr << "warning: unable to connect to demo.zeroc.com to check system CA:\n" << ex << endl;
        }
        comm->destroy();

        initData.properties = createClientProps(defaultProps, "", defaultHost, false);
        initData.properties->setProperty("IceSSL.VerifyDepthMax", "4");
        initData.properties->setProperty("Ice.Override.Timeout", "5000"); // 5s timeout
        initData.properties->setProperty("IceSSL.UsePlatformCAs", "1");
        comm = initialize(initData);
        p = comm->stringToProxy("dummy:wss -h demo.zeroc.com -p 5064");

        IceSSL::WSSConnectionInfoPtr info;
        try
        {
            info = IceSSL::WSSConnectionInfoPtr::dynamicCast(p->ice_getConnection()->getInfo());
            test(info->verified);
        }
        catch(const Ice::LocalException& ex)
        {
            cerr << ex << endl;
            test(false);
        }
        comm->destroy();
    }
    cout << "ok" << endl;
#endif

    if(shutdown)
    {
        factory->shutdown();
    }
}<|MERGE_RESOLUTION|>--- conflicted
+++ resolved
@@ -490,15 +490,7 @@
         initData.properties = createClientProps(defaultProps, defaultDir, defaultHost, p12);
         initData.properties->setProperty("Ice.InitPlugins", "0");
 #  ifdef ICE_USE_OPENSSL
-<<<<<<< HEAD
-        //
-        // With OpenSSL 1.1.0 we need to set SECLEVEL=0 to allow ADH ciphers
-        //
-        initData.properties->setProperty("IceSSL.SecurityLevel", "0");
-        initData.properties->setProperty("IceSSL.Ciphers", "ADH");
-=======
         initData.properties->setProperty("IceSSL.Ciphers", anonCiphers);
->>>>>>> 7921e36e
 #  else
         initData.properties->setProperty("IceSSL.Ciphers", "DH_anon_WITH_AES_256_CBC_SHA");
 #  endif
@@ -511,15 +503,7 @@
         Test::ServerFactoryPrx fact = Test::ServerFactoryPrx::checkedCast(obj);
         Test::Properties d = createServerProps(defaultProps, defaultDir, defaultHost, p12);
 #  ifdef ICE_USE_OPENSSL
-<<<<<<< HEAD
-        //
-        // With OpenSSL 1.1.0 we need to set SECLEVEL=0 to allow ADH ciphers
-        //
-        d["IceSSL.SecurityLevel"] = "0";
-        d["IceSSL.Ciphers"] = "ADH";
-=======
         d["IceSSL.Ciphers"] = anonCiphers;
->>>>>>> 7921e36e
 #  else
         d["IceSSL.Ciphers"] = "DH_anon_WITH_AES_256_CBC_SHA";
 #  endif
@@ -1227,15 +1211,7 @@
         InitializationData initData;
         initData.properties = createClientProps(defaultProps, defaultDir, defaultHost, p12);
 #  ifdef ICE_USE_OPENSSL
-<<<<<<< HEAD
-        //
-        // With OpenSSL 1.1.0 we need to set SECLEVEL=0 to allow ADH ciphers
-        //
-        initData.properties->setProperty("IceSSL.SecurityLevel", "0");
-        initData.properties->setProperty("IceSSL.Ciphers", "ADH");
-=======
         initData.properties->setProperty("IceSSL.Ciphers", anonCiphers);
->>>>>>> 7921e36e
 #  else
         initData.properties->setProperty("IceSSL.Ciphers", "(DH_anon*)");
 #  endif
@@ -1254,12 +1230,7 @@
         // With OpenSSL 1.1.0 we need to set SECLEVEL=0 to allow ADH ciphers
         //
         string cipherSub = "ADH-";
-<<<<<<< HEAD
-        d["IceSSL.SecurityLevel"] = "0";
-        d["IceSSL.Ciphers"] = "ADH";
-=======
         d["IceSSL.Ciphers"] = anonCiphers;
->>>>>>> 7921e36e
 #  else
         string cipherSub = "DH_anon";
         d["IceSSL.Ciphers"] = "(DH_anon*)";
@@ -1846,15 +1817,7 @@
         InitializationData initData;
         initData.properties = createClientProps(defaultProps, defaultDir, defaultHost, p12);
 #  ifdef ICE_USE_OPENSSL
-<<<<<<< HEAD
-        //
-        // With OpenSSL 1.1.0 we need to set SECLEVEL=0 to allow ADH ciphers
-        //
-        initData.properties->setProperty("IceSSL.SecurityLevel", "0");
-        initData.properties->setProperty("IceSSL.Ciphers", "ADH");
-=======
         initData.properties->setProperty("IceSSL.Ciphers", anonCiphers);
->>>>>>> 7921e36e
 #  else
         initData.properties->setProperty("IceSSL.Ciphers", "(DH_anon*)");
 #  endif
