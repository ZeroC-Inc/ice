Reserved.ice:22: illegal identifier `Prx': `Prx' suffix is reserved
Reserved.ice:23: illegal identifier `abcPrx': `Prx' suffix is reserved
Reserved.ice:24: illegal identifier `Ptr': `Ptr' suffix is reserved
Reserved.ice:25: illegal identifier `abcPtr': `Ptr' suffix is reserved
Reserved.ice:26: illegal identifier `Helper': `Helper' suffix is reserved
Reserved.ice:27: illegal identifier `abcHelper': `Helper' suffix is reserved
Reserved.ice:28: illegal identifier `Holder': `Holder' suffix is reserved
<<<<<<< HEAD
Reserved.ice:29: illegal identifier `abcHolder': `Holder' suffix is reserved
=======
Reserved.ice:29: illegal identifier `abcHolder': `Holder' suffix is reserved
Reserved.ice:30: illegal identifier `Ice': `Ice' prefix is reserved
Reserved.ice:31: constant `ice' differs only in capitalization from constant `Ice'
Reserved.ice:32: illegal identifier `icea': `ice' prefix is reserved
Reserved.ice:33: illegal identifier `Iceblah': `Ice' prefix is reserved
Reserved.ice:34: illegal identifier `IceFoo': `Ice' prefix is reserved
Reserved.ice:35: illegal identifier `icecream': `ice' prefix is reserved
Reserved.ice:36: illegal identifier `ICEpick': `ICE' prefix is reserved
Reserved.ice:37: illegal identifier `iCEaxe': `iCE' prefix is reserved
Reserved.ice:40: illegal identifier `Ice': `Ice' prefix is reserved
Reserved.ice:41: illegal identifier `IceFoo': `Ice' prefix is reserved
>>>>>>> 06ac1b78
<|MERGE_RESOLUTION|>--- conflicted
+++ resolved
@@ -5,9 +5,6 @@
 Reserved.ice:26: illegal identifier `Helper': `Helper' suffix is reserved
 Reserved.ice:27: illegal identifier `abcHelper': `Helper' suffix is reserved
 Reserved.ice:28: illegal identifier `Holder': `Holder' suffix is reserved
-<<<<<<< HEAD
-Reserved.ice:29: illegal identifier `abcHolder': `Holder' suffix is reserved
-=======
 Reserved.ice:29: illegal identifier `abcHolder': `Holder' suffix is reserved
 Reserved.ice:30: illegal identifier `Ice': `Ice' prefix is reserved
 Reserved.ice:31: constant `ice' differs only in capitalization from constant `Ice'
@@ -18,5 +15,4 @@
 Reserved.ice:36: illegal identifier `ICEpick': `ICE' prefix is reserved
 Reserved.ice:37: illegal identifier `iCEaxe': `iCE' prefix is reserved
 Reserved.ice:40: illegal identifier `Ice': `Ice' prefix is reserved
-Reserved.ice:41: illegal identifier `IceFoo': `Ice' prefix is reserved
->>>>>>> 06ac1b78
+Reserved.ice:41: illegal identifier `IceFoo': `Ice' prefix is reserved