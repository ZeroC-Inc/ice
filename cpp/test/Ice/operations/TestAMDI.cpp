// **********************************************************************
//
// Copyright (c) 2003-2016 ZeroC, Inc. All rights reserved.
//
// This copy of Ice is licensed to you under the terms described in the
// ICE_LICENSE file included in this distribution.
//
// **********************************************************************

#include <Ice/Ice.h>
#include <TestAMDI.h>
#include <TestCommon.h>
#include <functional>
#include <iterator>

using namespace Ice;
using namespace Test;

using namespace std;

MyDerivedClassI::MyDerivedClassI() : _opByteSOnewayCallCount(0)
{
}

bool
MyDerivedClassI::ice_isA(ICE_IN(string) id, const Ice::Current& current) const
{
    test(current.mode == ICE_ENUM(OperationMode, Nonmutating));
#ifdef ICE_CPP11_MAPPING
    return Test::MyDerivedClassDisp::ice_isA(move(id), current);
#else
    return Test::MyDerivedClass::ice_isA(id, current);
#endif
}

void
MyDerivedClassI::ice_ping(const Ice::Current& current) const
{
    test(current.mode == ICE_ENUM(OperationMode, Nonmutating));
#ifdef ICE_CPP11_MAPPING
    Test::MyDerivedClassDisp::ice_ping(current);
#else
    Test::MyDerivedClass::ice_ping(current);
#endif
}

std::vector<std::string>
MyDerivedClassI::ice_ids(const Ice::Current& current) const
{
    test(current.mode == ICE_ENUM(OperationMode, Nonmutating));
#ifdef ICE_CPP11_MAPPING
    return Test::MyDerivedClassDisp::ice_ids(current);
#else
    return Test::MyDerivedClass::ice_ids(current);
#endif
}

const std::string&
MyDerivedClassI::ice_id(const Ice::Current& current) const
{
    test(current.mode == ICE_ENUM(OperationMode, Nonmutating));
#ifdef ICE_CPP11_MAPPING
    return Test::MyDerivedClassDisp::ice_id(current);
#else
    return Test::MyDerivedClass::ice_id(current);
#endif
}

#ifdef ICE_CPP11_MAPPING

class Thread_opVoid : public IceUtil::Thread
{
public:

    Thread_opVoid(function<void ()> response) :
        _response(move(response))
    {
    }

    virtual void run()
    {
        _response();
    }

private:

    function<void ()> _response;
};

void
MyDerivedClassI::shutdown_async(function<void ()> response,
                                function<void (exception_ptr)>, 
                                const Ice::Current& current)
{
    {
        IceUtil::Mutex::Lock sync(_opVoidMutex);
        if(_opVoidThread)
        {
            _opVoidThread->getThreadControl().join();
            _opVoidThread = 0;
        }
    }

    current.adapter->getCommunicator()->shutdown();
    response();
}

void
MyDerivedClassI::delay_async(Ice::Int ms, function<void ()> response,
                             function<void (exception_ptr)>,
                             const Ice::Current&)
{
    IceUtil::ThreadControl::sleep(IceUtil::Time::milliSeconds(ms));
    response();
}

void
MyDerivedClassI::opVoid_async(function<void ()> response,
                              function<void (exception_ptr)>,
                              const Ice::Current& current)
{
    test(current.mode == OperationMode::Normal);

    IceUtil::Mutex::Lock sync(_opVoidMutex);
    if(_opVoidThread)
    {
        _opVoidThread->getThreadControl().join();
        _opVoidThread = 0;
    }

    _opVoidThread = new Thread_opVoid(response);
    _opVoidThread->start();
}


void 
MyDerivedClassI::opByte_async(Ice::Byte p1,
                              Ice::Byte p2,
                              function<void (Ice::Byte, Ice::Byte)> response,
                              function<void (exception_ptr)>,
                              const Ice::Current&)
{
    response(p1, p1 ^ p2);
}

void 
MyDerivedClassI::opBool_async(bool p1,
                              bool p2,
                              function<void (bool, bool)> response,
                              function<void (exception_ptr)>,
                              const Ice::Current&)
{
    response(p2, p1);
}


void
MyDerivedClassI::opShortIntLong_async(short p1,
                                      int p2,
                                      long long int p3,
                                      function<void (long long int, short, int, long long int)> response,
                                      function<void (exception_ptr)>,
                                      const Ice::Current&)
{
    response(p3, p1, p2, p3);
}


void
MyDerivedClassI::opFloatDouble_async(float p1,
                                     double p2,
                                     function<void (double, float, double)> response,
                                     function<void (exception_ptr)>,
                                     const Ice::Current&)
{
    response(p2, p1, p2);
}

void
MyDerivedClassI::opString_async(string p1,
                                string p2,
                                function<void (const string&, const string&)> response,
                                function<void (exception_ptr)>,
                                const Ice::Current&)
{
    response(p1 + " " + p2, p2 + " " + p1);
}


void
MyDerivedClassI::opMyEnum_async(Test::MyEnum p1,
                                function<void (Test::MyEnum, Test::MyEnum)> response,
                                function<void (exception_ptr)>,
                                const Ice::Current&)
{
    response(MyEnum::enum3, p1);
}

void
MyDerivedClassI::opMyClass_async(shared_ptr<Test::MyClassPrx> p1,
                                 function<void (const shared_ptr<Test::MyClassPrx>&,
                                                const shared_ptr<Test::MyClassPrx>&,
                                                const shared_ptr<Test::MyClassPrx>&)> response,
                                 function<void (exception_ptr)>,
                                 const Ice::Current& current)
{
    auto p2 = p1;
    auto p3 = uncheckedCast<Test::MyClassPrx>(current.adapter->createProxy(
                            current.adapter->getCommunicator()->stringToIdentity("noSuchIdentity")));
    response(uncheckedCast<Test::MyClassPrx>(current.adapter->createProxy(current.id)), p2, p3);
}

void
MyDerivedClassI::opStruct_async(Test::Structure p1, 
                                Test::Structure p2,
                                function<void (const Test::Structure&, const Test::Structure&)> response,
                                function<void (exception_ptr)>,
                                const Ice::Current&)
{
    Test::Structure p3 = p1;
    p3.s.s = "a new string";
    response(p2, p3);
}

void
MyDerivedClassI::opByteS_async(Test::ByteS p1,
                               Test::ByteS p2,
                               function<void (const Test::ByteS&, const Test::ByteS&)> response,
                               function<void (exception_ptr)>,
                               const Ice::Current&)
{
    Test::ByteS p3;
    p3.resize(p1.size());
    std::reverse_copy(p1.begin(), p1.end(), p3.begin());
    Test::ByteS r = p1;
    std::copy(p2.begin(), p2.end(), std::back_inserter(r));
    response(r, p3);
}

void
MyDerivedClassI::opBoolS_async(Test::BoolS p1,
                               Test::BoolS p2,
                               function<void (const Test::BoolS&, const Test::BoolS&)> response,
                               function<void (exception_ptr)>,
                               const Ice::Current&)
{
    Test::BoolS p3 = p1;
    std::copy(p2.begin(), p2.end(), std::back_inserter(p3));
    Test::BoolS r;
    r.resize(p1.size());
    std::reverse_copy(p1.begin(), p1.end(), r.begin());
    response(r, p3);
}

void
MyDerivedClassI::opShortIntLongS_async(Test::ShortS p1,
                                       Test::IntS p2,
                                       Test::LongS p3,
                                       function<void (const Test::LongS&,
                                                      const Test::ShortS&,
                                                      const Test::IntS&,
                                                      const Test::LongS&)> response,
                                       function<void (exception_ptr)>,
                                       const Ice::Current&)
{
    Test::ShortS p4 = p1;
    Test::IntS p5;
    p5.resize(p2.size());
    std::reverse_copy(p2.begin(), p2.end(), p5.begin());
    Test::LongS p6 = p3;
    std::copy(p3.begin(), p3.end(), std::back_inserter(p6));
    response(p3, p4, p5, p6);
}

void
MyDerivedClassI::opFloatDoubleS_async(Test::FloatS p1,
                                      Test::DoubleS p2,
                                      function<void (const Test::DoubleS&,
                                                     const Test::FloatS&,
                                                     const Test::DoubleS&)> response,
                                      function<void (exception_ptr)>,
                                      const Ice::Current&)
{
    Test::FloatS p3 = p1;
    Test::DoubleS p4;
    p4.resize(p2.size());
    std::reverse_copy(p2.begin(), p2.end(), p4.begin());
    Test::DoubleS r = p2;
    std::copy(p1.begin(), p1.end(), std::back_inserter(r));
    response(r, p3, p4);
}

void
MyDerivedClassI::opStringS_async(Test::StringS p1,
                                 Test::StringS p2,
                                 function<void (const Test::StringS&, const Test::StringS&)> response,
                                 function<void (exception_ptr)>,
                                 const Ice::Current&)
{
    Test::StringS p3 = p1;
    std::copy(p2.begin(), p2.end(), std::back_inserter(p3));
    Test::StringS r;
    r.resize(p1.size());
    std::reverse_copy(p1.begin(), p1.end(), r.begin());
    response(r, p3);
}

void
MyDerivedClassI::opByteSS_async(Test::ByteSS p1,
                                Test::ByteSS p2,
                                function<void (const Test::ByteSS&, const Test::ByteSS&)> response,
                                function<void (exception_ptr)>,
                                const Ice::Current&)
{
    Test::ByteSS p3;
    p3.resize(p1.size());
    std::reverse_copy(p1.begin(), p1.end(), p3.begin());
    Test::ByteSS r = p1;
    std::copy(p2.begin(), p2.end(), std::back_inserter(r));
    response(r, p3);
}

void
MyDerivedClassI::opBoolSS_async(Test::BoolSS p1,
                                Test::BoolSS p2,
                                function<void (const Test::BoolSS&, const Test::BoolSS&)> response,
                                function<void (exception_ptr)>,
                                const Ice::Current&)
{
    auto p3 = p1;
    std::copy(p2.begin(), p2.end(), std::back_inserter(p3));
    Test::BoolSS r;
    r.resize(p1.size());
    std::reverse_copy(p1.begin(), p1.end(), r.begin());
    response(r, p3);
}

void
MyDerivedClassI::opShortIntLongSS_async(Test::ShortSS p1,
                                        Test::IntSS p2,
                                        Test::LongSS p3,
                                        function<void (const Test::LongSS&,
                                                       const Test::ShortSS&,
                                                       const Test::IntSS&,
                                                       const Test::LongSS&)> response,
                                        function<void (exception_ptr)>,
                                        const Ice::Current&)
{
    auto p4 = p1;
    Test::IntSS p5;
    p5.resize(p2.size());
    std::reverse_copy(p2.begin(), p2.end(), p5.begin());
    auto p6 = p3;
    std::copy(p3.begin(), p3.end(), std::back_inserter(p6));
    response(p3, p4, p5, p6);
}

void
MyDerivedClassI::opFloatDoubleSS_async(Test::FloatSS p1,
                                       Test::DoubleSS p2,
                                       function<void (const Test::DoubleSS&,
                                                      const Test::FloatSS&,
                                                      const Test::DoubleSS&)> response,
                                       function<void (exception_ptr)>,
                                       const Ice::Current&)
{
    Test::FloatSS p3 = p1;
    Test::DoubleSS p4;
    p4.resize(p2.size());
    std::reverse_copy(p2.begin(), p2.end(), p4.begin());
    Test::DoubleSS r = p2;
    std::copy(p2.begin(), p2.end(), std::back_inserter(r));
    response(r, p3, p4);
}

void
MyDerivedClassI::opStringSS_async(Test::StringSS p1,
                                  Test::StringSS p2,
                                  function<void (const Test::StringSS&, const Test::StringSS&)> response,
                                  function<void (exception_ptr)>,
                                  const Ice::Current&)
{
    Test::StringSS p3 = p1;
    std::copy(p2.begin(), p2.end(), std::back_inserter(p3));
    Test::StringSS r;
    r.resize(p2.size());
    std::reverse_copy(p2.begin(), p2.end(), r.begin());
    response(r, p3);
}

void
MyDerivedClassI::opStringSSS_async(Test::StringSSS p1, Test::StringSSS p2,
                                   function<void (const Test::StringSSS&, const Test::StringSSS&)> response,
                                   function<void (exception_ptr)>,
                                   const Ice::Current&)
{
    Test::StringSSS p3 = p1;
    std::copy(p2.begin(), p2.end(), std::back_inserter(p3));
    Test::StringSSS r;
    r.resize(p2.size());
    std::reverse_copy(p2.begin(), p2.end(), r.begin());
    response(r, p3);
}

void
MyDerivedClassI::opByteBoolD_async(Test::ByteBoolD p1, Test::ByteBoolD p2,
                                   function<void (const Test::ByteBoolD&, const Test::ByteBoolD&)> response,
                                   function<void (exception_ptr)>,
                                   const Ice::Current&)
{
    Test::ByteBoolD p3 = p1;
    Test::ByteBoolD r = p1;
    std::set_union(p1.begin(), p1.end(), p2.begin(), p2.end(), std::inserter(r, r.end()));
    response(r, p3);
}

void
MyDerivedClassI::opShortIntD_async(Test::ShortIntD p1, Test::ShortIntD p2,
                                   function<void (const Test::ShortIntD&, const Test::ShortIntD&)> response,
                                   function<void (exception_ptr)>,
                                   const Ice::Current&)
{
    Test::ShortIntD p3 = p1;
    Test::ShortIntD r = p1;
    std::set_union(p1.begin(), p1.end(), p2.begin(), p2.end(), std::inserter(r, r.end()));
    response(r, p3);
}

void
MyDerivedClassI::opLongFloatD_async(Test::LongFloatD p1, Test::LongFloatD p2,
                                    function<void (const Test::LongFloatD&, const Test::LongFloatD&)> response,
                                    function<void (exception_ptr)>,
                                    const Ice::Current&)
{
    Test::LongFloatD p3 = p1;
    Test::LongFloatD r = p1;
    std::set_union(p1.begin(), p1.end(), p2.begin(), p2.end(), std::inserter(r, r.end()));
    response(r, p3);
}

void
MyDerivedClassI::opStringStringD_async(Test::StringStringD p1, Test::StringStringD p2,
                                       function<void (const Test::StringStringD&, const Test::StringStringD&)> response,
                                       function<void (exception_ptr)>,
                                       const Ice::Current&)
{
    Test::StringStringD p3 = p1;
    Test::StringStringD r = p1;
    std::set_union(p1.begin(), p1.end(), p2.begin(), p2.end(), std::inserter(r, r.end()));
    response(r, p3);
}

void
MyDerivedClassI::opStringMyEnumD_async(Test::StringMyEnumD p1, Test::StringMyEnumD p2,
                                       function<void (const Test::StringMyEnumD&, const Test::StringMyEnumD&)> response,
                                       function<void (exception_ptr)>,
                                       const Ice::Current&)
{
    Test::StringMyEnumD p3 = p1;
    Test::StringMyEnumD r = p1;
    std::set_union(p1.begin(), p1.end(), p2.begin(), p2.end(), std::inserter(r, r.end()));
    response(r, p3);
}

void
MyDerivedClassI::opMyEnumStringD_async(Test::MyEnumStringD p1, Test::MyEnumStringD p2,
                                       function<void (const Test::MyEnumStringD&, const Test::MyEnumStringD&)> response,
                                       function<void (exception_ptr)>,
                                       const Ice::Current&)
{
    Test::MyEnumStringD p3 = p1;
    Test::MyEnumStringD r = p1;
    std::set_union(p1.begin(), p1.end(), p2.begin(), p2.end(), std::inserter(r, r.end()));
    response(r, p3);
}

void
MyDerivedClassI::opMyStructMyEnumD_async(Test::MyStructMyEnumD p1, Test::MyStructMyEnumD p2,
                                         function<void (const Test::MyStructMyEnumD&,
                                                        const Test::MyStructMyEnumD&)> response,
                                         function<void (exception_ptr)>,
                                         const Ice::Current&)
{
    Test::MyStructMyEnumD p3 = p1;
    Test::MyStructMyEnumD r = p1;
    std::set_union(p1.begin(), p1.end(), p2.begin(), p2.end(), std::inserter(r, r.end()));
    response(r, p3);
}

void
MyDerivedClassI::opByteBoolDS_async(Test::ByteBoolDS p1,
                                    Test::ByteBoolDS p2,
                                    function<void (const Test::ByteBoolDS&, const Test::ByteBoolDS&)> response,
                                    function<void (exception_ptr)>,
                                    const Ice::Current&)
{
    Test::ByteBoolDS p3 = p2;
    std::copy(p1.begin(), p1.end(), std::back_inserter(p3));
    Test::ByteBoolDS r;
    r.resize(p1.size());
    std::reverse_copy(p1.begin(), p1.end(), r.begin());
    response(r, p3);
}

void
MyDerivedClassI::opShortIntDS_async(Test::ShortIntDS p1,
                                    Test::ShortIntDS p2,
                                    function<void (const Test::ShortIntDS&, const Test::ShortIntDS&)> response,
                                    function<void (exception_ptr)>,
                                    const Ice::Current&)
{
    Test::ShortIntDS p3 = p2;
    std::copy(p1.begin(), p1.end(), std::back_inserter(p3));
    Test::ShortIntDS r;
    r.resize(p1.size());
    std::reverse_copy(p1.begin(), p1.end(), r.begin());
    response(r, p3);
}

void
MyDerivedClassI::opLongFloatDS_async(Test::LongFloatDS p1,
                                     Test::LongFloatDS p2,
                                     function<void (const Test::LongFloatDS&, const Test::LongFloatDS&)> response,
                                     function<void (exception_ptr)>,
                                     const Ice::Current&)
{
    Test::LongFloatDS p3 = p2;
    std::copy(p1.begin(), p1.end(), std::back_inserter(p3));
    Test::LongFloatDS r;
    r.resize(p1.size());
    std::reverse_copy(p1.begin(), p1.end(), r.begin());
    response(r, p3);
}

void
MyDerivedClassI::opStringStringDS_async(Test::StringStringDS p1,
                                        Test::StringStringDS p2,
                                        function<void (const Test::StringStringDS&, const Test::StringStringDS&)> response,
                                        function<void (exception_ptr)>,
                                        const Ice::Current&)
{
    Test::StringStringDS p3 = p2;
    std::copy(p1.begin(), p1.end(), std::back_inserter(p3));
    Test::StringStringDS r;
    r.resize(p1.size());
    std::reverse_copy(p1.begin(), p1.end(), r.begin());
    response(r, p3);
}

void
MyDerivedClassI::opStringMyEnumDS_async(Test::StringMyEnumDS p1,
                                        Test::StringMyEnumDS p2,
                                        function<void (const Test::StringMyEnumDS&, const Test::StringMyEnumDS&)> response,
                                        function<void (exception_ptr)>,
                                        const Ice::Current&)
{
    Test::StringMyEnumDS p3 = p2;
    std::copy(p1.begin(), p1.end(), std::back_inserter(p3));
    Test::StringMyEnumDS r;
    r.resize(p1.size());
    std::reverse_copy(p1.begin(), p1.end(), r.begin());
    response(r, p3);
}

void
MyDerivedClassI::opMyEnumStringDS_async(Test::MyEnumStringDS p1,
                                        Test::MyEnumStringDS p2,
                                        function<void (const Test::MyEnumStringDS&, const Test::MyEnumStringDS&)> response,
                                        function<void (exception_ptr)>,
                                        const Ice::Current&)
{
    Test::MyEnumStringDS p3 = p2;
    std::copy(p1.begin(), p1.end(), std::back_inserter(p3));
    Test::MyEnumStringDS r;
    r.resize(p1.size());
    std::reverse_copy(p1.begin(), p1.end(), r.begin());
    response(r, p3);
}

void
MyDerivedClassI::opMyStructMyEnumDS_async(Test::MyStructMyEnumDS p1,
                                          Test::MyStructMyEnumDS p2,
                                          function<void (const Test::MyStructMyEnumDS&,
                                                         const Test::MyStructMyEnumDS&)> response,
                                          function<void (exception_ptr)>,
                                          const Ice::Current&)
{
    Test::MyStructMyEnumDS p3 = p2;
    std::copy(p1.begin(), p1.end(), std::back_inserter(p3));
    Test::MyStructMyEnumDS r;
    r.resize(p1.size());
    std::reverse_copy(p1.begin(), p1.end(), r.begin());
    response(r, p3);
}

void
MyDerivedClassI::opByteByteSD_async(Test::ByteByteSD p1,
                                    Test::ByteByteSD p2,
                                    function<void (const Test::ByteByteSD&, const Test::ByteByteSD&)> response,
                                    function<void (exception_ptr)>,
                                    const Ice::Current&)
{
    Test::ByteByteSD p3 = p2;
    Test::ByteByteSD r;
    std::set_union(p1.begin(), p1.end(), p2.begin(), p2.end(), std::inserter(r, r.end()));
    response(r, p3);
}

void
MyDerivedClassI::opBoolBoolSD_async(Test::BoolBoolSD p1,
                                    Test::BoolBoolSD p2,
                                    function<void (const Test::BoolBoolSD&, const Test::BoolBoolSD&)> response,
                                    function<void (exception_ptr)>,
                                    const Ice::Current&)
{
    Test::BoolBoolSD p3 = p2;
    Test::BoolBoolSD r;
    std::set_union(p1.begin(), p1.end(), p2.begin(), p2.end(), std::inserter(r, r.end()));
    response(r, p3);
}

void
MyDerivedClassI::opShortShortSD_async(Test::ShortShortSD p1,
                                      Test::ShortShortSD p2,
                                      function<void (const Test::ShortShortSD&, const Test::ShortShortSD&)> response,
                                      function<void (exception_ptr)>,
                                      const Ice::Current&)
{
    Test::ShortShortSD p3 = p2;
    Test::ShortShortSD r;
    std::set_union(p1.begin(), p1.end(), p2.begin(), p2.end(), std::inserter(r, r.end()));
    response(r, p3);
}

void
MyDerivedClassI::opIntIntSD_async(Test::IntIntSD p1,
                                  Test::IntIntSD p2,
                                  function<void (const Test::IntIntSD&, const Test::IntIntSD&)> response,
                                  function<void (exception_ptr)>,
                                  const Ice::Current&)
{
    Test::IntIntSD p3 = p2;
    Test::IntIntSD r;
    std::set_union(p1.begin(), p1.end(), p2.begin(), p2.end(), std::inserter(r, r.end()));
    response(r, p3);
}

void
MyDerivedClassI::opLongLongSD_async(Test::LongLongSD p1,
                                    Test::LongLongSD p2,
                                    function<void (const Test::LongLongSD&, const Test::LongLongSD&)> response,
                                    function<void (exception_ptr)>,
                                    const Ice::Current&)
{
    Test::LongLongSD p3 = p2;
    Test::LongLongSD r;
    std::set_union(p1.begin(), p1.end(), p2.begin(), p2.end(), std::inserter(r, r.end()));
    response(r, p3);
}

void
MyDerivedClassI::opStringFloatSD_async(Test::StringFloatSD p1,
                                       Test::StringFloatSD p2,
                                       function<void (const Test::StringFloatSD&, const Test::StringFloatSD&)> response,
                                       function<void (exception_ptr)>,
                                       const Ice::Current&)
{
    Test::StringFloatSD p3 = p2;
    Test::StringFloatSD r;
    std::set_union(p1.begin(), p1.end(), p2.begin(), p2.end(), std::inserter(r, r.end()));
    response(r, p3);
}

void
MyDerivedClassI::opStringDoubleSD_async(Test::StringDoubleSD p1,
                                        Test::StringDoubleSD p2,
                                        function<void (const Test::StringDoubleSD&,
                                                       const Test::StringDoubleSD&)> response,
                                        function<void (exception_ptr)>,
                                        const Ice::Current&)
{
    Test::StringDoubleSD p3 = p2;
    Test::StringDoubleSD r;
    std::set_union(p1.begin(), p1.end(), p2.begin(), p2.end(), std::inserter(r, r.end()));
    response(r, p3);
}

void
MyDerivedClassI::opStringStringSD_async(Test::StringStringSD p1,
                                        Test::StringStringSD p2,
                                        function<void (const Test::StringStringSD&,
                                                       const Test::StringStringSD&)> response,
                                        function<void (exception_ptr)>,
                                        const Ice::Current&)
{
    Test::StringStringSD p3 = p2;
    Test::StringStringSD r;
    std::set_union(p1.begin(), p1.end(), p2.begin(), p2.end(), std::inserter(r, r.end()));
    response(r, p3);
}

void
MyDerivedClassI::opMyEnumMyEnumSD_async(Test::MyEnumMyEnumSD p1,
                                        Test::MyEnumMyEnumSD p2,
                                        function<void (const Test::MyEnumMyEnumSD&,
                                                       const Test::MyEnumMyEnumSD&)> response,
                                        function<void (exception_ptr)>,
                                        const Ice::Current&)
{
    Test::MyEnumMyEnumSD p3 = p2;
    Test::MyEnumMyEnumSD r;
    std::set_union(p1.begin(), p1.end(), p2.begin(), p2.end(), std::inserter(r, r.end()));
    response(r, p3);
}

void
MyDerivedClassI::opIntS_async(Test::IntS s,
                              function<void (const Test::IntS&)> response,
                              function<void (exception_ptr)>,
                              const Ice::Current&)
{
    Test::IntS r;
    std::transform(s.begin(), s.end(), std::back_inserter(r), std::negate<int>());
    response(r);
}

void
MyDerivedClassI::opByteSOneway_async(Test::ByteS,
                                     function<void ()> response,
                                     function<void (exception_ptr)>,
                                     const Ice::Current&)
{
    IceUtil::Mutex::Lock sync(_mutex);
    ++_opByteSOnewayCallCount;
    response();
}

void
MyDerivedClassI::opByteSOnewayCallCount_async(function<void (int)> response,
                                              function<void (exception_ptr)>,
                                              const Ice::Current&)
{
    IceUtil::Mutex::Lock sync(_mutex);
    response(_opByteSOnewayCallCount);
    _opByteSOnewayCallCount = 0;
}

void
MyDerivedClassI::opContext_async(function<void (const Ice::Context&)> response,
                                 function<void (exception_ptr)>,
                                 const Ice::Current& current)
{
    Test::StringStringD r = current.ctx;
    response(r);
}

void
MyDerivedClassI::opDoubleMarshaling_async(Ice::Double p1,
                                          Test::DoubleS p2, 
                                          function<void ()> response,
                                          function<void (exception_ptr)>,
                                          const Ice::Current&)
{
    Ice::Double d = 1278312346.0 / 13.0;
    test(p1 == d);
    for(unsigned int i = 0; i < p2.size(); ++i)
    {
        test(p2[i] == d);
    }
    response();
}

void
MyDerivedClassI::opIdempotent_async(function<void ()> response,
                                    function<void (exception_ptr)>,
                                    const Ice::Current& current)
{
    test(current.mode == OperationMode::Idempotent);
    response();
}

void
MyDerivedClassI::opNonmutating_async(function<void ()> response,
                                     function<void (exception_ptr)>,
                                     const Ice::Current& current)
{
    test(current.mode == OperationMode::Nonmutating);
    response();
}

void
MyDerivedClassI::opDerived_async(function<void ()> response,
                                 function<void (exception_ptr)>,
                                 const Ice::Current&)
{
    response();
}

void
MyDerivedClassI::opByte1_async(Ice::Byte b,
                               function<void (Ice::Byte)> response,
                               function<void (exception_ptr)>,
                               const Ice::Current&)
{
    response(b);
}

void
MyDerivedClassI::opShort1_async(Ice::Short s,
                                function<void (Ice::Short)> response,
                                function<void (exception_ptr)>,
                                const Ice::Current&)
{
    response(s);
}

void
MyDerivedClassI::opInt1_async(Ice::Int i,
                              function<void (Ice::Int)> response,
                              function<void (exception_ptr)>,
                              const Ice::Current&)
{
    response(i);
}

void
MyDerivedClassI::opLong1_async(Ice::Long l,
                               function<void (Ice::Long)> response,
                               function<void (exception_ptr)>,
                               const Ice::Current&)
{
    response(l);
}

void
MyDerivedClassI::opFloat1_async(Ice::Float f,
                                function<void (Ice::Float)> response,
                                function<void (exception_ptr)>,
                                const Ice::Current&)
{
    response(f);
}

void
MyDerivedClassI::opDouble1_async(Ice::Double d,
                                 function<void (Ice::Double)> response,
                                 function<void (exception_ptr)>,
                                 const Ice::Current&)
{
    response(d);
}

void
MyDerivedClassI::opString1_async(string s,
                                 function<void (const string&)> response,
                                 function<void (exception_ptr)>,
                                 const Ice::Current&)
{
    response(s);
}

void
MyDerivedClassI::opStringS1_async(Test::StringS seq,
                                  function<void (const Test::StringS&)> response,
                                  function<void (exception_ptr)>,
                                  const Ice::Current&)
{
    response(seq);
}

void
MyDerivedClassI::opByteBoolD1_async(Test::ByteBoolD dict,
                                    function<void (const Test::ByteBoolD&)> response,
                                    function<void (exception_ptr)>,
                                    const Ice::Current&)
{
    response(dict);
}

void
MyDerivedClassI::opStringS2_async(Test::StringS seq,
                                  function<void (const Test::StringS&)> response,
                                  function<void (exception_ptr)>,
                                  const Ice::Current&)
{
    response(seq);
}

void
MyDerivedClassI::opByteBoolD2_async(Test::ByteBoolD dict,
                                    function<void (const Test::ByteBoolD&)> response,
                                    function<void (exception_ptr)>,
                                    const Ice::Current&)
{
    response(dict);
}

void
MyDerivedClassI::opMyStruct1_async(Test::MyStruct1 s,
                                   function<void (const Test::MyStruct1&)> response,
                                   function<void (exception_ptr)>,
                                   const Ice::Current&)
{
    response(s);
}

void
MyDerivedClassI::opMyClass1_async(shared_ptr<Test::MyClass1> c,
                                  function<void (const shared_ptr<Test::MyClass1>&)> response,
                                  function<void (exception_ptr)>,
                                  const Ice::Current&)
{
    response(c);
}

void
MyDerivedClassI::opStringLiterals_async(function<void (const Test::StringS&)> response,
                                        function<void (exception_ptr)>,
                                        const Ice::Current&)
{
    Test::StringS data;
    data.push_back(Test::s0);
    data.push_back(Test::s1);
    data.push_back(Test::s2);
    data.push_back(Test::s3);
    data.push_back(Test::s4);
    data.push_back(Test::s5);
    data.push_back(Test::s6);
    data.push_back(Test::s7);
    data.push_back(Test::s8);
    data.push_back(Test::s9);
    data.push_back(Test::s10);

    data.push_back(Test::sw0);
    data.push_back(Test::sw1);
    data.push_back(Test::sw2);
    data.push_back(Test::sw3);
    data.push_back(Test::sw4);
    data.push_back(Test::sw5);
    data.push_back(Test::sw6);
    data.push_back(Test::sw7);
    data.push_back(Test::sw8);
    data.push_back(Test::sw9);
    data.push_back(Test::sw10);

    data.push_back(Test::ss0);
    data.push_back(Test::ss1);
    data.push_back(Test::ss2);
    data.push_back(Test::ss3);
    data.push_back(Test::ss4);
    data.push_back(Test::ss5);

    data.push_back(Test::su0);
    data.push_back(Test::su1);
    data.push_back(Test::su2);

    response(data);
}
#else

class Thread_opVoid : public IceUtil::Thread
{
public:

    Thread_opVoid(const Test::AMD_MyClass_opVoidPtr& cb) :
        _cb(cb)
    {
    }

    virtual void run()
    {
        _cb->ice_response();
    }

private:

    const Test::AMD_MyClass_opVoidPtr _cb;
};

void
MyDerivedClassI::shutdown_async(const Test::AMD_MyClass_shutdownPtr& cb, const Ice::Current& current)
{
    {
        IceUtil::Mutex::Lock sync(_opVoidMutex);
        if(_opVoidThread)
        {
            _opVoidThread->getThreadControl().join();
            _opVoidThread = 0;
        }
    }

    current.adapter->getCommunicator()->shutdown();
    cb->ice_response();
}

void
MyDerivedClassI::delay_async(const Test::AMD_MyClass_delayPtr& cb, Ice::Int ms, const Ice::Current&)
{
    IceUtil::ThreadControl::sleep(IceUtil::Time::milliSeconds(ms));
    cb->ice_response();
}

void
MyDerivedClassI::opVoid_async(const Test::AMD_MyClass_opVoidPtr& cb, const Ice::Current& current)
{
    test(current.mode == ICE_ENUM(OperationMode, Normal));

    IceUtil::Mutex::Lock sync(_opVoidMutex);
    if(_opVoidThread)
    {
        _opVoidThread->getThreadControl().join();
        _opVoidThread = 0;
    }

    _opVoidThread = new Thread_opVoid(cb);
    _opVoidThread->start();
}

void
MyDerivedClassI::opByte_async(const Test::AMD_MyClass_opBytePtr& cb,
                              Ice::Byte p1,
                              Ice::Byte p2,
                              const Ice::Current&)
{
    cb->ice_response(p1, p1 ^ p2);
}

void
MyDerivedClassI::opBool_async(const Test::AMD_MyClass_opBoolPtr& cb,
                              bool p1,
                              bool p2,
                              const Ice::Current&)
{
    cb->ice_response(p2, p1);
}

void
MyDerivedClassI::opShortIntLong_async(const Test::AMD_MyClass_opShortIntLongPtr& cb,
                                      Ice::Short p1,
                                      Ice::Int p2,
                                      Ice::Long p3,
                                      const Ice::Current&)
{
    cb->ice_response(p3, p1, p2, p3);
}

void
MyDerivedClassI::opFloatDouble_async(const Test::AMD_MyClass_opFloatDoublePtr& cb,
                                     Ice::Float p1,
                                     Ice::Double p2,
                                     const Ice::Current&)
{
    cb->ice_response(p2, p1, p2);
}

void
MyDerivedClassI::opString_async(const Test::AMD_MyClass_opStringPtr& cb,
                                const std::string& p1,
                                const std::string& p2,
                                const Ice::Current&)
{
    cb->ice_response(p1 + " " + p2, p2 + " " + p1);
}

void
MyDerivedClassI::opMyEnum_async(const Test::AMD_MyClass_opMyEnumPtr& cb,
                                Test::MyEnum p1,
                                const Ice::Current&)
{
    cb->ice_response(ICE_ENUM(MyEnum, enum3), p1);
}

void
MyDerivedClassI::opMyClass_async(const Test::AMD_MyClass_opMyClassPtr& cb,
                                 const Test::MyClassPrxPtr& p1,
                                 const Ice::Current& current)
{
    Test::MyClassPrxPtr p2 = p1;
    Test::MyClassPrxPtr p3 = ICE_UNCHECKED_CAST(
        Test::MyClassPrx, current.adapter->createProxy(
            current.adapter->getCommunicator()->stringToIdentity("noSuchIdentity")));
    cb->ice_response(ICE_UNCHECKED_CAST(Test::MyClassPrx, current.adapter->createProxy(current.id)), p2, p3);
}

void
MyDerivedClassI::opStruct_async(const Test::AMD_MyClass_opStructPtr& cb,
                                const Test::Structure& p1,
                                const Test::Structure& p2,
                                const Ice::Current&)
{
    Test::Structure p3 = p1;
    p3.s.s = "a new string";
    cb->ice_response(p2, p3);
}

void
MyDerivedClassI::opByteS_async(const Test::AMD_MyClass_opByteSPtr& cb,
                               const Test::ByteS& p1,
                               const Test::ByteS& p2,
                               const Ice::Current&)
{
    Test::ByteS p3;
    p3.resize(p1.size());
    std::reverse_copy(p1.begin(), p1.end(), p3.begin());
    Test::ByteS r = p1;
    std::copy(p2.begin(), p2.end(), std::back_inserter(r));
    cb->ice_response(r, p3);
}

void
MyDerivedClassI::opBoolS_async(const Test::AMD_MyClass_opBoolSPtr& cb,
                               const Test::BoolS& p1,
                               const Test::BoolS& p2,
                               const Ice::Current&)
{
    Test::BoolS p3 = p1;
    std::copy(p2.begin(), p2.end(), std::back_inserter(p3));
    Test::BoolS r;
    r.resize(p1.size());
    std::reverse_copy(p1.begin(), p1.end(), r.begin());
    cb->ice_response(r, p3);
}

void
MyDerivedClassI::opShortIntLongS_async(const Test::AMD_MyClass_opShortIntLongSPtr& cb,
                                       const Test::ShortS& p1,
                                       const Test::IntS& p2,
                                       const Test::LongS& p3,
                                       const Ice::Current&)
{
    Test::ShortS p4 = p1;
    Test::IntS p5;
    p5.resize(p2.size());
    std::reverse_copy(p2.begin(), p2.end(), p5.begin());
    Test::LongS p6 = p3;
    std::copy(p3.begin(), p3.end(), std::back_inserter(p6));
    cb->ice_response(p3, p4, p5, p6);
}

void
MyDerivedClassI::opFloatDoubleS_async(const Test::AMD_MyClass_opFloatDoubleSPtr& cb,
                                      const Test::FloatS& p1,
                                      const Test::DoubleS& p2,
                                      const Ice::Current&)
{
    Test::FloatS p3 = p1;
    Test::DoubleS p4;
    p4.resize(p2.size());
    std::reverse_copy(p2.begin(), p2.end(), p4.begin());
    Test::DoubleS r = p2;
    std::copy(p1.begin(), p1.end(), std::back_inserter(r));
    cb->ice_response(r, p3, p4);
}

void
MyDerivedClassI::opStringS_async(const Test::AMD_MyClass_opStringSPtr& cb,
                                 const Test::StringS& p1,
                                 const Test::StringS& p2,
                                 const Ice::Current&)
{
    Test::StringS p3 = p1;
    std::copy(p2.begin(), p2.end(), std::back_inserter(p3));
    Test::StringS r;
    r.resize(p1.size());
    std::reverse_copy(p1.begin(), p1.end(), r.begin());
    cb->ice_response(r, p3);
}

void
MyDerivedClassI::opByteSS_async(const Test::AMD_MyClass_opByteSSPtr& cb,
                                const Test::ByteSS& p1,
                                const Test::ByteSS& p2,
                                const Ice::Current&)
{
    Test::ByteSS p3;
    p3.resize(p1.size());
    std::reverse_copy(p1.begin(), p1.end(), p3.begin());
    Test::ByteSS r = p1;
    std::copy(p2.begin(), p2.end(), std::back_inserter(r));
    cb->ice_response(r, p3);
}

void
MyDerivedClassI::opBoolSS_async(const Test::AMD_MyClass_opBoolSSPtr& cb,
                                const Test::BoolSS& p1,
                                const Test::BoolSS& p2,
                                const Ice::Current&)
{
    Test::BoolSS p3 = p1;
    std::copy(p2.begin(), p2.end(), std::back_inserter(p3));
    Test::BoolSS r;
    r.resize(p1.size());
    std::reverse_copy(p1.begin(), p1.end(), r.begin());
    cb->ice_response(r, p3);
}

void
MyDerivedClassI::opShortIntLongSS_async(const Test::AMD_MyClass_opShortIntLongSSPtr& cb,
                                        const Test::ShortSS& p1,
                                        const Test::IntSS& p2,
                                        const Test::LongSS& p3,
                                        const Ice::Current&)
{
    Test::ShortSS p4 = p1;
    Test::IntSS p5;
    p5.resize(p2.size());
    std::reverse_copy(p2.begin(), p2.end(), p5.begin());
    Test::LongSS p6 = p3;
    std::copy(p3.begin(), p3.end(), std::back_inserter(p6));
    cb->ice_response(p3, p4, p5, p6);
}

void
MyDerivedClassI::opFloatDoubleSS_async(const Test::AMD_MyClass_opFloatDoubleSSPtr& cb,
                                       const Test::FloatSS& p1,
                                       const Test::DoubleSS& p2,
                                       const Ice::Current&)
{
    Test::FloatSS p3 = p1;
    Test::DoubleSS p4;
    p4.resize(p2.size());
    std::reverse_copy(p2.begin(), p2.end(), p4.begin());
    Test::DoubleSS r = p2;
    std::copy(p2.begin(), p2.end(), std::back_inserter(r));
    cb->ice_response(r, p3, p4);
}

void
MyDerivedClassI::opStringSS_async(const Test::AMD_MyClass_opStringSSPtr& cb,
                                  const Test::StringSS& p1,
                                  const Test::StringSS& p2,
                                  const Ice::Current&)
{
    Test::StringSS p3 = p1;
    std::copy(p2.begin(), p2.end(), std::back_inserter(p3));
    Test::StringSS r;
    r.resize(p2.size());
    std::reverse_copy(p2.begin(), p2.end(), r.begin());
    cb->ice_response(r, p3);
}

void
MyDerivedClassI::opStringSSS_async(const Test::AMD_MyClass_opStringSSSPtr& cb,
                                  const Test::StringSSS& p1,
                                  const Test::StringSSS& p2,
                                  const Ice::Current&)
{
    Test::StringSSS p3 = p1;
    std::copy(p2.begin(), p2.end(), std::back_inserter(p3));
    Test::StringSSS r;
    r.resize(p2.size());
    std::reverse_copy(p2.begin(), p2.end(), r.begin());
    cb->ice_response(r, p3);
}

void
MyDerivedClassI::opByteBoolD_async(const Test::AMD_MyClass_opByteBoolDPtr& cb,
                                   const Test::ByteBoolD& p1,
                                   const Test::ByteBoolD& p2,
                                   const Ice::Current&)
{
    Test::ByteBoolD p3 = p1;
    Test::ByteBoolD r = p1;
    std::set_union(p1.begin(), p1.end(), p2.begin(), p2.end(), std::inserter(r, r.end()));
    cb->ice_response(r, p3);
}

void
MyDerivedClassI::opShortIntD_async(const Test::AMD_MyClass_opShortIntDPtr& cb,
                                   const Test::ShortIntD& p1,
                                   const Test::ShortIntD& p2,
                                   const Ice::Current&)
{
    Test::ShortIntD p3 = p1;
    Test::ShortIntD r = p1;
    std::set_union(p1.begin(), p1.end(), p2.begin(), p2.end(), std::inserter(r, r.end()));
    cb->ice_response(r, p3);
}

void
MyDerivedClassI::opLongFloatD_async(const Test::AMD_MyClass_opLongFloatDPtr& cb,
                                    const Test::LongFloatD& p1,
                                    const Test::LongFloatD& p2,
                                    const Ice::Current&)
{
    Test::LongFloatD p3 = p1;
    Test::LongFloatD r = p1;
    std::set_union(p1.begin(), p1.end(), p2.begin(), p2.end(), std::inserter(r, r.end()));
    cb->ice_response(r, p3);
}

void
MyDerivedClassI::opStringStringD_async(const Test::AMD_MyClass_opStringStringDPtr& cb,
                                       const Test::StringStringD& p1,
                                       const Test::StringStringD& p2,
                                       const Ice::Current&)
{
    Test::StringStringD p3 = p1;
    Test::StringStringD r = p1;
    std::set_union(p1.begin(), p1.end(), p2.begin(), p2.end(), std::inserter(r, r.end()));
    cb->ice_response(r, p3);
}

void
MyDerivedClassI::opStringMyEnumD_async(const Test::AMD_MyClass_opStringMyEnumDPtr& cb,
                                       const Test::StringMyEnumD& p1,
                                       const Test::StringMyEnumD& p2,
                                       const Ice::Current&)
{
    Test::StringMyEnumD p3 = p1;
    Test::StringMyEnumD r = p1;
    std::set_union(p1.begin(), p1.end(), p2.begin(), p2.end(), std::inserter(r, r.end()));
    cb->ice_response(r, p3);
}

void
MyDerivedClassI::opMyEnumStringD_async(const Test::AMD_MyClass_opMyEnumStringDPtr& cb,
                                       const Test::MyEnumStringD& p1,
                                       const Test::MyEnumStringD& p2,
                                       const Ice::Current&)
{
    Test::MyEnumStringD p3 = p1;
    Test::MyEnumStringD r = p1;
    std::set_union(p1.begin(), p1.end(), p2.begin(), p2.end(), std::inserter(r, r.end()));
    cb->ice_response(r, p3);
}

void
MyDerivedClassI::opMyStructMyEnumD_async(const Test::AMD_MyClass_opMyStructMyEnumDPtr& cb,
                                       const Test::MyStructMyEnumD& p1,
                                       const Test::MyStructMyEnumD& p2,
                                       const Ice::Current&)
{
    Test::MyStructMyEnumD p3 = p1;
    Test::MyStructMyEnumD r = p1;
    std::set_union(p1.begin(), p1.end(), p2.begin(), p2.end(), std::inserter(r, r.end()));
    cb->ice_response(r, p3);
}

void
MyDerivedClassI::opByteBoolDS_async(const Test::AMD_MyClass_opByteBoolDSPtr& cb,
                                    const Test::ByteBoolDS& p1,
                                    const Test::ByteBoolDS& p2,
                                    const Ice::Current&)
{
    Test::ByteBoolDS p3 = p2;
    std::copy(p1.begin(), p1.end(), std::back_inserter(p3));
    Test::ByteBoolDS r;
    r.resize(p1.size());
    std::reverse_copy(p1.begin(), p1.end(), r.begin());
    cb->ice_response(r, p3);
}

void
MyDerivedClassI::opShortIntDS_async(const Test::AMD_MyClass_opShortIntDSPtr& cb,
                                       const Test::ShortIntDS& p1,
                                       const Test::ShortIntDS& p2,
                                       const Ice::Current&)
{
    Test::ShortIntDS p3 = p2;
    std::copy(p1.begin(), p1.end(), std::back_inserter(p3));
    Test::ShortIntDS r;
    r.resize(p1.size());
    std::reverse_copy(p1.begin(), p1.end(), r.begin());
    cb->ice_response(r, p3);
}

void
MyDerivedClassI::opLongFloatDS_async(const Test::AMD_MyClass_opLongFloatDSPtr& cb,
                                       const Test::LongFloatDS& p1,
                                       const Test::LongFloatDS& p2,
                                       const Ice::Current&)
{
    Test::LongFloatDS p3 = p2;
    std::copy(p1.begin(), p1.end(), std::back_inserter(p3));
    Test::LongFloatDS r;
    r.resize(p1.size());
    std::reverse_copy(p1.begin(), p1.end(), r.begin());
    cb->ice_response(r, p3);
}

void
MyDerivedClassI::opStringStringDS_async(const Test::AMD_MyClass_opStringStringDSPtr& cb,
                                       const Test::StringStringDS& p1,
                                       const Test::StringStringDS& p2,
                                       const Ice::Current&)
{
    Test::StringStringDS p3 = p2;
    std::copy(p1.begin(), p1.end(), std::back_inserter(p3));
    Test::StringStringDS r;
    r.resize(p1.size());
    std::reverse_copy(p1.begin(), p1.end(), r.begin());
    cb->ice_response(r, p3);
}

void
MyDerivedClassI::opStringMyEnumDS_async(const Test::AMD_MyClass_opStringMyEnumDSPtr& cb,
                                       const Test::StringMyEnumDS& p1,
                                       const Test::StringMyEnumDS& p2,
                                       const Ice::Current&)
{
    Test::StringMyEnumDS p3 = p2;
    std::copy(p1.begin(), p1.end(), std::back_inserter(p3));
    Test::StringMyEnumDS r;
    r.resize(p1.size());
    std::reverse_copy(p1.begin(), p1.end(), r.begin());
    cb->ice_response(r, p3);
}

void
MyDerivedClassI::opMyEnumStringDS_async(const Test::AMD_MyClass_opMyEnumStringDSPtr& cb,
                                       const Test::MyEnumStringDS& p1,
                                       const Test::MyEnumStringDS& p2,
                                       const Ice::Current&)
{
    Test::MyEnumStringDS p3 = p2;
    std::copy(p1.begin(), p1.end(), std::back_inserter(p3));
    Test::MyEnumStringDS r;
    r.resize(p1.size());
    std::reverse_copy(p1.begin(), p1.end(), r.begin());
    cb->ice_response(r, p3);
}

void
MyDerivedClassI::opMyStructMyEnumDS_async(const Test::AMD_MyClass_opMyStructMyEnumDSPtr& cb,
                                       const Test::MyStructMyEnumDS& p1,
                                       const Test::MyStructMyEnumDS& p2,
                                       const Ice::Current&)
{
    Test::MyStructMyEnumDS p3 = p2;
    std::copy(p1.begin(), p1.end(), std::back_inserter(p3));
    Test::MyStructMyEnumDS r;
    r.resize(p1.size());
    std::reverse_copy(p1.begin(), p1.end(), r.begin());
    cb->ice_response(r, p3);
}

void
MyDerivedClassI::opByteByteSD_async(const Test::AMD_MyClass_opByteByteSDPtr& cb,
                                       const Test::ByteByteSD& p1,
                                       const Test::ByteByteSD& p2,
                                       const Ice::Current&)
{
    Test::ByteByteSD p3 = p2;
    Test::ByteByteSD r;
    std::set_union(p1.begin(), p1.end(), p2.begin(), p2.end(), std::inserter(r, r.end()));
    cb->ice_response(r, p3);
}

void
MyDerivedClassI::opBoolBoolSD_async(const Test::AMD_MyClass_opBoolBoolSDPtr& cb,
                                       const Test::BoolBoolSD& p1,
                                       const Test::BoolBoolSD& p2,
                                       const Ice::Current&)
{
    Test::BoolBoolSD p3 = p2;
    Test::BoolBoolSD r;
    std::set_union(p1.begin(), p1.end(), p2.begin(), p2.end(), std::inserter(r, r.end()));
    cb->ice_response(r, p3);
}

void
MyDerivedClassI::opShortShortSD_async(const Test::AMD_MyClass_opShortShortSDPtr& cb,
                                       const Test::ShortShortSD& p1,
                                       const Test::ShortShortSD& p2,
                                       const Ice::Current&)
{
    Test::ShortShortSD p3 = p2;
    Test::ShortShortSD r;
    std::set_union(p1.begin(), p1.end(), p2.begin(), p2.end(), std::inserter(r, r.end()));
    cb->ice_response(r, p3);
}

void
MyDerivedClassI::opIntIntSD_async(const Test::AMD_MyClass_opIntIntSDPtr& cb,
                                       const Test::IntIntSD& p1,
                                       const Test::IntIntSD& p2,
                                       const Ice::Current&)
{
    Test::IntIntSD p3 = p2;
    Test::IntIntSD r;
    std::set_union(p1.begin(), p1.end(), p2.begin(), p2.end(), std::inserter(r, r.end()));
    cb->ice_response(r, p3);
}

void
MyDerivedClassI::opLongLongSD_async(const Test::AMD_MyClass_opLongLongSDPtr& cb,
                                       const Test::LongLongSD& p1,
                                       const Test::LongLongSD& p2,
                                       const Ice::Current&)
{
    Test::LongLongSD p3 = p2;
    Test::LongLongSD r;
    std::set_union(p1.begin(), p1.end(), p2.begin(), p2.end(), std::inserter(r, r.end()));
    cb->ice_response(r, p3);
}

void
MyDerivedClassI::opStringFloatSD_async(const Test::AMD_MyClass_opStringFloatSDPtr& cb,
                                       const Test::StringFloatSD& p1,
                                       const Test::StringFloatSD& p2,
                                       const Ice::Current&)
{
    Test::StringFloatSD p3 = p2;
    Test::StringFloatSD r;
    std::set_union(p1.begin(), p1.end(), p2.begin(), p2.end(), std::inserter(r, r.end()));
    cb->ice_response(r, p3);
}

void
MyDerivedClassI::opStringDoubleSD_async(const Test::AMD_MyClass_opStringDoubleSDPtr& cb,
                                       const Test::StringDoubleSD& p1,
                                       const Test::StringDoubleSD& p2,
                                       const Ice::Current&)
{
    Test::StringDoubleSD p3 = p2;
    Test::StringDoubleSD r;
    std::set_union(p1.begin(), p1.end(), p2.begin(), p2.end(), std::inserter(r, r.end()));
    cb->ice_response(r, p3);
}

void
MyDerivedClassI::opStringStringSD_async(const Test::AMD_MyClass_opStringStringSDPtr& cb,
                                       const Test::StringStringSD& p1,
                                       const Test::StringStringSD& p2,
                                       const Ice::Current&)
{
    Test::StringStringSD p3 = p2;
    Test::StringStringSD r;
    std::set_union(p1.begin(), p1.end(), p2.begin(), p2.end(), std::inserter(r, r.end()));
    cb->ice_response(r, p3);
}

void
MyDerivedClassI::opMyEnumMyEnumSD_async(const Test::AMD_MyClass_opMyEnumMyEnumSDPtr& cb,
                                       const Test::MyEnumMyEnumSD& p1,
                                       const Test::MyEnumMyEnumSD& p2,
                                       const Ice::Current&)
{
    Test::MyEnumMyEnumSD p3 = p2;
    Test::MyEnumMyEnumSD r;
    std::set_union(p1.begin(), p1.end(), p2.begin(), p2.end(), std::inserter(r, r.end()));
    cb->ice_response(r, p3);
}

void
MyDerivedClassI::opIntS_async(const Test::AMD_MyClass_opIntSPtr& cb, const Test::IntS& s, const Ice::Current&)
{
    Test::IntS r;
    std::transform(s.begin(), s.end(), std::back_inserter(r), std::negate<int>());
    cb->ice_response(r);
}

void
MyDerivedClassI::opByteSOneway_async(const Test::AMD_MyClass_opByteSOnewayPtr& cb, const Test::ByteS&,
                                     const Ice::Current&)
{
    IceUtil::Mutex::Lock sync(_mutex);
    ++_opByteSOnewayCallCount;
    cb->ice_response();
}

void
MyDerivedClassI::opByteSOnewayCallCount_async(const Test::AMD_MyClass_opByteSOnewayCallCountPtr& cb, 
                                              const Ice::Current&)
{
    IceUtil::Mutex::Lock sync(_mutex);
    cb->ice_response(_opByteSOnewayCallCount);
    _opByteSOnewayCallCount = 0;
}

void
MyDerivedClassI::opContext_async(const Test::AMD_MyClass_opContextPtr& cb, const Ice::Current& c)
{
    Test::StringStringD r = c.ctx;
    cb->ice_response(r);
}

void
MyDerivedClassI::opDoubleMarshaling_async(const Test::AMD_MyClass_opDoubleMarshalingPtr& cb,
                                          Ice::Double p1, const Test::DoubleS& p2, const Ice::Current&)
{
    Ice::Double d = 1278312346.0 / 13.0;
    test(p1 == d);
    for(unsigned int i = 0; i < p2.size(); ++i)
    {
        test(p2[i] == d);
    }
    cb->ice_response();
}

void
MyDerivedClassI::opIdempotent_async(const Test::AMD_MyClass_opIdempotentPtr& cb, const Ice::Current& current)
{
    test(current.mode == ICE_ENUM(OperationMode, Idempotent));
    cb->ice_response();
}

void
MyDerivedClassI::opNonmutating_async(const Test::AMD_MyClass_opNonmutatingPtr& cb, const Ice::Current& current)
{
    test(current.mode == ICE_ENUM(OperationMode, Nonmutating));
    cb->ice_response();
}

void
MyDerivedClassI::opDerived_async(const Test::AMD_MyDerivedClass_opDerivedPtr& cb, const Ice::Current&)
{
    cb->ice_response();
}

void
MyDerivedClassI::opByte1_async(const Test::AMD_MyClass_opByte1Ptr& cb, Ice::Byte b, const Ice::Current&)
{
    cb->ice_response(b);
}

void
MyDerivedClassI::opShort1_async(const Test::AMD_MyClass_opShort1Ptr& cb, Ice::Short s, const Ice::Current&)
{
    cb->ice_response(s);
}

void
MyDerivedClassI::opInt1_async(const Test::AMD_MyClass_opInt1Ptr& cb, Ice::Int i, const Ice::Current&)
{
    cb->ice_response(i);
}

void
MyDerivedClassI::opLong1_async(const Test::AMD_MyClass_opLong1Ptr& cb, Ice::Long l, const Ice::Current&)
{
    cb->ice_response(l);
}

void
MyDerivedClassI::opFloat1_async(const Test::AMD_MyClass_opFloat1Ptr& cb, Ice::Float f, const Ice::Current&)
{
    cb->ice_response(f);
}

void
MyDerivedClassI::opDouble1_async(const Test::AMD_MyClass_opDouble1Ptr& cb, Ice::Double d, const Ice::Current&)
{
    cb->ice_response(d);
}

void
MyDerivedClassI::opString1_async(const Test::AMD_MyClass_opString1Ptr& cb, const std::string& s,
                                 const Ice::Current&)
{
    cb->ice_response(s);
}

void
MyDerivedClassI::opStringS1_async(const Test::AMD_MyClass_opStringS1Ptr& cb, const Test::StringS& seq,
                                  const Ice::Current&)
{
    cb->ice_response(seq);
}

void
MyDerivedClassI::opByteBoolD1_async(const Test::AMD_MyClass_opByteBoolD1Ptr& cb, const Test::ByteBoolD& dict,
                                    const Ice::Current&)
{
    cb->ice_response(dict);
}

void
MyDerivedClassI::opStringS2_async(const Test::AMD_MyClass_opStringS2Ptr& cb, const Test::StringS& seq,
                                  const Ice::Current&)
{
    cb->ice_response(seq);
}

void
MyDerivedClassI::opByteBoolD2_async(const Test::AMD_MyClass_opByteBoolD2Ptr& cb, const Test::ByteBoolD& dict,
                                    const Ice::Current&)
{
    cb->ice_response(dict);
}

void
MyDerivedClassI::opMyStruct1_async(const Test::AMD_MyDerivedClass_opMyStruct1Ptr& cb, const Test::MyStruct1& s, const Ice::Current&)
{
    cb->ice_response(s);
}

void
MyDerivedClassI::opMyClass1_async(const Test::AMD_MyDerivedClass_opMyClass1Ptr& cb, const Test::MyClass1Ptr& c, const Ice::Current&)
{
    cb->ice_response(c);
}

void
MyDerivedClassI::opStringLiterals_async(const Test::AMD_MyClass_opStringLiteralsPtr& cb,
                                        const Ice::Current&)
{
    Test::StringS data;
    data.push_back(Test::s0);
    data.push_back(Test::s1);
    data.push_back(Test::s2);
    data.push_back(Test::s3);
    data.push_back(Test::s4);
    data.push_back(Test::s5);
    data.push_back(Test::s6);
    data.push_back(Test::s7);
    data.push_back(Test::s8);
    data.push_back(Test::s9);
    data.push_back(Test::s10);

    data.push_back(Test::sw0);
    data.push_back(Test::sw1);
    data.push_back(Test::sw2);
    data.push_back(Test::sw3);
    data.push_back(Test::sw4);
    data.push_back(Test::sw5);
    data.push_back(Test::sw6);
    data.push_back(Test::sw7);
    data.push_back(Test::sw8);
    data.push_back(Test::sw9);
    data.push_back(Test::sw10);

    data.push_back(Test::ss0);
    data.push_back(Test::ss1);
    data.push_back(Test::ss2);
    data.push_back(Test::ss3);
    data.push_back(Test::ss4);
    data.push_back(Test::ss5);

    data.push_back(Test::su0);
    data.push_back(Test::su1);
    data.push_back(Test::su2);
    cb->ice_response(data);
}

<<<<<<< HEAD
#endif
=======
void
MyDerivedClassI::opWStringLiterals_async(const Test::AMD_MyClass_opWStringLiteralsPtr& cb,
                                         const Ice::Current&)
{
    Test::WStringS data;
    data.push_back(Test::ws0);
    data.push_back(Test::ws1);
    data.push_back(Test::ws2);
    data.push_back(Test::ws3);
    data.push_back(Test::ws4);
    data.push_back(Test::ws5);
    data.push_back(Test::ws6);
    data.push_back(Test::ws7);
    data.push_back(Test::ws8);
    data.push_back(Test::ws9);
    data.push_back(Test::ws10);

    data.push_back(Test::wsw0);
    data.push_back(Test::wsw1);
    data.push_back(Test::wsw2);
    data.push_back(Test::wsw3);
    data.push_back(Test::wsw4);
    data.push_back(Test::wsw5);
    data.push_back(Test::wsw6);
    data.push_back(Test::wsw7);
    data.push_back(Test::wsw8);
    data.push_back(Test::wsw9);
    data.push_back(Test::wsw10);

    data.push_back(Test::wss0);
    data.push_back(Test::wss1);
    data.push_back(Test::wss2);
    data.push_back(Test::wss3);
    data.push_back(Test::wss4);
    data.push_back(Test::wss5);

    data.push_back(Test::wsu0);
    data.push_back(Test::wsu1);
    data.push_back(Test::wsu2);
    cb->ice_response(data);
}
>>>>>>> 709f8a26
<|MERGE_RESOLUTION|>--- conflicted
+++ resolved
@@ -956,6 +956,50 @@
 
     response(data);
 }
+
+void
+MyDerivedClassI::opWStringLiterals_async(function<void (const Test::WStringS&)> response,
+                                         function<void (exception_ptr)>,
+                                         const Ice::Current&)
+{
+    Test::WStringS data;
+    data.push_back(Test::ws0);
+    data.push_back(Test::ws1);
+    data.push_back(Test::ws2);
+    data.push_back(Test::ws3);
+    data.push_back(Test::ws4);
+    data.push_back(Test::ws5);
+    data.push_back(Test::ws6);
+    data.push_back(Test::ws7);
+    data.push_back(Test::ws8);
+    data.push_back(Test::ws9);
+    data.push_back(Test::ws10);
+
+    data.push_back(Test::wsw0);
+    data.push_back(Test::wsw1);
+    data.push_back(Test::wsw2);
+    data.push_back(Test::wsw3);
+    data.push_back(Test::wsw4);
+    data.push_back(Test::wsw5);
+    data.push_back(Test::wsw6);
+    data.push_back(Test::wsw7);
+    data.push_back(Test::wsw8);
+    data.push_back(Test::wsw9);
+    data.push_back(Test::wsw10);
+
+    data.push_back(Test::wss0);
+    data.push_back(Test::wss1);
+    data.push_back(Test::wss2);
+    data.push_back(Test::wss3);
+    data.push_back(Test::wss4);
+    data.push_back(Test::wss5);
+
+    data.push_back(Test::wsu0);
+    data.push_back(Test::wsu1);
+    data.push_back(Test::wsu2);
+
+    response(data);
+}
 #else
 
 class Thread_opVoid : public IceUtil::Thread
@@ -1734,9 +1778,6 @@
     cb->ice_response(data);
 }
 
-<<<<<<< HEAD
-#endif
-=======
 void
 MyDerivedClassI::opWStringLiterals_async(const Test::AMD_MyClass_opWStringLiteralsPtr& cb,
                                          const Ice::Current&)
@@ -1778,4 +1819,4 @@
     data.push_back(Test::wsu2);
     cb->ice_response(data);
 }
->>>>>>> 709f8a26
+#endif