// **********************************************************************
//
// Copyright (c) 2003-2016 ZeroC, Inc. All rights reserved.
//
// This copy of Ice is licensed to you under the terms described in the
// ICE_LICENSE file included in this distribution.
//
// **********************************************************************

#include <Dispatcher.h>
#include <TestCommon.h>

<<<<<<< HEAD
using namespace std;

Dispatcher* Dispatcher::_instance = 0;
=======
IceUtil::Handle<Dispatcher> Dispatcher::_instance;
>>>>>>> aad75ac6

Dispatcher::Dispatcher()
{
    _instance = this;
    _terminated = false;
    __setNoDelete(true);
    start();
    __setNoDelete(false);
}

void
Dispatcher::terminate()
{
    {
        Lock sync(*_instance);
        _instance->_terminated = true;
        _instance->notify();
    }

    _instance->getThreadControl().join();
    _instance = 0;
}

bool
Dispatcher::isDispatcherThread()
{
    return IceUtil::ThreadControl() == _instance->getThreadControl();
}

#ifdef ICE_CPP11_MAPPING
void
Dispatcher::dispatch(const shared_ptr<DispatcherCall>& call, const shared_ptr<Ice::Connection>&)
#else
void
Dispatcher::dispatch(const Ice::DispatcherCallPtr& call, const Ice::ConnectionPtr&)
#endif
{
    Lock sync(*this);
    _calls.push_back(call);
    if(_calls.size() == 1)
    {
        notify();
    }
}

void
Dispatcher::run()
{
    while(true)
    {
#ifdef ICE_CPP11_MAPPING
        shared_ptr<DispatcherCall> call;
#else
        Ice::DispatcherCallPtr call;
#endif
        {
            Lock sync(*this);

            while(!_terminated && _calls.empty())
            {
                wait();
            }

            if(!_calls.empty())
            {
                call = _calls.front();
                _calls.pop_front();
            }
            else if(_terminated)
            {
                // Terminate only once all calls are dispatched.
                return;
            }
        }


        if(call)
        {
            try
            {
                call->run();
            }
            catch(...)
            {
                // Exceptions should never propagate here.
                test(false);
            }
        }
    }
}
<|MERGE_RESOLUTION|>--- conflicted
+++ resolved
@@ -10,13 +10,9 @@
 #include <Dispatcher.h>
 #include <TestCommon.h>
 
-<<<<<<< HEAD
 using namespace std;
 
-Dispatcher* Dispatcher::_instance = 0;
-=======
 IceUtil::Handle<Dispatcher> Dispatcher::_instance;
->>>>>>> aad75ac6
 
 Dispatcher::Dispatcher()
 {
@@ -106,4 +102,4 @@
             }
         }
     }
-}
+}