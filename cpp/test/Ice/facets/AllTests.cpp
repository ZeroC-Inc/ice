// **********************************************************************
//
// Copyright (c) 2003-2016 ZeroC, Inc. All rights reserved.
//
// This copy of Ice is licensed to you under the terms described in the
// ICE_LICENSE file included in this distribution.
//
// **********************************************************************

#include <Ice/Ice.h>
#include <IceUtil/IceUtil.h>
#include <TestCommon.h>
#include <Test.h>

using namespace std;
using namespace Test;

class EmptyI : public virtual Empty
{
};

GPrxPtr
allTests(const Ice::CommunicatorPtr& communicator)
{
#ifdef ICE_OS_WINRT
    bool winrt = true;
#else
    bool winrt = false;
#endif
    cout << "testing Ice.Admin.Facets property... " << flush;
    test(communicator->getProperties()->getPropertyAsList("Ice.Admin.Facets").empty());
    communicator->getProperties()->setProperty("Ice.Admin.Facets", "foobar");
    Ice::StringSeq facetFilter = communicator->getProperties()->getPropertyAsList("Ice.Admin.Facets");
    test(facetFilter.size() == 1 && facetFilter[0] == "foobar");
    communicator->getProperties()->setProperty("Ice.Admin.Facets", "foo\\'bar");
    facetFilter = communicator->getProperties()->getPropertyAsList("Ice.Admin.Facets");
    test(facetFilter.size() == 1 && facetFilter[0] == "foo'bar");
    communicator->getProperties()->setProperty("Ice.Admin.Facets", "'foo bar' toto 'titi'");
    facetFilter = communicator->getProperties()->getPropertyAsList("Ice.Admin.Facets");
    test(facetFilter.size() == 3 && facetFilter[0] == "foo bar" && facetFilter[1] == "toto" &&
         facetFilter[2] == "titi");
    communicator->getProperties()->setProperty("Ice.Admin.Facets", "'foo bar\\' toto' 'titi'");
    facetFilter = communicator->getProperties()->getPropertyAsList("Ice.Admin.Facets");
    test(facetFilter.size() == 2 && facetFilter[0] == "foo bar' toto" && facetFilter[1] == "titi");
    // communicator->getProperties()->setProperty("Ice.Admin.Facets", "'foo bar' 'toto titi");
    // facetFilter = communicator->getProperties()->getPropertyAsList("Ice.Admin.Facets");
    // test(facetFilter.size() == 0);
    communicator->getProperties()->setProperty("Ice.Admin.Facets", "");
    cout << "ok" << endl;

<<<<<<< HEAD
    cout << "testing facet registration exceptions... " << flush;
    string localOAEndpoint;
    {
        ostringstream ostr;
        if(communicator->getProperties()->getProperty("Ice.Default.Protocol") == "bt")
        {
            ostr << "default -a *";
        }
        else
        {
            ostr << "default -h *";
        }
        localOAEndpoint = ostr.str();
    }
    communicator->getProperties()->setProperty("FacetExceptionTestAdapter.Endpoints", localOAEndpoint);
    Ice::ObjectAdapterPtr adapter = communicator->createObjectAdapter("FacetExceptionTestAdapter");
    Ice::ObjectPtr obj = ICE_MAKE_SHARED(EmptyI);
    adapter->add(obj, Ice::stringToIdentity("d"));
    adapter->addFacet(obj, Ice::stringToIdentity("d"), "facetABCD");
    try
    {
        adapter->addFacet(obj, Ice::stringToIdentity("d"), "facetABCD");
        test(false);
    }
    catch(const Ice::AlreadyRegisteredException&)
    {
    }
    adapter->removeFacet(Ice::stringToIdentity("d"), "facetABCD");
    try
    {
        adapter->removeFacet(Ice::stringToIdentity("d"), "facetABCD");
        test(false);
    }
    catch(const Ice::NotRegisteredException&)
    {
    }
    cout << "ok" << endl;

    cout << "testing removeAllFacets... " << flush;
    Ice::ObjectPtr obj1 = ICE_MAKE_SHARED(EmptyI);
    Ice::ObjectPtr obj2 = ICE_MAKE_SHARED(EmptyI);
    adapter->addFacet(obj1, Ice::stringToIdentity("id1"), "f1");
    adapter->addFacet(obj2, Ice::stringToIdentity("id1"), "f2");
    Ice::ObjectPtr obj3 = ICE_MAKE_SHARED(EmptyI);
    adapter->addFacet(obj1, Ice::stringToIdentity("id2"), "f1");
    adapter->addFacet(obj2, Ice::stringToIdentity("id2"), "f2");
    adapter->addFacet(obj3, Ice::stringToIdentity("id2"), "");
    Ice::FacetMap fm = adapter->removeAllFacets(Ice::stringToIdentity("id1"));
    test(fm.size() == 2);
    test(fm["f1"] == obj1);
    test(fm["f2"] == obj2);
    try
    {
        adapter->removeAllFacets(Ice::stringToIdentity("id1"));
        test(false);
    }
    catch(const Ice::NotRegisteredException&)
    {
    }
    fm = adapter->removeAllFacets(Ice::stringToIdentity("id2"));
    test(fm.size() == 3);
    test(fm["f1"] == obj1);
    test(fm["f2"] == obj2);
    test(fm[""] == obj3);
    cout << "ok" << endl;

    adapter->deactivate();
=======
    if(!winrt || (communicator->getProperties()->getProperty("Ice.Default.Protocol") != "ssl" &&
                  communicator->getProperties()->getProperty("Ice.Default.Protocol") != "wss"))
    {
        cout << "testing facet registration exceptions... " << flush;
        string host = communicator->getProperties()->getPropertyAsIntWithDefault("Ice.IPv6", 0) == 0 ?
            "127.0.0.1" : "\"0:0:0:0:0:0:0:1\"";
        communicator->getProperties()->setProperty("FacetExceptionTestAdapter.Endpoints", "default -h " + host);
        Ice::ObjectAdapterPtr adapter = communicator->createObjectAdapter("FacetExceptionTestAdapter");
        Ice::ObjectPtr obj = new EmptyI;
        adapter->add(obj, communicator->stringToIdentity("d"));
        adapter->addFacet(obj, communicator->stringToIdentity("d"), "facetABCD");
        try
        {
            adapter->addFacet(obj, communicator->stringToIdentity("d"), "facetABCD");
            test(false);
        }
        catch(const Ice::AlreadyRegisteredException&)
        {
        }
        adapter->removeFacet(communicator->stringToIdentity("d"), "facetABCD");
        try
        {
            adapter->removeFacet(communicator->stringToIdentity("d"), "facetABCD");
            test(false);
        }
        catch(const Ice::NotRegisteredException&)
        {
        }
        cout << "ok" << endl;

        cout << "testing removeAllFacets... " << flush;
        Ice::ObjectPtr obj1 = new EmptyI;
        Ice::ObjectPtr obj2 = new EmptyI;
        adapter->addFacet(obj1, communicator->stringToIdentity("id1"), "f1");
        adapter->addFacet(obj2, communicator->stringToIdentity("id1"), "f2");
        Ice::ObjectPtr obj3 = new EmptyI;
        adapter->addFacet(obj1, communicator->stringToIdentity("id2"), "f1");
        adapter->addFacet(obj2, communicator->stringToIdentity("id2"), "f2");
        adapter->addFacet(obj3, communicator->stringToIdentity("id2"), "");
        Ice::FacetMap fm = adapter->removeAllFacets(communicator->stringToIdentity("id1"));
        test(fm.size() == 2);
        test(fm["f1"] == obj1);
        test(fm["f2"] == obj2);
        try
        {
            adapter->removeAllFacets(communicator->stringToIdentity("id1"));
            test(false);
        }
        catch(const Ice::NotRegisteredException&)
        {
        }
        fm = adapter->removeAllFacets(communicator->stringToIdentity("id2"));
        test(fm.size() == 3);
        test(fm["f1"] == obj1);
        test(fm["f2"] == obj2);
        test(fm[""] == obj3);
        cout << "ok" << endl;

        adapter->deactivate();
    }
>>>>>>> 196fb976

    cout << "testing stringToProxy... " << flush;
    string ref = "d:" + getTestEndpoint(communicator, 0);
    Ice::ObjectPrxPtr db = communicator->stringToProxy(ref);
    test(db);
    cout << "ok" << endl;

    cout << "testing unchecked cast... " << flush;
    Ice::ObjectPrxPtr prx = ICE_UNCHECKED_CAST(Ice::ObjectPrx, db);
    test(prx->ice_getFacet().empty());
#ifdef ICE_CPP11_MAPPING
    prx = Ice::uncheckedCast<Ice::ObjectPrx>(db, "facetABCD");
#else
    prx = Ice::ObjectPrx::uncheckedCast(db, "facetABCD");
#endif
    test(prx->ice_getFacet() == "facetABCD");
    Ice::ObjectPrxPtr prx2 = ICE_UNCHECKED_CAST(Ice::ObjectPrx, prx);
    test(prx2->ice_getFacet() == "facetABCD");

#ifdef ICE_CPP11_MAPPING
    shared_ptr<Ice::ObjectPrx> prx3 = Ice::uncheckedCast<Ice::ObjectPrx>(prx, "");
#else
    Ice::ObjectPrx prx3 = Ice::ObjectPrx::uncheckedCast(prx, "");
#endif
    test(prx3->ice_getFacet().empty());
    DPrxPtr d = ICE_UNCHECKED_CAST(Test::DPrx, db);
    test(d->ice_getFacet().empty());
#ifdef ICE_CPP11_MAPPING
    shared_ptr<DPrx> df = Ice::uncheckedCast<Test::DPrx>(db, "facetABCD");
#else
    DPrx df = Test::DPrx::uncheckedCast(db, "facetABCD");
#endif
    test(df->ice_getFacet() == "facetABCD");
    DPrxPtr df2 = ICE_UNCHECKED_CAST(Test::DPrx, df);
    test(df2->ice_getFacet() == "facetABCD");
#ifdef ICE_CPP11_MAPPING
    shared_ptr<DPrx> df3 = Ice::uncheckedCast<Test::DPrx>(df, "");
#else
    DPrx df3 = Test::DPrx::uncheckedCast(df, "");
#endif
    test(df3->ice_getFacet().empty());
    cout << "ok" << endl;

    cout << "testing checked cast... " << flush;
    prx = ICE_CHECKED_CAST(Ice::ObjectPrx, db);
    test(prx->ice_getFacet().empty());
#ifdef ICE_CPP11_MAPPING
    prx = Ice::checkedCast<Ice::ObjectPrx>(db, "facetABCD");
#else
    prx = Ice::ObjectPrx::checkedCast(db, "facetABCD");
#endif
    test(prx->ice_getFacet() == "facetABCD");
    prx2 = ICE_CHECKED_CAST(Ice::ObjectPrx, prx);
    test(prx2->ice_getFacet() == "facetABCD");
#ifdef ICE_CPP11_MAPPING
    prx3 = Ice::checkedCast<Ice::ObjectPrx>(prx, "");
#else
    prx3 = Ice::ObjectPrx::checkedCast(prx, "");
#endif
    test(prx3->ice_getFacet().empty());
    d = ICE_CHECKED_CAST(Test::DPrx, db);
    test(d->ice_getFacet().empty());
#ifdef ICE_CPP11_MAPPING
    df = Ice::checkedCast<Test::DPrx>(db, "facetABCD");
#else
    df = Test::DPrx::checkedCast(db, "facetABCD");
#endif
    test(df->ice_getFacet() == "facetABCD");
    df2 = ICE_CHECKED_CAST(Test::DPrx, df);
    test(df2->ice_getFacet() == "facetABCD");
#ifdef ICE_CPP11_MAPPING
    df3 = Ice::checkedCast<Test::DPrx>(df, "");
#else
    df3 = Test::DPrx::checkedCast(df, "");
#endif
    test(df3->ice_getFacet().empty());
    cout << "ok" << endl;

    cout << "testing non-facets A, B, C, and D... " << flush;
    d = ICE_CHECKED_CAST(DPrx, db);
    test(d);
#ifdef ICE_CPP11_MAPPING
    test(Ice::targetEqualTo(d, db));
#else
    test(d == db);
#endif
    test(d->callA() == "A");
    test(d->callB() == "B");
    test(d->callC() == "C");
    test(d->callD() == "D");
    cout << "ok" << endl;

    cout << "testing facets A, B, C, and D... " << flush;
#ifdef ICE_CPP11_MAPPING
    df = Ice::checkedCast<DPrx>(d, "facetABCD");
#else
    df = DPrx::checkedCast(d, "facetABCD");
#endif
    test(df);
    test(df->callA() == "A");
    test(df->callB() == "B");
    test(df->callC() == "C");
    test(df->callD() == "D");
    cout << "ok" << endl;

    cout << "testing facets E and F... " << flush;
#ifdef ICE_CPP11_MAPPING
    auto ff = Ice::checkedCast<FPrx>(d, "facetEF");
#else
    FPrx ff = FPrx::checkedCast(d, "facetEF");
#endif
    test(ff);
    test(ff->callE() == "E");
    test(ff->callF() == "F");
    cout << "ok" << endl;

    cout << "testing facet G... " << flush;
#ifdef ICE_CPP11_MAPPING
    auto gf = Ice::checkedCast<GPrx>(ff, "facetGH");
#else
    GPrx gf = GPrx::checkedCast(ff, "facetGH");
#endif
    test(gf);
    test(gf->callG() == "G");
    cout << "ok" << endl;

    cout << "testing whether casting preserves the facet... " << flush;
    HPrxPtr hf = ICE_CHECKED_CAST(HPrx, gf);
    test(hf);
    test(hf->callG() == "G");
    test(hf->callH() == "H");
    cout << "ok" << endl;

    return gf;
}<|MERGE_RESOLUTION|>--- conflicted
+++ resolved
@@ -27,6 +27,7 @@
 #else
     bool winrt = false;
 #endif
+
     cout << "testing Ice.Admin.Facets property... " << flush;
     test(communicator->getProperties()->getPropertyAsList("Ice.Admin.Facets").empty());
     communicator->getProperties()->setProperty("Ice.Admin.Facets", "foobar");
@@ -37,7 +38,7 @@
     test(facetFilter.size() == 1 && facetFilter[0] == "foo'bar");
     communicator->getProperties()->setProperty("Ice.Admin.Facets", "'foo bar' toto 'titi'");
     facetFilter = communicator->getProperties()->getPropertyAsList("Ice.Admin.Facets");
-    test(facetFilter.size() == 3 && facetFilter[0] == "foo bar" && facetFilter[1] == "toto" &&
+    test(facetFilter.size() == 3 && facetFilter[0] == "foo bar" && facetFilter[1] == "toto" && 
          facetFilter[2] == "titi");
     communicator->getProperties()->setProperty("Ice.Admin.Facets", "'foo bar\\' toto' 'titi'");
     facetFilter = communicator->getProperties()->getPropertyAsList("Ice.Admin.Facets");
@@ -48,7 +49,6 @@
     communicator->getProperties()->setProperty("Ice.Admin.Facets", "");
     cout << "ok" << endl;
 
-<<<<<<< HEAD
     cout << "testing facet registration exceptions... " << flush;
     string localOAEndpoint;
     {
@@ -64,111 +64,54 @@
         localOAEndpoint = ostr.str();
     }
     communicator->getProperties()->setProperty("FacetExceptionTestAdapter.Endpoints", localOAEndpoint);
-    Ice::ObjectAdapterPtr adapter = communicator->createObjectAdapter("FacetExceptionTestAdapter");
-    Ice::ObjectPtr obj = ICE_MAKE_SHARED(EmptyI);
-    adapter->add(obj, Ice::stringToIdentity("d"));
-    adapter->addFacet(obj, Ice::stringToIdentity("d"), "facetABCD");
-    try
+    if(winrt || (communicator->getProperties()->getProperty("Ice.Default.Protocol") != "ssl" &&
+                 communicator->getProperties()->getProperty("Ice.Default.Protocol") != "wss"))
     {
+        Ice::ObjectAdapterPtr adapter = communicator->createObjectAdapter("FacetExceptionTestAdapter");
+        Ice::ObjectPtr obj = ICE_MAKE_SHARED(EmptyI);
+        adapter->add(obj, Ice::stringToIdentity("d"));
         adapter->addFacet(obj, Ice::stringToIdentity("d"), "facetABCD");
-        test(false);
-    }
-    catch(const Ice::AlreadyRegisteredException&)
-    {
-    }
-    adapter->removeFacet(Ice::stringToIdentity("d"), "facetABCD");
-    try
-    {
+        try
+        {
+            adapter->addFacet(obj, Ice::stringToIdentity("d"), "facetABCD");
+            test(false);
+        }
+        catch(const Ice::AlreadyRegisteredException&)
+        {
+        }
         adapter->removeFacet(Ice::stringToIdentity("d"), "facetABCD");
-        test(false);
-    }
-    catch(const Ice::NotRegisteredException&)
-    {
-    }
-    cout << "ok" << endl;
-
-    cout << "testing removeAllFacets... " << flush;
-    Ice::ObjectPtr obj1 = ICE_MAKE_SHARED(EmptyI);
-    Ice::ObjectPtr obj2 = ICE_MAKE_SHARED(EmptyI);
-    adapter->addFacet(obj1, Ice::stringToIdentity("id1"), "f1");
-    adapter->addFacet(obj2, Ice::stringToIdentity("id1"), "f2");
-    Ice::ObjectPtr obj3 = ICE_MAKE_SHARED(EmptyI);
-    adapter->addFacet(obj1, Ice::stringToIdentity("id2"), "f1");
-    adapter->addFacet(obj2, Ice::stringToIdentity("id2"), "f2");
-    adapter->addFacet(obj3, Ice::stringToIdentity("id2"), "");
-    Ice::FacetMap fm = adapter->removeAllFacets(Ice::stringToIdentity("id1"));
-    test(fm.size() == 2);
-    test(fm["f1"] == obj1);
-    test(fm["f2"] == obj2);
-    try
-    {
-        adapter->removeAllFacets(Ice::stringToIdentity("id1"));
-        test(false);
-    }
-    catch(const Ice::NotRegisteredException&)
-    {
-    }
-    fm = adapter->removeAllFacets(Ice::stringToIdentity("id2"));
-    test(fm.size() == 3);
-    test(fm["f1"] == obj1);
-    test(fm["f2"] == obj2);
-    test(fm[""] == obj3);
-    cout << "ok" << endl;
-
-    adapter->deactivate();
-=======
-    if(!winrt || (communicator->getProperties()->getProperty("Ice.Default.Protocol") != "ssl" &&
-                  communicator->getProperties()->getProperty("Ice.Default.Protocol") != "wss"))
-    {
-        cout << "testing facet registration exceptions... " << flush;
-        string host = communicator->getProperties()->getPropertyAsIntWithDefault("Ice.IPv6", 0) == 0 ?
-            "127.0.0.1" : "\"0:0:0:0:0:0:0:1\"";
-        communicator->getProperties()->setProperty("FacetExceptionTestAdapter.Endpoints", "default -h " + host);
-        Ice::ObjectAdapterPtr adapter = communicator->createObjectAdapter("FacetExceptionTestAdapter");
-        Ice::ObjectPtr obj = new EmptyI;
-        adapter->add(obj, communicator->stringToIdentity("d"));
-        adapter->addFacet(obj, communicator->stringToIdentity("d"), "facetABCD");
         try
         {
-            adapter->addFacet(obj, communicator->stringToIdentity("d"), "facetABCD");
+            adapter->removeFacet(Ice::stringToIdentity("d"), "facetABCD");
             test(false);
         }
-        catch(const Ice::AlreadyRegisteredException&)
-        {
-        }
-        adapter->removeFacet(communicator->stringToIdentity("d"), "facetABCD");
-        try
-        {
-            adapter->removeFacet(communicator->stringToIdentity("d"), "facetABCD");
-            test(false);
-        }
         catch(const Ice::NotRegisteredException&)
         {
         }
         cout << "ok" << endl;
 
         cout << "testing removeAllFacets... " << flush;
-        Ice::ObjectPtr obj1 = new EmptyI;
-        Ice::ObjectPtr obj2 = new EmptyI;
-        adapter->addFacet(obj1, communicator->stringToIdentity("id1"), "f1");
-        adapter->addFacet(obj2, communicator->stringToIdentity("id1"), "f2");
-        Ice::ObjectPtr obj3 = new EmptyI;
-        adapter->addFacet(obj1, communicator->stringToIdentity("id2"), "f1");
-        adapter->addFacet(obj2, communicator->stringToIdentity("id2"), "f2");
-        adapter->addFacet(obj3, communicator->stringToIdentity("id2"), "");
-        Ice::FacetMap fm = adapter->removeAllFacets(communicator->stringToIdentity("id1"));
+        Ice::ObjectPtr obj1 = ICE_MAKE_SHARED(EmptyI);
+        Ice::ObjectPtr obj2 = ICE_MAKE_SHARED(EmptyI);
+        adapter->addFacet(obj1, Ice::stringToIdentity("id1"), "f1");
+        adapter->addFacet(obj2, Ice::stringToIdentity("id1"), "f2");
+        Ice::ObjectPtr obj3 = ICE_MAKE_SHARED(EmptyI);
+        adapter->addFacet(obj1, Ice::stringToIdentity("id2"), "f1");
+        adapter->addFacet(obj2, Ice::stringToIdentity("id2"), "f2");
+        adapter->addFacet(obj3, Ice::stringToIdentity("id2"), "");
+        Ice::FacetMap fm = adapter->removeAllFacets(Ice::stringToIdentity("id1"));
         test(fm.size() == 2);
         test(fm["f1"] == obj1);
         test(fm["f2"] == obj2);
         try
         {
-            adapter->removeAllFacets(communicator->stringToIdentity("id1"));
+            adapter->removeAllFacets(Ice::stringToIdentity("id1"));
             test(false);
         }
         catch(const Ice::NotRegisteredException&)
         {
         }
-        fm = adapter->removeAllFacets(communicator->stringToIdentity("id2"));
+        fm = adapter->removeAllFacets(Ice::stringToIdentity("id2"));
         test(fm.size() == 3);
         test(fm["f1"] == obj1);
         test(fm["f2"] == obj2);
@@ -177,7 +120,6 @@
 
         adapter->deactivate();
     }
->>>>>>> 196fb976
 
     cout << "testing stringToProxy... " << flush;
     string ref = "d:" + getTestEndpoint(communicator, 0);
