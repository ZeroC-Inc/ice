//
// Copyright (c) ZeroC, Inc. All rights reserved.
//

<<<<<<< HEAD
=======
#include "Ice/Ice.h"
>>>>>>> 0c36bed3
#include "TestI.h"
#include "Ice/Ice.h"
#include "IceUtil/IceUtil.h"

using namespace std;
using namespace Ice;

void
TestI::requestFailedException(const Current&)
{
}

void
TestI::unknownUserException(const Current&)
{
}

void
TestI::unknownLocalException(const Current&)
{
}

void
TestI::unknownException(const Current&)
{
}

void
TestI::userException(const Current&)
{
}

void
TestI::localException(const Current&)
{
}

void
TestI::stdException(const Current&)
{
}

void
TestI::cppException(const Current&)
{
}

void
TestI::unknownExceptionWithServantException(const Current&)
{
    throw Ice::ObjectNotExistException(__FILE__, __LINE__);
}

string
TestI::impossibleException(bool _cpp_throw, const Current&)
{
    if (_cpp_throw)
    {
        throw Test::TestImpossibleException();
    }
    //
    // Return a value so we can be sure that the stream position
    // is reset correctly if finished() throws.
    //
    return "Hello";
}

string
TestI::intfUserException(bool _cpp_throw, const Current&)
{
    if (_cpp_throw)
    {
        throw Test::TestIntfUserException();
    }
    //
    // Return a value so we can be sure that the stream position
    // is reset correctly if finished() throws.
    //
    return "Hello";
}

void
TestI::asyncResponse(const Current&)
{
    //
    // Only relevant for AMD.
    //
}

void
TestI::asyncException(const Current&)
{
    //
    // Only relevant for AMD.
    //
}

void
TestI::shutdown(const Current& current)
{
    current.adapter->deactivate();
}

string
Cookie::message() const
{
    return "blahblah";
}<|MERGE_RESOLUTION|>--- conflicted
+++ resolved
@@ -2,13 +2,8 @@
 // Copyright (c) ZeroC, Inc. All rights reserved.
 //
 
-<<<<<<< HEAD
-=======
-#include "Ice/Ice.h"
->>>>>>> 0c36bed3
 #include "TestI.h"
 #include "Ice/Ice.h"
-#include "IceUtil/IceUtil.h"
 
 using namespace std;
 using namespace Ice;
