//
// Copyright (c) ZeroC, Inc. All rights reserved.
//

#include <TestI.h>
#include <Ice/Ice.h>
#include <TestHelper.h>

using namespace Test;
using namespace std;

namespace
{

void breakCycles(Ice::ValuePtr);

template<typename T>
void breakCycles(const vector<shared_ptr<T>>& s)
{
    for(auto e : s)
    {
        breakCycles(e);
    }
}

template<typename K, typename V>
void breakCycles(const map<K, shared_ptr<V>>& d)
{
    for(auto e : d)
    {
        breakCycles(e.second);
    }
}

void breakCycles(Ice::ValuePtr o)
{
    if(dynamic_pointer_cast<D1>(o))
    {
        auto d1 = dynamic_pointer_cast<D1>(o);
        auto tmp = d1->pd1;
        d1->pd1 = nullptr;
        if(tmp != d1)
        {
            breakCycles(tmp);
        }
    }
    if(dynamic_pointer_cast<D2>(o))
    {
<<<<<<< HEAD
        auto d2 = ICE_DYNAMIC_CAST(D2, o);
        auto tmp = d2->pd2;
=======
        auto d2 = dynamic_pointer_cast<D2>(o);
>>>>>>> 53056b9c
        d2->pd2 = nullptr;
        if(tmp != d2)
        {
            breakCycles(tmp);
        }
    }
    if(dynamic_pointer_cast<D4>(o))
    {
        auto d4 = dynamic_pointer_cast<D4>(o);
        d4->p1 = nullptr;
        d4->p2 = nullptr;
    }
    if(dynamic_pointer_cast<B>(o))
    {
<<<<<<< HEAD
        auto b = ICE_DYNAMIC_CAST(B, o);
        auto tmp = b->pb;
        b->pb = nullptr;
        if (tmp != b)
=======
        auto b = dynamic_pointer_cast<B>(o);
        if(b->pb)
>>>>>>> 53056b9c
        {
            breakCycles(tmp);
        }
        if(b->ice_getSlicedData())
        {
            b->ice_getSlicedData()->clear();
        }
    }
    if(dynamic_pointer_cast<Preserved>(o))
    {
        auto p = dynamic_pointer_cast<Preserved>(o);
        if(p->ice_getSlicedData())
        {
            p->ice_getSlicedData()->clear();
        }
    }
    if(dynamic_pointer_cast<PDerived>(o))
    {
        auto p = dynamic_pointer_cast<PDerived>(o);
        p->pb = nullptr;
    }
    if(dynamic_pointer_cast<CompactPDerived>(o))
    {
        auto p = dynamic_pointer_cast<CompactPDerived>(o);
        p->pb = nullptr;
    }
    if(dynamic_pointer_cast<PNode>(o))
    {
        auto curr = dynamic_pointer_cast<PNode>(o);
        while(curr && o != curr->next)
        {
            curr = curr->next;
        }
        if(curr && o == curr->next)
        {
            curr->next = nullptr;
        }
    }
    if(dynamic_pointer_cast<PSUnknown>(o))
    {
        auto p = dynamic_pointer_cast<PSUnknown>(o);
        breakCycles(p->graph);
    }
    if(dynamic_pointer_cast<PSUnknown2>(o))
    {
        auto p = dynamic_pointer_cast<PSUnknown2>(o);
        p->pb = nullptr;
    }
    if(dynamic_pointer_cast<SS1>(o))
    {
        auto s = dynamic_pointer_cast<SS1>(o);
        breakCycles(s->s);
    }
    if(dynamic_pointer_cast<SS2>(o))
    {
        auto s = dynamic_pointer_cast<SS2>(o);
        breakCycles(s->s);
    }
    if(dynamic_pointer_cast<Forward>(o))
    {
        auto f = dynamic_pointer_cast<Forward>(o);
        f->h = nullptr;
    }
    if(dynamic_pointer_cast<SUnknown>(o))
    {
        auto u = dynamic_pointer_cast<SUnknown>(o);
        u->cycle = nullptr;
    }
}

}

TestI::TestI()
{
}

TestI::~TestI()
{
    for(auto e : _values)
    {
        breakCycles(e);
    }
}

Ice::ValuePtr
TestI::SBaseAsObject(const ::Ice::Current&)
{
    SBasePtr sb = make_shared<SBase>();
    sb->sb = "SBase.sb";
    return sb;
}

SBasePtr
TestI::SBaseAsSBase(const ::Ice::Current&)
{
    SBasePtr sb = make_shared<SBase>();
    sb->sb = "SBase.sb";
    return sb;
}

SBasePtr
TestI::SBSKnownDerivedAsSBase(const ::Ice::Current&)
{
    SBSKnownDerivedPtr sbskd = make_shared<SBSKnownDerived>();
    sbskd->sb = "SBSKnownDerived.sb";
    sbskd->sbskd = "SBSKnownDerived.sbskd";
    return sbskd;
}

SBSKnownDerivedPtr
TestI::SBSKnownDerivedAsSBSKnownDerived(const ::Ice::Current&)
{
    SBSKnownDerivedPtr sbskd = make_shared<SBSKnownDerived>();
    sbskd->sb = "SBSKnownDerived.sb";
    sbskd->sbskd = "SBSKnownDerived.sbskd";
    return sbskd;
}

SBasePtr
TestI::SBSUnknownDerivedAsSBase(const ::Ice::Current&)
{
    SBSUnknownDerivedPtr sbsud = make_shared<SBSUnknownDerived>();
    sbsud->sb = "SBSUnknownDerived.sb";
    sbsud->sbsud = "SBSUnknownDerived.sbsud";
    return sbsud;
}

SBasePtr
TestI::SBSUnknownDerivedAsSBaseCompact(const ::Ice::Current&)
{
    SBSUnknownDerivedPtr sbsud = make_shared<SBSUnknownDerived>();
    sbsud->sb = "SBSUnknownDerived.sb";
    sbsud->sbsud = "SBSUnknownDerived.sbsud";
    return sbsud;
}

Ice::ValuePtr
TestI::SUnknownAsObject(const ::Ice::Current&)
{
    SUnknownPtr su = make_shared<SUnknown>();
    su->su = "SUnknown.su";
    su->cycle = su;
    _values.push_back(su);
    return su;
}

void
TestI::checkSUnknown(Ice::ValuePtr obj, const ::Ice::Current& current)
{
    SUnknownPtr su = dynamic_pointer_cast<SUnknown>(obj);
    if(current.encoding == Ice::Encoding_1_0)
    {
        test(!su);
    }
    else
    {
        test(su);
        test(su->su == "SUnknown.su");
    }
    su->cycle = nullptr;
}

BPtr
TestI::oneElementCycle(const ::Ice::Current&)
{
    BPtr b = make_shared<B>();
    b->sb = "B1.sb";
    b->pb = b;
    _values.push_back(b);
    return b;
}

BPtr
TestI::twoElementCycle(const ::Ice::Current&)
{
    BPtr b1 = make_shared<B>();
    b1->sb = "B1.sb";
    BPtr b2 = make_shared<B>();
    b2->sb = "B2.sb";
    b2->pb = b1;
    b1->pb = b2;
    _values.push_back(b1);
    return b1;
}

BPtr
TestI::D1AsB(const ::Ice::Current&)
{
    D1Ptr d1 = make_shared<D1>();
    d1->sb = "D1.sb";
    d1->sd1 = "D1.sd1";
    D2Ptr d2 = make_shared<D2>();
    d2->pb = d1;
    d2->sb = "D2.sb";
    d2->sd2 = "D2.sd2";
    d2->pd2 = d1;
    d1->pb = d2;
    d1->pd1 = d2;
    _values.push_back(d1);
    return d1;
}

D1Ptr
TestI::D1AsD1(const ::Ice::Current&)
{
    D1Ptr d1 = make_shared<D1>();
    d1->sb = "D1.sb";
    d1->sd1 = "D1.sd1";
    D2Ptr d2 = make_shared<D2>();
    d2->pb = d1;
    d2->sb = "D2.sb";
    d2->sd2 = "D2.sd2";
    d2->pd2 = d1;
    d1->pb = d2;
    d1->pd1 = d2;
    _values.push_back(d1);
    return d1;
}

BPtr
TestI::D2AsB(const ::Ice::Current&)
{
    D2Ptr d2 = make_shared<D2>();
    d2->sb = "D2.sb";
    d2->sd2 = "D2.sd2";
    D1Ptr d1 = make_shared<D1>();
    d1->pb = d2;
    d1->sb = "D1.sb";
    d1->sd1 = "D1.sd1";
    d1->pd1 = d2;
    d2->pb = d1;
    // d2->pd2 = d1;
    d2->pd2 = d2;
    _values.push_back(d1);
    return d2;
}

void
TestI::paramTest1(BPtr& p1, BPtr& p2, const ::Ice::Current&)
{
    D1Ptr d1 = make_shared<D1>();
    d1->sb = "D1.sb";
    d1->sd1 = "D1.sd1";
    D2Ptr d2 = make_shared<D2>();
    d2->pb = d1;
    d2->sb = "D2.sb";
    d2->sd2 = "D2.sd2";
    d2->pd2 = d1;
    d1->pb = d2;
    d1->pd1 = d2;
    p1 = d1;
    p2 = d2;
    _values.push_back(d1);
}

void
TestI::paramTest2(BPtr& p1, BPtr& p2, const ::Ice::Current&)
{
    ::Ice::Current c;
    paramTest1(p2, p1, c);
}

BPtr
TestI::paramTest3(BPtr& p1, BPtr& p2, const ::Ice::Current&)
{
    D2Ptr d2 = make_shared<D2>();
    d2->sb = "D2.sb (p1 1)";
    d2->pb = 0;
    d2->sd2 = "D2.sd2 (p1 1)";
    p1 = d2;

    D1Ptr d1 = make_shared<D1>();
    d1->sb = "D1.sb (p1 2)";
    d1->pb = 0;
    d1->sd1 = "D1.sd2 (p1 2)";
    d1->pd1 = 0;
    d2->pd2 = d1;

    D2Ptr d4 = make_shared<D2>();
    d4->sb = "D2.sb (p2 1)";
    d4->pb = 0;
    d4->sd2 = "D2.sd2 (p2 1)";
    p2 = d4;

    D1Ptr d3 = make_shared<D1>();
    d3->sb = "D1.sb (p2 2)";
    d3->pb = 0;
    d3->sd1 = "D1.sd2 (p2 2)";
    d3->pd1 = 0;
    d4->pd2 = d3;

    _values.push_back(d1);
    _values.push_back(d2);
    _values.push_back(d3);
    _values.push_back(d4);

    return d3;
}

BPtr
TestI::paramTest4(BPtr& p1, const ::Ice::Current&)
{
    D4Ptr d4 = make_shared<D4>();
    d4->sb = "D4.sb (1)";
    d4->pb = 0;
    d4->p1 = make_shared<B>();
    d4->p1->sb = "B.sb (1)";
    d4->p2 = make_shared<B>();
    d4->p2->sb = "B.sb (2)";
    p1 = d4;
    _values.push_back(d4);
    return d4->p2;
}

BPtr
TestI::returnTest1(BPtr& p1, BPtr& p2, const ::Ice::Current&)
{
    ::Ice::Current c;
    paramTest1(p1, p2, c);
    return p1;
}

BPtr
TestI::returnTest2(BPtr& p1, BPtr& p2, const ::Ice::Current&)
{
    ::Ice::Current c;
    paramTest1(p2, p1, c);
    return p1;
}

BPtr
TestI::returnTest3(BPtr p1, BPtr p2, const ::Ice::Current&)
{
    _values.push_back(p1);
    _values.push_back(p2);
    return p1;
}

SS3
TestI::sequenceTest(SS1Ptr p1, SS2Ptr p2, const ::Ice::Current&)
{
    SS3 ss;
    ss.c1 = p1;
    ss.c2 = p2;
    _values.push_back(p1);
    _values.push_back(p2);
    return ss;
}

Test::BDict
TestI::dictionaryTest(BDict bin, BDict& bout, const ::Ice::Current&)
{
    int i;
    for(i = 0; i < 10; ++i)
    {
        BPtr b = bin.find(i)->second;
        D2Ptr d2 = make_shared<D2>();
        d2->sb = b->sb;
        d2->pb = b->pb;
        d2->sd2 = "D2";
        d2->pd2 = d2;
        _values.push_back(b);
        _values.push_back(d2);
        bout[i * 10] = d2;
    }
    BDict r;
    for(i = 0; i < 10; ++i)
    {
        std::ostringstream s;
        s << "D1." << i * 20;
        D1Ptr d1 = make_shared<D1>();
        d1->sb = s.str();
        d1->pb = (i == 0 ? BPtr(0) : r.find((i - 1) * 20)->second);
        d1->sd1 = s.str();
        d1->pd1 = d1;
        _values.push_back(d1);
        r[i * 20] = d1;
    }
    return r;
}

Test::PBasePtr
TestI::exchangePBase(Test::PBasePtr pb, const Ice::Current&)
{
    _values.push_back(pb);
    return pb;
}

Test::PreservedPtr
TestI::PBSUnknownAsPreserved(const Ice::Current& current)
{
    PSUnknownPtr r = make_shared<PSUnknown>();
    r->pi = 5;
    r->ps = "preserved";
    r->psu = "unknown";
    r->graph = 0;
    if(current.encoding != Ice::Encoding_1_0)
    {
        //
        // 1.0 encoding doesn't support unmarshaling unknown classes even if referenced
        // from unread slice.
        //
        r->cl = make_shared<MyClass>(15);
    }
    return r;
}

void
TestI::checkPBSUnknown(Test::PreservedPtr p, const Ice::Current& current)
{
    PSUnknownPtr pu =  dynamic_pointer_cast<PSUnknown>(p);
    if(current.encoding == Ice::Encoding_1_0)
    {
        test(!pu);
        test(p->pi == 5);
        test(p->ps == "preserved");
    }
    else
    {
        test(pu);
        test(pu->pi == 5);
        test(pu->ps == "preserved");
        test(pu->psu == "unknown");
        test(!pu->graph);
        test(pu->cl && pu->cl->i == 15);
    }
}

void
TestI::PBSUnknownAsPreservedWithGraphAsync(function<void(const shared_ptr<Test::Preserved>&)> response,
                                            function<void(exception_ptr)>,
                                            const Ice::Current&)
{
    PSUnknownPtr r = make_shared<PSUnknown>();
    r->pi = 5;
    r->ps = "preserved";
    r->psu = "unknown";
    r->graph = make_shared<PNode>();
    r->graph->next = make_shared<PNode>();
    r->graph->next->next = make_shared<PNode>();
    r->graph->next->next->next = r->graph;
    response(r);
    r->graph->next->next->next = 0; // Break the cycle.
}

void
TestI::checkPBSUnknownWithGraph(Test::PreservedPtr p, const Ice::Current& current)
{
    PSUnknownPtr pu = dynamic_pointer_cast<PSUnknown>(p);
    if(current.encoding == Ice::Encoding_1_0)
    {
        test(!pu);
        test(p->pi == 5);
        test(p->ps == "preserved");
    }
    else
    {
        test(pu);
        test(pu->pi == 5);
        test(pu->ps == "preserved");
        test(pu->psu == "unknown");
        test(pu->graph != pu->graph->next);
        test(pu->graph->next != pu->graph->next->next);
        test(pu->graph->next->next->next == pu->graph);
        pu->graph->next->next->next = 0; // Break the cycle.
    }
}

void
TestI::PBSUnknown2AsPreservedWithGraphAsync(function<void(const shared_ptr<Test::Preserved>&)> response,
                                             function<void(exception_ptr)>,
                                             const Ice::Current&)
{
    PSUnknown2Ptr r = make_shared<PSUnknown2>();
    r->pi = 5;
    r->ps = "preserved";
    r->pb = r;
    response(r);
    r->pb = 0; // Break the cycle.
}

void
TestI::checkPBSUnknown2WithGraph(Test::PreservedPtr p, const Ice::Current& current)
{
    PSUnknown2Ptr pu = dynamic_pointer_cast<PSUnknown2>(p);
    if(current.encoding == Ice::Encoding_1_0)
    {
        test(!pu);
        test(p->pi == 5);
        test(p->ps == "preserved");
    }
    else
    {
        test(pu);
        test(pu->pi == 5);
        test(pu->ps == "preserved");
        test(pu->pb == pu);
        pu->pb = 0; // Break the cycle.
    }
}

Test::PNodePtr
TestI::exchangePNode(Test::PNodePtr pn, const Ice::Current&)
{
    _values.push_back(pn);
    return pn;
}

void
TestI::throwBaseAsBase(const ::Ice::Current&)
{
    BaseException be;
    be.sbe = "sbe";
    be.pb = make_shared<B>();
    be.pb->sb = "sb";
    be.pb->pb = be.pb;
    _values.push_back(be.pb);
    throw be;
}

void
TestI::throwDerivedAsBase(const ::Ice::Current&)
{
    DerivedException de;
    de.sbe = "sbe";
    de.pb = make_shared<B>();
    de.pb->sb = "sb1";
    de.pb->pb = de.pb;
    de.sde = "sde1";
    de.pd1 = make_shared<D1>();
    de.pd1->sb = "sb2";
    de.pd1->pb = de.pd1;
    de.pd1->sd1 = "sd2";
    de.pd1->pd1 = de.pd1;
    _values.push_back(de.pb);
    _values.push_back(de.pd1);
    throw de;
}

void
TestI::throwDerivedAsDerived(const ::Ice::Current&)
{
    DerivedException de;
    de.sbe = "sbe";
    de.pb = make_shared<B>();
    de.pb->sb = "sb1";
    de.pb->pb = de.pb;
    de.sde = "sde1";
    de.pd1 = make_shared<D1>();
    de.pd1->sb = "sb2";
    de.pd1->pb = de.pd1;
    de.pd1->sd1 = "sd2";
    de.pd1->pd1 = de.pd1;
    _values.push_back(de.pb);
    _values.push_back(de.pd1);
    throw de;
}

void
TestI::throwUnknownDerivedAsBase(const ::Ice::Current&)
{
    D2Ptr d2 = make_shared<D2>();
    d2->sb = "sb d2";
    d2->pb = d2;
    d2->sd2 = "sd2 d2";
    d2->pd2 = d2;
    _values.push_back(d2);
    UnknownDerivedException ude;
    ude.sbe = "sbe";
    ude.pb = d2;
    ude.sude = "sude";
    ude.pd2 = d2;
    throw ude;
}

void
TestI::useForward(ForwardPtr& f, const ::Ice::Current&)
{
    f = make_shared<Forward>();
    f->h = make_shared<Hidden>();
    f->h->f = f;
    _values.push_back(f);
}

void
TestI::shutdown(const ::Ice::Current& current)
{
    current.adapter->getCommunicator()->shutdown();
}<|MERGE_RESOLUTION|>--- conflicted
+++ resolved
@@ -46,12 +46,8 @@
     }
     if(dynamic_pointer_cast<D2>(o))
     {
-<<<<<<< HEAD
-        auto d2 = ICE_DYNAMIC_CAST(D2, o);
+        auto d2 = dynamic_pointer_cast<D2>(o);
         auto tmp = d2->pd2;
-=======
-        auto d2 = dynamic_pointer_cast<D2>(o);
->>>>>>> 53056b9c
         d2->pd2 = nullptr;
         if(tmp != d2)
         {
@@ -66,15 +62,10 @@
     }
     if(dynamic_pointer_cast<B>(o))
     {
-<<<<<<< HEAD
-        auto b = ICE_DYNAMIC_CAST(B, o);
+        auto b = dynamic_pointer_cast<B>(o);
         auto tmp = b->pb;
         b->pb = nullptr;
         if (tmp != b)
-=======
-        auto b = dynamic_pointer_cast<B>(o);
-        if(b->pb)
->>>>>>> 53056b9c
         {
             breakCycles(tmp);
         }
