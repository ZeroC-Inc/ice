//
// Copyright (c) ZeroC, Inc. All rights reserved.
//

#ifndef TESTI_H
#define TESTI_H

#include <ServerPrivate.h>

class TestI final : public Test::TestIntf
{
public:

    TestI();

    void baseAsBase(const Ice::Current&) final;
    void unknownDerivedAsBase(const Ice::Current&) final;
    void knownDerivedAsBase(const Ice::Current&) final;
    void knownDerivedAsKnownDerived(const Ice::Current&) final;

    void unknownIntermediateAsBase(const Ice::Current&) final;
    void knownIntermediateAsBase(const Ice::Current&) final;
    void knownMostDerivedAsBase(const Ice::Current&) final;
    void knownIntermediateAsKnownIntermediate(const Ice::Current&) final;
    void knownMostDerivedAsKnownIntermediate(const Ice::Current&) final;
    void knownMostDerivedAsKnownMostDerived(const Ice::Current&) final;

<<<<<<< HEAD
    virtual void shutdown(const ::Ice::Current&);
=======
    void unknownMostDerived1AsBase(const Ice::Current&) final;
    void unknownMostDerived1AsKnownIntermediate(const Ice::Current&) final;
    void unknownMostDerived2AsBase(const Ice::Current&) final;

    void unknownMostDerived2AsBaseCompact(const Ice::Current&) final;

    void knownPreservedAsBase(const Ice::Current&) final;
    void knownPreservedAsKnownPreserved(const Ice::Current&) final;

    void relayKnownPreservedAsBase(std::optional<Test::RelayPrx>, const Ice::Current&) final;
    void relayKnownPreservedAsKnownPreserved(std::optional<Test::RelayPrx>, const Ice::Current&) final;

    void unknownPreservedAsBase(const Ice::Current&) final;
    void unknownPreservedAsKnownPreserved(const Ice::Current&) final;

    void relayUnknownPreservedAsBase(std::optional<Test::RelayPrx>, const Ice::Current&) final;
    void relayUnknownPreservedAsKnownPreserved(std::optional<Test::RelayPrx>, const Ice::Current&) final;

    void shutdown(const Ice::Current&) final;
>>>>>>> b25e0940
};

#endif<|MERGE_RESOLUTION|>--- conflicted
+++ resolved
@@ -25,29 +25,11 @@
     void knownMostDerivedAsKnownIntermediate(const Ice::Current&) final;
     void knownMostDerivedAsKnownMostDerived(const Ice::Current&) final;
 
-<<<<<<< HEAD
-    virtual void shutdown(const ::Ice::Current&);
-=======
     void unknownMostDerived1AsBase(const Ice::Current&) final;
     void unknownMostDerived1AsKnownIntermediate(const Ice::Current&) final;
     void unknownMostDerived2AsBase(const Ice::Current&) final;
 
-    void unknownMostDerived2AsBaseCompact(const Ice::Current&) final;
-
-    void knownPreservedAsBase(const Ice::Current&) final;
-    void knownPreservedAsKnownPreserved(const Ice::Current&) final;
-
-    void relayKnownPreservedAsBase(std::optional<Test::RelayPrx>, const Ice::Current&) final;
-    void relayKnownPreservedAsKnownPreserved(std::optional<Test::RelayPrx>, const Ice::Current&) final;
-
-    void unknownPreservedAsBase(const Ice::Current&) final;
-    void unknownPreservedAsKnownPreserved(const Ice::Current&) final;
-
-    void relayUnknownPreservedAsBase(std::optional<Test::RelayPrx>, const Ice::Current&) final;
-    void relayUnknownPreservedAsKnownPreserved(std::optional<Test::RelayPrx>, const Ice::Current&) final;
-
     void shutdown(const Ice::Current&) final;
->>>>>>> b25e0940
 };
 
 #endif