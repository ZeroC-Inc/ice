//
// Copyright (c) ZeroC, Inc. All rights reserved.
//

#pragma once

[["cpp:include:list", "cpp:include:CustomMap.h"]]

module Test
{

class OneOptional
{
    optional(1) int a;
}

interface MyInterface
{
    void op();
}

enum MyEnum
{
    MyEnumMember
}

struct SmallStruct
{
    byte m;
}

struct FixedStruct
{
    int m;
}

struct VarStruct
{
    string m;
}

["cpp:class"] struct ClassVarStruct
{
    int a;
}

sequence<byte> ByteSeq;
sequence<bool> BoolSeq;
sequence<short> ShortSeq;
sequence<int> IntSeq;
sequence<long> LongSeq;
sequence<float> FloatSeq;
sequence<double> DoubleSeq;
sequence<string> StringSeq;
sequence<MyEnum> MyEnumSeq;
sequence<SmallStruct> SmallStructSeq;
["cpp:type:std::list< ::Test::SmallStruct>"] sequence<SmallStruct> SmallStructList;
sequence<FixedStruct> FixedStructSeq;
["cpp:type:std::list< ::Test::FixedStruct>"] sequence<FixedStruct> FixedStructList;
sequence<VarStruct> VarStructSeq;
sequence<OneOptional> OneOptionalSeq;
sequence<MyInterface*> MyInterfacePrxSeq;

sequence<byte> Serializable;

dictionary<int, int> IntIntDict;
dictionary<string, int> StringIntDict;
dictionary<int, MyEnum> IntEnumDict;
dictionary<int, FixedStruct> IntFixedStructDict;
dictionary<int, VarStruct> IntVarStructDict;
dictionary<int, OneOptional> IntOneOptionalDict;
dictionary<int, MyInterface*> IntMyInterfacePrxDict;

["cpp:type:Test::CustomMap<std::int32_t, std::string>"] dictionary<int, string> IntStringDict;

class MultiOptional
{
    optional(1) byte a;
    optional(2) bool b;
    optional(3) short c;
    optional(4) int d;
    optional(5) long e;
    optional(6) float f;
    optional(7) double g;
    optional(8) string h;
    optional(9) MyEnum i;
    optional(10) MyInterface* j;
    optional(11) MultiOptional k;
    optional(12) ByteSeq bs;
    optional(13) StringSeq ss;
    optional(14) IntIntDict iid;
    optional(15) StringIntDict sid;
    optional(16) FixedStruct fs;
    optional(17) VarStruct vs;

    optional(18) ShortSeq shs;
    optional(19) MyEnumSeq es;
    optional(20) FixedStructSeq fss;
    optional(21) VarStructSeq vss;
    optional(22) OneOptionalSeq oos;
    optional(23) MyInterfacePrxSeq mips;

    optional(24) IntEnumDict ied;
    optional(25) IntFixedStructDict ifsd;
    optional(26) IntVarStructDict ivsd;
    optional(27) IntOneOptionalDict iood;
    optional(28) IntMyInterfacePrxDict imipd;

    optional(29) BoolSeq bos;

    optional(30) Serializable ser;
}

class A
{
    int requiredA = 0;
    optional(1) int ma;
    optional(50) int mb;
    optional(500) int mc;
}

["preserve-slice"]
class B extends A
{
    int requiredB = 0;
    optional(10) int md;
}

class C extends B
{
    string ss;
    optional(890) string ms;
}

class WD
{
    optional(1) int a = 5;
    optional(2) string s = "test";
}

exception OptionalException
{
    bool req = false;
    optional(1) int a = 5;
    optional(2) string b;
    optional(50) OneOptional o;
}

exception DerivedException extends OptionalException
{
    string d1;
    optional(600) string ss = "test";
    optional(601) OneOptional o2;
    string d2;
}

exception RequiredException extends OptionalException
{
    string ss = "test";
    OneOptional o2;
}

class OptionalWithCustom
{
    optional(1) SmallStructList l;
    ["protected"] optional(2) SmallStructList lp;
    optional(3) ClassVarStruct s;
}

class E
{
    A ae;
}

class F extends E
{
    optional(1) A af;
}

class G1
{
    string a;
}

class G2
{
    long a;
}

class G
{
    optional(1) G1 gg1Opt;
    G2 gg2;
    optional(0) G2 gg2Opt;
    G1 gg1;
}

class Recursive;
sequence<Recursive> RecursiveSeq;

class Recursive
{
    optional(0) RecursiveSeq value;
}

interface Initial
{
    void shutdown();

    ["marshaled-result"] Object pingPong(Object o);

    void opOptionalException(optional(1) int a, optional(2) string b, optional(3) OneOptional o)
        throws OptionalException;

    void opDerivedException(optional(1) int a, optional(2) string b, optional(3) OneOptional o)
        throws OptionalException;

    void opRequiredException(optional(1) int a, optional(2) string b, optional(3) OneOptional o)
        throws OptionalException;

    optional(1) byte opByte(optional(2) byte p1, out optional(3) byte p3);

    optional(1) bool opBool(optional(2) bool p1, out optional(3) bool p3);

    optional(1) short opShort(optional(2) short p1, out optional(3) short p3);

    optional(1) int opInt(optional(2) int p1, out optional(3) int p3);

    optional(3) long opLong(optional(1) long p1, out optional(2) long p3);

    optional(1) float opFloat(optional(2) float p1, out optional(3) float p3);

    optional(1) double opDouble(optional(2) double p1, out optional(3) double p3);

    optional(1) string opString(optional(2) string p1, out optional(3) string p3);

    optional(1) MyEnum opMyEnum(optional(2) MyEnum p1, out optional(3) MyEnum p3);

    optional(1) SmallStruct opSmallStruct(optional(2) SmallStruct p1, out optional(3) SmallStruct p3);

    optional(1) FixedStruct opFixedStruct(optional(2) FixedStruct p1, out optional(3) FixedStruct p3);

    optional(1) VarStruct opVarStruct(optional(2) VarStruct p1, out optional(3) VarStruct p3);

    optional(1) OneOptional opOneOptional(optional(2) OneOptional p1, out optional(3) OneOptional p3);

    optional(1) MyInterface* opMyInterfaceProxy(optional(2) MyInterface* p1, out optional(3) MyInterface* p3);

    // Custom mapping operations
    ["cpp:array"] optional(1) ByteSeq opByteSeq(["cpp:array"] optional(2) ByteSeq p1,
                                                out ["cpp:array"] optional(3) ByteSeq p3);

    ["cpp:array"] optional(1) BoolSeq opBoolSeq(["cpp:array"] optional(2) BoolSeq p1,
                                                out ["cpp:array"] optional(3) BoolSeq p3);

    ["cpp:array"] optional(1) ShortSeq opShortSeq(["cpp:array"] optional(2) ShortSeq p1,
                                                  out ["cpp:array"] optional(3) ShortSeq p3);

    ["cpp:array"] optional(1) IntSeq opIntSeq(["cpp:array"] optional(2) IntSeq p1,
                                              out ["cpp:array"] optional(3) IntSeq p3);

    ["cpp:array"] optional(1) LongSeq opLongSeq(["cpp:array"] optional(2) LongSeq p1,
                                                 out ["cpp:array"] optional(3) LongSeq p3);

    ["cpp:array"] optional(1) FloatSeq opFloatSeq(["cpp:array"] optional(2) FloatSeq p1,
                                                   out ["cpp:array"] optional(3) FloatSeq p3);

    ["cpp:array"] optional(1) DoubleSeq opDoubleSeq(["cpp:array"] optional(2) DoubleSeq p1,
                                                     out ["cpp:array"] optional(3) DoubleSeq p3);

    ["cpp:range"] optional(1) StringSeq opStringSeq(["cpp:range"] optional(2) StringSeq p1,
                                                    out ["cpp:range"] optional(3) StringSeq p3);

    ["cpp:array"] optional(1) SmallStructSeq opSmallStructSeq(["cpp:array"] optional(2) SmallStructSeq p1,
                                                              out ["cpp:array"] optional(3) SmallStructSeq p3);

    ["cpp:array"] optional(1) SmallStructList opSmallStructList(["cpp:array"] optional(2) SmallStructList p1,
                                                                out ["cpp:array"] optional(3) SmallStructList p3);

    ["cpp:array"] optional(1) FixedStructSeq opFixedStructSeq(["cpp:array"] optional(2) FixedStructSeq p1,
                                                              out ["cpp:array"] optional(3) FixedStructSeq p3);

    ["cpp:array"] optional(1) FixedStructList opFixedStructList(["cpp:array"] optional(2) FixedStructList p1,
                                                                out ["cpp:array"] optional(3) FixedStructList p3);

    ["cpp:range"] optional(1) VarStructSeq opVarStructSeq(["cpp:range"] optional(2) VarStructSeq p1,
                                                          out ["cpp:range"] optional(3) VarStructSeq p3);

    optional(1) Serializable opSerializable(optional(2) Serializable p1, out optional(3) Serializable p3);

    optional(1) IntIntDict opIntIntDict(optional(2) IntIntDict p1, out optional(3) IntIntDict p3);

    optional(1) StringIntDict opStringIntDict(optional(2) StringIntDict p1, out optional(3) StringIntDict p3);

    optional(1) IntOneOptionalDict opIntOneOptionalDict(optional(2) IntOneOptionalDict p1, out optional(3) IntOneOptionalDict p3);

    void opClassAndUnknownOptional(A p);

    void sendOptionalClass(bool req, optional(1) OneOptional o);

    void returnOptionalClass(bool req, out optional(1) OneOptional o);

    G opG(G g);

    void opVoid();

    ["marshaled-result"] optional(1) SmallStruct opMStruct1();
    ["marshaled-result"] optional(1) SmallStruct opMStruct2(optional(2) SmallStruct p1,
                                                            out optional(3)SmallStruct p2);

    ["marshaled-result"] optional(1) StringSeq opMSeq1();
    ["marshaled-result"] optional(1) StringSeq opMSeq2(optional(2) StringSeq p1,
                                                       out optional(3) StringSeq p2);

    ["marshaled-result"] optional(1) StringIntDict opMDict1();
    ["marshaled-result"] optional(1) StringIntDict opMDict2(optional(2) StringIntDict p1,
                                                            out optional(3) StringIntDict p2);

    ["marshaled-result"] optional(1) G opMG1();
    ["marshaled-result"] optional(1) G opMG2(optional(2) G p1, out optional(3) G p2);

    bool supportsRequiredParams();

    bool supportsJavaSerializable();

    bool supportsCsharpSerializable();

<<<<<<< HEAD
    bool supportsCppStringView();

    // TODO: remove.
    // This test actually uses this flag only for tagged classes (to be removed), not tagged proxies.
    // For tagged proxies: in IceRPC and from Ice 3.8 on, we don't distinguish between a not-set tagged
    // proxy and a tagged proxy set to nullopt. We encode as not-set in both cases, and decode successfully both to
    // nulltopt.
=======
>>>>>>> c6a4889a
    bool supportsNullOptional();
}

}<|MERGE_RESOLUTION|>--- conflicted
+++ resolved
@@ -325,16 +325,11 @@
 
     bool supportsCsharpSerializable();
 
-<<<<<<< HEAD
-    bool supportsCppStringView();
-
     // TODO: remove.
     // This test actually uses this flag only for tagged classes (to be removed), not tagged proxies.
     // For tagged proxies: in IceRPC and from Ice 3.8 on, we don't distinguish between a not-set tagged
     // proxy and a tagged proxy set to nullopt. We encode as not-set in both cases, and decode successfully both to
     // nulltopt.
-=======
->>>>>>> c6a4889a
     bool supportsNullOptional();
 }
 
