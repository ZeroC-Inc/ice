<!--
 **********************************************************************

 Copyright (c) 2003-2015 ZeroC, Inc. All rights reserved.

 This copy of Ice is licensed to you under the terms described in the
 ICE_LICENSE file included in this distribution.

 **********************************************************************
-->

<icegrid>

  <application name="Test" import-default-templates="true">

    <!--
<<<<<<< HEAD
	This is the IceStorm-HA template, except we include
        configuration for running with SQLite.
    -->
    <service-template id="IceStorm-HA-withsql">

      <parameter name="instance-name" default="${application}.IceStorm"/>
      <parameter name="node-id"/>
      <parameter name="topic-manager-endpoints" default="default"/>
      <parameter name="publish-endpoints" default="default"/>
      <parameter name="node-endpoints" default="default"/>
      <parameter name="flush-timeout" default="1000"/>
      <parameter name="publish-replica-group"/>
      <parameter name="topic-manager-replica-group"/>

      <service name="${instance-name}${node-id}" entry="IceStormService,37:createIceStorm">

        <dbenv name="${service}"/>

        <adapter name="${service}.TopicManager"
                 id="${instance-name}${node-id}.TopicManager"
                 endpoints="${topic-manager-endpoints}"
                 replica-group="${topic-manager-replica-group}"/>

        <adapter name="${service}.Publish"
                 id="${instance-name}${node-id}.Publish"
                 endpoints="${publish-endpoints}"
                 replica-group="${publish-replica-group}"/>

        <adapter name="${service}.Node"
                 id="${instance-name}${node-id}.Node"
                 endpoints="${node-endpoints}"/>

        <properties>
           <property name="${service}.LMDB.Path" value="${service.data}"/>
           <property name="${service}.InstanceName" value="${instance-name}"/>
           <property name="${service}.NodeId" value="${node-id}"/>
           <property name="${service}.Flush.Timeout" value="${flush-timeout}"/>
        </properties>
      </service>

    </service-template>

    <!--
=======
>>>>>>> 87fc4e46
	This is the IceStorm-HA template, except we use a variable
        substitution for the icebox executable.
    -->
    <server-template id="IceStorm-HA-withsub">

      <parameter name="instance-name" default="${application}.IceStorm"/>
      <parameter name="node-id"/>
      <parameter name="topic-manager-endpoints" default="default"/>
      <parameter name="publish-endpoints" default="default"/>
      <parameter name="node-endpoints" default="default"/>
      <parameter name="flush-timeout" default="1000"/>
      <parameter name="publish-replica-group"/>
      <parameter name="topic-manager-replica-group"/>

      <icebox id="${instance-name}${node-id}" exe="${icebox.exe}" activation="on-demand">
<<<<<<< HEAD
        <service-instance template="IceStorm-HA-withsql"
=======
        <service-instance template="IceStorm-HA"
>>>>>>> 87fc4e46
			  instance-name="${instance-name}"
			  node-id="${node-id}"
			  topic-manager-endpoints="${topic-manager-endpoints}"
			  publish-endpoints="${publish-endpoints}"
			  node-endpoints="${node-endpoints}"
			  flush-timeout="${flush-timeout}"
                          publish-replica-group="${publish-replica-group}"
                          topic-manager-replica-group="${topic-manager-replica-group}"/>
      </icebox>

   </server-template>

     <replica-group id="PublishReplicaGroup">
     </replica-group>

     <replica-group id="TopicManagerReplicaGroup">
       <object identity="Test.IceStorm/TopicManager" type="::IceStorm::TopicManager"/>
     </replica-group>

     <node name="localnode">
       <server-instance template="IceStorm-HA-withsub"
        node-id="1" publish-replica-group="PublishReplicaGroup"
        topic-manager-replica-group="TopicManagerReplicaGroup"/>

      <icebox id="Test.IceStorm" exe="${icebox.exe}" activation="on-demand">
        <service-instance template="IceStorm-HA"
			  node-id="2"
       	                  publish-replica-group="PublishReplicaGroup"
                          topic-manager-replica-group="TopicManagerReplicaGroup"/>
        <service-instance template="IceStorm-HA"
			  node-id="3"
       	                  publish-replica-group="PublishReplicaGroup"
                          topic-manager-replica-group="TopicManagerReplicaGroup"/>
      </icebox>
     </node>

  </application>

</icegrid><|MERGE_RESOLUTION|>--- conflicted
+++ resolved
@@ -14,7 +14,6 @@
   <application name="Test" import-default-templates="true">
 
     <!--
-<<<<<<< HEAD
 	This is the IceStorm-HA template, except we include
         configuration for running with SQLite.
     -->
@@ -58,8 +57,6 @@
     </service-template>
 
     <!--
-=======
->>>>>>> 87fc4e46
 	This is the IceStorm-HA template, except we use a variable
         substitution for the icebox executable.
     -->
@@ -75,11 +72,7 @@
       <parameter name="topic-manager-replica-group"/>
 
       <icebox id="${instance-name}${node-id}" exe="${icebox.exe}" activation="on-demand">
-<<<<<<< HEAD
         <service-instance template="IceStorm-HA-withsql"
-=======
-        <service-instance template="IceStorm-HA"
->>>>>>> 87fc4e46
 			  instance-name="${instance-name}"
 			  node-id="${node-id}"
 			  topic-manager-endpoints="${topic-manager-endpoints}"
