//
// Copyright (c) ZeroC, Inc. All rights reserved.
//

#import <ObjectI.h>
#import <StreamI.h>
#import <CurrentI.h>
#import <Util.h>
#import <Request.h>
#import <LocalObjectI.h>

#import <objc/Ice/LocalException.h>

#include <Ice/Object.h>
#include <Ice/IncomingAsync.h>
#include <Ice/Initialize.h>
#include <Ice/ObjectAdapter.h>
#include <Ice/NativePropertiesAdmin.h>

namespace
{

std::map<std::shared_ptr<Ice::Object>, ICEServantWrapper*> cachedObjects;

NSString*
operationModeToString(ICEOperationMode mode)
{
    switch(mode)
    {
    case ICENormal:
        return @"::Ice::Normal";

    case ICENonmutating:
        return @"::Ice::Nonmutating";

    case ICEIdempotent:
        return @"::Ice::Idempotent";

    default:
        return [NSString stringWithFormat:@"unknown value(%d)", mode];
    }
}

class ObjectI : public IceObjC::ServantWrapper, public Ice::BlobjectArrayAsync
{
public:

    ObjectI(ICEServant* servant) : _object(servant)
    {
        // Make sure the ObjcC object is not released while the C++ object is still alive.
        CFRetain(_object);
    }

    virtual ~ObjectI()
    {
        CFRelease(_object);
    }

    virtual void ice_invoke_async(const Ice::AMD_Object_ice_invokePtr&,
                                  const std::pair<const Ice::Byte*, const Ice::Byte*>&,
                                  const Ice::Current&);

    virtual ICEObject* getServant()
    {
        return _object;
    }

private:

    ICEServant* _object;
};

class BlobjectI : public IceObjC::ServantWrapper, public Ice::BlobjectArrayAsync
{
public:

    BlobjectI(ICEBlobject* servant) : _blobject(servant), _target(servant)
    {
        // Make sure the ObjcC object is not released while the C++ object is still alive.
        CFRetain(_blobject);
    }

    virtual ~BlobjectI()
    {
        CFRelease(_blobject);
    }

    virtual void ice_invoke_async(const Ice::AMD_Object_ice_invokePtr&,
                                  const std::pair<const Ice::Byte*, const Ice::Byte*>&,
                                  const Ice::Current&);

    virtual ICEObject* getServant()
    {
        return _blobject;
    }

private:

    ICEBlobject* _blobject;
};

void
ObjectI::ice_invoke_async(const Ice::AMD_Object_ice_invokePtr& cb,
                          const std::pair<const Ice::Byte*, const Ice::Byte*>& inParams,
                          const Ice::Current& current)
{
    Ice::Communicator* communicator = current.adapter->getCommunicator().get();
    ICEInputStream* is = [[ICEInputStream alloc] initWithCxxCommunicator:communicator data:inParams];
    ICEOutputStream* os = [[ICEOutputStream alloc] initWithCxxCommunicator:communicator];

    NSException* exception = nil;
    BOOL ok = YES; // Keep the compiler happy
    @autoreleasepool
    {
        ICECurrent* c = [[ICECurrent alloc] initWithCurrent:current];
        @try
        {
            [_object iceDispatch:c is:is os:os];
        }
        @catch(ICEUserException* ex)
        {
            // The generated code started the encapsulation with the appropriate format.
            ok = NO;
            [os writeException:ex];
            [os endEncapsulation];
        }
        @catch(id ex)
        {
            exception = [ex retain];
        }
        @finally
        {
            [c release];
            [is release];
        }
    }

    if(exception != nil)
    {
        [os release];
        rethrowCxxException(exception, true); // True = release the exception.
    }

    cb->ice_response(ok, [os os]->finished());
    [os release];
}

<<<<<<< HEAD
=======
BlobjectI::BlobjectI(ICEBlobject* blobject) : _blobject(blobject)
{
}

>>>>>>> 3344a701
void
BlobjectI::ice_invoke_async(const Ice::AMD_Object_ice_invokePtr& cb,
                            const std::pair<const Ice::Byte*, const Ice::Byte*>& inEncaps,
                            const Ice::Current& current)
{
    NSException* exception = nil;
    BOOL ok = YES; // Keep the compiler happy.
    NSMutableData* outE = nil;

    @autoreleasepool
    {
        ICECurrent* c = [[ICECurrent alloc] initWithCurrent:current];
        NSData* inE = [NSData dataWithBytesNoCopy:const_cast<Ice::Byte*>(inEncaps.first)
                                           length:static_cast<NSUInteger>(inEncaps.second - inEncaps.first)
                                     freeWhenDone:NO];
        @try
        {
            // The application-provided implementation of class ICEBlobject must implement the ICEBlobject protocol.
            ok = [(id)_blobject ice_invoke:inE outEncaps:&outE current:c];
            [outE retain];
        }
        @catch(ICEUserException* ex)
        {
            ok = NO;
            Ice::Communicator* communicator = current.adapter->getCommunicator().get();
            ICEOutputStream* os = [[ICEOutputStream alloc] initWithCxxCommunicator:communicator];
            [os startEncapsulation:c.encoding format:ICEDefaultFormat];
            [os writeException:ex];
            [os endEncapsulation];
            outE = [[os finished] retain];
            [os release];
        }
        @catch(id ex)
        {
            exception = [ex retain];
        }
        @finally
        {
            [c release];
        }
    }

    if(exception != nil)
    {
        rethrowCxxException(exception, true); // True = release the exception.
    }

    cb->ice_response(ok, std::make_pair((ICEByte*)[outE bytes], (ICEByte*)[outE bytes] + [outE length]));
    [outE release];
}

}

int
ICEInternalLookupString(NSString* const array[], size_t count, NSString* __unsafe_unretained str)
{
    size_t low = 0;
    size_t high = static_cast<size_t>(count - 1);
    while(low <= high)
    {
        size_t mid = (low + high) / 2;
        switch([array[mid] compare:str])
        {
        case NSOrderedDescending:
            if(mid == 0)
            {
                return -1;
            }
            high = mid - 1;
            break;
        case NSOrderedAscending:
            low = mid + 1;
            break;
        case NSOrderedSame:
            return static_cast<int>(mid);
        default:
            return -1; // Can't be reached
        }
    }
    return -1;
}

void
ICEInternalCheckModeAndSelector(id target, ICEOperationMode expected, SEL sel, ICECurrent* current)
{
    ICEOperationMode received = current.mode;
    if(expected != received)
    {
        assert(expected != ICENonmutating); // We never expect Nonmutating
        if(expected == ICEIdempotent && received == ICENonmutating)
        {
            //
            // Fine: typically an old client still using the deprecated nonmutating keyword
            //
        }
        else
        {
            ICEMarshalException* ex = [ICEMarshalException marshalException:__FILE__ line:__LINE__];
            [ex setReason_:[NSString stringWithFormat:@"unexpected operation mode. expected = %@ received=%@",
                                     operationModeToString(expected), operationModeToString(received)]];
            @throw ex;
        }
    }

    if(![target respondsToSelector:sel])
    {
        @throw [ICEOperationNotExistException operationNotExistException:__FILE__
                                              line:__LINE__
                                              id:current.id_
                                              facet:current.facet
                                              operation:current.operation];
    }
}

@implementation ICEObject (ICEInternal)
-(std::shared_ptr<Ice::Object>) iceObject
{
    NSAssert(NO, @"iceObject requires override");
    return 0;
}
@end

@implementation ICEObject
static NSString* ICEObject_ids[1] =
{
    @"::Ice::Object"
};

-(id)init
{
    self = [super init];
    if(!self)
    {
        return nil;
    }
    return self;
}

-(void) dealloc
{
    [super dealloc];
}
-(BOOL) ice_isA:(NSString*)__unused typeId current:(ICECurrent*)__unused current
{
    NSAssert(NO, @"ice_isA requires override");
    return NO;
}
-(void) ice_ping:(ICECurrent*)__unused current
{
    NSAssert(NO, @"ice_ping requires override");
}
-(NSString*) ice_id:(ICECurrent*)__unused current
{
    NSAssert(NO, @"ice_id requires override");
    return nil;
}
-(NSArray*) ice_ids:(ICECurrent*)__unused current
{
    NSAssert(NO, @"ice_ids requires override");
    return nil;
}
-(void) ice_dispatch:(id<ICERequest>)__unused request
{
    NSAssert(NO, @"ice_dispatch requires override");
}
+(NSString*) ice_staticId
{
    int count, index;
    NSString*const* staticIds = [self iceStaticIds:&count idIndex:&index];
    return staticIds[index];
}
+(NSString*const*) iceStaticIds:(int*)count idIndex:(int*)idx
{
    *count = sizeof(ICEObject_ids) / sizeof(NSString*);
    *idx = 0;
    return ICEObject_ids;
}
-(id) copyWithZone:(NSZone*)zone
{
    return [[[self class] allocWithZone:zone] init];
}
@end

@implementation ICEServant
static NSString* ICEObject_all[4] =
{
    @"ice_id",
    @"ice_ids",
    @"ice_isA",
    @"ice_ping"
};

-(id)init
{
    self = [super init];
    if(!self)
    {
        return nil;
    }
<<<<<<< HEAD
    iceObject_ = nil;
=======
    iceObject_ = 0;
>>>>>>> 3344a701
    return self;
}

-(void) dealloc
{
    if(iceObject_)
    {
        delete static_cast<std::weak_ptr<Ice::Object>*>(iceObject_);
        iceObject_ = nil;
    }
    [super dealloc];
}

-(BOOL) ice_isA:(NSString*)typeId current:(ICECurrent*)__unused current
{
    int count;
    int index;
    NSString*const* staticIds = [[self class] iceStaticIds:&count idIndex:&index];
    return ICEInternalLookupString(staticIds, static_cast<size_t>(count), typeId) >= 0;
}

-(void) ice_ping:(ICECurrent*)__unused current
{
    // Nothing to do.
}

-(NSString*) ice_id:(ICECurrent*)__unused current
{
    return [[self class] ice_staticId];
}

-(NSArray*) ice_ids:(ICECurrent*)__unused current
{
    int count, index;
    NSString*const* staticIds = [[self class] iceStaticIds:&count idIndex:&index];
    return [NSArray arrayWithObjects:staticIds count:static_cast<NSUInteger>(count)];
}

-(void) ice_dispatch:(id<ICERequest>)request
{
    [(ICERequest*)request callDispatch:self];
}

+(void) iceD_ice_isA:(id)servant current:(ICECurrent*)current is:(id<ICEInputStream>)is os:(id<ICEOutputStream>)os
{
    ICEEncodingVersion* encoding = [is startEncapsulation];
    NSString* ident = [is readString];
    [is endEncapsulation];
    [os startEncapsulation:encoding format:ICEDefaultFormat];
    BOOL ret = [servant ice_isA:ident current:current];
    [os writeBool:ret];
    [os endEncapsulation];
}

+(void) iceD_ice_ping:(id)servant current:(ICECurrent*)current is:(id<ICEInputStream>)is os:(id<ICEOutputStream>)os
{
    ICEEncodingVersion* encoding = [is startEncapsulation];
    [is endEncapsulation];
    [os startEncapsulation:encoding format:ICEDefaultFormat];
    [servant ice_ping:current];
    [os endEncapsulation];
}

+(void) iceD_ice_id:(id)servant current:(ICECurrent*)current is:(id<ICEInputStream>)is os:(id<ICEOutputStream>)os
{
    ICEEncodingVersion* encoding = [is startEncapsulation];
    [is endEncapsulation];
    [os startEncapsulation:encoding format:ICEDefaultFormat];
    NSString* ret = [servant ice_id:current];
    [os writeString:ret];
    [os endEncapsulation];
}

+(void) iceD_ice_ids:(id)servant current:(ICECurrent*)current is:(id<ICEInputStream>)is os:(id<ICEOutputStream>)os
{
    ICEEncodingVersion* encoding = [is startEncapsulation];
    [is endEncapsulation];
    [os startEncapsulation:encoding format:ICEDefaultFormat];
    NSArray* ret = [servant ice_ids:current];
    [os writeStringSeq:ret];
    [os endEncapsulation];
}

-(void) iceDispatch:(ICECurrent*)current is:(id<ICEInputStream>)is os:(id<ICEOutputStream>)os
{
    switch(ICEInternalLookupString(ICEObject_all, sizeof(ICEObject_all) / sizeof(NSString*), current.operation))
    {
    case 0:
        [ICEServant iceD_ice_id:self current:current is:is os:os];
        return;
    case 1:
        [ICEServant iceD_ice_ids:self current:current is:is os:os];
        return;
    case 2:
        [ICEServant iceD_ice_isA:self current:current is:is os:os];
        return;
    case 3:
        [ICEServant iceD_ice_ping:self current:current is:is os:os];
        return;
    default:
        @throw [ICEOperationNotExistException requestFailedException:__FILE__
                                                                line:__LINE__
                                                                  id:current.id_
                                                               facet:current.facet
                                                           operation:current.operation];
    }
}

<<<<<<< HEAD
-(std::shared_ptr<Ice::Object>) iceObject
=======
-(Ice::Object*) iceObject
>>>>>>> 3344a701
{
    @synchronized([self class])
    {
        std::shared_ptr<Ice::Object> result;

        if (iceObject_)
        {
            auto weakPtrPtr = static_cast<std::weak_ptr<Ice::Object>*>(iceObject_);

            result = weakPtrPtr->lock();

            // result can be null if the C++ wrapper was released / destroyed
            // This typically occurs when the servant (really its C++ wrapper) is removed from an object adapter.
            if (!result)
            {
                delete weakPtrPtr;
                iceObject_ = nullptr;
            }
        }

        if (!result)
        {
            auto wrapper = std::make_shared<ObjectI>(self);
            iceObject_ = new std::weak_ptr<Ice::Object>(wrapper);
            result = wrapper;
        }

        return result;
    }
}
@end

@implementation ICEBlobject
-(std::shared_ptr<Ice::Object>) iceObject
{
    @synchronized([self class])
    {
        std::shared_ptr<Ice::Object> result;

        if (iceObject_)
        {
            auto weakPtrPtr = static_cast<std::weak_ptr<Ice::Object>*>(iceObject_);

            result = weakPtrPtr->lock();

            // result can be null if the C++ wrapper was released / destroyed.
            // This typically occurs when the servant (really its C++ wrapper) is removed from an object adapter.
            if (!result)
            {
                delete weakPtrPtr;
                iceObject_ = nullptr;
            }
        }

        if (!result)
        {
            auto wrapper = std::make_shared<BlobjectI>(self);
            iceObject_ = new std::weak_ptr<Ice::Object>(wrapper);
            result = wrapper;
        }

        return result;
    }
}
@end

@implementation ICEServantWrapper
-(id) initWithCxxObject:(const std::shared_ptr<Ice::Object>&)arg
{
    self = [super init];
    if(!self)
    {
        return nil;
    }

    object_ = arg;
    assert(cachedObjects.find(object_) == cachedObjects.end());
    cachedObjects.insert(std::make_pair(object_, self));
    return self;
}
-(void) dealloc
{
    cachedObjects.erase(object_);
    [super dealloc];
}
+(id) servantWrapperWithCxxObjectNoAutoRelease:(const std::shared_ptr<Ice::Object>&)arg
{
    @synchronized([ICEServantWrapper class])
    {
        std::map<std::shared_ptr<Ice::Object>, ICEServantWrapper*>::const_iterator p = cachedObjects.find(arg);
        if(p != cachedObjects.end())
        {
            return [p->second retain];
        }
        else
        {
            return [(ICEServantWrapper*)[self alloc] initWithCxxObject:arg];
        }
    }
}
-(id) retain
{
    NSIncrementExtraRefCount(self);
    return self;
}
-(oneway void) release
{
    @synchronized([ICEServantWrapper class])
    {
        if(NSDecrementExtraRefCountWasZero(self))
        {
            [self dealloc];
        }
    }
}
-(BOOL) ice_isA:(NSString*)typeId current:(ICECurrent*)__unused current
{
    NSException* nsex = nil;
    try
    {
        return object_->ice_isA(fromNSString(typeId), Ice::Current());
    }
    catch(const std::exception& ex)
    {
        nsex = toObjCException(ex);
    }
    @throw nsex;
}
-(void) ice_ping:(ICECurrent*)__unused current
{
    NSException* nsex = nil;
    try
    {
        return object_->ice_ping(Ice::Current());
    }
    catch(const std::exception& ex)
    {
        nsex = toObjCException(ex);
    }
    @throw nsex;
}
-(NSString*) ice_id:(ICECurrent*)__unused current
{
    NSException* nsex = nil;
    try
    {
        return toNSString(object_->ice_id(Ice::Current()));
    }
    catch(const std::exception& ex)
    {
        nsex = toObjCException(ex);
    }
    @throw nsex;
}
-(NSArray*) ice_ids:(ICECurrent*)__unused current
{
    NSException* nsex = nil;
    try
    {
        return toNSArray(object_->ice_ids(Ice::Current()));
    }
    catch(const std::exception& ex)
    {
        nsex = toObjCException(ex);
    }
    @throw nsex;
}
-(void) ice_dispatch:(id<ICERequest>)__unused request
{
    @throw [ICEFeatureNotSupportedException featureNotSupportedException:__FILE__ line:__LINE__];
}

-(std::shared_ptr<Ice::Object>) iceObject
{
    return object_;
}
@end<|MERGE_RESOLUTION|>--- conflicted
+++ resolved
@@ -74,7 +74,7 @@
 {
 public:
 
-    BlobjectI(ICEBlobject* servant) : _blobject(servant), _target(servant)
+    BlobjectI(ICEBlobject* servant) : _blobject(servant)
     {
         // Make sure the ObjcC object is not released while the C++ object is still alive.
         CFRetain(_blobject);
@@ -145,13 +145,6 @@
     [os release];
 }
 
-<<<<<<< HEAD
-=======
-BlobjectI::BlobjectI(ICEBlobject* blobject) : _blobject(blobject)
-{
-}
-
->>>>>>> 3344a701
 void
 BlobjectI::ice_invoke_async(const Ice::AMD_Object_ice_invokePtr& cb,
                             const std::pair<const Ice::Byte*, const Ice::Byte*>& inEncaps,
@@ -351,11 +344,7 @@
     {
         return nil;
     }
-<<<<<<< HEAD
     iceObject_ = nil;
-=======
-    iceObject_ = 0;
->>>>>>> 3344a701
     return self;
 }
 
@@ -464,11 +453,7 @@
     }
 }
 
-<<<<<<< HEAD
 -(std::shared_ptr<Ice::Object>) iceObject
-=======
--(Ice::Object*) iceObject
->>>>>>> 3344a701
 {
     @synchronized([self class])
     {
