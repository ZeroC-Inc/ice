--- conflicted
+++ resolved
@@ -221,11 +221,7 @@
 
     Exception(id<NSObject>);
     Exception(const Exception&);
-<<<<<<< HEAD
-    ~Exception();
-=======
     virtual ~Exception();
->>>>>>> f2cb3374
 
     virtual std::string ice_id() const;
     virtual void ice_print(std::ostream& os) const;
