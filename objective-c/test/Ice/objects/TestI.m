//
// Copyright (c) ZeroC, Inc. All rights reserved.
//

#import <objc/Ice.h>
#import <objects/TestI.h>

@implementation TestObjectsBI
-(void) ice_preMarshal
{
    preMarshalInvoked = YES;
}
-(void) ice_postUnmarshal
{
    postUnmarshalInvoked = YES;
}

@end

@implementation TestObjectsCI
-(void) ice_preMarshal
{
    preMarshalInvoked = YES;
}
-(void) ice_postUnmarshal
{
    postUnmarshalInvoked = YES;
}

@end

@implementation TestObjectsDI
-(void) ice_preMarshal
{
    preMarshalInvoked = YES;
}
-(void) ice_postUnmarshal
{
    postUnmarshalInvoked = YES;
}
@end

@implementation TestObjectsEI
-(id) init
{
    return [super init:1 s:@"hello"];
}

@end

@implementation TestObjectsFI
-(id) init:(TestObjectsE*)e1_ e2:(TestObjectsE*)e2_
{
    self = [super init:e1_ e2:e2_];
    if(!self)
    {
        return nil;
    }
    return self;
}
-(BOOL) checkValues:(ICECurrent*)__unused current
{
    return e1 && e1 == e2;
}
@end

<<<<<<< HEAD
/*@implementation TestObjectsII
-(void) dealloc
{
    printf("Deallocating Object");
}
@end*/

@implementation TestObjectsJI
@end

=======
>>>>>>> f2cb3374
@implementation TestObjectsF2I
-(void) op:(ICECurrent*)__unused current
{
}
@end

@implementation TestObjectsInitialI

-(id) init
{
    self = [super init];
    if(!self)
    {
        return nil;
    }

    _b1 = [[TestObjectsBI alloc] init];
    _b2 = [[TestObjectsBI alloc] init];
    _c = [[TestObjectsCI alloc] init];
    _d = [[TestObjectsDI alloc] init];
    _e = [[TestObjectsEI alloc] init];
    _f = [[TestObjectsFI alloc] init:_e e2:_e];

    _b1.theA = _b2; // Cyclic reference to another B
    _b1.theB = _b1; // Self reference.
    _b1.theC = nil; // Null reference.

    _b2.theA = _b2; // Self reference, using base.
    _b2.theB = _b1; // Cyclic reference to another B
    _b2.theC = _c; // Cyclic reference to a C.

    _c.theB = _b2; // Cyclic reference to a B.

    _d.theA = _b1; // Reference to a B.
    _d.theB = _b2; // Reference to a B.
    _d.theC = nil; // Reference to a C.
    return self;
}

#if defined(__clang__) && !__has_feature(objc_arc)
-(void) dealloc
{
    [_b1 release];
    [_b2 release];
    [_c release];
    [_d release];
    [_e release];
    [_f release];
    [super dealloc];
}
#endif

-(void) shutdown:(ICECurrent*)__unused current
{
    _b1.theA = nil; // Break cyclic reference.
    _b1.theB = nil; // Break cyclic reference.

    _b2.theA = nil; // Break cyclic reference.
    _b2.theB = nil; // Break cyclic reference.
    _b2.theC = nil; // Break cyclic reference.

    _c.theB = nil; // Break cyclic reference.

    _d.theA = nil; // Break cyclic reference.
    _d.theB = nil; // Break cyclic reference.
    _d.theC = nil; // Break cyclic reference.
    [[current.adapter getCommunicator] shutdown];
}

-(TestObjectsB*) getB1:(ICECurrent*)__unused current
{
    _b1.preMarshalInvoked = NO;
    _b2.preMarshalInvoked = NO;
    _c.preMarshalInvoked = NO;
    return _b1;
}

-(TestObjectsB*) getB2:(ICECurrent*)__unused current
{
    _b1.preMarshalInvoked = NO;
    _b2.preMarshalInvoked = NO;
    _c.preMarshalInvoked = NO;
    return _b2;
}

-(TestObjectsC*) getC:(ICECurrent*)__unused current
{
    _b1.preMarshalInvoked = NO;
    _b2.preMarshalInvoked = NO;
    _c.preMarshalInvoked = NO;
    return _c;
}

-(TestObjectsD*) getD:(ICECurrent*)__unused current
{
    _b1.preMarshalInvoked = NO;
    _b2.preMarshalInvoked = NO;
    _c.preMarshalInvoked = NO;
    _d.preMarshalInvoked = NO;
    return _d;
}

-(TestObjectsE*) getE:(ICECurrent*)__unused current
{
    return _e;
}

-(TestObjectsF*) getF:(ICECurrent*)__unused current
{
    return _f;
}

-(void) setRecursive:(TestObjectsRecursive*)__unused recursive current:(ICECurrent*)__unused current
{
}

-(BOOL) supportsClassGraphDepthMax:(ICECurrent*)__unused current
{
    return YES;
}

-(void) setCycle:(TestObjectsRecursive*)r current:(ICECurrent*)__unused current
{
    // break the cycle
    r.v = nil;
}

-(BOOL) acceptsClassCycles:(ICECurrent*) current
{
    return [[[[current adapter] getCommunicator] getProperties] getPropertyAsInt:@"Ice.AcceptClassCycles"] > 0;
}

-(TestObjectsB*) getMB:(ICECurrent*)__unused current
{
    return _b1;
}

-(TestObjectsB*) getAMDMB:(ICECurrent*)__unused current
{
    return _b1;
}

-(void) getAll:(TestObjectsB **)b1 b2:(TestObjectsB **)b2 theC:(TestObjectsC **)theC theD:(TestObjectsD **)theD current:(ICECurrent *)__unused current
{
    _b1.preMarshalInvoked = NO;
    _b2.preMarshalInvoked = NO;
    _c.preMarshalInvoked = NO;
    _d.preMarshalInvoked = NO;
    *b1 = _b1;
    *b2 = _b2;
    *theC = _c;
    *theD = _d;
}

<<<<<<< HEAD
-(ICEObject*) getK:(ICECurrent*)__unused current
=======
-(TestObjectsK*) getK:(ICECurrent*)__unused current
>>>>>>> f2cb3374
{
    return [[TestObjectsK alloc] init:[[TestObjectsL alloc] init:@"l"]];
}

-(ICEValue*) opValue:(ICEValue*)v1 v2:(ICEValue**)v2 current:(ICECurrent*)__unused current
{
    *v2 = v1;
    return v1;
}

-(TestObjectsValueSeq*) opValueSeq:(TestObjectsMutableValueSeq*)v1 v2:(TestObjectsValueSeq**)v2 current:(ICECurrent*)__unused current
{
    *v2 = v1;
    return v1;
}

-(TestObjectsValueMap*) opValueMap:(TestObjectsMutableValueMap*)v1 v2:(TestObjectsValueMap**)v2 current:(ICECurrent*)__unused current
{
    *v2 = v1;
    return v1;
}

-(TestObjectsI*) getD1:(TestObjectsI*)d1 current:(ICECurrent*)__unused current
{
    return d1;
}

-(void) throwEDerived:(ICECurrent*)__unused current
{
    @throw [TestObjectsEDerived eDerived:[TestObjectsA1 a1:@"a1"]
                                      a2:[TestObjectsA1 a1:@"a2"]
                                      a3:[TestObjectsA1 a1:@"a3"]
                                      a4:[TestObjectsA1 a1:@"a4"]];
}

-(TestObjectsBaseSeq*) opBaseSeq:(TestObjectsMutableBaseSeq*)inSeq outSeq:(TestObjectsBaseSeq**)outSeq
                         current:(ICECurrent*)__unused current
{
    *outSeq = inSeq;
    return inSeq;
}

-(TestObjectsCompact*) getCompact:(ICECurrent*)__unused current
{
    return (TestObjectsCompact*)[TestObjectsCompactExt compactExt];
}

-(TestInnerA*) getInnerA:(ICECurrent *)__unused current
{
    return [TestInnerA a:_b1];
}

-(TestInnerSubA*) getInnerSubA:(ICECurrent *)__unused current
{
    return [TestInnerSubA a:[TestInnerA a:_b1]];
}

-(void) throwInnerEx:(ICECurrent *)__unused current
{
    @throw [TestInnerEx ex:@"Inner::Ex"];
}

-(void) throwInnerSubEx:(ICECurrent *)__unused current
{
    @throw [TestInnerSubEx ex:@"Inner::Sub::Ex"];
}

-(void) setG:(TestObjectsG*)__unused g current:(ICECurrent*)__unused current
{
}

-(TestObjectsObjectSeq *) getObjectSeq:(TestObjectsMutableObjectSeq *)s current:(ICECurrent*)__unused current
{
    return s;
}

-(TestObjectsObjectPrxSeq *) getObjectPrxSeq:(TestObjectsMutableObjectPrxSeq *)s current:(ICECurrent*)__unused current
{
    return s;
}

-(TestObjectsBaseSeq *) getBaseSeq:(TestObjectsMutableBaseSeq *)s current:(ICECurrent*)__unused current
{
    return s;
}

-(TestObjectsObjectDict *) getObjectDict:(TestObjectsMutableObjectDict *)d current:(ICECurrent*)__unused current
{
    return d;
}

-(TestObjectsObjectPrxDict *) getObjectPrxDict:(TestObjectsMutableObjectPrxDict *)d current:(ICECurrent*)__unused current
{
    return d;
}

-(TestObjectsBaseDict *) getBaseDict:(TestObjectsMutableBaseDict *)d current:(ICECurrent*)__unused current
{
    return d;
}

-(TestObjectsM *) opM:(TestObjectsM *)v1 v2:(TestObjectsM **)v2 current:(ICECurrent *)__unused current
{
    *v2 = v1;
    return v1;
}

-(TestObjectsF1 *) opF1:(TestObjectsF1 *)f11 f12:(TestObjectsF1 **)f12 current:(ICECurrent *)__unused current
{
    *f12 = [[TestObjectsF1 alloc] init:@"F12"];
    return f11;
}

-(TestObjectsF2Prx *) opF2:(TestObjectsF2Prx *)f21 f22:(TestObjectsF2Prx **)f22 current:(ICECurrent *)__unused current
{
    *f22 = [TestObjectsF2Prx uncheckedCast:[[current.adapter getCommunicator] stringToProxy:@"F22"]];
    return f21;
}

-(BOOL) hasF3:(ICECurrent *)__unused current
{
    return NO;
}
@end

@implementation UnexpectedObjectExceptionTestI
-(BOOL)ice_invoke:(NSData*)__unused inEncaps outEncaps:(NSMutableData**)outEncaps current:(ICECurrent*)current
{
    id<ICECommunicator> communicator = [current.adapter getCommunicator];
    id<ICEOutputStream> o = [ICEUtil createOutputStream:communicator];
    [o startEncapsulation];
    TestObjectsAlsoEmpty* ae = [TestObjectsAlsoEmpty alsoEmpty];
    [o writeValue:ae];
    [o writePendingValues];
    [o endEncapsulation];
    *outEncaps = [o finished];
    return YES;
}
@end<|MERGE_RESOLUTION|>--- conflicted
+++ resolved
@@ -64,19 +64,6 @@
 }
 @end
 
-<<<<<<< HEAD
-/*@implementation TestObjectsII
--(void) dealloc
-{
-    printf("Deallocating Object");
-}
-@end*/
-
-@implementation TestObjectsJI
-@end
-
-=======
->>>>>>> f2cb3374
 @implementation TestObjectsF2I
 -(void) op:(ICECurrent*)__unused current
 {
@@ -231,11 +218,7 @@
     *theD = _d;
 }
 
-<<<<<<< HEAD
--(ICEObject*) getK:(ICECurrent*)__unused current
-=======
 -(TestObjectsK*) getK:(ICECurrent*)__unused current
->>>>>>> f2cb3374
 {
     return [[TestObjectsK alloc] init:[[TestObjectsL alloc] init:@"l"]];
 }
