--- conflicted
+++ resolved
@@ -1,647 +1,625 @@
-// **********************************************************************
-//
-// Copyright (c) 2009 ZeroC, Inc. All rights reserved.
-//
-// This copy of Ice is licensed to you under the terms described in the
-// LICENSE file included in this distribution.
-//
-// **********************************************************************
-
-using System;
-using System.Collections.Generic;
-using System.ComponentModel;
-using System.Data;
-using System.Drawing;
-using System.IO;
-using System.Text;
-using System.Windows.Forms;
-
-using EnvDTE;
-
-namespace Ice.VisualStudio
-{
-    public partial class IceCppConfigurationDialog : Form
-    {
-        public IceCppConfigurationDialog(Project project)
-        {
-            InitializeComponent();
-            _project = project;
-            
-            //
-            // Set the toolTip messages.
-            //
-            toolTip.SetToolTip(txtIceHome, "Ice installation directory.");
-            toolTip.SetToolTip(btnSelectIceHome, "Ice installation directory.");
-            toolTip.SetToolTip(chkStreaming, "Generate marshalling support for stream API (--stream).");
-            toolTip.SetToolTip(chkChecksum, "Generate checksums for Slice definitions (--checksum).");
-            toolTip.SetToolTip(chkIcePrefix, "Permit Ice prefixes (--ice).");
-            toolTip.SetToolTip(chkConsole, "Enable console output.");
-
-            if(_project != null)
-            {
-                this.Text = "Ice Configuration - Project: " + _project.Name;
-                bool enabled = Util.isSliceBuilderEnabled(project);
-                setEnabled(enabled);
-                chkEnableBuilder.Checked = enabled;
-                load();
-                _initialized = true;
-                _changed = false;
-            }
-        }
-        
-        private void load()
-        {
-            System.Windows.Forms.Cursor c = Cursor.Current;
-            Cursor = Cursors.WaitCursor;
-            if(_project != null)
-            {
-                includeDirList.Items.Clear();
-                txtIceHome.Text = Util.getIceHomeRaw(_project);
-                txtIceHome.Modified = false;
-                txtExtraOptions.Text = Util.getProjectProperty(_project, Util.PropertyNames.IceExtraOptions);
-
-                chkIcePrefix.Checked = Util.getProjectPropertyAsBool(_project, Util.PropertyNames.IcePrefix);
-
-                chkStreaming.Checked = Util.getProjectPropertyAsBool(_project, Util.PropertyNames.IceStreaming);
-                chkChecksum.Checked = Util.getProjectPropertyAsBool(_project, Util.PropertyNames.IceChecksum);
-                chkConsole.Checked = Util.getProjectPropertyAsBool(_project, Util.PropertyNames.ConsoleOutput);
-
-                IncludePathList list =
-                    new IncludePathList(Util.getProjectProperty(_project, Util.PropertyNames.IceIncludePath));
-                foreach(String s in list)
-                {
-                    includeDirList.Items.Add(s.Trim());
-                    if(Path.IsPathRooted(s.Trim()))
-                    {
-                        includeDirList.SetItemCheckState(includeDirList.Items.Count - 1, CheckState.Checked);
-                    }
-                }
-
-                ComponentList selectedComponents = Util.getIceCppComponents(_project);
-                foreach(String s in Util.ComponentNames.cppNames)
-                {
-                    if(String.IsNullOrEmpty(selectedComponents.Find(delegate(string d)
-                                                    {
-                                                        return d.Equals(s, StringComparison.CurrentCultureIgnoreCase);
-                                                    })))
-                    {
-                        checkComponent(s, false);
-                    }
-                    else
-                    {
-                        checkComponent(s, true);
-                    }
-                }
-                txtDllExportSymbol.Text = Util.getProjectProperty(_project, Util.PropertyNames.IceDllExport);
-            }
-            Cursor = c;        
-        }
-
-        private void checkComponent(String component, bool check)
-        {
-            switch (component)
-            {
-            case "Glacier2":
-            {
-                chkGlacier2.Checked = check;
-                break;
-            }
-            case "Ice":
-            {
-                chkIce.Checked = check;
-                break;
-            }
-            case "IceBox":
-            {
-                chkIceBox.Checked = check;
-                break;
-            }
-            case "IceGrid":
-            {
-                chkIceGrid.Checked = check;
-                break;
-            }
-            case "IcePatch2":
-            {
-                chkIcePatch2.Checked = check;
-                break;
-            }
-            case "IceSSL":
-            {
-                chkIceSSL.Checked = check;
-                break;
-            }
-            case "IceStorm":
-            {
-                chkIceStorm.Checked = check;
-                break;
-            }
-            case "Freeze":
-            {
-                chkFreeze.Checked = check;
-                break;
-            }
-            case "IceUtil":
-            {
-                chkIceUtil.Checked = check;
-                break;
-            }
-            default:
-            {
-                break;
-            }
-            }
-        }
-        
-        private void chkEnableBuilder_CheckedChanged(object sender, EventArgs e)
-        {
-            System.Windows.Forms.Cursor c = Cursor.Current;
-            Cursor = Cursors.WaitCursor;
-            if(_initialized)
-            {
-                _initialized = false;
-                setEnabled(false);
-                chkEnableBuilder.Enabled = false;
-                Builder builder = Connect.getBuilder();
-                if(chkEnableBuilder.Checked)
-                {
-                    builder.addBuilderToProject(_project);
-                }
-                else
-                {
-                    builder.removeBuilderFromProject(_project);
-                }
-                load();
-                setEnabled(chkEnableBuilder.Checked);
-                chkEnableBuilder.Enabled = true;
-                _initialized = true;
-            }
-            Cursor = c;
-        }
-        
-        private void setEnabled(bool enabled)
-        {
-            Util.setProjectProperty(_project, Util.PropertyNames.Ice, enabled.ToString());
-            txtIceHome.Enabled = enabled;
-            btnSelectIceHome.Enabled = enabled;
-
-            chkIcePrefix.Enabled = enabled;
-            
-            chkStreaming.Enabled = enabled;
-            chkChecksum.Enabled = enabled;
-            chkConsole.Enabled = enabled;
-            includeDirList.Enabled = enabled;
-            btnAddInclude.Enabled = enabled;
-            btnRemoveInclude.Enabled = enabled;
-            btnMoveIncludeUp.Enabled = enabled;
-            btnMoveIncludeDown.Enabled = enabled;
-
-            txtExtraOptions.Enabled = enabled;
-
-            chkFreeze.Enabled = enabled;
-            chkGlacier2.Enabled = enabled;
-            chkIce.Enabled = enabled;
-            chkIceBox.Enabled = enabled;
-            chkIceGrid.Enabled = enabled;
-            chkIcePatch2.Enabled = enabled;
-            chkIceSSL.Enabled = enabled;
-            chkIceStorm.Enabled = enabled;
-            chkIceUtil.Enabled = enabled;
-            txtDllExportSymbol.Enabled = enabled;
-        }
-
-        private void btnCancel_Click(object sender, EventArgs e)
-        {
-            if(!_changed)
-            {
-                if(txtDllExportSymbol.Modified)
-                {
-                    _changed = true;
-                }
-                else if(txtExtraOptions.Modified)
-                {
-                    _changed = true;
-                }
-                else if(txtIceHome.Modified)
-                {
-                    _changed = true;
-                }
-            }
-
-            if(_changed)
-            {
-                System.Windows.Forms.Cursor c = Cursor.Current;
-                Cursor = Cursors.WaitCursor;
-                Builder builder = Connect.getBuilder();
-                builder.cleanProject(_project);
-                builder.buildCppProject(_project, true);
-                Cursor = c;
-            }
-            Close();
-        }
-
-        private void btnSelectIceHome_Click(object sender, EventArgs e)
-        {
-            FolderBrowserDialog dialog = new FolderBrowserDialog();
-            dialog.SelectedPath = Util.getAbsoluteIceHome(_project);
-            dialog.Description = "Select Ice Home Installation Directory";
-            DialogResult result = dialog.ShowDialog();
-            if(result == DialogResult.OK)
-            {
-                Util.updateIceHome(_project, dialog.SelectedPath, false);
-                load();
-                _changed = true;
-            }
-        }
-
-        private void txtIceHome_KeyPress(object sender, KeyPressEventArgs e)
-        {
-            if(e.KeyChar == (char)Keys.Return)
-            {
-                updateIceHome();
-                e.Handled = true;
-            }
-        }
-        
-        private void txtIceHome_LostFocus(object sender, EventArgs e)
-        {
-        
-            updateIceHome();
-        }
-        
-        private void updateIceHome()
-        {
-            if(!_iceHomeUpdating)
-            {
-                _iceHomeUpdating = true;
-                if(!txtIceHome.Text.Equals(Util.getProjectProperty(_project, Util.PropertyNames.IceHome),
-                                           StringComparison.CurrentCultureIgnoreCase))
-                {
-                    Util.updateIceHome(_project, txtIceHome.Text, false);
-                    load();
-                    _changed = true;
-                    txtIceHome.Modified = false;
-                }
-                _iceHomeUpdating = false;
-            }
-        }
-
-        private void chkIcePrefix_CheckedChanged(object sender, EventArgs e)
-        {
-            System.Windows.Forms.Cursor c = Cursor.Current;
-            Cursor = Cursors.WaitCursor;
-            Util.setProjectProperty(_project, Util.PropertyNames.IcePrefix, chkIcePrefix.Checked.ToString());
-            _changed = true;
-            Cursor = c;
-        }
-        
-        private void chkStreaming_CheckedChanged(object sender, EventArgs e)
-        {
-            System.Windows.Forms.Cursor c = Cursor.Current;
-            Cursor = Cursors.WaitCursor;
-            Util.setProjectProperty(_project, Util.PropertyNames.IceStreaming, chkStreaming.Checked.ToString());
-            _changed = true;
-            Cursor = c;
-        }
-        
-        private void chkChecksum_CheckedChanged(object sender, EventArgs e)
-        {
-            System.Windows.Forms.Cursor c = Cursor.Current;
-            Cursor = Cursors.WaitCursor;
-            Util.setProjectProperty(_project, Util.PropertyNames.IceChecksum, chkChecksum.Checked.ToString());
-            _changed = true;
-            Cursor = c;
-        }
-
-        private void saveSliceIncludes()
-        {
-            IncludePathList paths = new IncludePathList();
-            foreach(String s in includeDirList.Items)
-            {
-                paths.Add(s.Trim());
-            }
-            Util.setProjectProperty(_project, Util.PropertyNames.IceIncludePath, paths.ToString());
-            _changed = true;
-        }
-
-        private void btnAddInclude_Click(object sender, EventArgs e)
-        {
-<<<<<<< HEAD
-            endEditIncludeDir(false);
-            includeDirList.Items.Add("");
-            includeDirList.SelectedIndex = includeDirList.Items.Count - 1;
-            beginEditIncludeDir();
-=======
-            FolderBrowserDialog dialog = new FolderBrowserDialog();
-            string projectDir = Path.GetFullPath(Path.GetDirectoryName(_project.FileName));
-            dialog.SelectedPath = projectDir;
-            dialog.Description = "Slice Include Directory";
-            DialogResult result = dialog.ShowDialog();
-            if(result == DialogResult.OK)
-            {
-                System.Windows.Forms.Cursor c = Cursor.Current;
-                Cursor = Cursors.WaitCursor;
-                string path = dialog.SelectedPath;
-                if(!Util.containsEnvironmentVars(path))
-                {
-                    path = Util.relativePath(projectDir, Path.GetFullPath(path));
-                }
-                includeDirList.Items.Add(path);
-                includeDirList.SelectedIndex = includeDirList.Items.Count - 1;
-                if(Path.IsPathRooted(path))
-                {
-                    includeDirList.SetItemCheckState(includeDirList.SelectedIndex, CheckState.Checked);
-                }
-                saveSliceIncludes();
-                Cursor = c;
-            }
->>>>>>> 935c5ee9
-        }
-
-        private void btnRemoveInclude_Click(object sender, EventArgs e)
-        {
-            endEditIncludeDir(false);
-            if(includeDirList.SelectedIndex != -1)
-            {
-                System.Windows.Forms.Cursor c = Cursor.Current;
-                Cursor = Cursors.WaitCursor;
-                int selected = includeDirList.SelectedIndex;
-                includeDirList.Items.RemoveAt(selected);
-                if(includeDirList.Items.Count > 0)
-                {
-                    if(selected > 0)
-                    {
-                        selected -= 1;
-                    }
-                    includeDirList.SelectedIndex = selected;
-                }
-                saveSliceIncludes();
-                Cursor = c;
-            }
-        }
-
-        private void btnMoveIncludeUp_Click(object sender, EventArgs e)
-        {
-            endEditIncludeDir(false);
-            int index = includeDirList.SelectedIndex;
-            if(index > 0)
-            {
-                System.Windows.Forms.Cursor c = Cursor.Current;
-                Cursor = Cursors.WaitCursor;
-                string current = includeDirList.SelectedItem.ToString();
-                includeDirList.Items.RemoveAt(index);
-                includeDirList.Items.Insert(index - 1, current);
-                includeDirList.SelectedIndex = index - 1;
-                saveSliceIncludes();
-                Cursor = c;
-            }
-        }
-
-        private void btnMoveIncludeDown_Click(object sender, EventArgs e)
-        {
-            endEditIncludeDir(false);
-            int index = includeDirList.SelectedIndex;
-            if(index < includeDirList.Items.Count - 1)
-            {
-                System.Windows.Forms.Cursor c = Cursor.Current;
-                Cursor = Cursors.WaitCursor;
-                string current = includeDirList.SelectedItem.ToString();
-                includeDirList.Items.RemoveAt(index);
-                includeDirList.Items.Insert(index + 1, current);
-                includeDirList.SelectedIndex = index + 1;
-                saveSliceIncludes();
-                Cursor = c;
-            }
-        }
-
-        private void includeDirList_ItemCheck(object sender, ItemCheckEventArgs e)
-        {
-            string path = includeDirList.Items[e.Index].ToString();
-            if(!Util.containsEnvironmentVars(path))
-            {
-                if(e.NewValue == CheckState.Unchecked)
-                {
-                   path = Util.relativePath(Path.GetDirectoryName(_project.FileName), path);
-                }
-                else if(e.NewValue == CheckState.Checked)
-                {
-                   if(!Path.IsPathRooted(path))
-                   {
-                       path = Path.GetFullPath(Path.Combine(Path.GetDirectoryName(_project.FileName), path));
-                   }
-                }
-            }
-            includeDirList.Items[e.Index] = path;
-            saveSliceIncludes();
-            _changed = true;
-        }
-
-        private void txtExtraOptions_LostFocus(object sender, EventArgs e)
-        {
-            if(txtExtraOptions.Modified)
-            {
-                Util.setProjectProperty(_project, Util.PropertyNames.IceExtraOptions, txtExtraOptions.Text);
-                _changed = true;
-            }
-        }
-
-        private void chkGlacier2_CheckedChanged(object sender, EventArgs e)
-        {
-            componentChanged("Glacier2", chkGlacier2.Checked);
-        }
-
-        private void chkIce_CheckedChanged(object sender, EventArgs e)
-        {
-            componentChanged("Ice", chkIce.Checked);
-        }
-
-        private void chkIceBox_CheckedChanged(object sender, EventArgs e)
-        {
-            componentChanged("IceBox", chkIceBox.Checked);
-        }
-
-        private void chkIceGrid_CheckedChanged(object sender, EventArgs e)
-        {
-            componentChanged("IceGrid", chkIceGrid.Checked);
-        }
-
-        private void chkIcePatch2_CheckedChanged(object sender, EventArgs e)
-        {
-            componentChanged("IcePatch2", chkIcePatch2.Checked);
-        }
-
-        private void chkIceSSL_CheckedChanged(object sender, EventArgs e)
-        {
-            componentChanged("IceSSL", chkIceSSL.Checked);
-        }
-
-        private void chkIceStorm_CheckedChanged(object sender, EventArgs e)
-        {
-            componentChanged("IceStorm", chkIceStorm.Checked);
-        }
-
-        private void chkIceUtil_CheckedChanged(object sender, EventArgs e)
-        {
-            componentChanged("IceUtil", chkFreeze.Checked);
-        }
-
-        private void chkFreeze_CheckedChanged(object sender, EventArgs e)
-        {
-            componentChanged("Freeze", chkFreeze.Checked);
-        }
-
-        private void componentChanged(String name, bool isChecked)
-        {
-            System.Windows.Forms.Cursor c = Cursor.Current;
-            Cursor = Cursors.WaitCursor;
-            if(_initialized)
-            {
-                if(isChecked)
-                {
-                    Util.addIceCppLibs(_project, new ComponentList(name));
-                }
-                else
-                {
-                    Util.removeIceCppLibs(_project, new ComponentList(name));
-                }
-                _changed = true;
-            }
-            Cursor = c;
-        }
-
-        private void chkConsole_CheckedChanged(object sender, EventArgs e)
-        {
-            System.Windows.Forms.Cursor c = Cursor.Current;
-            Cursor = Cursors.WaitCursor;
-            Util.setProjectProperty(_project, Util.PropertyNames.ConsoleOutput, chkConsole.Checked.ToString());
-            Cursor = c;
-        }
-        
-        private void beginEditIncludeDir()
-        {
-            if(_txtIncludeDir != null)
-            {
-                this.Controls.Remove(_txtIncludeDir);
-                _txtIncludeDir = null;
-            }
-
-            if(_btnSelectInclude != null)
-            {
-                this.Controls.Remove(_btnSelectInclude);
-                _btnSelectInclude = null;
-            }
-
-            if(includeDirList.SelectedIndex != -1)
-            {
-                int index = includeDirList.SelectedIndex;
-                _txtIncludeDir = new TextBox();
-                _txtIncludeDir.Text = includeDirList.Items[includeDirList.SelectedIndex].ToString();
-                Point p = new Point(includeDirList.Left, includeDirList.Top);
-                includeDirList.SelectionMode = SelectionMode.One;
-                Rectangle rect = includeDirList.GetItemRectangle(includeDirList.SelectedIndex);
-                p = includeDirList.PointToScreen(new Point(rect.X, rect.Y));
-                _txtIncludeDir.SetBounds(p.X - includeDirList.Width + 10,
-                              p.Y - includeDirList.Height + 5,
-                              includeDirList.Width - 50,
-                              4);
-
-
-                _btnSelectInclude = new Button();
-                _btnSelectInclude.Text = "...";
-                _btnSelectInclude.SetBounds(p.X - includeDirList.Width + _txtIncludeDir.Width + 5,
-                                 p.Y - includeDirList.Height + 4,
-                                 50,
-                                 22);
-
-                _btnSelectInclude.Click += new EventHandler(selectIncludeClicked);
-                this.Controls.Add(_txtIncludeDir);
-                this.Controls.Add(_btnSelectInclude);
-                _txtIncludeDir.Show();
-                _txtIncludeDir.BringToFront();
-                _txtIncludeDir.Focus();
-
-                _txtIncludeDir.KeyDown += new KeyEventHandler(includeDirKeyDown);
-
-                _btnSelectInclude.Show();
-                _btnSelectInclude.BringToFront();
-            }
-        }
-        
-        private void endEditIncludeDir(bool saveChanges)
-        {
-            if(includeDirList.SelectedIndex != -1 && saveChanges)
-            {
-                if(!_txtIncludeDir.Text.Equals(includeDirList.Items[includeDirList.SelectedIndex].ToString(),
-                                               StringComparison.CurrentCultureIgnoreCase))
-                {
-                    includeDirList.Items[includeDirList.SelectedIndex] = _txtIncludeDir.Text;
-                    if(Path.IsPathRooted(_txtIncludeDir.Text))
-                    {
-                        includeDirList.SetItemCheckState(includeDirList.SelectedIndex, CheckState.Checked);
-                    }
-                    else
-                    {
-                        includeDirList.SetItemCheckState(includeDirList.SelectedIndex, CheckState.Unchecked);
-                    }
-                    saveSliceIncludes();
-                }
-            }
-            if(_txtIncludeDir != null)
-            {
-                this.Controls.Remove(_txtIncludeDir);
-                _txtIncludeDir = null;
-            }
-
-            if(_btnSelectInclude != null)
-            {
-                this.Controls.Remove(_btnSelectInclude);
-                _btnSelectInclude = null;
-            }
-        }
-
-        private void includeDirKeyDown(object sender, KeyEventArgs e)
-        {
-            if(!e.KeyCode.Equals(Keys.Enter))
-            {
-                return;
-            }
-            endEditIncludeDir(true);
-        }
-
-        private void selectIncludeClicked(object sender, EventArgs e)
-        {
-            FolderBrowserDialog dialog = new FolderBrowserDialog();
-            string projectDir = Path.GetFullPath(Path.GetDirectoryName(_project.FileName));
-            dialog.SelectedPath = projectDir;
-            dialog.Description = "Slice Include Directory";
-            DialogResult result = dialog.ShowDialog();
-            if(result == DialogResult.OK)
-            {
-                string path = Util.relativePath(projectDir, Path.GetFullPath(dialog.SelectedPath));
-                _txtIncludeDir.Text = path;
-            }
-            endEditIncludeDir(true);
-        }
-        
-        private void txtDllExportSymbol_LostFocus(object sender, EventArgs e)
-        {
-            if(txtDllExportSymbol.Modified)
-            {
-                Util.setProjectProperty(_project, Util.PropertyNames.IceDllExport, txtDllExportSymbol.Text);
-                _changed = true;
-            }
-        }
-        
-        private bool _initialized = false;
-        private bool _changed = false;
-        private Project _project;
-        private bool _iceHomeUpdating = false;
-        private TextBox _txtIncludeDir = null;
-        private Button _btnSelectInclude = null;
-
-        private void btnEdit_Click(object sender, EventArgs e)
-        {
-            beginEditIncludeDir();
-        }
-    }
-}
+// **********************************************************************
+//
+// Copyright (c) 2009 ZeroC, Inc. All rights reserved.
+//
+// This copy of Ice is licensed to you under the terms described in the
+// LICENSE file included in this distribution.
+//
+// **********************************************************************
+
+using System;
+using System.Collections.Generic;
+using System.ComponentModel;
+using System.Data;
+using System.Drawing;
+using System.IO;
+using System.Text;
+using System.Windows.Forms;
+
+using EnvDTE;
+
+namespace Ice.VisualStudio
+{
+    public partial class IceCppConfigurationDialog : Form
+    {
+        public IceCppConfigurationDialog(Project project)
+        {
+            InitializeComponent();
+            _project = project;
+            
+            //
+            // Set the toolTip messages.
+            //
+            toolTip.SetToolTip(txtIceHome, "Ice installation directory.");
+            toolTip.SetToolTip(btnSelectIceHome, "Ice installation directory.");
+            toolTip.SetToolTip(chkStreaming, "Generate marshalling support for stream API (--stream).");
+            toolTip.SetToolTip(chkChecksum, "Generate checksums for Slice definitions (--checksum).");
+            toolTip.SetToolTip(chkIcePrefix, "Permit Ice prefixes (--ice).");
+            toolTip.SetToolTip(chkConsole, "Enable console output.");
+
+            if(_project != null)
+            {
+                this.Text = "Ice Configuration - Project: " + _project.Name;
+                bool enabled = Util.isSliceBuilderEnabled(project);
+                setEnabled(enabled);
+                chkEnableBuilder.Checked = enabled;
+                load();
+                _initialized = true;
+                _changed = false;
+            }
+        }
+        
+        private void load()
+        {
+            System.Windows.Forms.Cursor c = Cursor.Current;
+            Cursor = Cursors.WaitCursor;
+            if(_project != null)
+            {
+                includeDirList.Items.Clear();
+                txtIceHome.Text = Util.getIceHomeRaw(_project);
+                txtIceHome.Modified = false;
+                txtExtraOptions.Text = Util.getProjectProperty(_project, Util.PropertyNames.IceExtraOptions);
+
+                chkIcePrefix.Checked = Util.getProjectPropertyAsBool(_project, Util.PropertyNames.IcePrefix);
+
+                chkStreaming.Checked = Util.getProjectPropertyAsBool(_project, Util.PropertyNames.IceStreaming);
+                chkChecksum.Checked = Util.getProjectPropertyAsBool(_project, Util.PropertyNames.IceChecksum);
+                chkConsole.Checked = Util.getProjectPropertyAsBool(_project, Util.PropertyNames.ConsoleOutput);
+
+                IncludePathList list =
+                    new IncludePathList(Util.getProjectProperty(_project, Util.PropertyNames.IceIncludePath));
+                foreach(String s in list)
+                {
+                    includeDirList.Items.Add(s.Trim());
+                    if(Path.IsPathRooted(s.Trim()))
+                    {
+                        includeDirList.SetItemCheckState(includeDirList.Items.Count - 1, CheckState.Checked);
+                    }
+                }
+
+                ComponentList selectedComponents = Util.getIceCppComponents(_project);
+                foreach(String s in Util.ComponentNames.cppNames)
+                {
+                    if(String.IsNullOrEmpty(selectedComponents.Find(delegate(string d)
+                                                    {
+                                                        return d.Equals(s, StringComparison.CurrentCultureIgnoreCase);
+                                                    })))
+                    {
+                        checkComponent(s, false);
+                    }
+                    else
+                    {
+                        checkComponent(s, true);
+                    }
+                }
+                txtDllExportSymbol.Text = Util.getProjectProperty(_project, Util.PropertyNames.IceDllExport);
+            }
+            Cursor = c;        
+        }
+
+        private void checkComponent(String component, bool check)
+        {
+            switch (component)
+            {
+            case "Glacier2":
+            {
+                chkGlacier2.Checked = check;
+                break;
+            }
+            case "Ice":
+            {
+                chkIce.Checked = check;
+                break;
+            }
+            case "IceBox":
+            {
+                chkIceBox.Checked = check;
+                break;
+            }
+            case "IceGrid":
+            {
+                chkIceGrid.Checked = check;
+                break;
+            }
+            case "IcePatch2":
+            {
+                chkIcePatch2.Checked = check;
+                break;
+            }
+            case "IceSSL":
+            {
+                chkIceSSL.Checked = check;
+                break;
+            }
+            case "IceStorm":
+            {
+                chkIceStorm.Checked = check;
+                break;
+            }
+            case "Freeze":
+            {
+                chkFreeze.Checked = check;
+                break;
+            }
+            case "IceUtil":
+            {
+                chkIceUtil.Checked = check;
+                break;
+            }
+            default:
+            {
+                break;
+            }
+            }
+        }
+        
+        private void chkEnableBuilder_CheckedChanged(object sender, EventArgs e)
+        {
+            System.Windows.Forms.Cursor c = Cursor.Current;
+            Cursor = Cursors.WaitCursor;
+            if(_initialized)
+            {
+                _initialized = false;
+                setEnabled(false);
+                chkEnableBuilder.Enabled = false;
+                Builder builder = Connect.getBuilder();
+                if(chkEnableBuilder.Checked)
+                {
+                    builder.addBuilderToProject(_project);
+                }
+                else
+                {
+                    builder.removeBuilderFromProject(_project);
+                }
+                load();
+                setEnabled(chkEnableBuilder.Checked);
+                chkEnableBuilder.Enabled = true;
+                _initialized = true;
+            }
+            Cursor = c;
+        }
+        
+        private void setEnabled(bool enabled)
+        {
+            Util.setProjectProperty(_project, Util.PropertyNames.Ice, enabled.ToString());
+            txtIceHome.Enabled = enabled;
+            btnSelectIceHome.Enabled = enabled;
+
+            chkIcePrefix.Enabled = enabled;
+            
+            chkStreaming.Enabled = enabled;
+            chkChecksum.Enabled = enabled;
+            chkConsole.Enabled = enabled;
+            includeDirList.Enabled = enabled;
+            btnAddInclude.Enabled = enabled;
+            btnRemoveInclude.Enabled = enabled;
+            btnMoveIncludeUp.Enabled = enabled;
+            btnMoveIncludeDown.Enabled = enabled;
+
+            txtExtraOptions.Enabled = enabled;
+
+            chkFreeze.Enabled = enabled;
+            chkGlacier2.Enabled = enabled;
+            chkIce.Enabled = enabled;
+            chkIceBox.Enabled = enabled;
+            chkIceGrid.Enabled = enabled;
+            chkIcePatch2.Enabled = enabled;
+            chkIceSSL.Enabled = enabled;
+            chkIceStorm.Enabled = enabled;
+            chkIceUtil.Enabled = enabled;
+            txtDllExportSymbol.Enabled = enabled;
+        }
+
+        private void btnCancel_Click(object sender, EventArgs e)
+        {
+            if(!_changed)
+            {
+                if(txtDllExportSymbol.Modified)
+                {
+                    _changed = true;
+                }
+                else if(txtExtraOptions.Modified)
+                {
+                    _changed = true;
+                }
+                else if(txtIceHome.Modified)
+                {
+                    _changed = true;
+                }
+            }
+
+            if(_changed)
+            {
+                System.Windows.Forms.Cursor c = Cursor.Current;
+                Cursor = Cursors.WaitCursor;
+                Builder builder = Connect.getBuilder();
+                builder.cleanProject(_project);
+                builder.buildCppProject(_project, true);
+                Cursor = c;
+            }
+            Close();
+        }
+
+        private void btnSelectIceHome_Click(object sender, EventArgs e)
+        {
+            FolderBrowserDialog dialog = new FolderBrowserDialog();
+            dialog.SelectedPath = Util.getAbsoluteIceHome(_project);
+            dialog.Description = "Select Ice Home Installation Directory";
+            DialogResult result = dialog.ShowDialog();
+            if(result == DialogResult.OK)
+            {
+                Util.updateIceHome(_project, dialog.SelectedPath, false);
+                load();
+                _changed = true;
+            }
+        }
+
+        private void txtIceHome_KeyPress(object sender, KeyPressEventArgs e)
+        {
+            if(e.KeyChar == (char)Keys.Return)
+            {
+                updateIceHome();
+                e.Handled = true;
+            }
+        }
+        
+        private void txtIceHome_LostFocus(object sender, EventArgs e)
+        {
+        
+            updateIceHome();
+        }
+        
+        private void updateIceHome()
+        {
+            if(!_iceHomeUpdating)
+            {
+                _iceHomeUpdating = true;
+                if(!txtIceHome.Text.Equals(Util.getProjectProperty(_project, Util.PropertyNames.IceHome),
+                                           StringComparison.CurrentCultureIgnoreCase))
+                {
+                    Util.updateIceHome(_project, txtIceHome.Text, false);
+                    load();
+                    _changed = true;
+                    txtIceHome.Modified = false;
+                }
+                _iceHomeUpdating = false;
+            }
+        }
+
+        private void chkIcePrefix_CheckedChanged(object sender, EventArgs e)
+        {
+            System.Windows.Forms.Cursor c = Cursor.Current;
+            Cursor = Cursors.WaitCursor;
+            Util.setProjectProperty(_project, Util.PropertyNames.IcePrefix, chkIcePrefix.Checked.ToString());
+            _changed = true;
+            Cursor = c;
+        }
+        
+        private void chkStreaming_CheckedChanged(object sender, EventArgs e)
+        {
+            System.Windows.Forms.Cursor c = Cursor.Current;
+            Cursor = Cursors.WaitCursor;
+            Util.setProjectProperty(_project, Util.PropertyNames.IceStreaming, chkStreaming.Checked.ToString());
+            _changed = true;
+            Cursor = c;
+        }
+        
+        private void chkChecksum_CheckedChanged(object sender, EventArgs e)
+        {
+            System.Windows.Forms.Cursor c = Cursor.Current;
+            Cursor = Cursors.WaitCursor;
+            Util.setProjectProperty(_project, Util.PropertyNames.IceChecksum, chkChecksum.Checked.ToString());
+            _changed = true;
+            Cursor = c;
+        }
+
+        private void saveSliceIncludes()
+        {
+            IncludePathList paths = new IncludePathList();
+            foreach(String s in includeDirList.Items)
+            {
+                paths.Add(s.Trim());
+            }
+            Util.setProjectProperty(_project, Util.PropertyNames.IceIncludePath, paths.ToString());
+            _changed = true;
+        }
+
+        private void btnAddInclude_Click(object sender, EventArgs e)
+        {
+            endEditIncludeDir(false);
+            includeDirList.Items.Add("");
+            includeDirList.SelectedIndex = includeDirList.Items.Count - 1;
+            beginEditIncludeDir();
+        }
+
+        private void btnRemoveInclude_Click(object sender, EventArgs e)
+        {
+            endEditIncludeDir(false);
+            if(includeDirList.SelectedIndex != -1)
+            {
+                System.Windows.Forms.Cursor c = Cursor.Current;
+                Cursor = Cursors.WaitCursor;
+                int selected = includeDirList.SelectedIndex;
+                includeDirList.Items.RemoveAt(selected);
+                if(includeDirList.Items.Count > 0)
+                {
+                    if(selected > 0)
+                    {
+                        selected -= 1;
+                    }
+                    includeDirList.SelectedIndex = selected;
+                }
+                saveSliceIncludes();
+                Cursor = c;
+            }
+        }
+
+        private void btnMoveIncludeUp_Click(object sender, EventArgs e)
+        {
+            endEditIncludeDir(false);
+            int index = includeDirList.SelectedIndex;
+            if(index > 0)
+            {
+                System.Windows.Forms.Cursor c = Cursor.Current;
+                Cursor = Cursors.WaitCursor;
+                string current = includeDirList.SelectedItem.ToString();
+                includeDirList.Items.RemoveAt(index);
+                includeDirList.Items.Insert(index - 1, current);
+                includeDirList.SelectedIndex = index - 1;
+                saveSliceIncludes();
+                Cursor = c;
+            }
+        }
+
+        private void btnMoveIncludeDown_Click(object sender, EventArgs e)
+        {
+            endEditIncludeDir(false);
+            int index = includeDirList.SelectedIndex;
+            if(index < includeDirList.Items.Count - 1)
+            {
+                System.Windows.Forms.Cursor c = Cursor.Current;
+                Cursor = Cursors.WaitCursor;
+                string current = includeDirList.SelectedItem.ToString();
+                includeDirList.Items.RemoveAt(index);
+                includeDirList.Items.Insert(index + 1, current);
+                includeDirList.SelectedIndex = index + 1;
+                saveSliceIncludes();
+                Cursor = c;
+            }
+        }
+
+        private void includeDirList_ItemCheck(object sender, ItemCheckEventArgs e)
+        {
+            string path = includeDirList.Items[e.Index].ToString();
+            if(!Util.containsEnvironmentVars(path))
+            {
+                if(e.NewValue == CheckState.Unchecked)
+                {
+                   path = Util.relativePath(Path.GetDirectoryName(_project.FileName), path);
+                }
+                else if(e.NewValue == CheckState.Checked)
+                {
+                   if(!Path.IsPathRooted(path))
+                   {
+                       path = Path.GetFullPath(Path.Combine(Path.GetDirectoryName(_project.FileName), path));
+                   }
+                }
+            }
+            includeDirList.Items[e.Index] = path;
+            saveSliceIncludes();
+            _changed = true;
+        }
+
+        private void txtExtraOptions_LostFocus(object sender, EventArgs e)
+        {
+            if(txtExtraOptions.Modified)
+            {
+                Util.setProjectProperty(_project, Util.PropertyNames.IceExtraOptions, txtExtraOptions.Text);
+                _changed = true;
+            }
+        }
+
+        private void chkGlacier2_CheckedChanged(object sender, EventArgs e)
+        {
+            componentChanged("Glacier2", chkGlacier2.Checked);
+        }
+
+        private void chkIce_CheckedChanged(object sender, EventArgs e)
+        {
+            componentChanged("Ice", chkIce.Checked);
+        }
+
+        private void chkIceBox_CheckedChanged(object sender, EventArgs e)
+        {
+            componentChanged("IceBox", chkIceBox.Checked);
+        }
+
+        private void chkIceGrid_CheckedChanged(object sender, EventArgs e)
+        {
+            componentChanged("IceGrid", chkIceGrid.Checked);
+        }
+
+        private void chkIcePatch2_CheckedChanged(object sender, EventArgs e)
+        {
+            componentChanged("IcePatch2", chkIcePatch2.Checked);
+        }
+
+        private void chkIceSSL_CheckedChanged(object sender, EventArgs e)
+        {
+            componentChanged("IceSSL", chkIceSSL.Checked);
+        }
+
+        private void chkIceStorm_CheckedChanged(object sender, EventArgs e)
+        {
+            componentChanged("IceStorm", chkIceStorm.Checked);
+        }
+
+        private void chkIceUtil_CheckedChanged(object sender, EventArgs e)
+        {
+            componentChanged("IceUtil", chkFreeze.Checked);
+        }
+
+        private void chkFreeze_CheckedChanged(object sender, EventArgs e)
+        {
+            componentChanged("Freeze", chkFreeze.Checked);
+        }
+
+        private void componentChanged(String name, bool isChecked)
+        {
+            System.Windows.Forms.Cursor c = Cursor.Current;
+            Cursor = Cursors.WaitCursor;
+            if(_initialized)
+            {
+                if(isChecked)
+                {
+                    Util.addIceCppLibs(_project, new ComponentList(name));
+                }
+                else
+                {
+                    Util.removeIceCppLibs(_project, new ComponentList(name));
+                }
+                _changed = true;
+            }
+            Cursor = c;
+        }
+
+        private void chkConsole_CheckedChanged(object sender, EventArgs e)
+        {
+            System.Windows.Forms.Cursor c = Cursor.Current;
+            Cursor = Cursors.WaitCursor;
+            Util.setProjectProperty(_project, Util.PropertyNames.ConsoleOutput, chkConsole.Checked.ToString());
+            Cursor = c;
+        }
+        
+        private void beginEditIncludeDir()
+        {
+            if(_txtIncludeDir != null)
+            {
+                this.Controls.Remove(_txtIncludeDir);
+                _txtIncludeDir = null;
+            }
+
+            if(_btnSelectInclude != null)
+            {
+                this.Controls.Remove(_btnSelectInclude);
+                _btnSelectInclude = null;
+            }
+
+            if(includeDirList.SelectedIndex != -1)
+            {
+                int index = includeDirList.SelectedIndex;
+                _txtIncludeDir = new TextBox();
+                _txtIncludeDir.Text = includeDirList.Items[includeDirList.SelectedIndex].ToString();
+                Point p = new Point(includeDirList.Left, includeDirList.Top);
+                includeDirList.SelectionMode = SelectionMode.One;
+                Rectangle rect = includeDirList.GetItemRectangle(includeDirList.SelectedIndex);
+                p = includeDirList.PointToScreen(new Point(rect.X, rect.Y));
+                _txtIncludeDir.SetBounds(p.X - includeDirList.Width + 10,
+                              p.Y - includeDirList.Height + 5,
+                              includeDirList.Width - 50,
+                              4);
+
+
+                _btnSelectInclude = new Button();
+                _btnSelectInclude.Text = "...";
+                _btnSelectInclude.SetBounds(p.X - includeDirList.Width + _txtIncludeDir.Width + 5,
+                                 p.Y - includeDirList.Height + 4,
+                                 50,
+                                 22);
+
+                _btnSelectInclude.Click += new EventHandler(selectIncludeClicked);
+                this.Controls.Add(_txtIncludeDir);
+                this.Controls.Add(_btnSelectInclude);
+                _txtIncludeDir.Show();
+                _txtIncludeDir.BringToFront();
+                _txtIncludeDir.Focus();
+
+                _txtIncludeDir.KeyDown += new KeyEventHandler(includeDirKeyDown);
+
+                _btnSelectInclude.Show();
+                _btnSelectInclude.BringToFront();
+            }
+        }
+        
+        private void endEditIncludeDir(bool saveChanges)
+        {
+            if(includeDirList.SelectedIndex != -1 && saveChanges)
+            {
+                if(!_txtIncludeDir.Text.Equals(includeDirList.Items[includeDirList.SelectedIndex].ToString(),
+                                               StringComparison.CurrentCultureIgnoreCase))
+                {
+                    includeDirList.Items[includeDirList.SelectedIndex] = _txtIncludeDir.Text;
+                    if(Path.IsPathRooted(_txtIncludeDir.Text))
+                    {
+                        includeDirList.SetItemCheckState(includeDirList.SelectedIndex, CheckState.Checked);
+                    }
+                    else
+                    {
+                        includeDirList.SetItemCheckState(includeDirList.SelectedIndex, CheckState.Unchecked);
+                    }
+                    saveSliceIncludes();
+                }
+            }
+            if(_txtIncludeDir != null)
+            {
+                this.Controls.Remove(_txtIncludeDir);
+                _txtIncludeDir = null;
+            }
+
+            if(_btnSelectInclude != null)
+            {
+                this.Controls.Remove(_btnSelectInclude);
+                _btnSelectInclude = null;
+            }
+        }
+
+        private void includeDirKeyDown(object sender, KeyEventArgs e)
+        {
+            if(!e.KeyCode.Equals(Keys.Enter))
+            {
+                return;
+            }
+            endEditIncludeDir(true);
+        }
+
+        private void selectIncludeClicked(object sender, EventArgs e)
+        {
+            FolderBrowserDialog dialog = new FolderBrowserDialog();
+            string projectDir = Path.GetFullPath(Path.GetDirectoryName(_project.FileName));
+            dialog.SelectedPath = projectDir;
+            dialog.Description = "Slice Include Directory";
+            DialogResult result = dialog.ShowDialog();
+            if(result == DialogResult.OK)
+            {
+                string path = dialog.SelectedPath;
+                if(!Util.containsEnvironmentVars(path))
+                {
+                    path = Util.relativePath(projectDir, Path.GetFullPath(path));
+                }
+                _txtIncludeDir.Text = path;
+            }
+            endEditIncludeDir(true);
+        }
+        
+        private void txtDllExportSymbol_LostFocus(object sender, EventArgs e)
+        {
+            if(txtDllExportSymbol.Modified)
+            {
+                Util.setProjectProperty(_project, Util.PropertyNames.IceDllExport, txtDllExportSymbol.Text);
+                _changed = true;
+            }
+        }
+        
+        private bool _initialized = false;
+        private bool _changed = false;
+        private Project _project;
+        private bool _iceHomeUpdating = false;
+        private TextBox _txtIncludeDir = null;
+        private Button _btnSelectInclude = null;
+
+        private void btnEdit_Click(object sender, EventArgs e)
+        {
+            beginEditIncludeDir();
+        }
+    }
+}