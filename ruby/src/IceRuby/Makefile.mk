#
# Copyright (c) ZeroC, Inc. All rights reserved.
#

$(project)_libraries := IceRuby

IceRuby_target          := ruby-module
IceRuby_targetname      := IceRuby
IceRuby_targetdir       := $(lang_srcdir)/ruby
IceRuby_installdir      := $(install_rubylibdir)
<<<<<<< HEAD
IceRuby_cppflags        := -I$(project) $(ice_cpp_cppflags) -I$(top_srcdir)/cpp/src $(ruby_cppflags) -DICE_CPP11_MAPPING
=======
IceRuby_cppflags        := -I$(project) $(ice_cpp_cppflags) -I$(top_srcdir)/cpp/src -I$(top_srcdir)/cpp/src/slice2rb $(ruby_cppflags)
>>>>>>> 9af8a375
IceRuby_system_libs     := $(ruby_ldflags)
IceRubydependencies     := IceDiscovery++11 IceLocatorDiscovery++11 IceSSL++11 Ice++11
# TODO temporary ++11 dependencies are not linked
IceRuby_system_libs      += -L$(top_srcdir)/cpp/lib/x86_64-linux-gnu \
    -L$(top_srcdir)/cpp/lib \
    -lIce++11 -lIceSSL++11 -lIceDiscovery++11 -lIceLocatorDiscovery++11
IceRuby_libs            := mcpp
IceRuby_extra_sources   := $(wildcard $(top_srcdir)/cpp/src/Slice/*.cpp) \
                           $(top_srcdir)/cpp/src/slice2rb/RubyUtil.cpp   \
                           (top_srcdir)/cpp/src/slice2rb/Ruby.cpp        \

#
# On the default platform, always write the module in the ruby directory.
#
$(foreach p,$(supported-platforms),$(eval $$p_targetdir[IceRuby] := /$$p))
$(firstword $(supported-platforms))_targetdir[IceRuby] :=
$(firstword $(supported-platforms))_installdir[IceRuby] :=

projects += $(project)
srcs:: $(project)<|MERGE_RESOLUTION|>--- conflicted
+++ resolved
@@ -8,11 +8,8 @@
 IceRuby_targetname      := IceRuby
 IceRuby_targetdir       := $(lang_srcdir)/ruby
 IceRuby_installdir      := $(install_rubylibdir)
-<<<<<<< HEAD
-IceRuby_cppflags        := -I$(project) $(ice_cpp_cppflags) -I$(top_srcdir)/cpp/src $(ruby_cppflags) -DICE_CPP11_MAPPING
-=======
-IceRuby_cppflags        := -I$(project) $(ice_cpp_cppflags) -I$(top_srcdir)/cpp/src -I$(top_srcdir)/cpp/src/slice2rb $(ruby_cppflags)
->>>>>>> 9af8a375
+IceRuby_cppflags        := -I$(project) $(ice_cpp_cppflags) -I$(top_srcdir)/cpp/src -I$(top_srcdir)/cpp/src/slice2rb \
+    $(ruby_cppflags) -DICE_CPP11_MAPPING
 IceRuby_system_libs     := $(ruby_ldflags)
 IceRubydependencies     := IceDiscovery++11 IceLocatorDiscovery++11 IceSSL++11 Ice++11
 # TODO temporary ++11 dependencies are not linked
