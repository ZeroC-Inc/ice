{
    "python.analysis.extraPaths": [
        "./scripts"
    ],
    "pylint.args": [
        "--rcfile=tox.ini"
    ],
    "files.associations": {
        "vector": "cpp",
        "__bit_reference": "cpp",
        "__config": "cpp",
        "__debug": "cpp",
        "__errc": "cpp",
        "__hash_table": "cpp",
        "__locale": "cpp",
        "__mutex_base": "cpp",
        "__node_handle": "cpp",
        "__split_buffer": "cpp",
        "__threading_support": "cpp",
        "__tree": "cpp",
        "__verbose_abort": "cpp",
        "array": "cpp",
        "atomic": "cpp",
        "bitset": "cpp",
        "cctype": "cpp",
        "charconv": "cpp",
        "clocale": "cpp",
        "cmath": "cpp",
        "codecvt": "cpp",
        "complex": "cpp",
        "condition_variable": "cpp",
        "csignal": "cpp",
        "cstdarg": "cpp",
        "cstddef": "cpp",
        "cstdint": "cpp",
        "cstdio": "cpp",
        "cstdlib": "cpp",
        "cstring": "cpp",
        "ctime": "cpp",
        "cwchar": "cpp",
        "cwctype": "cpp",
        "deque": "cpp",
        "exception": "cpp",
        "fstream": "cpp",
        "future": "cpp",
        "initializer_list": "cpp",
        "iomanip": "cpp",
        "ios": "cpp",
        "iosfwd": "cpp",
        "iostream": "cpp",
        "istream": "cpp",
        "limits": "cpp",
        "list": "cpp",
        "locale": "cpp",
        "map": "cpp",
        "mutex": "cpp",
        "new": "cpp",
        "optional": "cpp",
        "ostream": "cpp",
        "ratio": "cpp",
        "regex": "cpp",
        "set": "cpp",
        "sstream": "cpp",
        "stack": "cpp",
        "stdexcept": "cpp",
        "streambuf": "cpp",
        "string": "cpp",
        "string_view": "cpp",
        "system_error": "cpp",
        "thread": "cpp",
        "tuple": "cpp",
        "typeinfo": "cpp",
        "unordered_map": "cpp",
        "variant": "cpp",
<<<<<<< HEAD
        "algorithm": "cpp",
        "bit": "cpp",
        "*.tcc": "cpp",
        "chrono": "cpp",
        "compare": "cpp",
        "concepts": "cpp",
        "functional": "cpp",
        "iterator": "cpp",
        "memory": "cpp",
        "memory_resource": "cpp",
        "numeric": "cpp",
        "random": "cpp",
        "type_traits": "cpp",
        "utility": "cpp",
        "numbers": "cpp",
        "semaphore": "cpp",
        "stop_token": "cpp",
        "cinttypes": "cpp"
    }
=======
        "algorithm": "cpp"
    },
    "C_Cpp.default.cppStandard": "c++20"
>>>>>>> d1ea94a6
}<|MERGE_RESOLUTION|>--- conflicted
+++ resolved
@@ -72,29 +72,7 @@
         "typeinfo": "cpp",
         "unordered_map": "cpp",
         "variant": "cpp",
-<<<<<<< HEAD
-        "algorithm": "cpp",
-        "bit": "cpp",
-        "*.tcc": "cpp",
-        "chrono": "cpp",
-        "compare": "cpp",
-        "concepts": "cpp",
-        "functional": "cpp",
-        "iterator": "cpp",
-        "memory": "cpp",
-        "memory_resource": "cpp",
-        "numeric": "cpp",
-        "random": "cpp",
-        "type_traits": "cpp",
-        "utility": "cpp",
-        "numbers": "cpp",
-        "semaphore": "cpp",
-        "stop_token": "cpp",
-        "cinttypes": "cpp"
-    }
-=======
         "algorithm": "cpp"
     },
     "C_Cpp.default.cppStandard": "c++20"
->>>>>>> d1ea94a6
 }