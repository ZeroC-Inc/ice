// Copyright (c) ZeroC, Inc. All rights reserved.

using System.Collections.Generic;
using System.Linq;
using System.Threading;
using System.Threading.Tasks;

using Test;

namespace ZeroC.Ice.Test.Proxy
{
    internal sealed class AsyncMyDerivedClass : IAsyncMyDerivedClass
    {
<<<<<<< HEAD

=======
>>>>>>> 48a17e22
        private IReadOnlyDictionary<string, string>? _ctx;

        public ValueTask<IObjectPrx?> EchoAsync(IObjectPrx? obj, Current c, CancellationToken cancel) =>
            new ValueTask<IObjectPrx?>(obj);

        public ValueTask<IEnumerable<string>> GetLocationAsync(Current current, CancellationToken cancel) =>
            new ValueTask<IEnumerable<string>>(current.Location);

        public ValueTask ShutdownAsync(Current current, CancellationToken cancel)
        {
            current.Adapter.Communicator.ShutdownAsync();
            return new ValueTask(Task.CompletedTask);
        }

        public ValueTask<IReadOnlyDictionary<string, string>> GetContextAsync(
            Current current,
            CancellationToken cancel) =>
            new ValueTask<IReadOnlyDictionary<string, string>>(_ctx!);

        public bool IceIsA(string typeId, Current current, CancellationToken cancel)
        {
            _ctx = current.Context;
            return typeof(IMyDerivedClass).GetAllIceTypeIds().Contains(typeId);
        }
<<<<<<< HEAD
=======

        public async ValueTask<IRelativeTestPrx> OpRelativeAsync(
            ICallbackPrx callback,
            Current current,
            CancellationToken cancel)
        {
            TestHelper.Assert(callback.IsFixed);
            IRelativeTestPrx relativeTest =
                current.Adapter.AddWithUUID(new RelativeTest(), IRelativeTestPrx.Factory).Clone(relative: true);

            TestHelper.Assert(await callback.OpAsync(relativeTest, cancel: cancel) == 1);
            return relativeTest;
        }
    }

    internal sealed class RelativeTest : IRelativeTest
    {
        private int _count;

        public int DoIt(Current current, CancellationToken cancel) => ++_count;
>>>>>>> 48a17e22
    }
}<|MERGE_RESOLUTION|>--- conflicted
+++ resolved
@@ -11,10 +11,6 @@
 {
     internal sealed class AsyncMyDerivedClass : IAsyncMyDerivedClass
     {
-<<<<<<< HEAD
-
-=======
->>>>>>> 48a17e22
         private IReadOnlyDictionary<string, string>? _ctx;
 
         public ValueTask<IObjectPrx?> EchoAsync(IObjectPrx? obj, Current c, CancellationToken cancel) =>
@@ -39,8 +35,6 @@
             _ctx = current.Context;
             return typeof(IMyDerivedClass).GetAllIceTypeIds().Contains(typeId);
         }
-<<<<<<< HEAD
-=======
 
         public async ValueTask<IRelativeTestPrx> OpRelativeAsync(
             ICallbackPrx callback,
@@ -61,6 +55,5 @@
         private int _count;
 
         public int DoIt(Current current, CancellationToken cancel) => ++_count;
->>>>>>> 48a17e22
     }
 }