--- conflicted
+++ resolved
@@ -913,39 +913,9 @@
             {
                 // Send request with bogus 1.2 encoding.
                 EncodingVersion version = new EncodingVersion(1, 2);
-<<<<<<< HEAD
-                OutputStream os = new OutputStream(communicator);
-                os.StartEncapsulation();
-                os.EndEncapsulation();
-                byte[] inEncaps = os.ToArray();
-                inEncaps[4] = version.Major;
-                inEncaps[5] = version.Minor;
-                byte[] outEncaps;
-                cl.Invoke("ice_ping", idempotent: false, inEncaps, out outEncaps);
-                test(false);
-            }
-            catch (UnknownLocalException ex)
-            {
-                test(ex.Unknown.IndexOf("UnsupportedEncodingException") > 0);
-            }
-
-            try
-            {
-                // Send request with bogus 2.0 encoding.
-                EncodingVersion version = new EncodingVersion(2, 0);
-                OutputStream os = new OutputStream(communicator);
-                os.StartEncapsulation();
-                os.EndEncapsulation();
-                byte[] inEncaps = os.ToArray();
-                inEncaps[4] = version.Major;
-                inEncaps[5] = version.Minor;
-                byte[] outEncaps;
-                cl.Invoke("ice_ping", idempotent: false, inEncaps, out outEncaps);
-=======
                 var prx12 = cl.Clone(encodingVersion: version);
                 var requestFrame = OutgoingRequestFrame.Empty(prx12, "ice_ping", idempotent: false);
                 prx12.Invoke(requestFrame);
->>>>>>> a313e344
                 test(false);
             }
             catch (UnknownLocalException ex)
