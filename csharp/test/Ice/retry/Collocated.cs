--- conflicted
+++ resolved
@@ -18,21 +18,9 @@
             properties["Ice.Warn.Connections"] = "0";
             await using Communicator communicator = Initialize(properties, observer: observer);
 
-<<<<<<< HEAD
-            // Configure a second communicator for the invocation timeout + retry test, we need to configure a large
-            // retry interval to avoid time-sensitive failures.
-            properties["Ice.RetryIntervals"] = "0 1 10000";
-            await using Communicator? communicator2 = Initialize(properties, observer: observer);
-            communicator.CreateObjectAdapter(protocol: Protocol).Add("retry", new Retry());
-            communicator2.CreateObjectAdapter(protocol: Protocol).Add("retry", new Retry());
-            string proxy = Protocol == ZeroC.Ice.Protocol.Ice1 ? "retry" : "ice:retry";
-            await AllTests.Run(this, communicator, communicator2, proxy).ShutdownAsync();
-=======
             communicator.SetProperty("TestAdapter.Endpoints", GetTestEndpoint(0));
-
             communicator.CreateObjectAdapter("TestAdapter").Add("retry", new Retry());
             await AllTests.Run(this, communicator, true).ShutdownAsync();
->>>>>>> d2759d71
         }
         public static Task<int> Main(string[] args) => TestDriver.RunTestAsync<Collocated>(args);
     }
