--- conflicted
+++ resolved
@@ -382,13 +382,8 @@
             ostr.WriteOptional(1, OptionalFormat.VSize);
             ostr.WriteString("test");
             ostr.EndEncapsulation();
-<<<<<<< HEAD
             var inEncaps = ostr.ToArray();
-            test(initial.Invoke("opVoid", OperationMode.Normal, inEncaps, out outEncaps));
-=======
-            var inEncaps = ostr.Finished();
             test(initial.Invoke("opVoid", idempotent: false, inEncaps, out outEncaps));
->>>>>>> bce219e9
 
             output.WriteLine("ok");
 
@@ -611,13 +606,8 @@
                 ostr.StartEncapsulation();
                 ostr.WriteByte(2, p1);
                 ostr.EndEncapsulation();
-<<<<<<< HEAD
-                inEncaps = ostr.ToArray();
-                initial.Invoke("opByte", OperationMode.Normal, inEncaps, out outEncaps);
-=======
-                inEncaps = ostr.Finished();
+                inEncaps = ostr.ToArray();
                 initial.Invoke("opByte", idempotent: false, inEncaps, out outEncaps);
->>>>>>> bce219e9
                 var istr = new InputStream(communicator, outEncaps);
                 istr.StartEncapsulation();
                 test(istr.ReadByte(1) == 56);
@@ -653,13 +643,8 @@
                 ostr.StartEncapsulation();
                 ostr.WriteBool(2, p1);
                 ostr.EndEncapsulation();
-<<<<<<< HEAD
-                inEncaps = ostr.ToArray();
-                initial.Invoke("opBool", OperationMode.Normal, inEncaps, out outEncaps);
-=======
-                inEncaps = ostr.Finished();
+                inEncaps = ostr.ToArray();
                 initial.Invoke("opBool", idempotent: false, inEncaps, out outEncaps);
->>>>>>> bce219e9
                 var istr = new InputStream(communicator, outEncaps);
                 istr.StartEncapsulation();
                 test(istr.ReadBool(1) == true);
@@ -695,13 +680,8 @@
                 ostr.StartEncapsulation();
                 ostr.WriteShort(2, p1);
                 ostr.EndEncapsulation();
-<<<<<<< HEAD
-                inEncaps = ostr.ToArray();
-                initial.Invoke("opShort", OperationMode.Normal, inEncaps, out outEncaps);
-=======
-                inEncaps = ostr.Finished();
+                inEncaps = ostr.ToArray();
                 initial.Invoke("opShort", idempotent: false, inEncaps, out outEncaps);
->>>>>>> bce219e9
                 var istr = new InputStream(communicator, outEncaps);
                 istr.StartEncapsulation();
                 test(istr.ReadShort(1) == 56);
@@ -737,13 +717,8 @@
                 ostr.StartEncapsulation();
                 ostr.WriteInt(2, p1);
                 ostr.EndEncapsulation();
-<<<<<<< HEAD
-                inEncaps = ostr.ToArray();
-                initial.Invoke("opInt", OperationMode.Normal, inEncaps, out outEncaps);
-=======
-                inEncaps = ostr.Finished();
+                inEncaps = ostr.ToArray();
                 initial.Invoke("opInt", idempotent: false, inEncaps, out outEncaps);
->>>>>>> bce219e9
                 var istr = new InputStream(communicator, outEncaps);
                 istr.StartEncapsulation();
                 test(istr.ReadInt(1) == 56);
@@ -779,13 +754,8 @@
                 ostr.StartEncapsulation();
                 ostr.WriteLong(1, p1);
                 ostr.EndEncapsulation();
-<<<<<<< HEAD
-                inEncaps = ostr.ToArray();
-                initial.Invoke("opLong", OperationMode.Normal, inEncaps, out outEncaps);
-=======
-                inEncaps = ostr.Finished();
+                inEncaps = ostr.ToArray();
                 initial.Invoke("opLong", idempotent: false, inEncaps, out outEncaps);
->>>>>>> bce219e9
                 var istr = new InputStream(communicator, outEncaps);
                 istr.StartEncapsulation();
                 test(istr.ReadLong(2) == 56);
@@ -821,13 +791,8 @@
                 ostr.StartEncapsulation();
                 ostr.WriteFloat(2, p1);
                 ostr.EndEncapsulation();
-<<<<<<< HEAD
-                inEncaps = ostr.ToArray();
-                initial.Invoke("opFloat", OperationMode.Normal, inEncaps, out outEncaps);
-=======
-                inEncaps = ostr.Finished();
+                inEncaps = ostr.ToArray();
                 initial.Invoke("opFloat", idempotent: false, inEncaps, out outEncaps);
->>>>>>> bce219e9
                 var istr = new InputStream(communicator, outEncaps);
                 istr.StartEncapsulation();
                 test(istr.ReadFloat(1) == 1.0f);
@@ -863,13 +828,8 @@
                 ostr.StartEncapsulation();
                 ostr.WriteDouble(2, p1);
                 ostr.EndEncapsulation();
-<<<<<<< HEAD
-                inEncaps = ostr.ToArray();
-                initial.Invoke("opDouble", OperationMode.Normal, inEncaps, out outEncaps);
-=======
-                inEncaps = ostr.Finished();
+                inEncaps = ostr.ToArray();
                 initial.Invoke("opDouble", idempotent: false, inEncaps, out outEncaps);
->>>>>>> bce219e9
                 var istr = new InputStream(communicator, outEncaps);
                 istr.StartEncapsulation();
                 test(istr.ReadDouble(1) == 1.0);
@@ -907,13 +867,8 @@
                 ostr.StartEncapsulation();
                 ostr.WriteString(2, p1);
                 ostr.EndEncapsulation();
-<<<<<<< HEAD
-                inEncaps = ostr.ToArray();
-                initial.Invoke("opString", OperationMode.Normal, inEncaps, out outEncaps);
-=======
-                inEncaps = ostr.Finished();
+                inEncaps = ostr.ToArray();
                 initial.Invoke("opString", idempotent: false, inEncaps, out outEncaps);
->>>>>>> bce219e9
                 var istr = new InputStream(communicator, outEncaps);
                 istr.StartEncapsulation();
                 test(istr.ReadString(1) == "test");
@@ -949,13 +904,8 @@
                 ostr.StartEncapsulation();
                 ostr.WriteEnum(2, (int?)p1);
                 ostr.EndEncapsulation();
-<<<<<<< HEAD
-                inEncaps = ostr.ToArray();
-                initial.Invoke("opMyEnum", OperationMode.Normal, inEncaps, out outEncaps);
-=======
-                inEncaps = ostr.Finished();
+                inEncaps = ostr.ToArray();
                 initial.Invoke("opMyEnum", idempotent: false, inEncaps, out outEncaps);
->>>>>>> bce219e9
                 var istr = new InputStream(communicator, outEncaps);
                 istr.StartEncapsulation();
                 test(istr.ReadOptional(1, OptionalFormat.Size));
@@ -995,13 +945,8 @@
                 ostr.WriteSize(1);
                 p1.Value.IceWrite(ostr);
                 ostr.EndEncapsulation();
-<<<<<<< HEAD
-                inEncaps = ostr.ToArray();
-                initial.Invoke("opSmallStruct", OperationMode.Normal, inEncaps, out outEncaps);
-=======
-                inEncaps = ostr.Finished();
+                inEncaps = ostr.ToArray();
                 initial.Invoke("opSmallStruct", idempotent: false, inEncaps, out outEncaps);
->>>>>>> bce219e9
                 var istr = new InputStream(communicator, outEncaps);
                 istr.StartEncapsulation();
                 test(istr.ReadOptional(1, OptionalFormat.VSize));
@@ -1045,13 +990,8 @@
                 ostr.WriteSize(4);
                 p1.Value.IceWrite(ostr);
                 ostr.EndEncapsulation();
-<<<<<<< HEAD
-                inEncaps = ostr.ToArray();
-                initial.Invoke("opFixedStruct", OperationMode.Normal, inEncaps, out outEncaps);
-=======
-                inEncaps = ostr.Finished();
+                inEncaps = ostr.ToArray();
                 initial.Invoke("opFixedStruct", idempotent: false, inEncaps, out outEncaps);
->>>>>>> bce219e9
                 var istr = new InputStream(communicator, outEncaps);
                 istr.StartEncapsulation();
                 test(istr.ReadOptional(1, OptionalFormat.VSize));
@@ -1101,13 +1041,8 @@
                 p1.Value.IceWrite(ostr);
                 ostr.EndSize(pos);
                 ostr.EndEncapsulation();
-<<<<<<< HEAD
-                inEncaps = ostr.ToArray();
-                initial.Invoke("opVarStruct", OperationMode.Normal, inEncaps, out outEncaps);
-=======
-                inEncaps = ostr.Finished();
+                inEncaps = ostr.ToArray();
                 initial.Invoke("opVarStruct", idempotent: false, inEncaps, out outEncaps);
->>>>>>> bce219e9
                 var istr = new InputStream(communicator, outEncaps);
                 istr.StartEncapsulation();
                 test(istr.ReadOptional(1, OptionalFormat.FSize));
@@ -1150,13 +1085,8 @@
                 ostr.WriteOptional(2, OptionalFormat.Class);
                 ostr.WriteClass(p1);
                 ostr.EndEncapsulation();
-<<<<<<< HEAD
-                inEncaps = ostr.ToArray();
-                initial.Invoke("opOneOptional", OperationMode.Normal, inEncaps, out outEncaps);
-=======
-                inEncaps = ostr.Finished();
+                inEncaps = ostr.ToArray();
                 initial.Invoke("opOneOptional", idempotent: false, inEncaps, out outEncaps);
->>>>>>> bce219e9
                 var istr = new InputStream(communicator, outEncaps);
                 istr.StartEncapsulation();
                 test(istr.ReadOptional(1, OptionalFormat.Class));
@@ -1197,13 +1127,8 @@
                 ostr.WriteProxy(p1);
                 ostr.EndSize(pos);
                 ostr.EndEncapsulation();
-<<<<<<< HEAD
-                inEncaps = ostr.ToArray();
-                initial.Invoke("opOneOptionalProxy", OperationMode.Normal, inEncaps, out outEncaps);
-=======
-                inEncaps = ostr.Finished();
+                inEncaps = ostr.ToArray();
                 initial.Invoke("opOneOptionalProxy", idempotent: false, inEncaps, out outEncaps);
->>>>>>> bce219e9
                 var istr = new InputStream(communicator, outEncaps);
                 istr.StartEncapsulation();
                 test(IObjectPrx.Equals(istr.ReadProxy(1, IObjectPrx.Factory), p1));
@@ -1240,13 +1165,8 @@
                 ostr.WriteOptional(2, OptionalFormat.VSize);
                 ostr.WriteByteSeq(p1);
                 ostr.EndEncapsulation();
-<<<<<<< HEAD
-                inEncaps = ostr.ToArray();
-                initial.Invoke("opByteSeq", OperationMode.Normal, inEncaps, out outEncaps);
-=======
-                inEncaps = ostr.Finished();
+                inEncaps = ostr.ToArray();
                 initial.Invoke("opByteSeq", idempotent: false, inEncaps, out outEncaps);
->>>>>>> bce219e9
                 var istr = new InputStream(communicator, outEncaps);
                 istr.StartEncapsulation();
                 test(istr.ReadOptional(1, OptionalFormat.VSize));
@@ -1285,13 +1205,8 @@
                 ostr.WriteOptional(2, OptionalFormat.VSize);
                 ostr.WriteBoolSeq(p1);
                 ostr.EndEncapsulation();
-<<<<<<< HEAD
-                inEncaps = ostr.ToArray();
-                initial.Invoke("opBoolSeq", OperationMode.Normal, inEncaps, out outEncaps);
-=======
-                inEncaps = ostr.Finished();
+                inEncaps = ostr.ToArray();
                 initial.Invoke("opBoolSeq", idempotent: false, inEncaps, out outEncaps);
->>>>>>> bce219e9
                 var istr = new InputStream(communicator, outEncaps);
                 istr.StartEncapsulation();
                 test(istr.ReadOptional(1, OptionalFormat.VSize));
@@ -1332,13 +1247,8 @@
                 ostr.WriteSize(p1.Length * 2 + (p1.Length > 254 ? 5 : 1));
                 ostr.WriteShortSeq(p1);
                 ostr.EndEncapsulation();
-<<<<<<< HEAD
-                inEncaps = ostr.ToArray();
-                initial.Invoke("opShortSeq", OperationMode.Normal, inEncaps, out outEncaps);
-=======
-                inEncaps = ostr.Finished();
+                inEncaps = ostr.ToArray();
                 initial.Invoke("opShortSeq", idempotent: false, inEncaps, out outEncaps);
->>>>>>> bce219e9
                 var istr = new InputStream(communicator, outEncaps);
                 istr.StartEncapsulation();
                 test(istr.ReadOptional(1, OptionalFormat.VSize));
@@ -1380,13 +1290,8 @@
                 ostr.WriteSize(p1.Length * 4 + (p1.Length > 254 ? 5 : 1));
                 ostr.WriteIntSeq(p1);
                 ostr.EndEncapsulation();
-<<<<<<< HEAD
-                inEncaps = ostr.ToArray();
-                initial.Invoke("opIntSeq", OperationMode.Normal, inEncaps, out outEncaps);
-=======
-                inEncaps = ostr.Finished();
+                inEncaps = ostr.ToArray();
                 initial.Invoke("opIntSeq", idempotent: false, inEncaps, out outEncaps);
->>>>>>> bce219e9
                 var istr = new InputStream(communicator, outEncaps);
                 istr.StartEncapsulation();
                 test(istr.ReadOptional(1, OptionalFormat.VSize));
@@ -1428,13 +1333,8 @@
                 ostr.WriteSize(p1.Length * 8 + (p1.Length > 254 ? 5 : 1));
                 ostr.WriteLongSeq(p1);
                 ostr.EndEncapsulation();
-<<<<<<< HEAD
-                inEncaps = ostr.ToArray();
-                initial.Invoke("opLongSeq", OperationMode.Normal, inEncaps, out outEncaps);
-=======
-                inEncaps = ostr.Finished();
+                inEncaps = ostr.ToArray();
                 initial.Invoke("opLongSeq", idempotent: false, inEncaps, out outEncaps);
->>>>>>> bce219e9
                 var istr = new InputStream(communicator, outEncaps);
                 istr.StartEncapsulation();
                 test(istr.ReadOptional(1, OptionalFormat.VSize));
@@ -1476,13 +1376,8 @@
                 ostr.WriteSize(p1.Length * 4 + (p1.Length > 254 ? 5 : 1));
                 ostr.WriteFloatSeq(p1);
                 ostr.EndEncapsulation();
-<<<<<<< HEAD
-                inEncaps = ostr.ToArray();
-                initial.Invoke("opFloatSeq", OperationMode.Normal, inEncaps, out outEncaps);
-=======
-                inEncaps = ostr.Finished();
+                inEncaps = ostr.ToArray();
                 initial.Invoke("opFloatSeq", idempotent: false, inEncaps, out outEncaps);
->>>>>>> bce219e9
                 var istr = new InputStream(communicator, outEncaps);
                 istr.StartEncapsulation();
                 test(istr.ReadOptional(1, OptionalFormat.VSize));
@@ -1524,13 +1419,8 @@
                 ostr.WriteSize(p1.Length * 8 + (p1.Length > 254 ? 5 : 1));
                 ostr.WriteDoubleSeq(p1);
                 ostr.EndEncapsulation();
-<<<<<<< HEAD
-                inEncaps = ostr.ToArray();
-                initial.Invoke("opDoubleSeq", OperationMode.Normal, inEncaps, out outEncaps);
-=======
-                inEncaps = ostr.Finished();
+                inEncaps = ostr.ToArray();
                 initial.Invoke("opDoubleSeq", idempotent: false, inEncaps, out outEncaps);
->>>>>>> bce219e9
                 var istr = new InputStream(communicator, outEncaps);
                 istr.StartEncapsulation();
                 test(istr.ReadOptional(1, OptionalFormat.VSize));
@@ -1573,13 +1463,8 @@
                 ostr.WriteStringSeq(p1);
                 ostr.EndSize(pos);
                 ostr.EndEncapsulation();
-<<<<<<< HEAD
-                inEncaps = ostr.ToArray();
-                initial.Invoke("opStringSeq", OperationMode.Normal, inEncaps, out outEncaps);
-=======
-                inEncaps = ostr.Finished();
+                inEncaps = ostr.ToArray();
                 initial.Invoke("opStringSeq", idempotent: false, inEncaps, out outEncaps);
->>>>>>> bce219e9
                 var istr = new InputStream(communicator, outEncaps);
                 istr.StartEncapsulation();
                 test(istr.ReadOptional(1, OptionalFormat.FSize));
@@ -1621,13 +1506,8 @@
                 ostr.WriteSize(p1.Length + (p1.Length > 254 ? 5 : 1));
                 ostr.Write(p1);
                 ostr.EndEncapsulation();
-<<<<<<< HEAD
-                inEncaps = ostr.ToArray();
-                initial.Invoke("opSmallStructSeq", OperationMode.Normal, inEncaps, out outEncaps);
-=======
-                inEncaps = ostr.Finished();
+                inEncaps = ostr.ToArray();
                 initial.Invoke("opSmallStructSeq", idempotent: false, inEncaps, out outEncaps);
->>>>>>> bce219e9
                 var istr = new InputStream(communicator, outEncaps);
                 istr.StartEncapsulation();
                 test(istr.ReadOptional(1, OptionalFormat.VSize));
@@ -1675,13 +1555,8 @@
                 ostr.WriteSize(p1.Count + (p1.Count > 254 ? 5 : 1));
                 ostr.Write(p1);
                 ostr.EndEncapsulation();
-<<<<<<< HEAD
-                inEncaps = ostr.ToArray();
-                initial.Invoke("opSmallStructList", OperationMode.Normal, inEncaps, out outEncaps);
-=======
-                inEncaps = ostr.Finished();
+                inEncaps = ostr.ToArray();
                 initial.Invoke("opSmallStructList", idempotent: false, inEncaps, out outEncaps);
->>>>>>> bce219e9
                 var istr = new InputStream(communicator, outEncaps);
                 istr.StartEncapsulation();
                 test(istr.ReadOptional(1, OptionalFormat.VSize));
@@ -1725,13 +1600,8 @@
                 ostr.WriteSize(p1.Length * 4 + (p1.Length > 254 ? 5 : 1));
                 ostr.Write(p1);
                 ostr.EndEncapsulation();
-<<<<<<< HEAD
-                inEncaps = ostr.ToArray();
-                initial.Invoke("opFixedStructSeq", OperationMode.Normal, inEncaps, out outEncaps);
-=======
-                inEncaps = ostr.Finished();
+                inEncaps = ostr.ToArray();
                 initial.Invoke("opFixedStructSeq", idempotent: false, inEncaps, out outEncaps);
->>>>>>> bce219e9
                 var istr = new InputStream(communicator, outEncaps);
                 istr.StartEncapsulation();
                 test(istr.ReadOptional(1, OptionalFormat.VSize));
@@ -1779,13 +1649,8 @@
                 ostr.WriteSize(p1.Count * 4 + (p1.Count > 254 ? 5 : 1));
                 ostr.Write(p1);
                 ostr.EndEncapsulation();
-<<<<<<< HEAD
-                inEncaps = ostr.ToArray();
-                initial.Invoke("opFixedStructList", OperationMode.Normal, inEncaps, out outEncaps);
-=======
-                inEncaps = ostr.Finished();
+                inEncaps = ostr.ToArray();
                 initial.Invoke("opFixedStructList", idempotent: false, inEncaps, out outEncaps);
->>>>>>> bce219e9
                 var istr = new InputStream(communicator, outEncaps);
                 istr.StartEncapsulation();
                 test(istr.ReadOptional(1, OptionalFormat.VSize));
@@ -1830,13 +1695,8 @@
                 ostr.Write(p1);
                 ostr.EndSize(pos);
                 ostr.EndEncapsulation();
-<<<<<<< HEAD
-                inEncaps = ostr.ToArray();
-                initial.Invoke("opVarStructSeq", OperationMode.Normal, inEncaps, out outEncaps);
-=======
-                inEncaps = ostr.Finished();
+                inEncaps = ostr.ToArray();
                 initial.Invoke("opVarStructSeq", idempotent: false, inEncaps, out outEncaps);
->>>>>>> bce219e9
                 var istr = new InputStream(communicator, outEncaps);
                 istr.StartEncapsulation();
                 test(istr.ReadOptional(1, OptionalFormat.FSize));
@@ -1880,13 +1740,8 @@
                 ostr.WriteOptional(2, OptionalFormat.VSize);
                 ostr.WriteSerializable(p1);
                 ostr.EndEncapsulation();
-<<<<<<< HEAD
-                inEncaps = ostr.ToArray();
-                initial.Invoke("opSerializable", OperationMode.Normal, inEncaps, out outEncaps);
-=======
-                inEncaps = ostr.Finished();
+                inEncaps = ostr.ToArray();
                 initial.Invoke("opSerializable", idempotent: false, inEncaps, out outEncaps);
->>>>>>> bce219e9
                 var istr = new InputStream(communicator, outEncaps);
                 istr.StartEncapsulation();
                 test(istr.ReadOptional(1, OptionalFormat.VSize));
@@ -1930,13 +1785,8 @@
                 ostr.WriteSize(p1.Count * 8 + (p1.Count > 254 ? 5 : 1));
                 ostr.Write(p1);
                 ostr.EndEncapsulation();
-<<<<<<< HEAD
-                inEncaps = ostr.ToArray();
-                initial.Invoke("opIntIntDict", OperationMode.Normal, inEncaps, out outEncaps);
-=======
-                inEncaps = ostr.Finished();
+                inEncaps = ostr.ToArray();
                 initial.Invoke("opIntIntDict", idempotent: false, inEncaps, out outEncaps);
->>>>>>> bce219e9
                 var istr = new InputStream(communicator, outEncaps);
                 istr.StartEncapsulation();
                 test(istr.ReadOptional(1, OptionalFormat.VSize));
@@ -1983,13 +1833,8 @@
                 ostr.Write(p1);
                 ostr.EndSize(pos);
                 ostr.EndEncapsulation();
-<<<<<<< HEAD
-                inEncaps = ostr.ToArray();
-                initial.Invoke("opStringIntDict", OperationMode.Normal, inEncaps, out outEncaps);
-=======
-                inEncaps = ostr.Finished();
+                inEncaps = ostr.ToArray();
                 initial.Invoke("opStringIntDict", idempotent: false, inEncaps, out outEncaps);
->>>>>>> bce219e9
                 var istr = new InputStream(communicator, outEncaps);
                 istr.StartEncapsulation();
                 test(istr.ReadOptional(1, OptionalFormat.FSize));
@@ -2057,13 +1902,8 @@
                 ostr.Write(p1);
                 ostr.EndSize(pos);
                 ostr.EndEncapsulation();
-<<<<<<< HEAD
-                inEncaps = ostr.ToArray();
-                initial.Invoke("opIntOneOptionalDict", OperationMode.Normal, inEncaps, out outEncaps);
-=======
-                inEncaps = ostr.Finished();
+                inEncaps = ostr.ToArray();
                 initial.Invoke("opIntOneOptionalDict", idempotent: false, inEncaps, out outEncaps);
->>>>>>> bce219e9
                 var istr = new InputStream(communicator, outEncaps);
                 istr.StartEncapsulation();
                 test(istr.ReadOptional(1, OptionalFormat.FSize));
