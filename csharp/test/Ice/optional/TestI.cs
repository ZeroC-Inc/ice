--- conflicted
+++ resolved
@@ -27,11 +27,8 @@
             TestHelper.Assert(i3 == null || i3 == i4);
         }
 
-<<<<<<< HEAD
         public (int? R1, int R2, int? R3, string? R4) OpBasicInReturnTuple(int i1, int? i2, string? i3,
-=======
-        public (int? R1, int R2, int? R3, string? R4) OpBasicInOut(int i1, int? i2, string? i3,
->>>>>>> 16b26160
+        
             Current current) => (i2, i1, i2, i3);
 
         public IObjectPrx? OpObject(IObjectPrx i1, IObjectPrx? i2, Current current)
