//
// Copyright (c) ZeroC, Inc. All rights reserved.
//

#pragma once

[[suppress-warning:reserved-identifier]]

module ZeroC::Ice::Test::Optional
{
    sequence<int?> OptIntSeq;
    sequence<string?> OptStringSeq;

    dictionary<int, int?> IntOptIntDict;
    dictionary<int, string?> IntOptStringDict;

    class C
    {
        int x;
    }

    struct MyStruct
    {
        Object? proxy;
        int? x;
        OptStringSeq? stringSeq;
    }

    class Base
    {
        Object? proxy;
        int? x;
        OptStringSeq? stringSeq;
    }

    class Derived : Base
    {
        AnyClass? someClass;
        string? s;
    }

    exception BaseEx
    {
        Object? proxy;
        int? x;
        OptStringSeq? stringSeq;
    }

    exception DerivedEx : BaseEx
    {
        AnyClass? someClass;
        string? s;
    }

    interface Test
    {
        void shutdown();

        void opSingleInInt(int? i1);
        void opSingleInString(string? i1);
<<<<<<< HEAD
=======
        int? opSingleOutInt();
        string? opSingleOutString();
>>>>>>> 16b26160
        int? opSingleReturnInt();
        string? opSingleReturnString();

        void opBasicIn(int i1, int? i2, string? i3, string i4);
<<<<<<< HEAD
        (int? r1, int r2, int? r3, string? r4) opBasicInReturnTuple(int i1, int? i2, string? i3);
=======
        (int? r1, int r2, int? r3, string? r4) opBasicInOut(int i1, int? i2, string? i3);
>>>>>>> 16b26160

        Object? opObject(Object i1, Object? i2);
        Test? opTest(Test i1, Test? i2);

        AnyClass? opAnyClass(AnyClass i1, AnyClass? i2);
        C? opC(C i1, C? i2);

        OptIntSeq opOptIntSeq(OptIntSeq i1);
        tag(1) OptIntSeq? opTaggedOptIntSeq(tag(2) OptIntSeq? i1);

        OptStringSeq opOptStringSeq(OptStringSeq i1);
        tag(1) OptStringSeq? opTaggedOptStringSeq(tag(2) OptStringSeq? i1);

        IntOptIntDict opIntOptIntDict(IntOptIntDict i1);
        tag(1) IntOptIntDict? opTaggedIntOptIntDict(tag(2) IntOptIntDict? i1);

        IntOptStringDict opIntOptStringDict(IntOptStringDict i1);
        tag(1) IntOptStringDict? opTaggedIntOptStringDict(tag(2) IntOptStringDict? i1);

        MyStruct opMyStruct(MyStruct i1);
        MyStruct? opOptMyStruct(MyStruct? i1);
        Derived opDerived(Derived i1);
        Derived? opOptDerived(Derived? i1);
        void opDerivedEx();
    }
}<|MERGE_RESOLUTION|>--- conflicted
+++ resolved
@@ -58,20 +58,12 @@
 
         void opSingleInInt(int? i1);
         void opSingleInString(string? i1);
-<<<<<<< HEAD
-=======
-        int? opSingleOutInt();
-        string? opSingleOutString();
->>>>>>> 16b26160
         int? opSingleReturnInt();
         string? opSingleReturnString();
 
         void opBasicIn(int i1, int? i2, string? i3, string i4);
-<<<<<<< HEAD
+
         (int? r1, int r2, int? r3, string? r4) opBasicInReturnTuple(int i1, int? i2, string? i3);
-=======
-        (int? r1, int r2, int? r3, string? r4) opBasicInOut(int i1, int? i2, string? i3);
->>>>>>> 16b26160
 
         Object? opObject(Object i1, Object? i2);
         Test? opTest(Test i1, Test? i2);
