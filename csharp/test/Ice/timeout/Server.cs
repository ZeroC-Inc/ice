//
// Copyright (c) ZeroC, Inc. All rights reserved.
//

using System.Threading.Tasks;
using Test;

namespace ZeroC.Ice.Test.Timeout
{
    public class Server : TestHelper
    {
        public override async Task Run(string[] args)
        {
            var properties = CreateTestProperties(ref args);
<<<<<<< HEAD
=======

>>>>>>> d56bdf18
            // This test kills connections, so we don't want warnings.
            properties["Ice.Warn.Connections"] = "0";

            // The client sends large messages to cause the transport buffers to fill up.
            properties["Ice.MessageSizeMax"] = "20000";

<<<<<<< HEAD
            // Limit the received buffer size, this test relies on the socket send() blocking after sending a given
=======
            // Limit the recv buffer size, this test relies on the socket send() blocking after sending a given
>>>>>>> d56bdf18
            // amount of data.
            properties["Ice.TCP.RcvSize"] = "50000";

            using var communicator = Initialize(properties);
            communicator.SetProperty("TestAdapter.Endpoints", GetTestEndpoint(0));
            communicator.SetProperty("ControllerAdapter.Endpoints", GetTestEndpoint(1));

            var schedulerPair = new ConcurrentExclusiveSchedulerPair(TaskScheduler.Default);
            var adapter = communicator.CreateObjectAdapter("TestAdapter",
                                                           taskScheduler: schedulerPair.ExclusiveScheduler);
            adapter.Add("timeout", new Timeout());
            adapter.Activate();

            var controllerAdapter = communicator.CreateObjectAdapter("ControllerAdapter");
<<<<<<< HEAD
            controllerAdapter.Add("controller", new Controller(communicator));
            await controllerAdapter.ActivateAsync();
=======
            controllerAdapter.Add("controller", new Controller(schedulerPair.ExclusiveScheduler));
            controllerAdapter.Activate();
>>>>>>> d56bdf18

            ServerReady();
            await communicator.WaitForShutdownAsync();
        }

        public static Task<int> Main(string[] args) => TestDriver.RunTest<Server>(args);
    }
}<|MERGE_RESOLUTION|>--- conflicted
+++ resolved
@@ -12,21 +12,14 @@
         public override async Task Run(string[] args)
         {
             var properties = CreateTestProperties(ref args);
-<<<<<<< HEAD
-=======
 
->>>>>>> d56bdf18
             // This test kills connections, so we don't want warnings.
             properties["Ice.Warn.Connections"] = "0";
 
             // The client sends large messages to cause the transport buffers to fill up.
             properties["Ice.MessageSizeMax"] = "20000";
 
-<<<<<<< HEAD
-            // Limit the received buffer size, this test relies on the socket send() blocking after sending a given
-=======
             // Limit the recv buffer size, this test relies on the socket send() blocking after sending a given
->>>>>>> d56bdf18
             // amount of data.
             properties["Ice.TCP.RcvSize"] = "50000";
 
@@ -41,18 +34,13 @@
             adapter.Activate();
 
             var controllerAdapter = communicator.CreateObjectAdapter("ControllerAdapter");
-<<<<<<< HEAD
-            controllerAdapter.Add("controller", new Controller(communicator));
-            await controllerAdapter.ActivateAsync();
-=======
             controllerAdapter.Add("controller", new Controller(schedulerPair.ExclusiveScheduler));
             controllerAdapter.Activate();
->>>>>>> d56bdf18
 
             ServerReady();
             await communicator.WaitForShutdownAsync();
         }
 
-        public static Task<int> Main(string[] args) => TestDriver.RunTest<Server>(args);
+        public static Task<int> Main(string[] args) => TestDriver.RunTestAsync<Server>(args);
     }
 }