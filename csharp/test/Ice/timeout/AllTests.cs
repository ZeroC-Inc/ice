--- conflicted
+++ resolved
@@ -191,28 +191,6 @@
 
                 controller.resumeAdapter();
                 timeout.op(); // Ensure adapter is active.
-<<<<<<< HEAD
-
-                //
-                // Verify that timeout set via ice_timeout() is still used for requests.
-                //
-                // to = to.Clone(connectionTimeout: 250);
-                // connect(to);
-                // controller.holdAdapter(-1);
-                // try
-                // {
-                //     to.sendData(seq);
-                //     test(false);
-                // }
-                // catch (ConnectionTimeoutException)
-                // {
-                //     // Expected.
-                // }
-                // controller.resumeAdapter();
-                // timeout.op(); // Ensure adapter is active.
-                comm.Dispose();
-=======
->>>>>>> d56bdf18
             }
             output.WriteLine("ok");
 
