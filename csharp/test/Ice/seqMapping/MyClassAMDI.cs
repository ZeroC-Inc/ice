--- conflicted
+++ resolved
@@ -11,13 +11,8 @@
     {
         public ValueTask ShutdownAsync(Current current, CancellationToken cancel)
         {
-<<<<<<< HEAD
-            current.Adapter.Communicator.ShutdownAsync();
+            current.Communicator.ShutdownAsync();
             return new(Task.CompletedTask);
-=======
-            current.Communicator.ShutdownAsync();
-            return new ValueTask(Task.CompletedTask);
->>>>>>> 301fb5bc
         }
 
         public ValueTask<(ReadOnlyMemory<byte>, ReadOnlyMemory<byte>)> OpAByteSAsync(
