//
// Copyright (c) ZeroC, Inc. All rights reserved.
//

using System;
using System.IO;
using System.Linq;
using Test;

namespace ZeroC.Ice.Test.AdapterDeactivation
{
    public class AllTests
    {
        public static ITestIntfPrx Run(TestHelper helper)
        {
            Communicator? communicator = helper.Communicator();
            TestHelper.Assert(communicator != null);
<<<<<<< HEAD
            bool ice1 = communicator.DefaultProtocol == Protocol.Ice1;
            var output = helper.GetWriter();
=======
            bool oldProtocol = communicator.DefaultProtocol == Protocol.Ice1;
            TextWriter output = helper.GetWriter();
>>>>>>> c6d41879
            output.Write("testing stringToProxy... ");
            output.Flush();
            var baseprx = IObjectPrx.Parse(helper.GetTestProxy("test", 0), communicator);
            TestHelper.Assert(baseprx != null);
            output.WriteLine("ok");

            output.Write("testing checked cast... ");
            output.Flush();
            var obj = ITestIntfPrx.CheckedCast(baseprx);
            TestHelper.Assert(obj != null);
            TestHelper.Assert(obj.Equals(baseprx));
            output.WriteLine("ok");

            {
                output.Write("creating/destroying/recreating object adapter... ");
                output.Flush();
                ObjectAdapter adapter =
                    communicator.CreateObjectAdapterWithEndpoints("TransientTestAdapter", "default");
                try
                {
                    communicator.CreateObjectAdapterWithEndpoints("TransientTestAdapter", "default");
                    TestHelper.Assert(false);
                }
                catch (ArgumentException)
                {
                }
                adapter.Dispose();

                //
                // Use a different port than the first adapter to avoid an "address already in use" error.
                //
                adapter = communicator.CreateObjectAdapterWithEndpoints("TransientTestAdapter", "default");
                adapter.Dispose();
                output.WriteLine("ok");
            }

            output.Write("creating/activating/deactivating object adapter in one operation... ");
            output.Flush();
            obj.Transient();
            obj.TransientAsync().Wait();
            output.WriteLine("ok");

            {
                output.Write("testing connection closure... ");
                output.Flush();
                for (int i = 0; i < 10; ++i)
                {
                    using var comm = new Communicator(communicator.GetProperties());
                    IObjectPrx.Parse(helper.GetTestProxy("test", 0), communicator).IcePingAsync();
                }
                output.WriteLine("ok");
            }

            output.Write("testing object adapter published endpoints... ");
            output.Flush();
            {
<<<<<<< HEAD
                communicator.SetProperty("PAdapter.PublishedEndpoints",
                    ice1 ? "tcp -h localhost -p 12345 -t 30000" : "ice+tcp://localhost:12345");
                var adapter = communicator.CreateObjectAdapter("PAdapter");
=======
                communicator.SetProperty("PAdapter.PublishedEndpoints", "tcp -h localhost -p 12345 -t 30000");
                ObjectAdapter adapter = communicator.CreateObjectAdapter("PAdapter");
>>>>>>> c6d41879
                TestHelper.Assert(adapter.GetPublishedEndpoints().Count == 1);
                Endpoint? endpt = adapter.GetPublishedEndpoints()[0];
                TestHelper.Assert(endpt != null);
                if (ice1)
                {
                    TestHelper.Assert(endpt.ToString()!.Equals("tcp -h localhost -p 12345 -t 30000"));
                }
                else
                {
                    TestHelper.Assert(endpt.ToString()!.Equals("ice+tcp://localhost:12345"));
                }

                var prx = IObjectPrx.Parse(ice1 ?
                    "dummy:tcp -h localhost -p 12346 -t 20000:tcp -h localhost -p 12347 -t 10000" :
                    "ice+tcp://localhost:12346/dummy?alt-endpoint=localhost:12347", communicator);
                adapter.SetPublishedEndpoints(prx.Endpoints);
                TestHelper.Assert(adapter.GetPublishedEndpoints().Count == 2);
                TestHelper.Assert(adapter.CreateProxy(new Identity("dummy", ""), IObjectPrx.Factory).Endpoints.
                    SequenceEqual(prx.Endpoints));
                TestHelper.Assert(adapter.GetPublishedEndpoints().SequenceEqual(prx.Endpoints));
                adapter.RefreshPublishedEndpoints();
                TestHelper.Assert(adapter.GetPublishedEndpoints().Count == 1);
                TestHelper.Assert(adapter.GetPublishedEndpoints()[0].Equals(endpt));
                communicator.SetProperty("PAdapter.PublishedEndpoints",
                    ice1 ? "tcp -h localhost -p 12345 -t 20000" : "ice+tcp://localhost:12345");
                adapter.RefreshPublishedEndpoints();
                TestHelper.Assert(adapter.GetPublishedEndpoints().Count == 1);

                if (ice1)
                {
                    TestHelper.Assert(
                        adapter.GetPublishedEndpoints()[0].ToString() == "tcp -h localhost -p 12345 -t 20000");
                }
                else
                {
                    TestHelper.Assert(adapter.GetPublishedEndpoints()[0].ToString() == "ice+tcp://localhost:12345");
                }
                adapter.Dispose();
            }
            output.WriteLine("ok");

            Connection? connection = obj.GetConnection();
            if (connection != null)
            {
                output.Write("testing object adapter with bi-dir connection... ");
                output.Flush();
                ObjectAdapter adapter = communicator.CreateObjectAdapter();
                connection.Adapter = adapter;
                connection.Adapter = null;
                adapter.Dispose();
                // Setting a deactivated adapter on a connection no longer raise ObjectAdapterDeactivatedException
                connection.Adapter = adapter;
                output.WriteLine("ok");
            }

            output.Write("testing object adapter with router... ");
            output.Flush();
            {
                var routerId = new Identity("router", "");
                IRouterPrx router = baseprx.Clone(routerId, IRouterPrx.Factory, connectionId: "rc");
                ObjectAdapter adapter = communicator.CreateObjectAdapterWithRouter(router);
                TestHelper.Assert(adapter.GetPublishedEndpoints().Count == 1);
                string endpointsStr = adapter.GetPublishedEndpoints()[0].ToString();
                if (ice1)
                {
                    TestHelper.Assert(endpointsStr == "tcp -h localhost -p 23456 -t 60000");
                }
                else
                {
                    TestHelper.Assert(endpointsStr == "ice+tcp://localhost:23456");
                }
                adapter.RefreshPublishedEndpoints();
                TestHelper.Assert(adapter.GetPublishedEndpoints().Count == 1);

                if (ice1)
                {
                    TestHelper.Assert(
                        adapter.GetPublishedEndpoints()[0].ToString() == "tcp -h localhost -p 23457 -t 60000");
                }
                else
                {
                    TestHelper.Assert(adapter.GetPublishedEndpoints()[0].ToString() == "ice+tcp://localhost:23457");
                }
                try
                {
                    adapter.SetPublishedEndpoints(router.Endpoints);
                    TestHelper.Assert(false);
                }
                catch (InvalidOperationException)
                {
                    // Expected.
                }
                adapter.Dispose();

                try
                {
                    routerId = new Identity("test", "");
                    router = baseprx.Clone(routerId, IRouterPrx.Factory);
                    communicator.CreateObjectAdapterWithRouter(router);
                    TestHelper.Assert(false);
                }
                catch (OperationNotExistException)
                {
                    // Expected: the "test" object doesn't implement Ice::Router!
                }

                try
                {
                    router = IRouterPrx.Parse(helper.GetTestProxy("test", 1), communicator);
                    communicator.CreateObjectAdapterWithRouter(router);
                    TestHelper.Assert(false);
                }
                catch (ConnectFailedException)
                {
                }
            }
            output.WriteLine("ok");

            output.Write("testing object adapter creation with port in use... ");
            output.Flush();
            {
                ObjectAdapter adapter1 = communicator.CreateObjectAdapterWithEndpoints("Adpt1", helper.GetTestEndpoint(10));
                try
                {
                    communicator.CreateObjectAdapterWithEndpoints("Adpt2", helper.GetTestEndpoint(10));
                    TestHelper.Assert(false);
                }
                catch
                {
                    // Expected can't re-use the same endpoint.
                }
                adapter1.Dispose();
            }
            output.WriteLine("ok");

            output.Write("deactivating object adapter in the server... ");
            output.Flush();
            obj.Deactivate();
            output.WriteLine("ok");

            output.Write("testing whether server is gone... ");
            output.Flush();
            try
            {
                obj.IcePing();
                TestHelper.Assert(false);
            }
            catch
            {
                output.WriteLine("ok");
            }
            return obj;
        }
    }
}<|MERGE_RESOLUTION|>--- conflicted
+++ resolved
@@ -15,13 +15,8 @@
         {
             Communicator? communicator = helper.Communicator();
             TestHelper.Assert(communicator != null);
-<<<<<<< HEAD
             bool ice1 = communicator.DefaultProtocol == Protocol.Ice1;
-            var output = helper.GetWriter();
-=======
-            bool oldProtocol = communicator.DefaultProtocol == Protocol.Ice1;
             TextWriter output = helper.GetWriter();
->>>>>>> c6d41879
             output.Write("testing stringToProxy... ");
             output.Flush();
             var baseprx = IObjectPrx.Parse(helper.GetTestProxy("test", 0), communicator);
@@ -78,14 +73,9 @@
             output.Write("testing object adapter published endpoints... ");
             output.Flush();
             {
-<<<<<<< HEAD
                 communicator.SetProperty("PAdapter.PublishedEndpoints",
                     ice1 ? "tcp -h localhost -p 12345 -t 30000" : "ice+tcp://localhost:12345");
-                var adapter = communicator.CreateObjectAdapter("PAdapter");
-=======
-                communicator.SetProperty("PAdapter.PublishedEndpoints", "tcp -h localhost -p 12345 -t 30000");
                 ObjectAdapter adapter = communicator.CreateObjectAdapter("PAdapter");
->>>>>>> c6d41879
                 TestHelper.Assert(adapter.GetPublishedEndpoints().Count == 1);
                 Endpoint? endpt = adapter.GetPublishedEndpoints()[0];
                 TestHelper.Assert(endpt != null);
