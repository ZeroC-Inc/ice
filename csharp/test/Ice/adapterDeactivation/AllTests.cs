// Copyright (c) ZeroC, Inc. All rights reserved.

using System;
using System.IO;
using System.Linq;
using Test;

namespace ZeroC.Ice.Test.AdapterDeactivation
{
    public static class AllTests
    {
        public static ITestIntfPrx Run(TestHelper helper)
        {
            Communicator? communicator = helper.Communicator;
            TestHelper.Assert(communicator != null);
            bool ice1 = TestHelper.GetTestProtocol(communicator.GetProperties()) == Protocol.Ice1;
            TextWriter output = helper.Output;
            output.Write("testing stringToProxy... ");
            output.Flush();
            var obj = ITestIntfPrx.Parse(helper.GetTestProxy("test", 0), communicator);
            output.WriteLine("ok");

            {
                output.Write("creating/destroying/recreating object adapter... ");
                output.Flush();
                {
                    using var adapter = communicator.CreateObjectAdapterWithEndpoints(
                        "TransientTestAdapter",
                        helper.GetTestEndpoint(1));
                    try
                    {
                        communicator.CreateObjectAdapterWithEndpoints("TransientTestAdapter",
                                                                      helper.GetTestEndpoint(2));
                        TestHelper.Assert(false);
                    }
                    catch (ArgumentException)
                    {
                    }
                }

                // Use a different port than the first adapter to avoid an "address already in use" error.
                {
                    using var adapter = communicator.CreateObjectAdapterWithEndpoints(
                        "TransientTestAdapter",
                        helper.GetTestEndpoint(2));
                }
                output.WriteLine("ok");
            }

            output.Write("creating/activating/disposing object adapter in one operation... ");
            output.Flush();
            obj.Transient();
            obj.TransientAsync().Wait();
            output.WriteLine("ok");

            {
                output.Write("testing connection closure... ");
                output.Flush();
                for (int i = 0; i < 10; ++i)
                {
                    using var comm = new Communicator(communicator.GetProperties());
                    IObjectPrx.Parse(helper.GetTestProxy("test", 0), communicator).IcePingAsync();
                }
                output.WriteLine("ok");
            }

            {
                output.Write("testing invalid object adapter endpoints... ");
                output.Flush();
                try
                {
                    communicator.CreateObjectAdapterWithEndpoints(
                        "BadAdapter1",
                        ice1 ? "tcp -h localhost -p 0" : "ice+tcp://localhost:0");
                    TestHelper.Assert(false);
                }
                catch (InvalidConfigurationException)
                {
                    // expected
                }

                try
                {
                    communicator.CreateObjectAdapterWithEndpoints(
                        "BadAdapter2",
                        ice1 ? "tcp -h 127.0.0.1 -p 0:tcp -h \"::1\" -p 10000" :
                            "ice+tcp://127.0.0.1:0?alt-endpoint=[::1]:10000");
                    TestHelper.Assert(false);
                }
                catch (InvalidConfigurationException)
                {
                    // expected
                }
                output.WriteLine("ok");
            }

            {
                output.Write("testing object adapter default published endpoints... ");
                string testHost = "testhost";
                communicator.SetProperty("DAdapter.ServerName", testHost);
                if (ice1)
                {
                    communicator.SetProperty("DAdapter.AcceptNonSecure", "true");
                }
                {
                    communicator.SetProperty(
                        "DAdapter.Endpoints",
                        ice1 ? "tcp -h \"::0\" -p 0" : "ice+tcp://[::0]:0");

                    using var adapter = communicator.CreateObjectAdapter("DAdapter");
                    TestHelper.Assert(adapter.PublishedEndpoints.Count == 1);
                    Endpoint publishedEndpoint = adapter.PublishedEndpoints[0];
                    TestHelper.Assert(publishedEndpoint.Host == testHost);
                }
                {
                    communicator.SetProperty(
                        "DAdapter.Endpoints",
                        ice1 ? $"{helper.GetTestEndpoint(1)}:{helper.GetTestEndpoint(2)}" :
                            $"{helper.GetTestEndpoint(1)}?alt-endpoint={helper.GetTestEndpoint(2)}");

                    using var adapter = communicator.CreateObjectAdapter("DAdapter");
                    TestHelper.Assert(adapter.PublishedEndpoints.Count == 2);
                    Endpoint publishedEndpoint0 = adapter.PublishedEndpoints[0];
                    TestHelper.Assert(publishedEndpoint0.Host == testHost);
                    TestHelper.Assert(publishedEndpoint0.Port == helper.BasePort + 1);
                    Endpoint publishedEndpoint1 = adapter.PublishedEndpoints[1];
                    TestHelper.Assert(publishedEndpoint1.Host == testHost);
                    TestHelper.Assert(publishedEndpoint1.Port == helper.BasePort + 2);
                }
                output.WriteLine("ok");
            }

            output.Write("testing object adapter published endpoints... ");
            output.Flush();
            {
                communicator.SetProperty("PAdapter.PublishedEndpoints",
                    ice1 ? "tcp -h localhost -p 12345 -t 30000" : "ice+tcp://localhost:12345");
                using var adapter = communicator.CreateObjectAdapter("PAdapter");
                TestHelper.Assert(adapter.PublishedEndpoints.Count == 1);
                Endpoint? endpt = adapter.PublishedEndpoints[0];
                TestHelper.Assert(endpt != null);
                if (ice1)
                {
                    TestHelper.Assert(endpt.ToString() == "tcp -h localhost -p 12345 -t 30000");
                }
                else
                {
                    TestHelper.Assert(endpt.ToString() == "ice+tcp://localhost:12345");
                }

                var prx = IObjectPrx.Parse(ice1 ?
                    "dummy:tcp -h localhost -p 12346 -t 20000:tcp -h localhost -p 12347 -t 10000" :
                    "ice+tcp://localhost:12346/dummy?alt-endpoint=localhost:12347", communicator);
                adapter.SetPublishedEndpoints(prx.Endpoints);
                TestHelper.Assert(adapter.PublishedEndpoints.Count == 2);
                TestHelper.Assert(adapter.CreateProxy(new Identity("dummy", ""), IObjectPrx.Factory).Endpoints.
                    SequenceEqual(prx.Endpoints));
                TestHelper.Assert(adapter.PublishedEndpoints.SequenceEqual(prx.Endpoints));
            }
            output.WriteLine("ok");

            Connection? connection = obj.GetConnection();
            if (connection != null)
            {
                output.Write("testing object adapter with bi-dir connection... ");
                output.Flush();
                ObjectAdapter adapter = communicator.CreateObjectAdapter();
                connection.Adapter = adapter;
                connection.Adapter = null;
                adapter.Dispose();
                // Setting a deactivated adapter on a connection no longer raise ObjectAdapterDeactivatedException
                connection.Adapter = adapter;
                output.WriteLine("ok");
            }

            output.Write("testing object adapter with router... ");
            output.Flush();
            if (ice1)
            {
                var routerId = new Identity("router", "");
                IRouterPrx router = obj.Clone(IRouterPrx.Factory, connectionId: "rc", identity: routerId);
                {
                    using var adapter = communicator.CreateObjectAdapterWithRouter(router);
                    TestHelper.Assert(adapter.PublishedEndpoints.Count == 1);
                    string endpointsStr = adapter.PublishedEndpoints[0].ToString();
<<<<<<< HEAD
                    TestHelper.Assert(endpointsStr == "tcp -h localhost -p 23456 -t 60000");
                    adapter.RefreshPublishedEndpoints();
                    TestHelper.Assert(adapter.PublishedEndpoints.Count == 1);

                    TestHelper.Assert(
                        adapter.PublishedEndpoints[0].ToString() == "tcp -h localhost -p 23457 -t 60000");
=======
                    if (ice1)
                    {
                        TestHelper.Assert(endpointsStr == "tcp -h localhost -p 23456 -t 60000");
                    }
                    else
                    {
                        TestHelper.Assert(endpointsStr == "ice+tcp://localhost:23456");
                    }

>>>>>>> 12a62d42
                    try
                    {
                        adapter.SetPublishedEndpoints(router.Endpoints);
                        TestHelper.Assert(false);
                    }
                    catch (InvalidOperationException)
                    {
                        // Expected.
                    }
                }

                try
                {
                    routerId = new Identity("test", "");
                    router = obj.Clone(IRouterPrx.Factory, identity: routerId);
                    communicator.CreateObjectAdapterWithRouter(router);
                    TestHelper.Assert(false);
                }
                catch (OperationNotExistException)
                {
                    // Expected: the "test" object doesn't implement Ice::Router!
                }

                try
                {
                    router = IRouterPrx.Parse(helper.GetTestProxy("test", 1), communicator);
                    communicator.CreateObjectAdapterWithRouter(router);
                    TestHelper.Assert(false);
                }
                catch (ConnectFailedException)
                {
                }
            }
            else
            {
                try
                {
                    using var adapter = communicator.CreateObjectAdapterWithRouter(
                        obj.Clone(IRouterPrx.Factory, connectionId: "rc", identity: new Identity("router", "")));
                    TestHelper.Assert(false);
                }
                catch (ArgumentException)
                {
                    // expected.
                }
            }
            output.WriteLine("ok");

            output.Write("testing object adapter creation with port in use... ");
            output.Flush();
            {
                using var adapter1 = communicator.CreateObjectAdapterWithEndpoints("Adpt1",
                                                                                   helper.GetTestEndpoint(10));
                try
                {
                    communicator.CreateObjectAdapterWithEndpoints("Adpt2", helper.GetTestEndpoint(10));
                    TestHelper.Assert(false);
                }
                catch
                {
                    // Expected can't re-use the same endpoint.
                }
            }
            output.WriteLine("ok");

            output.Write("deactivating object adapter in the server... ");
            output.Flush();
            obj.Deactivate();
            output.WriteLine("ok");

            output.Write("testing whether server is gone... ");
            output.Flush();
            try
            {
                obj.IcePing();
                TestHelper.Assert(false);
            }
            catch
            {
                output.WriteLine("ok");
            }
            return obj;
        }
    }
}<|MERGE_RESOLUTION|>--- conflicted
+++ resolved
@@ -183,24 +183,8 @@
                     using var adapter = communicator.CreateObjectAdapterWithRouter(router);
                     TestHelper.Assert(adapter.PublishedEndpoints.Count == 1);
                     string endpointsStr = adapter.PublishedEndpoints[0].ToString();
-<<<<<<< HEAD
                     TestHelper.Assert(endpointsStr == "tcp -h localhost -p 23456 -t 60000");
-                    adapter.RefreshPublishedEndpoints();
-                    TestHelper.Assert(adapter.PublishedEndpoints.Count == 1);
-
-                    TestHelper.Assert(
-                        adapter.PublishedEndpoints[0].ToString() == "tcp -h localhost -p 23457 -t 60000");
-=======
-                    if (ice1)
-                    {
-                        TestHelper.Assert(endpointsStr == "tcp -h localhost -p 23456 -t 60000");
-                    }
-                    else
-                    {
-                        TestHelper.Assert(endpointsStr == "ice+tcp://localhost:23456");
-                    }
-
->>>>>>> 12a62d42
+
                     try
                     {
                         adapter.SetPublishedEndpoints(router.Endpoints);
