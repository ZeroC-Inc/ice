--- conflicted
+++ resolved
@@ -796,7 +796,6 @@
                 (r1, r2) = initial.OpMyEnum(null);
                 TestHelper.Assert(r1 == null && r2 == null);
 
-<<<<<<< HEAD
                 p1 = MyEnum.MyEnumMember;
                 (r1, r2) = initial.OpMyEnum(p1);
                 TestHelper.Assert(r1 == MyEnum.MyEnumMember && r2 == MyEnum.MyEnumMember);
@@ -806,17 +805,6 @@
                 TestHelper.Assert(r1 == MyEnum.MyEnumMember && r2 == MyEnum.MyEnumMember);
                 r = initial.OpMyEnumAsync(p1).Result;
                 TestHelper.Assert(r.ReturnValue == MyEnum.MyEnumMember && r.r2 == MyEnum.MyEnumMember);
-=======
-                p1 = MyEnum.M1;
-                (p2, p3) = initial.OpMyEnum(p1);
-                TestHelper.Assert(p2 == MyEnum.M1 && p3 == MyEnum.M1);
-                (MyEnum? ReturnValue, MyEnum? p3) r = initial.OpMyEnumAsync(p1).Result;
-                TestHelper.Assert(r.ReturnValue == MyEnum.M1 && r.p3 == MyEnum.M1);
-                (p2, p3) = initial.OpMyEnum(p1);
-                TestHelper.Assert(p2 == MyEnum.M1 && p3 == MyEnum.M1);
-                r = initial.OpMyEnumAsync(p1).Result;
-                TestHelper.Assert(r.ReturnValue == MyEnum.M1 && r.p3 == MyEnum.M1);
->>>>>>> e431a7c3
 
                 (r1, r2) = initial.OpMyEnum(null);
                 TestHelper.Assert(r1 == null && r2 == null); // Ensure out parameter is cleared.
@@ -834,13 +822,9 @@
                 IncomingResponseFrame responseFrame = initial.Invoke(requestFrame);
                 (r1, r2) = responseFrame.ReadReturnValue(communicator, istr =>
                     (istr.ReadTaggedSize(1)?.AsMyEnum(), istr.ReadTaggedSize(2)?.AsMyEnum()));
-<<<<<<< HEAD
                 TestHelper.Assert(r1 == MyEnum.MyEnumMember);
                 TestHelper.Assert(r2 == MyEnum.MyEnumMember);
-=======
-                TestHelper.Assert(p2 == MyEnum.M1);
-                TestHelper.Assert(p3 == MyEnum.M1);
->>>>>>> e431a7c3
+
             }
 
             {
