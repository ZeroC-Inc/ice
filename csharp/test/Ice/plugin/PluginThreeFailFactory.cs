// Copyright (c) ZeroC, Inc. All rights reserved.

using System;
using System.Threading;
using System.Threading.Tasks;

namespace ZeroC.Ice.Test.Plugin
{
    public class PluginThreeFailFactory : IPluginFactory
    {
        public IPlugin Create(Communicator communicator, string name, string[] args) =>
            new PluginThreeFail(communicator);

        internal class PluginThreeFail : BasePluginFail
        {
            public PluginThreeFail(Communicator communicator)
                : base(communicator)
            {
            }

            public override Task ActivateAsync(PluginActivationContext context, CancellationToken cancel) =>
                throw new PluginInitializeFailException();

            public override ValueTask DisposeAsync()
            {
                GC.SuppressFinalize(this);
                TestHelper.Assert(false);
<<<<<<< HEAD
                return new(Task.CompletedTask);
=======
                return default;
>>>>>>> 301fb5bc
            }

            ~PluginThreeFail()
            {
                if (_initialized)
                {
                    Console.WriteLine("PluginThreeFail was initialized");
                }
                if (_destroyed)
                {
                    Console.WriteLine("PluginThreeFail was destroyed");
                }
            }
        }
    }
}<|MERGE_RESOLUTION|>--- conflicted
+++ resolved
@@ -25,11 +25,7 @@
             {
                 GC.SuppressFinalize(this);
                 TestHelper.Assert(false);
-<<<<<<< HEAD
-                return new(Task.CompletedTask);
-=======
                 return default;
->>>>>>> 301fb5bc
             }
 
             ~PluginThreeFail()
