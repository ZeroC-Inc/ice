--- conflicted
+++ resolved
@@ -32,11 +32,7 @@
             {
                 GC.SuppressFinalize(this);
                 _destroyed = true;
-<<<<<<< HEAD
-                return new(Task.CompletedTask);
-=======
                 return default;
->>>>>>> 301fb5bc
             }
 
             ~Plugin()
