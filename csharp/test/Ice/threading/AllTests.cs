// Copyright (c) ZeroC, Inc. All rights reserved.

using System;
using System.Collections.Generic;
using System.Linq;
using System.Threading;
using System.Threading.Tasks;
using Test;

namespace ZeroC.Ice.Test.Threading
{
    public class AllTests
    {
        private class Progress : IProgress<bool>
        {
            public TaskScheduler Scheduler
            {
                get
                {
                    _event.WaitOne();
                    return _scheduler!;
                }
            }

            private TaskScheduler? _scheduler;

            private readonly ManualResetEvent _event = new ManualResetEvent(false);

            void IProgress<bool>.Report(bool value)
            {
                _scheduler = TaskScheduler.Current;
                _event.Set();
            }
        }
        public static async ValueTask AllTestsWithServer(TestHelper helper, bool collocated, int server)
        {
            System.IO.TextWriter output = helper.Output;

            TaskScheduler? scheduler = TaskScheduler.Current;

            var proxy = ITestIntfPrx.Parse(helper.GetTestProxy("test", server), helper.Communicator!);

            if (collocated)
            {
                // With collocation, synchronous calls dispatched on an object adapter which doesn't set a task
                // scheduler are dispatched from the client invocation task scheduler.
                var context = new Dictionary<string, string>() { { "scheduler", scheduler.Id.ToString() } };
                proxy.PingSync(context);
                proxy.Ping(context);
            }
            else
            {
                proxy.PingSync();
                proxy.Ping();
            }

            // Ensure the continuation is ran on the current task scheduler
            await proxy.PingSyncAsync();
            TestHelper.Assert(TaskScheduler.Current == scheduler);
            await proxy.PingAsync();
            TestHelper.Assert(TaskScheduler.Current == scheduler);

            // The continuation set with ContinueWith are expected to be ran on the Current task
            // scheduler if no task scheduler is provided to ContinueWith.
            Func<string, Action<Task>> checkScheduler = (op) =>
            {
                return t =>
                {
                    if (TaskScheduler.Current != scheduler)
                    {
                        throw new TestFailedException(
                            $"unexpected scheduler for {op} ContinueWith {TaskScheduler.Current}");
                    }
                };
            };
            await proxy.PingSyncAsync().ContinueWith(checkScheduler("pingSyncAsync"), TaskScheduler.Current);
            TestHelper.Assert(TaskScheduler.Current == scheduler);
            await proxy.PingAsync().ContinueWith(checkScheduler("pingAsyncAsync"), TaskScheduler.Current);
            TestHelper.Assert(TaskScheduler.Current == scheduler);

            // The progress Report callback is from the default task scheduler or the caller's thread scheduler.
            Progress progress;
            progress = new Progress();
            await proxy.PingSyncAsync(progress: progress);
            TestHelper.Assert(progress.Scheduler == TaskScheduler.Default || progress.Scheduler == scheduler);
            progress = new Progress();
            await proxy.PingAsync(progress: progress);
            TestHelper.Assert(progress.Scheduler == TaskScheduler.Default || progress.Scheduler == scheduler);

            // The continuation of an awaitable setup with ConfigureAwait(false) is ran with the default
            // scheduler unless it completes synchronously in which cause it will run on the current
            // scheduler.
            await proxy.PingSyncAsync().ConfigureAwait(false);
            TestHelper.Assert(TaskScheduler.Current == TaskScheduler.Default);
            await proxy.PingAsync().ConfigureAwait(false);
            TestHelper.Assert(TaskScheduler.Current == TaskScheduler.Default);
        }

        public static async Task<ITestIntfPrx> Run(TestHelper helper, bool collocated)
        {
            Communicator communicator = helper.Communicator!;
            TestHelper.Assert(communicator != null);

            var schedulers = new ConcurrentExclusiveSchedulerPair(TaskScheduler.Default, 2);
            Dictionary<string, string> properties = communicator.GetProperties();
            System.IO.TextWriter output = helper.Output;

            // Use the Default task scheduler to run continuations tests with the 3 object adapters
            // setup by the server, each object adapter uses a different task scheduler.
            output.Write("testing continuations with default task scheduler... ");
            {
                await AllTestsWithServer(helper, collocated, 0); // Test with server endpoint 0
                await AllTestsWithServer(helper, collocated, 1); // Test with server endpoint 1
                await AllTestsWithServer(helper, collocated, 2); // Test with server endpoint 2
            }
            output.WriteLine("ok");

            // Use the concurrent task scheduler
            output.Write("testing continuations with concurrent task scheduler... ");
            await Task.Factory.StartNew(async () => await AllTestsWithServer(helper, collocated, 0),
                                        default,
                                        TaskCreationOptions.None, schedulers.ConcurrentScheduler).Unwrap();
            output.WriteLine("ok");

            // Use the exclusive task scheduler
            output.Write("testing continuations with exclusive task scheduler... ");
            await Task.Factory.StartNew(async () => await AllTestsWithServer(helper, collocated, 0),
                                        default,
                                        TaskCreationOptions.None, schedulers.ExclusiveScheduler).Unwrap();
            output.WriteLine("ok");

<<<<<<< HEAD
            output.Write("testing server-side default task scheduler concurrency... ");
=======
            if (!OperatingSystem.IsWindows())
>>>>>>> d3ef470d
            {
                // With the default task scheduler, the concurrency is limited to the number of .NET thread pool
                // threads. The server sets up at least 20 threads in the .NET Thread pool we test this level
                // of concurrency but in theory it could be much higher.
                var proxy = ITestIntfPrx.Parse(helper.GetTestProxy("test", 0), communicator);
                try
                {
                    Task.WaitAll(Enumerable.Range(0, 25).Select(idx => proxy.ConcurrentAsync(20)).ToArray());
                }
                catch (AggregateException ex)
                {
                    // On Windows, it's not uncommon that the .NET thread pool creates one or two additional threads
                    // and doesn't strictly respect the number of configured maximum threads. So we tolerate at least
                    // 4 additional concurrent calls.
                    TestHelper.Assert(ex.InnerExceptions.Count < 5);
                }
                proxy.Reset();
            }
            output.WriteLine("ok");

            output.Write("testing server-side exclusive task scheduler... ");
            {
                // With the exclusive task scheduler, at most one request can be dispatched concurrently.
                var proxy = ITestIntfPrx.Parse(helper.GetTestProxy("test", 1), communicator);
                Task.WaitAll(Enumerable.Range(0, 10).Select(idx => proxy.ConcurrentAsync(1)).ToArray());
            }
            output.WriteLine("ok");

            output.Write("testing server-side concurrent task scheduler... ");
            {
                // With the concurrent task scheduler, at most 5 requests can be dispatched concurrently (this is
                // configured on the server side).
                var proxy = ITestIntfPrx.Parse(helper.GetTestProxy("test", 2), communicator);
                await Task.WhenAll(Enumerable.Range(0, 20).Select(idx => proxy.ConcurrentAsync(5)).ToArray());
            }
            output.WriteLine("ok");

            return ITestIntfPrx.Parse(helper.GetTestProxy("test", 0), communicator);
        }
    }
}<|MERGE_RESOLUTION|>--- conflicted
+++ resolved
@@ -129,11 +129,7 @@
                                         TaskCreationOptions.None, schedulers.ExclusiveScheduler).Unwrap();
             output.WriteLine("ok");
 
-<<<<<<< HEAD
             output.Write("testing server-side default task scheduler concurrency... ");
-=======
-            if (!OperatingSystem.IsWindows())
->>>>>>> d3ef470d
             {
                 // With the default task scheduler, the concurrency is limited to the number of .NET thread pool
                 // threads. The server sets up at least 20 threads in the .NET Thread pool we test this level
