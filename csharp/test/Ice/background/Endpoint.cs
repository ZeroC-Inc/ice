--- conflicted
+++ resolved
@@ -4,13 +4,10 @@
 
 using System.Collections.Generic;
 using System.Linq;
-<<<<<<< HEAD
 using System.Threading.Tasks;
-=======
 using Test;
 
 using ZeroC.Ice;
->>>>>>> 50fd8e5b
 
 internal class Endpoint : ZeroC.Ice.Endpoint
 {
@@ -114,12 +111,8 @@
         return new Acceptor(this, acceptor);
     }
 
-<<<<<<< HEAD
     public override async ValueTask<IEnumerable<IceInternal.IConnector>>
-        ConnectorsAsync(Ice.EndpointSelectionType selType)
-=======
-    public override void ConnectorsAsync(EndpointSelectionType selType, IEndpointConnectors cb)
->>>>>>> 50fd8e5b
+        ConnectorsAsync(EndpointSelectionType selType)
     {
         _configuration.CheckConnectorsException();
         IEnumerable<IceInternal.IConnector> connectors = await _endpoint.ConnectorsAsync(selType).ConfigureAwait(false);
@@ -158,34 +151,5 @@
         _configuration = Configuration.GetInstance();
     }
 
-<<<<<<< HEAD
-    internal Endpoint GetEndpoint(Ice.Endpoint del) => del == _endpoint ? this : new Endpoint(del);
-=======
     internal Endpoint GetEndpoint(ZeroC.Ice.Endpoint del) => del == _endpoint ? this : new Endpoint(del);
-
-    private class ConnectorsCallback : IEndpointConnectors
-    {
-        private IEndpointConnectors _callback;
-
-        internal ConnectorsCallback(IEndpointConnectors cb)
-        {
-            _callback = cb;
-        }
-
-        public void Connectors(List<IceInternal.IConnector> cons)
-        {
-            var connectors = new List<IceInternal.IConnector>();
-            foreach (IceInternal.IConnector connector in cons)
-            {
-                connectors.Add(new Connector(connector));
-            }
-            _callback.Connectors(connectors);
-        }
-
-        public void Exception(System.Exception exception)
-        {
-            _callback.Exception(exception);
-        }
-    }
->>>>>>> 50fd8e5b
 }