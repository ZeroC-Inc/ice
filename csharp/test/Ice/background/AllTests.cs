//
// Copyright (c) ZeroC, Inc. All rights reserved.
//

using System;
using System.Collections.Generic;
using System.Diagnostics;
using System.Threading;
using System.Threading.Tasks;
using Ice;
using Test;

public class AllTests
{
    private static void test(bool b)
    {
        if (!b)
        {
            Debug.Assert(false);
            throw new System.Exception();
        }
    }

    private class Callback
    {
        internal Callback()
        {
            _called = false;
        }

        public virtual void check()
        {
            lock (this)
            {
                while (!_called)
                {
                    System.Threading.Monitor.Wait(this);
                }

                _called = false;
            }
        }

        public virtual void called()
        {
            lock (this)
            {
                Debug.Assert(!_called);
                _called = true;
                System.Threading.Monitor.Pulse(this);
            }
        }

        public virtual bool isCalled()
        {
            lock (this)
            {
                return _called;
            }
        }

        private bool _called;
    }

    private class OpAMICallback
    {
        public void response() => _response.called();

        public void responseNoOp()
        {
        }

        public void noResponse() => test(false);

        public void exception(System.Exception ex) => _response.called();

        public void noException(System.Exception ex)
        {
            Console.Error.WriteLine(ex);
            test(false);
        }

        public void sent(bool ss) => _sent.called();

        public bool checkException(bool wait)
        {
            if (wait)
            {
                _response.check();
                return true;
            }
            else
            {
                return _response.isCalled();
            }
        }

        public bool checkResponse(bool wait)
        {
            if (wait)
            {
                _response.check();
                return true;
            }
            else
            {
                return _response.isCalled();
            }
        }

        public void checkResponseAndSent()
        {
            _sent.check();
            _response.check();
        }

        private Callback _response = new Callback();
        private Callback _sent = new Callback();
    }

    private class OpThread
    {
        internal OpThread(IBackgroundPrx background)
        {
            _background = background.Clone(oneway: true);
            Start();
        }

        public void Join()
        {
            Debug.Assert(_thread != null);
            _thread.Join();
        }

        public void Start()
        {
            _thread = new Thread(new ThreadStart(Run));
            _thread.Start();
        }

        public void Run()
        {
            int count = 0;
            while (true)
            {
                lock (this)
                {
                    if (_destroyed)
                    {
                        return;
                    }
                }

                try
                {
                    if (++count == 10) // Don't blast the connection with only oneway's
                    {
                        count = 0;
                        _background.Clone(oneway: false).IcePing();
                    }
                    _background.opAsync();
                    Thread.Sleep(1);
                }
                catch (System.Exception)
                {
                }
            }
        }

        public void destroy()
        {
            lock (this)
            {
                _destroyed = true;
            }
        }

        private bool _destroyed = false;
        private IBackgroundPrx _background;
        private Thread? _thread;
    }

    public static Test.IBackgroundPrx allTests(Test.TestHelper helper)
    {
        Communicator communicator = helper.communicator();
        var background = IBackgroundPrx.Parse($"background:{helper.getTestEndpoint(0)}", communicator);

        var backgroundController = IBackgroundControllerPrx.Parse("backgroundController:" + helper.getTestEndpoint(1, "tcp"), communicator);

        Configuration configuration = Configuration.getInstance();

        Console.Write("testing connect... ");
        Console.Out.Flush();
        {
            connectTests(configuration, background);
        }
        Console.Out.WriteLine("ok");

        Console.Write("testing initialization... ");
        Console.Out.Flush();
        {
            initializeTests(configuration, background, backgroundController);
        }
        Console.Out.WriteLine("ok");

        Console.Write("testing connection validation... ");
        Console.Out.Flush();
        {
            validationTests(configuration, background, backgroundController);
        }
        Console.Out.WriteLine("ok");

        Console.Write("testing read/write... ");
        Console.Out.Flush();
        {
            readWriteTests(configuration, background, backgroundController);
        }
        Console.Out.WriteLine("ok");

        Console.Write("testing locator... ");
        Console.Out.Flush();
        {

            var locator = ILocatorPrx.Parse($"locator:{helper.getTestEndpoint(0)}", communicator).Clone(
                invocationTimeout: 250);
            var obj = IObjectPrx.Parse("background@Test", communicator).Clone(locator: locator, oneway: true);

            backgroundController.pauseCall("findAdapterById");
            try
            {
                obj.IcePing();
                test(false);
            }
            catch (TimeoutException)
            {
            }
            backgroundController.resumeCall("findAdapterById");

            locator = ILocatorPrx.Parse($"locator:{helper.getTestEndpoint(0)}", communicator).Clone(locator: locator);
            locator.IcePing();

            var bg = IBackgroundPrx.Parse("background@Test", communicator).Clone(locator: locator);

            backgroundController.pauseCall("findAdapterById");
            var t1 = bg.opAsync();
            var t2 = bg.opAsync();
            test(!t1.IsCompleted);
            test(!t2.IsCompleted);
            backgroundController.resumeCall("findAdapterById");
            t1.Wait();
            t2.Wait();
            test(t1.IsCompleted);
            test(t2.IsCompleted);
        }
        Console.Out.WriteLine("ok");

        Console.Write("testing router... ");
        Console.Out.Flush();
        {
            var router = IRouterPrx.Parse($"router:{helper.getTestEndpoint(0)}", communicator).Clone(
                invocationTimeout: 250);
            var obj = IObjectPrx.Parse("background@Test", communicator).Clone(router: router, oneway: true);

            backgroundController.pauseCall("getClientProxy");
            try
            {
                obj.IcePing();
                test(false);
            }
            catch (TimeoutException)
            {
            }
            backgroundController.resumeCall("getClientProxy");

            router = IRouterPrx.Parse($"router:{helper.getTestEndpoint(0)}", communicator);
            var bg = IBackgroundPrx.Parse("background@Test", communicator).Clone(router: router);
            test(bg.Router != null);

            backgroundController.pauseCall("getClientProxy");
            var t1 = bg.opAsync();
            var t2 = bg.opAsync();
            test(!t1.IsCompleted);
            test(!t2.IsCompleted);
            backgroundController.resumeCall("getClientProxy");
            t1.Wait();
            t2.Wait();
            test(t1.IsCompleted);
            test(t2.IsCompleted);
        }
        Console.Out.WriteLine("ok");

        bool ws = communicator.GetProperty("Ice.Default.Transport") == "test-ws";
        bool wss = communicator.GetProperty("Ice.Default.Transport") == "test-wss";
        if (!ws && !wss)
        {
            Console.Write("testing buffered transport... ");
            Console.Out.Flush();

            configuration.buffered(true);
            backgroundController.buffered(true);
            background.opAsync();
            background.GetCachedConnection()!.Close(ConnectionClose.Forcefully);
            background.opAsync();

            OpAMICallback cb = new OpAMICallback();
            var results = new List<Task>();
            for (int i = 0; i < 10000; ++i)
            {
                var t = background.opAsync().ContinueWith((Task p) =>
                {
                    try
                    {
                        p.Wait();
                        cb.responseNoOp();
                    }
                    catch (System.Exception ex)
                    {
                        cb.noException(ex);
                    }
                });
                results.Add(t);
                if (i % 50 == 0)
                {
                    backgroundController.readReady(false);
                    backgroundController.readReady(true);
                }
                if (i % 100 == 0)
                {
                    t.Wait();
                }
            }
            Task.WaitAll(results.ToArray());
            Console.Out.WriteLine("ok");
        }

        return background;
    }

    private static void connectTests(Configuration configuration, Test.IBackgroundPrx background)
    {
        try
        {
            background.op();
        }
        catch (System.Exception ex)
        {
            System.Console.Out.WriteLine(ex);
            test(false);
        }
        background.GetConnection().Close(ConnectionClose.GracefullyWithWait);

        for (int i = 0; i < 4; ++i)
        {
            if (i == 0 || i == 2)
            {
                configuration.connectorsException(new DNSException());
            }
            else
            {
                configuration.connectException(new TransportException(""));
            }
            IBackgroundPrx prx = (i == 1 || i == 3) ? background : background.Clone(oneway: true);

            try
            {
                prx.op();
                test(false);
            }
            catch (DNSException)
            {
                test(i == 0 || i == 2);
            }
            catch(TransportException)
            {
                test(i == 1 || i == 3);
            }

            try
            {
                Task t = prx.opAsync(progress: new Progress<bool>(value =>
                {
                    test(false);
                }));
                test(false);
            }
            catch (DNSException)
            {
                test(i == 0 || i == 2);
            }
            catch (TransportException)
            {
                test(i == 1 || i == 3);
            }

            if (i == 0 || i == 2)
            {
                configuration.connectorsException(null);
            }
            else
            {
                configuration.connectException(null);
            }
        }

        OpThread thread1 = new OpThread(background);
        OpThread thread2 = new OpThread(background);
        try
        {
            for (int i = 0; i < 5; i++)
            {
                try
                {
                    background.IcePing();
                }
                catch (Exception)
                {
                    test(false);
                }

                configuration.connectException(new TransportException(""));
                background.GetCachedConnection()!.Close(ConnectionClose.Forcefully);
                Thread.Sleep(10);
                configuration.connectException(null);
                try
                {
                    background.IcePing();
                }
                catch (Exception)
                {
                }
            }
        }
        catch (System.Exception ex)
        {
            Console.Out.WriteLine(ex);
            test(false);
        }
        finally
        {
            thread1.destroy();
            thread2.destroy();

            thread1.Join();
            thread2.Join();
        }
    }

    private static void initializeTests(Configuration configuration, IBackgroundPrx background,
        IBackgroundControllerPrx ctl)
    {
        try
        {
            background.op();
        }
        catch (Exception)
        {
            test(false);
        }
        background.GetConnection().Close(ConnectionClose.GracefullyWithWait);

        for (int i = 0; i < 4; ++i)
        {
            if (i == 0 || i == 2)
            {
                configuration.initializeException(new TransportException(""));
            }
            else
            {
                continue;
            }
            IBackgroundPrx prx = (i == 1 || i == 3) ? background : background.Clone(oneway: true);

            try
            {
                prx.op();
                test(false);
            }
            catch (TransportException)
            {
            }

            try
            {
                Task t = prx.opAsync(progress: new Progress<bool>(value =>
                {
                    test(false);
                }));
                test(false);
            }
            catch (TransportException)
            {
            }

            if (i == 0 || i == 2)
            {
                configuration.initializeException(null);
            }
        }

        //
        // Now run the same tests with the server side.
        //

        try
        {
            ctl.initializeException(true);
            background.op();
            test(false);
        }
        catch (ConnectionLostException)
        {
            ctl.initializeException(false);
        }
        catch (SecurityException)
        {
            ctl.initializeException(false);
        }

        OpThread thread1 = new OpThread(background);
        OpThread thread2 = new OpThread(background);

        for (int i = 0; i < 5; i++)
        {
            try
            {
                background.IcePing();
            }
            catch (System.Exception)
            {
                test(false);
            }

            configuration.initializeException(new TransportException(""));
            background.GetCachedConnection()!.Close(ConnectionClose.Forcefully);
            Thread.Sleep(10);
            configuration.initializeException(null);
            try
            {
                background.IcePing();
            }
            catch (System.Exception)
            {
            }
            try
            {
                background.IcePing();
            }
            catch (System.Exception)
            {
                test(false);
            }

            background.GetCachedConnection()!.Close(ConnectionClose.Forcefully);
            background.IcePing();

            ctl.initializeException(true);
            background.GetCachedConnection()!.Close(ConnectionClose.Forcefully);
            Thread.Sleep(10);
            ctl.initializeException(false);
            try
            {
                background.IcePing();
            }
            catch (Exception)
            {
            }
            try
            {
                background.IcePing();
            }
            catch (Exception)
            {
                test(false);
            }

            try
            {
                background.GetCachedConnection()!.Close(ConnectionClose.Forcefully);
                background.op();
            }
            catch (Exception)
            {
                test(false);
            }
        }

        thread1.destroy();
        thread2.destroy();

        thread1.Join();
        thread2.Join();
    }

    private sealed class CloseCallback : Callback
    {

        public void closed(Connection con) => called();
    }

    //
    // Close the connection associated with the proxy and wait until the close completes.
    //
    private static void closeConnection(IObjectPrx prx)
    {
        CloseCallback cb = new CloseCallback();
        prx.GetConnection().SetCloseCallback(cb.closed);
        prx.GetConnection().Close(ConnectionClose.GracefullyWithWait);
        cb.check();
    }

    private static void validationTests(Configuration configuration, IBackgroundPrx background, IBackgroundControllerPrx ctl)
    {
        try
        {
            background.op();
        }
        catch (Exception)
        {
            test(false);
        }
        closeConnection(background);

        try
        {
            // Get the read() of connection validation to throw right away.
            configuration.readException(new TransportException(""));
            background.op();
            test(false);
        }
        catch (TransportException)
        {
            configuration.readException(null);
        }

        for (int i = 0; i < 2; ++i)
        {
            configuration.readException(new TransportException(""));
            IBackgroundPrx prx = i == 0 ? background : background.Clone(oneway: true);
            bool sentSynchronously = false;
            var t = prx.opAsync(progress: new Progress<bool>(value =>
            {
                sentSynchronously = value;
            }));
            test(!sentSynchronously);
            try
            {
                t.Wait();
                test(false);
            }
            catch (AggregateException ex) when (ex.InnerException is TransportException)
            {
            }
            test(t.IsCompleted);
            configuration.readException(null);
        }

        if (background.Communicator.GetProperty("Ice.Default.Transport") != "test-ssl" &&
            background.Communicator.GetProperty("Ice.Default.Transport") != "test-wss")
        {
            try
            {
                // Get the read() of the connection validation to return "would block"
                configuration.readReady(false);
                background.op();
                configuration.readReady(true);
            }
            catch (System.Exception ex)
            {
                Console.Error.WriteLine(ex);
                test(false);
            }
            closeConnection(background);

            try
            {
                // Get the read() of the connection validation to return "would block" and then throw.
                configuration.readReady(false);
                configuration.readException(new TransportException(""));
                background.op();
                test(false);
            }
            catch (TransportException)
            {
                configuration.readException(null);
                configuration.readReady(true);
            }

            for (int i = 0; i < 2; ++i)
            {
                configuration.readReady(false);
                configuration.readException(new TransportException(""));
                var sentSynchronously = false;
                var t = background.opAsync(progress: new Progress<bool>(value =>
                {
                    sentSynchronously = value;
                }));
                test(!sentSynchronously);
                try
                {
                    t.Wait();
                    test(false);
                }
                catch (AggregateException ex) when (ex.InnerException is TransportException)
                {
                }
                test(t.IsCompleted);
                configuration.readException(null);
                configuration.readReady(true);
            }
        }

        {
            // TODO: This test relied on the connection hold behavior which has been removed. The test is disabled
            // for now and until the background tests are rewritten when we'll refactor the transport + thread pool.
            //
            // ctl.readReady(false); // Hold to block in connection validation
            // var t1SentSynchronously = false;
            // var t2SentSynchronously = false;
            // var t1 = background.opAsync(progress: new Progress<bool>(value =>
            // {
            //     t1SentSynchronously = value;
            // }));
            // var t2 = background.opAsync(progress: new Progress<bool>(value =>
            // {
            //     t2SentSynchronously = value;
            // }));
            // test(!t1SentSynchronously && !t2SentSynchronously);
            // test(!t1.IsCompleted && !t2.IsCompleted);
            // ctl.readReady(true);
            // t1.Wait();
            // t2.Wait();
            // test(t1.IsCompleted && t2.IsCompleted);
        }

        try
        {
            // Get the write() of connection validation to throw right away.
            ctl.writeException(true);
            background.op();
            test(false);
        }
        catch (ConnectionLostException)
        {
            ctl.writeException(false);
        }

        try
        {
            // Get the write() of the connection validation to return "would block"
            ctl.writeReady(false);
            background.op();
            ctl.writeReady(true);
        }
        catch (System.Exception ex)
        {
            Console.Error.WriteLine(ex);
            test(false);
        }
        closeConnection(background);

        try
        {
            // Get the write() of the connection validation to return "would block" and then throw.
            ctl.writeReady(false);
            ctl.writeException(true);
            background.op();
            test(false);
        }
        catch (ConnectionLostException)
        {
            ctl.writeException(false);
            ctl.writeReady(true);
        }

    }

    private static void readWriteTests(Configuration configuration, IBackgroundPrx background, IBackgroundControllerPrx ctl)
    {
        try
        {
            background.op();
        }
        catch (Exception ex)
        {
            Console.Error.WriteLine(ex);
            test(false);
        }

        for (int i = 0; i < 2; ++i)
        {
            IBackgroundPrx prx = i == 0 ? background : background.Clone(oneway: true);

            try
            {
                prx.IcePing();
                configuration.writeException(new TransportException(""));
                prx.op();
                test(false);
            }
            catch (TransportException)
            {
                configuration.writeException(null);
            }

            background.IcePing();
            configuration.writeException(new TransportException(""));

            try
            {
                prx.opAsync();
                test(false);
            }
            catch(TransportException)
            {

            }
            configuration.writeException(null);
        }

        try
        {
            background.IcePing();
            configuration.readException(new TransportException(""));
            background.op();
            test(false);
        }
        catch (TransportException)
        {
            configuration.readException(null);
        }

        {
            background.IcePing();
            configuration.readReady(false); // Required in C# to make sure beginRead() doesn't throw too soon.
            configuration.readException(new TransportException(""));
            var t = background.opAsync();
            try
            {
                t.Wait();
                test(false);
            }
            catch (AggregateException ex) when (ex.InnerException is TransportException)
            {
            }
            test(t.IsCompleted);
            configuration.readException(null);
            configuration.readReady(true);
        }

        try
        {
            background.IcePing();
            configuration.writeReady(false);
            background.op();
            configuration.writeReady(true);
        }
        catch (Exception)
        {
            test(false);
        }

        try
        {
            background.IcePing();
            configuration.readReady(false);
            background.op();
            configuration.readReady(true);
        }
        catch (Exception)
        {
            test(false);
        }

        try
        {
            background.IcePing();
            configuration.writeReady(false);
            configuration.writeException(new TransportException(""));
            background.op();
            test(false);
        }
        catch (TransportException)
        {
            configuration.writeReady(true);
            configuration.writeException(null);
        }

        for (int i = 0; i < 2; ++i)
        {
            IBackgroundPrx prx = i == 0 ? background : background.Clone(oneway: true);

            background.IcePing();
            configuration.writeReady(false);
            configuration.writeException(new TransportException(""));
            bool sentSynchronously = false;
            var t = prx.opAsync(progress: new Progress<bool>(value =>
            {
                sentSynchronously = value;
            }));
            test(!sentSynchronously);
            try
            {
                t.Wait();
                test(false);
            }
            catch (AggregateException ex) when (ex.InnerException is TransportException)
            {
            }
            test(t.IsCompleted);
            configuration.writeReady(true);
            configuration.writeException(null);
        }

        try
        {
            background.IcePing();
            configuration.readReady(false);
            configuration.readException(new TransportException(""));
            background.op();
            test(false);
        }
        catch (TransportException)
        {
            configuration.readException(null);
            configuration.readReady(true);
        }

        {
            background.IcePing();
            configuration.readReady(false);
            configuration.readException(new TransportException(""));
            var t = background.opAsync();
            try
            {
                t.Wait();
                test(false);
            }
            catch (AggregateException ex) when (ex.InnerException is TransportException)
            {
            }
            test(t.IsCompleted);
            configuration.readReady(true);
            configuration.readException(null);
        }

        {
            background.IcePing();
            configuration.readReady(false);
            configuration.writeReady(false);
            configuration.readException(new TransportException(""));
            var t = background.opAsync();
            // The read exception might propagate before the message send is seen as completed on IOCP.
            //r.waitForSent();
            try
            {
                t.Wait();
                test(false);
            }
            catch (AggregateException ex) when (ex.InnerException is TransportException)
            {
            }
            test(t.IsCompleted);
            configuration.writeReady(true);
            configuration.readReady(true);
            configuration.readException(null);
        }

        background.IcePing(); // Establish the connection

        IBackgroundPrx backgroundOneway = background.Clone(oneway: true);
        test(backgroundOneway.GetConnection() == background.GetConnection());

<<<<<<< HEAD
        ctl.readReady(false); // Hold to block in request send.

        byte[] seq = new byte[1000 * 1024];
        new Random().NextBytes(seq);
        var cbWP = new OpAMICallback();

        // Fill up the receive and send buffers
        for (int i = 0; i < 10; ++i) // 10MB
        {
            backgroundOneway.opWithPayloadAsync(seq);
        }

        OpAMICallback cb = new OpAMICallback();
        bool t1Sent = false;
        var t1 = background.opAsync(progress: new Progress<bool>(value =>
        {
            cb.sent(value);
            t1Sent = true;
        }));

        t1.ContinueWith(p =>
        {
            try
            {
                p.Wait();
                cb.response();
            }
            catch (System.Exception ex)
            {
                cb.exception(ex);
            }
        });
        test(!t1Sent);

        OpAMICallback cb2 = new OpAMICallback();
        var t2Sent = false;
        var t2 = background.opAsync(progress: new Progress<bool>(value =>
        {
            cb2.sent(value);
            t2Sent = true;
        }));
        t2.ContinueWith((Task p) =>
        {
            try
            {
                p.Wait();
                cb2.response();
            }
            catch (System.Exception ex)
            {
                cb2.noException(ex);
            }
        });
        test(!t2Sent);

        var t3SentSynchronously = false;
        var t3 = backgroundOneway.opWithPayloadAsync(seq, progress: new Progress<bool>(value =>
        {
            t3SentSynchronously = value;
        }));
        test(!t3SentSynchronously);
        t3.ContinueWith((Task p) =>
        {
            try
            {
                p.Wait();
            }
            catch (Exception ex)
            {
                cbWP.noException(ex);
            }
        });

        var t4SentSynchronously = false;
        var t4 = backgroundOneway.opWithPayloadAsync(seq, progress: new Progress<bool>(value =>
        {
            t4SentSynchronously = value;
        }));
        test(!t4SentSynchronously);
        t4.ContinueWith((Task p) =>
        {
            try
            {
                p.Wait();
            }
            catch (System.Exception ex)
            {
                cbWP.noException(ex);
            }
        });

        test(!cb.checkResponse(false));
        test(!cb2.checkResponse(false));
        ctl.readReady(true);
        cb.checkResponseAndSent();
        cb2.checkResponseAndSent();
        test(t1Sent);
        test(t1.IsCompleted);
        test(t2Sent);
        test(t2.IsCompleted);
=======
        // TODO: This test relied on the connection hold behavior which has been removed. The test is disabled
        // for now and until the background tests are rewritten when we'll refactor the transport + thread pool.
        //
        // ctl.readReady(false); // Hold to block in request send.

        // byte[] seq = new byte[1000 * 1024];
        // (new System.Random()).NextBytes(seq);
        // OpAMICallback cbWP = new OpAMICallback();

        // // Fill up the receive and send buffers
        // for (int i = 0; i < 10; ++i) // 10MB
        // {
        //     backgroundOneway.opWithPayloadAsync(seq);
        // }

        // OpAMICallback cb = new OpAMICallback();
        // bool t1Sent = false;
        // var t1 = background.opAsync(progress: new Progress<bool>(value =>
        // {
        //     cb.sent(value);
        //     t1Sent = true;
        // }));

        // t1.ContinueWith(p =>
        // {
        //     try
        //     {
        //         p.Wait();
        //         cb.response();
        //     }
        //     catch (System.Exception ex)
        //     {
        //         cb.exception(ex);
        //     }
        // });
        // test(!t1Sent);

        // OpAMICallback cb2 = new OpAMICallback();
        // var t2Sent = false;
        // var t2 = background.opAsync(progress: new Progress<bool>(value =>
        // {
        //     cb2.sent(value);
        //     t2Sent = true;
        // }));
        // t2.ContinueWith((Task p) =>
        // {
        //     try
        //     {
        //         p.Wait();
        //         cb2.response();
        //     }
        //     catch (System.Exception ex)
        //     {
        //         cb2.noException(ex);
        //     }
        // });
        // test(!t2Sent);

        // var t3SentSynchronously = false;
        // var t3 = backgroundOneway.opWithPayloadAsync(seq, progress: new Progress<bool>(value =>
        // {
        //     t3SentSynchronously = value;
        // }));
        // test(!t3SentSynchronously);
        // t3.ContinueWith((Task p) =>
        // {
        //     try
        //     {
        //         p.Wait();
        //     }
        //     catch (System.Exception ex)
        //     {
        //         cbWP.noException(ex);
        //     }
        // });

        // var t4SentSynchronously = false;
        // var t4 = backgroundOneway.opWithPayloadAsync(seq, progress: new Progress<bool>(value =>
        // {
        //     t4SentSynchronously = value;
        // }));
        // test(!t4SentSynchronously);
        // t4.ContinueWith((Task p) =>
        // {
        //     try
        //     {
        //         p.Wait();
        //     }
        //     catch (System.Exception ex)
        //     {
        //         cbWP.noException(ex);
        //     }
        // });

        // test(!cb.checkResponse(false));
        // test(!cb2.checkResponse(false));
        // ctl.readReady(true);
        // cb.checkResponseAndSent();
        // cb2.checkResponseAndSent();
        // test(t1Sent);
        // test(t1.IsCompleted);
        // test(t2Sent);
        // test(t2.IsCompleted);
>>>>>>> fccd2612

        try
        {
            background.IcePing();
            ctl.writeException(true);
            background.op();
            test(false);
        }
        catch (ConnectionLostException)
        {
            ctl.writeException(false);
        }

        try
        {
            background.IcePing();
            ctl.readException(true);
            background.op();
            test(false);
        }
        catch (ConnectionLostException)
        {
            ctl.readException(false);
        }

        try
        {
            background.IcePing();
            ctl.writeReady(false);
            background.op();
            ctl.writeReady(true);
        }
        catch (System.Exception)
        {
            test(false);
        }

        try
        {
            background.IcePing();
            ctl.readReady(false);
            background.op();
            ctl.readReady(true);
        }
        catch (System.Exception)
        {
            test(false);
        }

        try
        {
            background.IcePing();
            ctl.writeReady(false);
            ctl.writeException(true);
            background.op();
            test(false);
        }
        catch (ConnectionLostException)
        {
            ctl.writeException(false);
            ctl.writeReady(true);
        }

        try
        {
            background.IcePing();
            ctl.readReady(false);
            ctl.readException(true);
            background.op();
            test(false);
        }
        catch (ConnectionLostException)
        {
            ctl.readException(false);
            ctl.readReady(true);
        }

        OpThread thread1 = new OpThread(background);
        OpThread thread2 = new OpThread(background);

        for (int i = 0; i < 5; i++)
        {
            try
            {
                background.IcePing();
            }
            catch (System.Exception)
            {
                test(false);
            }

            Thread.Sleep(10);
            configuration.writeException(new TransportException(""));
            try
            {
                background.op();
            }
            catch (System.Exception)
            {
            }
            configuration.writeException(null);

            Thread.Sleep(10);

            background.IcePing();
            background.GetCachedConnection()!.Close(ConnectionClose.Forcefully);
            Thread.Sleep(10);

            background.GetCachedConnection()!.Close(ConnectionClose.Forcefully);
        }

        thread1.destroy();
        thread2.destroy();

        thread1.Join();
        thread2.Join();
    }
}<|MERGE_RESOLUTION|>--- conflicted
+++ resolved
@@ -361,36 +361,55 @@
             }
             IBackgroundPrx prx = (i == 1 || i == 3) ? background : background.Clone(oneway: true);
 
+            bool called = false;
             try
             {
                 prx.op();
-                test(false);
-            }
-            catch (DNSException)
-            {
-                test(i == 0 || i == 2);
-            }
-            catch(TransportException)
-            {
-                test(i == 1 || i == 3);
-            }
-
-            try
-            {
-                Task t = prx.opAsync(progress: new Progress<bool>(value =>
-                {
-                    test(false);
-                }));
-                test(false);
-            }
-            catch (DNSException)
-            {
-                test(i == 0 || i == 2);
-            }
-            catch (TransportException)
-            {
-                test(i == 1 || i == 3);
-            }
+                called = true;
+            }
+            catch (System.Exception)
+            {
+            }
+            test(!called);
+
+            var sentSynchronously = false;
+            var t = prx.opAsync(progress: new Progress<bool>(value =>
+            {
+                sentSynchronously = value;
+            }));
+            test(!sentSynchronously);
+
+            try
+            {
+                t.Wait();
+                called = true;
+            }
+            catch (AggregateException ex)
+            {
+            }
+            test(!called);
+            test(t.IsCompleted);
+
+            OpAMICallback cbEx = new OpAMICallback();
+            t = prx.opAsync(progress: new Progress<bool>(value =>
+            {
+                sentSynchronously = value;
+            }));
+            test(!sentSynchronously);
+
+            t.ContinueWith((Task p) =>
+            {
+                try
+                {
+                    p.Wait();
+                }
+                catch (AggregateException ex)
+                {
+                    cbEx.exception(ex.InnerException);
+                }
+            });
+            cbEx.checkException(true);
+            test(t.IsCompleted);
 
             if (i == 0 || i == 2)
             {
@@ -412,7 +431,7 @@
                 {
                     background.IcePing();
                 }
-                catch (Exception)
+                catch (System.Exception)
                 {
                     test(false);
                 }
@@ -425,7 +444,7 @@
                 {
                     background.IcePing();
                 }
-                catch (Exception)
+                catch (System.Exception)
                 {
                 }
             }
@@ -452,7 +471,7 @@
         {
             background.op();
         }
-        catch (Exception)
+        catch (System.Exception)
         {
             test(false);
         }
@@ -479,17 +498,40 @@
             {
             }
 
-            try
-            {
-                Task t = prx.opAsync(progress: new Progress<bool>(value =>
-                {
-                    test(false);
-                }));
-                test(false);
-            }
-            catch (TransportException)
-            {
-            }
+            bool sentSynchronously = false;
+            var t = prx.opAsync(progress: new Progress<bool>(value =>
+            {
+                sentSynchronously = value;
+            }));
+            test(!sentSynchronously);
+            bool called = false;
+            try
+            {
+                t.Wait();
+                called = true;
+            }
+            catch (AggregateException ex)
+            {
+            }
+            test(!called);
+            test(t.IsCompleted);
+
+            OpAMICallback cbEx = new OpAMICallback();
+            t = prx.opAsync(progress: new Progress<bool>(value =>
+            {
+                sentSynchronously = false;
+            }));
+            test(!sentSynchronously);
+            try
+            {
+                t.Wait();
+            }
+            catch (AggregateException ex)
+            {
+                cbEx.exception(ex.InnerException);
+            }
+            cbEx.checkException(true);
+            test(t.IsCompleted);
 
             if (i == 0 || i == 2)
             {
@@ -561,14 +603,14 @@
             {
                 background.IcePing();
             }
-            catch (Exception)
+            catch (System.Exception)
             {
             }
             try
             {
                 background.IcePing();
             }
-            catch (Exception)
+            catch (System.Exception)
             {
                 test(false);
             }
@@ -578,7 +620,7 @@
                 background.GetCachedConnection()!.Close(ConnectionClose.Forcefully);
                 background.op();
             }
-            catch (Exception)
+            catch (System.Exception)
             {
                 test(false);
             }
@@ -594,7 +636,10 @@
     private sealed class CloseCallback : Callback
     {
 
-        public void closed(Connection con) => called();
+        public void closed(Connection con)
+        {
+            called();
+        }
     }
 
     //
@@ -614,7 +659,7 @@
         {
             background.op();
         }
-        catch (Exception)
+        catch (System.Exception)
         {
             test(false);
         }
@@ -780,7 +825,7 @@
         {
             background.op();
         }
-        catch (Exception ex)
+        catch (System.Exception ex)
         {
             Console.Error.WriteLine(ex);
             test(false);
@@ -804,16 +849,21 @@
 
             background.IcePing();
             configuration.writeException(new TransportException(""));
-
-            try
-            {
-                prx.opAsync();
-                test(false);
-            }
-            catch(TransportException)
-            {
-
-            }
+            var sentSynchronously = false;
+            var t = prx.opAsync(progress: new Progress<bool>(value =>
+            {
+                sentSynchronously = value;
+            }));
+            test(!sentSynchronously);
+            try
+            {
+                t.Wait();
+                test(false);
+            }
+            catch (AggregateException ex) when (ex.InnerException is TransportException)
+            {
+            }
+            test(t.IsCompleted);
             configuration.writeException(null);
         }
 
@@ -854,7 +904,7 @@
             background.op();
             configuration.writeReady(true);
         }
-        catch (Exception)
+        catch (System.Exception)
         {
             test(false);
         }
@@ -866,7 +916,7 @@
             background.op();
             configuration.readReady(true);
         }
-        catch (Exception)
+        catch (System.Exception)
         {
             test(false);
         }
@@ -970,108 +1020,6 @@
         IBackgroundPrx backgroundOneway = background.Clone(oneway: true);
         test(backgroundOneway.GetConnection() == background.GetConnection());
 
-<<<<<<< HEAD
-        ctl.readReady(false); // Hold to block in request send.
-
-        byte[] seq = new byte[1000 * 1024];
-        new Random().NextBytes(seq);
-        var cbWP = new OpAMICallback();
-
-        // Fill up the receive and send buffers
-        for (int i = 0; i < 10; ++i) // 10MB
-        {
-            backgroundOneway.opWithPayloadAsync(seq);
-        }
-
-        OpAMICallback cb = new OpAMICallback();
-        bool t1Sent = false;
-        var t1 = background.opAsync(progress: new Progress<bool>(value =>
-        {
-            cb.sent(value);
-            t1Sent = true;
-        }));
-
-        t1.ContinueWith(p =>
-        {
-            try
-            {
-                p.Wait();
-                cb.response();
-            }
-            catch (System.Exception ex)
-            {
-                cb.exception(ex);
-            }
-        });
-        test(!t1Sent);
-
-        OpAMICallback cb2 = new OpAMICallback();
-        var t2Sent = false;
-        var t2 = background.opAsync(progress: new Progress<bool>(value =>
-        {
-            cb2.sent(value);
-            t2Sent = true;
-        }));
-        t2.ContinueWith((Task p) =>
-        {
-            try
-            {
-                p.Wait();
-                cb2.response();
-            }
-            catch (System.Exception ex)
-            {
-                cb2.noException(ex);
-            }
-        });
-        test(!t2Sent);
-
-        var t3SentSynchronously = false;
-        var t3 = backgroundOneway.opWithPayloadAsync(seq, progress: new Progress<bool>(value =>
-        {
-            t3SentSynchronously = value;
-        }));
-        test(!t3SentSynchronously);
-        t3.ContinueWith((Task p) =>
-        {
-            try
-            {
-                p.Wait();
-            }
-            catch (Exception ex)
-            {
-                cbWP.noException(ex);
-            }
-        });
-
-        var t4SentSynchronously = false;
-        var t4 = backgroundOneway.opWithPayloadAsync(seq, progress: new Progress<bool>(value =>
-        {
-            t4SentSynchronously = value;
-        }));
-        test(!t4SentSynchronously);
-        t4.ContinueWith((Task p) =>
-        {
-            try
-            {
-                p.Wait();
-            }
-            catch (System.Exception ex)
-            {
-                cbWP.noException(ex);
-            }
-        });
-
-        test(!cb.checkResponse(false));
-        test(!cb2.checkResponse(false));
-        ctl.readReady(true);
-        cb.checkResponseAndSent();
-        cb2.checkResponseAndSent();
-        test(t1Sent);
-        test(t1.IsCompleted);
-        test(t2Sent);
-        test(t2.IsCompleted);
-=======
         // TODO: This test relied on the connection hold behavior which has been removed. The test is disabled
         // for now and until the background tests are rewritten when we'll refactor the transport + thread pool.
         //
@@ -1175,7 +1123,6 @@
         // test(t1.IsCompleted);
         // test(t2Sent);
         // test(t2.IsCompleted);
->>>>>>> fccd2612
 
         try
         {
