--- conflicted
+++ resolved
@@ -4,13 +4,9 @@
 
 namespace ZeroC.Ice.Test.Background
 {
-<<<<<<< HEAD
     internal class Acceptor : IAcceptor
     {
         public void Close() => _acceptor.Close();
-=======
-    public void Close() => _acceptor.Close();
->>>>>>> 0bca3684
 
         public ZeroC.Ice.Endpoint Listen()
         {
@@ -18,34 +14,20 @@
             return _endpoint;
         }
 
-<<<<<<< HEAD
         public bool StartAccept(AsyncCallback callback, object state) => _acceptor.StartAccept(callback, state);
 
         public void FinishAccept() => _acceptor.FinishAccept();
-=======
-    public bool StartAccept(AsyncCallback callback, object state) => _acceptor.StartAccept(callback, state);
-
-    public void FinishAccept() => _acceptor.FinishAccept();
->>>>>>> 0bca3684
 
         public ITransceiver Accept()
         {
             return new Transceiver(_acceptor.Accept());
         }
 
-<<<<<<< HEAD
-        public string Transport() => _acceptor.Transport;
+        public string Transport => _acceptor.Transport;
 
         public override string ToString() => _acceptor.ToString();
 
         public string ToDetailedString() => _acceptor.ToDetailedString();
-=======
-    public string Transport => _acceptor.Transport;
-
-    public override string ToString() => _acceptor.ToString();
-
-    public string ToDetailedString() => _acceptor.ToDetailedString();
->>>>>>> 0bca3684
 
         internal Acceptor(Endpoint endpoint, IAcceptor acceptor)
         {
