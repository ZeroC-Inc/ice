--- conflicted
+++ resolved
@@ -13,20 +13,10 @@
         private readonly TaskScheduler _scheduler;
         private readonly SemaphoreSlim _semaphore = new SemaphoreSlim(0);
 
-        public Controller(TaskScheduler scheduler)
-        {
-            _scheduler = scheduler;
-        }
+        public Controller(TaskScheduler scheduler) => _scheduler = scheduler;
 
-        public void hold(Current current)
-        {
-<<<<<<< HEAD
-            _adapter.Dispose();
-            _adapter = _factory(); // Recreate the adapter without activating it
-=======
-            Task.Factory.StartNew(() => { _semaphore.Wait(); }, default, TaskCreationOptions.None, _scheduler);
->>>>>>> d56bdf18
-        }
+        public void hold(Current current) =>
+            _ = Task.Factory.StartNew(() => _semaphore.Wait(), default, TaskCreationOptions.None, _scheduler);
 
         public void resume(Current current) => _semaphore.Release();
 
