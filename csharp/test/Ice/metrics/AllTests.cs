//
// Copyright (c) ZeroC, Inc. All rights reserved.
//

using System.Collections.Generic;
using System.IO;
using System.Threading;
using ZeroC.IceMX;
using Test;

namespace ZeroC.Ice.Test.Metrics
{
    public class AllTests
    {
        public static ConnectionMetrics?
        getServerConnectionMetrics(IMetricsAdminPrx metrics, long expected)
        {
            try
            {
                ConnectionMetrics? s;
                s = (ConnectionMetrics?)metrics.GetMetricsView("View").ReturnValue["Connection"][0];
                TestHelper.Assert(s != null);
                int nRetry = 30;
                while (s.SentBytes != expected && nRetry-- > 0)
                {
                    // On some platforms, it's necessary to wait a little before obtaining the server metrics
                    // to get an accurate sentBytes metric. The sentBytes metric is updated before the response
                    // to the operation is sent and getMetricsView can be dispatched before the metric is really
                    // updated.
                    Thread.Sleep(100);
                    s = (ConnectionMetrics?)metrics.GetMetricsView("View").ReturnValue["Connection"][0];
                    TestHelper.Assert(s != null);
                }
                return s;
            }
            catch (UnknownMetricsView)
            {
                TestHelper.Assert(false);
                return null;
            }
        }

        public static string
        getPort(IPropertiesAdminPrx p) => TestHelper.GetTestPort(p.Communicator.GetProperties(), 0).ToString();

        private static Dictionary<string, string>
        getClientProps(IPropertiesAdminPrx p, Dictionary<string, string> orig, string m)
        {
            Dictionary<string, string> props = p.GetPropertiesForPrefix("IceMX.Metrics");
            foreach (string e in new List<string>(props.Keys))
            {
                props[e] = "";
            }
            foreach (KeyValuePair<string, string> e in orig)
            {
                props[e.Key] = e.Value;
            }
            string map = "";
            if (m.Length > 0)
            {
                map += "Map." + m + '.';
            }
            props[$"IceMX.Metrics.View.{map}Reject.parent"] = "Ice\\.Admin";
            props[$"IceMX.Metrics.View.{map}Accept.endpointPort"] = getPort(p);
            props[$"IceMX.Metrics.View.{map}Reject.identity"] = ".*/admin|controller";
            return props;
        }

        private static Dictionary<string, string>
        getServerProps(IPropertiesAdminPrx p, Dictionary<string, string> orig, string m)
        {
            Dictionary<string, string> props = p.GetPropertiesForPrefix("IceMX.Metrics");
            foreach (string e in new List<string>(props.Keys))
            {
                props[e] = "";
            }
            foreach (KeyValuePair<string, string> e in orig)
            {
                props[e.Key] = e.Value;
            }
            string map = "";
            if (m.Length > 0)
            {
                map += "Map." + m + '.';
            }
            props[$"IceMX.Metrics.View.{map}Reject.parent"] = "Ice\\.Admin|Controller";
            props[$"IceMX.Metrics.View.{map}Accept.endpointPort"] = getPort(p);
            return props;
        }

        public class UpdateCallbackI
        {
            public UpdateCallbackI(IPropertiesAdminPrx serverProps)
            {
                _updated = false;
                _serverProps = serverProps;
            }

            public void
            waitForUpdate()
            {
                lock (this)
                {
                    while (!_updated)
                    {
                        Monitor.Wait(this);
                    }
                }

                // Ensure that the previous updates were committed, the setProperties call returns before
                // notifying the callbacks so to ensure all the update callbacks have be notified we call
                // a second time, this will block until all the notifications from the first update have
                // completed.
                _serverProps.SetProperties(new Dictionary<string, string>());

                lock (this)
                {
                    _updated = false;
                }
            }

            public void Updated()
            {
                lock (this)
                {
                    _updated = true;
                    Monitor.Pulse(this);
                }
            }

            private bool _updated;
            private IPropertiesAdminPrx _serverProps;
        };

        public static void
        waitForCurrent(IMetricsAdminPrx metrics, string viewName, string map, int value)
        {
            while (true)
            {
                Dictionary<string, ZeroC.IceMX.Metrics?[]> view = metrics.GetMetricsView(viewName).ReturnValue;
                TestHelper.Assert(view.ContainsKey(map));
                bool ok = true;
                foreach (ZeroC.IceMX.Metrics? m in view[map])
                {
                    TestHelper.Assert(m != null);
                    if (m.Current != value)
                    {
                        ok = false;
                        break;
                    }
                }
                if (ok)
                {
                    break;
                }
                Thread.Sleep(50);
            }
        }

        public static void
        waitForObserverCurrent(Observer observer)
        {
            for (int i = 0; i < 10; ++i)
            {
                if (observer.GetCurrent() > 0)
                {
                    Thread.Sleep(10);
                }
                else
                {
                    break;
                }
            }
        }

        public static void
        testAttribute(IMetricsAdminPrx metrics,
                    IPropertiesAdminPrx props,
                    UpdateCallbackI update,
                    string map,
                    string attr,
                    string value,
                    System.Action func,
                    TextWriter output)
        {
            Dictionary<string, string> dict = new Dictionary<string, string>();
            dict.Add("IceMX.Metrics.View.Map." + map + ".GroupBy", attr);
            if (props.Identity.Category.Equals("client"))
            {
                props.SetProperties(getClientProps(props, dict, map));
                update.waitForUpdate();
            }
            else
            {
                props.SetProperties(getServerProps(props, dict, map));
                props.SetProperties(new Dictionary<string, string>());
            }

            func();
            Dictionary<string, IceMX.Metrics?[]> view = metrics.GetMetricsView("View").ReturnValue;
            if (!view.ContainsKey(map) || view[map].Length == 0)
            {
                if (value.Length > 0)
                {
                    output.WriteLine($"no map `{map}' for group by = `{attr}'");
                    TestHelper.Assert(false);
                }
            }
            else if (!view[map][0]!.Id.Equals(value))
            {
<<<<<<< HEAD
                output.WriteLine("invalid attribute value: " + attr + " = `" + value + "' got `" + view[map][0]!.Id + "'");
=======
                output.WriteLine($"invalid attribute value: {attr} = `{value}' got `{view[map][0]!.Id}'");
>>>>>>> 12396130
                TestHelper.Assert(false);
            }

            dict.Clear();
            if (props.Identity.Category.Equals("client"))
            {
                props.SetProperties(getClientProps(props, dict, map));
                update.waitForUpdate();
            }
            else
            {
                props.SetProperties(getServerProps(props, dict, map));
                props.SetProperties(new Dictionary<string, string>());
            }
        }

        public static void connect(IObjectPrx proxy)
        {
            var conn = proxy.GetCachedConnection();
            if (conn != null)
            {
                conn.Close(ConnectionClose.GracefullyWithWait);
            }

            try
            {
                proxy.IcePing();
            }
            catch (System.Exception)
            {
            }

            conn = proxy.GetCachedConnection();
            if (conn != null)
            {
                conn.Close(ConnectionClose.GracefullyWithWait);
            }
        }

        public static void invokeOp(IMetricsPrx proxy)
        {
            Dictionary<string, string> ctx = new Dictionary<string, string>();
            ctx.Add("entry1", "test");
            ctx.Add("entry2", "");
            proxy.op(ctx);
        }

        public static void
        testAttribute(IMetricsAdminPrx metrics,
                    IPropertiesAdminPrx props,
                    UpdateCallbackI update,
                    string map,
                    string attr,
                    string value,
                    TextWriter output)
        {
            testAttribute(metrics, props, update, map, attr, value, () => { }, output);
        }

        public static void
        updateProps(IPropertiesAdminPrx cprops,
                    IPropertiesAdminPrx sprops,
                    UpdateCallbackI callback,
                    Dictionary<string, string> props,
                    string map)
        {
            if (sprops.GetConnection() != null)
            {
                cprops.SetProperties(getClientProps(cprops, props, map));
                sprops.SetProperties(getServerProps(sprops, props, map));
            }
            else
            {
                Dictionary<string, string> clientProps = getClientProps(cprops, props, map);
                Dictionary<string, string> serverProps = getClientProps(sprops, props, map);
                foreach (KeyValuePair<string, string> p in clientProps)
                {
                    if (!serverProps.ContainsKey(p.Key))
                    {
                        serverProps.Add(p.Key, p.Value);
                    }
                }
                cprops.SetProperties(serverProps);
            }
            callback.waitForUpdate();
        }

        public static void
        clearView(IPropertiesAdminPrx cprops, IPropertiesAdminPrx sprops, UpdateCallbackI callback)
        {
            Dictionary<string, string> dict;

            dict = cprops.GetPropertiesForPrefix("IceMX.Metrics");
            dict["IceMX.Metrics.View.Disabled"] = "1";
            cprops.SetProperties(dict);

            dict = sprops.GetPropertiesForPrefix("IceMX.Metrics");
            dict["IceMX.Metrics.View.Disabled"] = "1";
            sprops.SetProperties(dict);

            callback.waitForUpdate();

            dict = cprops.GetPropertiesForPrefix("IceMX.Metrics");
            dict["IceMX.Metrics.View.Disabled"] = "";
            cprops.SetProperties(dict);

            dict = sprops.GetPropertiesForPrefix("IceMX.Metrics");
            dict["IceMX.Metrics.View.Disabled"] = "";
            sprops.SetProperties(dict);

            callback.waitForUpdate();
        }

        public static void
        checkFailure(IMetricsAdminPrx m, string map, string id, string failure, int count, TextWriter output)
        {
            MetricsFailures f = m.GetMetricsFailures("View", map, id);
            if (!f.Failures.ContainsKey(failure))
            {
                output.WriteLine($"couldn't find failure `{failure}' for `{id}'");
                TestHelper.Assert(false);
            }
            if (count > 0 && f.Failures[failure] != count)
            {
                output.Write($"count for failure `{failure}' of `{id}' is different from expected: ");
                output.WriteLine(count + " != " + f.Failures[failure]);
                TestHelper.Assert(false);
            }
        }

        public static Dictionary<string, IceMX.Metrics> toMap(IceMX.Metrics[] mmap)
        {
            var m = new Dictionary<string, IceMX.Metrics>();
            foreach (IceMX.Metrics e in mmap)
            {
                m.Add(e.Id, e);
            }
            return m;
        }

        public static IMetricsPrx allTests(TestHelper helper, CommunicatorObserver obsv)
        {
            Communicator? communicator = helper.Communicator();
            TestHelper.Assert(communicator != null);
            string host = helper.GetTestHost();
            string port = helper.GetTestPort(0).ToString();
            string hostAndPort = host + ":" + port;
            string transport = helper.GetTestTransport();
            string endpoint = transport + " -h " + host + " -p " + port;
            string timeout = communicator.GetProperty("Ice.Default.Timeout") ?? "60000";

            IMetricsPrx metrics = IMetricsPrx.Parse($"metrics:{endpoint}", communicator);
            bool collocated = metrics.GetConnection() == null;
            var output = helper.GetWriter();
            output.Write("testing metrics admin facet checkedCast... ");
            output.Flush();
            IObjectPrx? admin = communicator.GetAdmin();
            TestHelper.Assert(admin != null);
            IPropertiesAdminPrx? clientProps =
                IPropertiesAdminPrx.CheckedCast(admin.Clone(facet: "Properties", IObjectPrx.Factory));
            IMetricsAdminPrx? clientMetrics =
                IMetricsAdminPrx.CheckedCast(admin.Clone(facet: "Metrics", IObjectPrx.Factory));
            TestHelper.Assert(clientProps != null && clientMetrics != null);

            admin = metrics.getAdmin();
            TestHelper.Assert(admin != null);
            IPropertiesAdminPrx? serverProps =
                IPropertiesAdminPrx.CheckedCast(admin.Clone(facet: "Properties", IObjectPrx.Factory));
            IMetricsAdminPrx? serverMetrics =
                IMetricsAdminPrx.CheckedCast(admin.Clone(facet: "Metrics", IObjectPrx.Factory));
            TestHelper.Assert(serverProps != null && serverMetrics != null);

            UpdateCallbackI update = new UpdateCallbackI(serverProps);
            ((IPropertiesAdmin)communicator.FindAdminFacet("Properties")!).Updated += (_, u) => update.Updated();

            output.WriteLine("ok");

            var props = new Dictionary<string, string>();

            output.Write("testing group by none...");
            output.Flush();

            props.Add("IceMX.Metrics.View.GroupBy", "none");
            updateProps(clientProps, serverProps, update, props, "");
            Dictionary<string, IceMX.Metrics?[]> view = clientMetrics.GetMetricsView("View").ReturnValue;
            if (!collocated)
            {
                TestHelper.Assert(
                    view["Connection"].Length == 1 &&
                    view["Connection"][0]!.Current == 1 &&
                    view["Connection"][0]!.Total == 1);
            }
            output.WriteLine("ok");

            output.Write("testing group by id...");
            output.Flush();

            props["IceMX.Metrics.View.GroupBy"] = "id";
            updateProps(clientProps, serverProps, update, props, "");

            metrics.IcePing();
            metrics.IcePing();
            metrics.Clone(connectionId: "Con1").IcePing();
            metrics.Clone(connectionId: "Con1").IcePing();
            metrics.Clone(connectionId: "Con1").IcePing();

            waitForCurrent(clientMetrics, "View", "Invocation", 0);
            waitForCurrent(serverMetrics, "View", "Dispatch", 0);

            view = clientMetrics.GetMetricsView("View").ReturnValue;
            if (!collocated)
            {
                TestHelper.Assert(view["Connection"].Length == 2);
            }
            TestHelper.Assert(view["Invocation"].Length == 1);

            InvocationMetrics invoke = (InvocationMetrics)view["Invocation"][0]!;

            TestHelper.Assert(invoke.Id.IndexOf("[ice_ping]") > 0 && invoke.Current == 0 && invoke.Total == 5);
            if (!collocated)
            {
                TestHelper.Assert(invoke.Remotes.Length == 2);
                TestHelper.Assert(invoke.Remotes[0]!.Total >= 2 && invoke.Remotes[1]!.Total >= 2);
                TestHelper.Assert((invoke.Remotes[0]!.Total + invoke.Remotes[1]!.Total) == 5);
            }
            else
            {
                TestHelper.Assert(invoke.Collocated.Length == 1);
                TestHelper.Assert(invoke.Collocated[0]!.Total == 5);
            }

            view = serverMetrics.GetMetricsView("View").ReturnValue;
            if (!collocated)
            {
                TestHelper.Assert(view["Connection"].Length == 2);
            }

            TestHelper.Assert(view["Dispatch"].Length == 1);
            TestHelper.Assert(view["Dispatch"][0]!.Current == 0 && view["Dispatch"][0]!.Total == 5);
            TestHelper.Assert(view["Dispatch"][0]!.Id.IndexOf("[ice_ping]") > 0);

            if (!collocated)
            {
                metrics.GetConnection()!.Close(ConnectionClose.GracefullyWithWait);
                metrics.Clone(connectionId: "Con1").GetConnection()!.Close(ConnectionClose.GracefullyWithWait);

                waitForCurrent(clientMetrics, "View", "Connection", 0);
                waitForCurrent(serverMetrics, "View", "Connection", 0);
            }

            clearView(clientProps, serverProps, update);

            output.WriteLine("ok");

            string transportName = "";
            string isSecure = "";
            if (!collocated)
            {
                Endpoint connectionEndpoint = metrics.GetConnection()!.Endpoint;
                transportName = connectionEndpoint.Transport.ToString();
                isSecure = connectionEndpoint.IsSecure ? "True" : "False";
            }

            Dictionary<string, IceMX.Metrics> map;

            if (!collocated)
            {
                output.Write("testing connection metrics... ");
                output.Flush();

                props["IceMX.Metrics.View.Map.Connection.GroupBy"] = "none";
                updateProps(clientProps, serverProps, update, props, "Connection");

                TestHelper.Assert(clientMetrics.GetMetricsView("View").ReturnValue["Connection"].Length == 0);
                TestHelper.Assert(serverMetrics.GetMetricsView("View").ReturnValue["Connection"].Length == 0);

                metrics.IcePing();

                ConnectionMetrics cm1, sm1, cm2, sm2;
                cm1 = (ConnectionMetrics)clientMetrics.GetMetricsView("View").ReturnValue["Connection"][0]!;
                sm1 = getServerConnectionMetrics(serverMetrics, 25)!;

                metrics.IcePing();

                cm2 = (ConnectionMetrics)clientMetrics.GetMetricsView("View").ReturnValue["Connection"][0]!;
                sm2 = getServerConnectionMetrics(serverMetrics, 50)!;
                TestHelper.Assert(cm2.SentBytes - cm1.SentBytes == 45); // 45 for IcePing request
                TestHelper.Assert(cm2.ReceivedBytes - cm1.ReceivedBytes == 25); // 25 bytes for IcePing response
                TestHelper.Assert(sm2.ReceivedBytes - sm1.ReceivedBytes == 45);
                TestHelper.Assert(sm2.SentBytes - sm1.SentBytes == 25);

                cm1 = cm2;
                sm1 = sm2;

                byte[] bs = new byte[0];
                metrics.opByteS(bs);

                cm2 = (ConnectionMetrics)clientMetrics.GetMetricsView("View").ReturnValue["Connection"][0]!;
                sm2 = getServerConnectionMetrics(serverMetrics, sm1.SentBytes + cm2.ReceivedBytes - cm1.ReceivedBytes)!;
                long requestSz = cm2.SentBytes - cm1.SentBytes;
                long replySz = cm2.ReceivedBytes - cm1.ReceivedBytes;

                cm1 = cm2;
                sm1 = sm2;

                bs = new byte[456];
                metrics.opByteS(bs);

                cm2 = (ConnectionMetrics)clientMetrics.GetMetricsView("View").ReturnValue["Connection"][0]!;
                sm2 = getServerConnectionMetrics(serverMetrics, sm1.SentBytes + replySz)!;

                int sizeLengthIncrease = communicator.DefaultEncoding == Encoding.V1_1 ? 4 : 1;

                TestHelper.Assert(cm2.SentBytes - cm1.SentBytes == requestSz + bs.Length + sizeLengthIncrease);
                TestHelper.Assert(cm2.ReceivedBytes - cm1.ReceivedBytes == replySz);
                TestHelper.Assert(sm2.ReceivedBytes - sm1.ReceivedBytes == requestSz + bs.Length + sizeLengthIncrease);
                TestHelper.Assert(sm2.SentBytes - sm1.SentBytes == replySz);

                cm1 = cm2;
                sm1 = sm2;

                bs = new byte[1024 * 1024 * 10]; // Try with large amount of data which should be sent in several chunks
                metrics.opByteS(bs);

                cm2 = (ConnectionMetrics)clientMetrics.GetMetricsView("View").ReturnValue["Connection"][0]!;
                sm2 = getServerConnectionMetrics(serverMetrics, sm1.SentBytes + replySz)!;

                sizeLengthIncrease = communicator.DefaultEncoding == Encoding.V1_1 ? 4 : 3;

                TestHelper.Assert((cm2.SentBytes - cm1.SentBytes) == (requestSz + bs.Length + sizeLengthIncrease));
                TestHelper.Assert((cm2.ReceivedBytes - cm1.ReceivedBytes) == replySz);
                TestHelper.Assert((sm2.ReceivedBytes - sm1.ReceivedBytes) == (requestSz + bs.Length + sizeLengthIncrease));
                TestHelper.Assert((sm2.SentBytes - sm1.SentBytes) == replySz);

                props["IceMX.Metrics.View.Map.Connection.GroupBy"] = "state";
                updateProps(clientProps, serverProps, update, props, "Connection");

                map = toMap(serverMetrics.GetMetricsView("View").ReturnValue["Connection"]!);

                TestHelper.Assert(map["active"].Current == 1);

                var controller = IControllerPrx.Parse($"controller:{helper.GetTestEndpoint(1)}", communicator);

                metrics.GetConnection()!.Close(ConnectionClose.GracefullyWithWait);

                map = toMap(clientMetrics.GetMetricsView("View").ReturnValue["Connection"]!);
                // The connection might already be closed so it can be 0 or 1
                TestHelper.Assert(map["closing"].Current == 0 || map["closing"].Current == 1);

                props["IceMX.Metrics.View.Map.Connection.GroupBy"] = "none";
                updateProps(clientProps, serverProps, update, props, "Connection");

                metrics.GetConnection()!.Close(ConnectionClose.GracefullyWithWait);

                // TODO: remove or refactor depending on what we decide for connection timeouts
                // metrics.Clone(connectionTimeout: 500).IcePing();
                // controller.hold();
                // try
                // {
                //     metrics.Clone(connectionTimeout: 500).opByteS(new byte[10000000]);
                //     TestHelper.Assert(false);
                // }
                // catch (Ice.ConnectTimeoutException)
                // {
                // }
                // controller.resume();

                // cm1 = (IceMX.ConnectionMetrics)clientMetrics.GetMetricsView("View").ReturnValue["Connection"][0];
                // while (true)
                // {
                //     sm1 = (IceMX.ConnectionMetrics)serverMetrics.GetMetricsView("View").ReturnValue["Connection"][0];
                //     if (sm1.Failures >= 2)
                //     {
                //         break;
                //     }
                //     Thread.Sleep(10);
                // }
                // TestHelper.Assert(cm1.Failures == 2 && sm1.Failures >= 2);

                // checkFailure(clientMetrics, "Connection", cm1.Id, "Ice.ConnectionTimeoutException", 1, output);
                // checkFailure(clientMetrics, "Connection", cm1.Id, "Ice.ConnectTimeoutException", 1, output);
                // checkFailure(serverMetrics, "Connection", sm1.Id, "Ice.ConnectionLostException", 0, output);

                IMetricsPrx m = metrics.Clone(connectionTimeout: 500, connectionId: "Con1");
                m.IcePing();

                testAttribute(clientMetrics, clientProps, update, "Connection", "parent", "Communicator", output);
                //testAttribute(clientMetrics, clientProps, update, "Connection", "id", "");
                testAttribute(clientMetrics, clientProps, update, "Connection", "endpoint",
                            endpoint + " -t 500", output);

                testAttribute(clientMetrics, clientProps, update, "Connection", "endpointTransport", transportName, output);
                testAttribute(clientMetrics, clientProps, update, "Connection", "endpointIsDatagram", "False", output);
                testAttribute(clientMetrics, clientProps, update, "Connection", "endpointIsSecure", isSecure, output);
                testAttribute(clientMetrics, clientProps, update, "Connection", "endpointTimeout", "500", output);
                testAttribute(clientMetrics, clientProps, update, "Connection", "endpointCompress", "False", output);
                testAttribute(clientMetrics, clientProps, update, "Connection", "endpointHost", host, output);
                testAttribute(clientMetrics, clientProps, update, "Connection", "endpointPort", port, output);

                testAttribute(clientMetrics, clientProps, update, "Connection", "incoming", "False", output);
                testAttribute(clientMetrics, clientProps, update, "Connection", "adapterName", "", output);
                testAttribute(clientMetrics, clientProps, update, "Connection", "connectionId", "Con1", output);
                testAttribute(clientMetrics, clientProps, update, "Connection", "localHost", host, output);
                //testAttribute(clientMetrics, clientProps, update, "Connection", "localPort", "", output);
                testAttribute(clientMetrics, clientProps, update, "Connection", "remoteHost", host, output);
                testAttribute(clientMetrics, clientProps, update, "Connection", "remotePort", port, output);
                testAttribute(clientMetrics, clientProps, update, "Connection", "mcastHost", "", output);
                testAttribute(clientMetrics, clientProps, update, "Connection", "mcastPort", "", output);

                m.GetConnection()!.Close(ConnectionClose.GracefullyWithWait);

                waitForCurrent(clientMetrics, "View", "Connection", 0);
                waitForCurrent(serverMetrics, "View", "Connection", 0);

                output.WriteLine("ok");

                output.Write("testing connection establishment metrics... ");
                output.Flush();

                props["IceMX.Metrics.View.Map.ConnectionEstablishment.GroupBy"] = "id";
                updateProps(clientProps, serverProps, update, props, "ConnectionEstablishment");
                TestHelper.Assert(clientMetrics.GetMetricsView("View").ReturnValue["ConnectionEstablishment"].Length == 0);

                metrics.IcePing();

                TestHelper.Assert(clientMetrics.GetMetricsView("View").ReturnValue["ConnectionEstablishment"].Length == 1);
                ZeroC.IceMX.Metrics? m1;
                m1 = clientMetrics.GetMetricsView("View").ReturnValue["ConnectionEstablishment"][0]!;
                TestHelper.Assert(m1.Current == 0 && m1.Total == 1 && m1.Id.Equals(hostAndPort));

                metrics.GetConnection()!.Close(ConnectionClose.GracefullyWithWait);
                controller.hold();
                try
                {
                    IObjectPrx.Parse($"test:tcp -h 127.0.0.1 -p {port}", communicator).Clone(connectionTimeout: 10).IcePing();
                    TestHelper.Assert(false);
                }
                catch (ConnectTimeoutException)
                {
                }
                catch (System.Exception)
                {
                    TestHelper.Assert(false);
                }
                controller.resume();
                TestHelper.Assert(clientMetrics.GetMetricsView("View").ReturnValue["ConnectionEstablishment"].Length == 1);
                m1 = clientMetrics.GetMetricsView("View").ReturnValue["ConnectionEstablishment"][0]!;
                TestHelper.Assert(m1.Id.Equals(hostAndPort) && m1.Total == 3 && m1.Failures == 2);

                checkFailure(clientMetrics, "ConnectionEstablishment", m1.Id, "ZeroC.Ice.ConnectTimeoutException", 2, output);

                System.Action c = () => { connect(metrics); };
                testAttribute(clientMetrics, clientProps, update, "ConnectionEstablishment", "parent", "Communicator", c, output);
                testAttribute(clientMetrics, clientProps, update, "ConnectionEstablishment", "id", hostAndPort, c, output);
                testAttribute(clientMetrics, clientProps, update, "ConnectionEstablishment", "endpoint",
                            endpoint + " -t " + timeout, c, output);

                testAttribute(clientMetrics, clientProps, update, "ConnectionEstablishment", "endpointTransport", transportName, c, output);
                testAttribute(clientMetrics, clientProps, update, "ConnectionEstablishment", "endpointIsDatagram", "False",
                            c, output);
                testAttribute(clientMetrics, clientProps, update, "ConnectionEstablishment", "endpointIsSecure", isSecure,
                            c, output);
                testAttribute(clientMetrics, clientProps, update, "ConnectionEstablishment", "endpointTimeout", timeout, c, output);
                testAttribute(clientMetrics, clientProps, update, "ConnectionEstablishment", "endpointCompress", "False",
                            c, output);
                testAttribute(clientMetrics, clientProps, update, "ConnectionEstablishment", "endpointHost", host, c, output);
                testAttribute(clientMetrics, clientProps, update, "ConnectionEstablishment", "endpointPort", port, c, output);

                output.WriteLine("ok");

                output.Write("testing endpoint lookup metrics... ");
                output.Flush();

                props["IceMX.Metrics.View.Map.ConnectionEstablishment.GroupBy"] = "id";
                updateProps(clientProps, serverProps, update, props, "EndpointLookup");
                TestHelper.Assert(clientMetrics.GetMetricsView("View").ReturnValue["EndpointLookup"].Length == 0);

                var prx = IObjectPrx.Parse($"metrics:{transport} -p {port} -h localhost -t 500", communicator);
                try
                {
                    prx.IcePing();
                    prx.GetConnection()!.Close(ConnectionClose.GracefullyWithWait);
                }
                catch (System.Exception)
                {
                }

                TestHelper.Assert(clientMetrics.GetMetricsView("View").ReturnValue["EndpointLookup"].Length == 1);
                m1 = clientMetrics.GetMetricsView("View").ReturnValue["EndpointLookup"][0];
                TestHelper.Assert(m1 != null && m1.Current <= 1 && m1.Total == 1);

                bool dnsException = false;
                try
                {
                    IObjectPrx.Parse($"test:tcp -t 500 -h unknownfoo.zeroc.com -p {port}", communicator).IcePing();
                    TestHelper.Assert(false);
                }
                catch (DNSException)
                {
                    dnsException = true;
                }
                catch (System.Exception)
                {
                    // Some DNS servers don't fail on unknown DNS names.
                }
                TestHelper.Assert(clientMetrics.GetMetricsView("View").ReturnValue["EndpointLookup"].Length == 2);
                m1 = clientMetrics.GetMetricsView("View").ReturnValue["EndpointLookup"][0]!;
                if (!m1.Id.Equals("tcp -h unknownfoo.zeroc.com -p " + port + " -t 500"))
                {
                    m1 = clientMetrics.GetMetricsView("View").ReturnValue["EndpointLookup"][1]!;
                }
                TestHelper.Assert(m1.Id.Equals("tcp -h unknownfoo.zeroc.com -p " + port + " -t 500") && m1.Total == 2 &&
                    (!dnsException || m1.Failures == 2));
                if (dnsException)
                {
                    checkFailure(clientMetrics, "EndpointLookup", m1.Id, "ZeroC.Ice.DNSException", 2, output);
                }

                c = () => connect(prx);

                testAttribute(clientMetrics, clientProps, update, "EndpointLookup", "parent", "Communicator", c, output);
                testAttribute(clientMetrics, clientProps, update, "EndpointLookup", "id",
                            prx.GetConnection()!.Endpoint.ToString(), c, output);
                testAttribute(clientMetrics, clientProps, update, "EndpointLookup", "endpoint",
                            prx.GetConnection()!.Endpoint.ToString(), c, output);

                testAttribute(clientMetrics, clientProps, update, "EndpointLookup", "endpointTransport", transportName, c, output);
                testAttribute(clientMetrics, clientProps, update, "EndpointLookup", "endpointIsDatagram", "False", c, output);
                testAttribute(clientMetrics, clientProps, update, "EndpointLookup", "endpointIsSecure", isSecure, c, output);
                testAttribute(clientMetrics, clientProps, update, "EndpointLookup", "endpointTimeout", "500", c, output);
                testAttribute(clientMetrics, clientProps, update, "EndpointLookup", "endpointCompress", "False", c, output);
                testAttribute(clientMetrics, clientProps, update, "EndpointLookup", "endpointHost", "localhost", c, output);
                testAttribute(clientMetrics, clientProps, update, "EndpointLookup", "endpointPort", port, c, output);

                output.WriteLine("ok");
            }
            output.Write("testing dispatch metrics... ");
            output.Flush();

            props["IceMX.Metrics.View.Map.Dispatch.GroupBy"] = "operation";
            updateProps(clientProps, serverProps, update, props, "Dispatch");
            TestHelper.Assert(serverMetrics.GetMetricsView("View").ReturnValue["Dispatch"].Length == 0);

            metrics.op();
            int userExErrorMessageSize = 0;
            try
            {
                metrics.opWithUserException();
                TestHelper.Assert(false);
            }
            catch (UserEx ex)
            {
                userExErrorMessageSize = ex.Message.Length;
            }
            try
            {
                metrics.opWithRequestFailedException();
                TestHelper.Assert(false);
            }
            catch (DispatchException)
            {
            }
            try
            {
                metrics.opWithLocalException();
                TestHelper.Assert(false);
            }
            catch (UnhandledException)
            {
            }
            try
            {
                metrics.opWithUnknownException();
                TestHelper.Assert(false);
            }
            catch (UnhandledException)
            {
            }
            if (!collocated)
            {
                try
                {
                    metrics.fail();
                    TestHelper.Assert(false);
                }
                catch (ConnectionLostException)
                {
                }
            }

            map = toMap(serverMetrics.GetMetricsView("View").ReturnValue["Dispatch"]!);
            TestHelper.Assert(collocated ? map.Count == 5 : map.Count == 6);

            DispatchMetrics dm1;
            dm1 = (DispatchMetrics)map["op"];
            TestHelper.Assert(dm1.Current <= 1 && dm1.Total == 1 && dm1.Failures == 0 && dm1.UserException == 0);
            TestHelper.Assert(dm1.Size == 21 && dm1.ReplySize == 7);

            dm1 = (DispatchMetrics)map["opWithUserException"];
            TestHelper.Assert(dm1.Current <= 1 && dm1.Total == 1 && dm1.Failures == 0 && dm1.UserException == 1);

            // We assume the error message is encoded in ASCII (each character uses 1-byte when encoded in UTF-8).
            TestHelper.Assert(dm1.Size == 38 &&
                dm1.ReplySize == (metrics.Encoding == Encoding.V1_1 ? 48 : 50 + userExErrorMessageSize));

            dm1 = (DispatchMetrics)map["opWithLocalException"];
            TestHelper.Assert(dm1.Current <= 1 && dm1.Total == 1 && dm1.Failures == 1 && dm1.UserException == 0);
            checkFailure(serverMetrics, "Dispatch", dm1.Id, "ZeroC.Ice.InvalidConfigurationException", 1, output);
            TestHelper.Assert(dm1.Size == 39 && dm1.ReplySize > 7); // Reply contains the exception stack depending on the OS.

            dm1 = (DispatchMetrics)map["opWithRequestFailedException"];
            TestHelper.Assert(dm1.Current <= 1 && dm1.Total == 1 && dm1.Failures == 0 && dm1.UserException == 1);
            TestHelper.Assert(dm1.Size == 47 && dm1.ReplySize == 40);

            dm1 = (DispatchMetrics)map["opWithUnknownException"];
            TestHelper.Assert(dm1.Current <= 1 && dm1.Total == 1 && dm1.Failures == 1 && dm1.UserException == 0);
            checkFailure(serverMetrics, "Dispatch", dm1.Id, "System.ArgumentOutOfRangeException", 1, output);
            TestHelper.Assert(dm1.Size == 41 && dm1.ReplySize > 7); // Reply contains the exception stack depending on the OS.

            System.Action op = () => { invokeOp(metrics); };
            testAttribute(serverMetrics, serverProps, update, "Dispatch", "parent", "TestAdapter", op, output);
            testAttribute(serverMetrics, serverProps, update, "Dispatch", "id", "metrics [op]", op, output);

            if (!collocated)
            {
                testAttribute(serverMetrics, serverProps, update, "Dispatch", "endpoint",
                            endpoint + " -t 60000", op, output);
                //testAttribute(serverMetrics, serverProps, update, "Dispatch", "connection", "", op);

                testAttribute(serverMetrics, serverProps, update, "Dispatch", "endpointTransport", transportName, op, output);
                testAttribute(serverMetrics, serverProps, update, "Dispatch", "endpointIsDatagram", "False", op, output);
                testAttribute(serverMetrics, serverProps, update, "Dispatch", "endpointIsSecure", isSecure, op, output);
                testAttribute(serverMetrics, serverProps, update, "Dispatch", "endpointTimeout", "60000", op, output);
                testAttribute(serverMetrics, serverProps, update, "Dispatch", "endpointCompress", "False", op, output);
                testAttribute(serverMetrics, serverProps, update, "Dispatch", "endpointHost", host, op, output);
                testAttribute(serverMetrics, serverProps, update, "Dispatch", "endpointPort", port, op, output);

                testAttribute(serverMetrics, serverProps, update, "Dispatch", "incoming", "True", op, output);
                testAttribute(serverMetrics, serverProps, update, "Dispatch", "adapterName", "TestAdapter", op, output);
                testAttribute(serverMetrics, serverProps, update, "Dispatch", "connectionId", "", op, output);
                testAttribute(serverMetrics, serverProps, update, "Dispatch", "localHost", host, op, output);
                testAttribute(serverMetrics, serverProps, update, "Dispatch", "localPort", port, op, output);
                testAttribute(serverMetrics, serverProps, update, "Dispatch", "remoteHost", host, op, output);
                //testAttribute(serverMetrics, serverProps, update, "Dispatch", "remotePort", port, op, output);
                testAttribute(serverMetrics, serverProps, update, "Dispatch", "mcastHost", "", op, output);
                testAttribute(serverMetrics, serverProps, update, "Dispatch", "mcastPort", "", op, output);
            }

            testAttribute(serverMetrics, serverProps, update, "Dispatch", "operation", "op", op, output);
            testAttribute(serverMetrics, serverProps, update, "Dispatch", "identity", "metrics", op, output);
            testAttribute(serverMetrics, serverProps, update, "Dispatch", "facet", "", op, output);
            testAttribute(serverMetrics, serverProps, update, "Dispatch", "mode", "twoway", op, output);

            testAttribute(serverMetrics, serverProps, update, "Dispatch", "context.entry1", "test", op, output);
            testAttribute(serverMetrics, serverProps, update, "Dispatch", "context.entry2", "", op, output);
            testAttribute(serverMetrics, serverProps, update, "Dispatch", "context.entry3", "", op, output);

            output.WriteLine("ok");

            output.Write("testing invocation metrics... ");
            output.Flush();

            //
            // Tests for twoway
            //
            props["IceMX.Metrics.View.Map.Invocation.GroupBy"] = "operation";
            props["IceMX.Metrics.View.Map.Invocation.Map.Remote.GroupBy"] = "id";
            props["IceMX.Metrics.View.Map.Invocation.Map.Collocated.GroupBy"] = "id";
            updateProps(clientProps, serverProps, update, props, "Invocation");
            TestHelper.Assert(serverMetrics.GetMetricsView("View").ReturnValue["Invocation"].Length == 0);

            metrics.op();
            metrics.opAsync().Wait();

            try
            {
                metrics.opWithUserException();
                TestHelper.Assert(false);
            }
            catch (UserEx)
            {
            }

            try
            {
                metrics.opWithUserExceptionAsync().Wait();
                TestHelper.Assert(false);
            }
            catch (System.AggregateException ex)
            {
                TestHelper.Assert(ex.InnerException is UserEx);
            }

            try
            {
                metrics.opWithRequestFailedException();
                TestHelper.Assert(false);
            }
            catch (DispatchException)
            {
            }

            try
            {
                metrics.opWithRequestFailedExceptionAsync().Wait();
                TestHelper.Assert(false);
            }
            catch (System.AggregateException ex)
            {
                TestHelper.Assert(ex.InnerException is DispatchException);
            }

            try
            {
                metrics.opWithLocalException();
                TestHelper.Assert(false);
            }
            catch (UnhandledException)
            {
            }
            try
            {
                metrics.opWithLocalExceptionAsync().Wait();
                TestHelper.Assert(false);
            }
            catch (System.AggregateException ex)
            {
                TestHelper.Assert(ex.InnerException is UnhandledException);
            }

            try
            {
                metrics.opWithUnknownException();
                TestHelper.Assert(false);
            }
            catch (UnhandledException)
            {
            }

            try
            {
                metrics.opWithUnknownExceptionAsync().Wait();
                TestHelper.Assert(false);
            }
            catch (System.AggregateException ex)
            {
                TestHelper.Assert(ex.InnerException is UnhandledException);
            }

            if (!collocated)
            {
                try
                {
                    metrics.fail();
                    TestHelper.Assert(false);
                }
                catch (ConnectionLostException)
                {
                }

                try
                {
                    metrics.failAsync().Wait();
                    TestHelper.Assert(false);
                }
                catch (System.AggregateException ex)
                {
                    TestHelper.Assert(ex.InnerException is ConnectionLostException);
                }
            }

            map = toMap(clientMetrics.GetMetricsView("View").ReturnValue["Invocation"]!);
            TestHelper.Assert(map.Count == (collocated ? 5 : 6));

            InvocationMetrics im1;
            ChildInvocationMetrics rim1;
            im1 = (InvocationMetrics)map["op"];
            TestHelper.Assert(im1.Current <= 1 && im1.Total == 2 && im1.Failures == 0 && im1.Retry == 0);
            TestHelper.Assert(collocated ? im1.Collocated.Length == 1 : im1.Remotes.Length == 1);
            rim1 = (ChildInvocationMetrics)(collocated ? im1.Collocated[0]! : im1.Remotes[0]!);
            TestHelper.Assert(rim1.Current == 0 && rim1.Total == 2 && rim1.Failures == 0);
            TestHelper.Assert(rim1.Size == 42 && rim1.ReplySize == 14);

            im1 = (InvocationMetrics)map["opWithUserException"];
            TestHelper.Assert(im1.Current <= 1 && im1.Total == 2 && im1.Failures == 0 && im1.Retry == 0);
            TestHelper.Assert(collocated ? im1.Collocated.Length == 1 : im1.Remotes.Length == 1);
            rim1 = (ChildInvocationMetrics)(collocated ? im1.Collocated[0]! : im1.Remotes[0]!);
            TestHelper.Assert(rim1.Current == 0 && rim1.Total == 2 && rim1.Failures == 0);
            //TestHelper.Assert(rim1.Size == 76 && rim1.ReplySize == 60);
            TestHelper.Assert(im1.UserException == 2);

            im1 = (InvocationMetrics)map["opWithLocalException"];
            TestHelper.Assert(im1.Current <= 1 && im1.Total == 2 && im1.Failures == 2 && im1.Retry == 0);
            TestHelper.Assert(collocated ? im1.Collocated.Length == 1 : im1.Remotes.Length == 1);
            rim1 = (ChildInvocationMetrics)(collocated ? im1.Collocated[0]! : im1.Remotes[0]!);
            TestHelper.Assert(rim1.Current == 0 && rim1.Total == 2 && rim1.Failures == 0);
            TestHelper.Assert(rim1.Size == 78 && rim1.ReplySize > 7);
            checkFailure(clientMetrics, "Invocation", im1.Id, "ZeroC.Ice.UnhandledException", 2, output);

            im1 = (InvocationMetrics)map["opWithRequestFailedException"];
            TestHelper.Assert(im1.Current <= 1 && im1.Total == 2 && im1.Failures == 2 && im1.Retry == 0);
            TestHelper.Assert(collocated ? im1.Collocated.Length == 1 : im1.Remotes.Length == 1);
            rim1 = (ChildInvocationMetrics)(collocated ? im1.Collocated[0]! : im1.Remotes[0]!);
            TestHelper.Assert(rim1.Current == 0 && rim1.Total == 2 && rim1.Failures == 0);
            TestHelper.Assert(rim1.Size == 94 && rim1.ReplySize == 80);
            checkFailure(clientMetrics, "Invocation", im1.Id, "ZeroC.Ice.ObjectNotExistException", 2, output);

            im1 = (InvocationMetrics)map["opWithUnknownException"];
            TestHelper.Assert(im1.Current <= 1 && im1.Total == 2 && im1.Failures == 2 && im1.Retry == 0);
            TestHelper.Assert(collocated ? im1.Collocated.Length == 1 : im1.Remotes.Length == 1);
            rim1 = (ChildInvocationMetrics)(collocated ? im1.Collocated[0]! : im1.Remotes[0]!);
            TestHelper.Assert(rim1.Current == 0 && rim1.Total == 2 && rim1.Failures == 0);
            TestHelper.Assert(rim1.Size == 82 && rim1.ReplySize > 7);
            checkFailure(clientMetrics, "Invocation", im1.Id, "ZeroC.Ice.UnhandledException", 2, output);

            if (!collocated)
            {
                im1 = (InvocationMetrics)map["fail"];
                TestHelper.Assert(im1.Current <= 1 && im1.Total == 2 && im1.Failures == 2 && im1.Retry == 2 && im1.Remotes.Length == 1);
                rim1 = (ChildInvocationMetrics)(collocated ? im1.Collocated[0]! : im1.Remotes[0]!);
                TestHelper.Assert(rim1.Current == 0);
                TestHelper.Assert(rim1.Total == 4);
                TestHelper.Assert(rim1.Failures == 4);
                checkFailure(clientMetrics, "Invocation", im1.Id, "ZeroC.Ice.ConnectionLostException", 2, output);
            }

            Encoding defaultEncoding = communicator.DefaultEncoding;

            testAttribute(clientMetrics, clientProps, update, "Invocation", "parent", "Communicator", op, output);
            testAttribute(clientMetrics, clientProps, update, "Invocation", "id",
                $"metrics -t -p ice1 -e {defaultEncoding} [op]", op, output);

            testAttribute(clientMetrics, clientProps, update, "Invocation", "operation", "op", op, output);
            testAttribute(clientMetrics, clientProps, update, "Invocation", "identity", "metrics", op, output);
            testAttribute(clientMetrics, clientProps, update, "Invocation", "facet", "", op, output);
            testAttribute(clientMetrics, clientProps, update, "Invocation", "encoding", $"{defaultEncoding}", op, output);
            testAttribute(clientMetrics, clientProps, update, "Invocation", "mode", "twoway", op, output);
            testAttribute(clientMetrics, clientProps, update, "Invocation", "proxy",
                        $"metrics -t -p ice1 -e {defaultEncoding}:{endpoint} -t {timeout}", op, output);

            testAttribute(clientMetrics, clientProps, update, "Invocation", "context.entry1", "test", op, output);
            testAttribute(clientMetrics, clientProps, update, "Invocation", "context.entry2", "", op, output);
            testAttribute(clientMetrics, clientProps, update, "Invocation", "context.entry3", "", op, output);

            //
            // Oneway tests
            //
            clearView(clientProps, serverProps, update);
            props["IceMX.Metrics.View.Map.Invocation.GroupBy"] = "operation";
            props["IceMX.Metrics.View.Map.Invocation.Map.Remote.GroupBy"] = "localPort";
            updateProps(clientProps, serverProps, update, props, "Invocation");

            IMetricsPrx metricsOneway = metrics.Clone(oneway: true);
            metricsOneway.op();
            metricsOneway.opAsync().Wait();

            map = toMap(clientMetrics.GetMetricsView("View").ReturnValue["Invocation"]!);
            TestHelper.Assert(map.Count == 1);

            im1 = (InvocationMetrics)map["op"];
            TestHelper.Assert(im1.Current <= 1 && im1.Total == 2 && im1.Failures == 0 && im1.Retry == 0);
            TestHelper.Assert(collocated ? (im1.Collocated.Length == 1) : (im1.Remotes.Length == 1));
            rim1 = (ChildInvocationMetrics)(collocated ? im1.Collocated[0]! : im1.Remotes[0]!);
            TestHelper.Assert(rim1.Current <= 1 && rim1.Total == 2 && rim1.Failures == 0);
            TestHelper.Assert(rim1.Size == 42 && rim1.ReplySize == 0);

            testAttribute(clientMetrics, clientProps, update, "Invocation", "mode", "oneway",
                        () => invokeOp(metricsOneway), output);
            output.WriteLine("ok");

            if (!collocated)
            {
                output.Write("testing metrics view enable/disable...");
                output.Flush();

                props["IceMX.Metrics.View.GroupBy"] = "none";
                props["IceMX.Metrics.View.Disabled"] = "0";
                updateProps(clientProps, serverProps, update, props, "Connection");
                TestHelper.Assert(clientMetrics.GetMetricsView("View").ReturnValue["Connection"].Length != 0);
                var (names, disabledViews) = clientMetrics.GetMetricsViewNames();
                TestHelper.Assert(names.Length == 1 && disabledViews.Length == 0);

                props["IceMX.Metrics.View.Disabled"] = "1";
                updateProps(clientProps, serverProps, update, props, "Connection");
                TestHelper.Assert(!clientMetrics.GetMetricsView("View").ReturnValue.ContainsKey("Connection"));
                (names, disabledViews) = clientMetrics.GetMetricsViewNames();
                TestHelper.Assert(names.Length == 0 && disabledViews.Length == 1);

                clientMetrics.EnableMetricsView("View");
                TestHelper.Assert(clientMetrics.GetMetricsView("View").ReturnValue["Connection"].Length != 0);
                (names, disabledViews) = clientMetrics.GetMetricsViewNames();
                TestHelper.Assert(names.Length == 1 && disabledViews.Length == 0);

                clientMetrics.DisableMetricsView("View");
                TestHelper.Assert(!clientMetrics.GetMetricsView("View").ReturnValue.ContainsKey("Connection"));
                (names, disabledViews) = clientMetrics.GetMetricsViewNames();
                TestHelper.Assert(names.Length == 0 && disabledViews.Length == 1);

                try
                {
                    clientMetrics.EnableMetricsView("UnknownView");
                }
                catch (UnknownMetricsView)
                {
                }

                output.WriteLine("ok");
            }

            output.Write("testing instrumentation observer delegate... ");
            output.Flush();

            if (!collocated)
            {
                TestHelper.Assert(obsv.connectionObserver!.getTotal() > 0);
                TestHelper.Assert(obsv.connectionEstablishmentObserver!.getTotal() > 0);
                TestHelper.Assert(obsv.endpointLookupObserver!.getTotal() > 0);
                TestHelper.Assert(obsv.invocationObserver!.remoteObserver!.getTotal() > 0);
            }
            else
            {
                TestHelper.Assert(obsv.invocationObserver!.collocatedObserver!.getTotal() > 0);
            }

            TestHelper.Assert(obsv.dispatchObserver!.getTotal() > 0);
            TestHelper.Assert(obsv.invocationObserver!.getTotal() > 0);

            if (!collocated)
            {
                TestHelper.Assert(obsv.connectionObserver!.GetCurrent() > 0);
                TestHelper.Assert(obsv.connectionEstablishmentObserver!.GetCurrent() == 0);
                TestHelper.Assert(obsv.endpointLookupObserver!.GetCurrent() == 0);
                waitForObserverCurrent(obsv.invocationObserver!.remoteObserver!);
                TestHelper.Assert(obsv.invocationObserver!.remoteObserver!.GetCurrent() == 0);
            }
            else
            {
                waitForObserverCurrent(obsv.invocationObserver!.collocatedObserver!);
                TestHelper.Assert(obsv.invocationObserver!.collocatedObserver!.GetCurrent() == 0);
            }
            waitForObserverCurrent(obsv.dispatchObserver);
            TestHelper.Assert(obsv.dispatchObserver.GetCurrent() == 0);
            waitForObserverCurrent(obsv.invocationObserver);
            TestHelper.Assert(obsv.invocationObserver.GetCurrent() == 0);

            if (!collocated)
            {
                TestHelper.Assert(obsv.connectionObserver!.GetFailedCount() > 0);
                TestHelper.Assert(obsv.connectionEstablishmentObserver!.GetFailedCount() > 0);
                TestHelper.Assert(obsv.endpointLookupObserver!.GetFailedCount() > 0);
                TestHelper.Assert(obsv.invocationObserver!.remoteObserver!.GetFailedCount() > 0);
            }
            //TestHelper.Assert(obsv.dispatchObserver.getFailedCount() > 0);
            TestHelper.Assert(obsv.invocationObserver.GetFailedCount() > 0);

            if (!collocated)
            {
                TestHelper.Assert(obsv.connectionObserver!.received > 0 && obsv.connectionObserver!.sent > 0);
                TestHelper.Assert(obsv.invocationObserver!.retriedCount > 0);
                TestHelper.Assert(obsv.invocationObserver!.remoteObserver!.replySize > 0);
            }
            else
            {
                TestHelper.Assert(obsv.invocationObserver!.collocatedObserver!.replySize > 0);
            }
            //TestHelper.Assert(obsv.dispatchObserver.userExceptionCount > 0);
            TestHelper.Assert(obsv.invocationObserver.userExceptionCount > 0);

            output.WriteLine("ok");
            return metrics;
        }
    }
}<|MERGE_RESOLUTION|>--- conflicted
+++ resolved
@@ -208,11 +208,7 @@
             }
             else if (!view[map][0]!.Id.Equals(value))
             {
-<<<<<<< HEAD
-                output.WriteLine("invalid attribute value: " + attr + " = `" + value + "' got `" + view[map][0]!.Id + "'");
-=======
                 output.WriteLine($"invalid attribute value: {attr} = `{value}' got `{view[map][0]!.Id}'");
->>>>>>> 12396130
                 TestHelper.Assert(false);
             }
 
