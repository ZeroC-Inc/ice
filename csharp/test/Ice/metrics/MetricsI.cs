// Copyright (c) ZeroC, Inc. All rights reserved.

using System;
using System.Threading;

namespace ZeroC.Ice.Test.Metrics
{
    public sealed class Metrics : IMetrics
    {
        public void Op(Current current, CancellationToken cancel)
        {
        }

        public void Fail(Current current, CancellationToken cancel) =>
            current.Connection!.Close(ConnectionClose.Forcefully);

        public void OpWithUserException(Current current, CancellationToken cancel) =>
            throw new UserEx("custom UserEx message");

<<<<<<< HEAD
        public void OpWithRequestFailedException(Current current) =>
=======
        public void OpWithRequestFailedException(Current current, CancellationToken cancel) =>
>>>>>>> 810bbe26
            throw new ObjectNotExistException(current);

        public void OpWithLocalException(Current current, CancellationToken cancel) =>
            throw new InvalidConfigurationException("fake");

        public void OpWithUnknownException(Current current, CancellationToken cancel) =>
            throw new ArgumentOutOfRangeException();

        public void OpByteS(byte[] bs, Current current, CancellationToken cancel)
        {
        }

        public IObjectPrx? GetAdmin(Current current, CancellationToken cancel) =>
            current.Adapter.Communicator.GetAdmin();

        public void Shutdown(Current current, CancellationToken cancel) =>
            current.Adapter.Communicator.ShutdownAsync();
    }
}<|MERGE_RESOLUTION|>--- conflicted
+++ resolved
@@ -17,11 +17,7 @@
         public void OpWithUserException(Current current, CancellationToken cancel) =>
             throw new UserEx("custom UserEx message");
 
-<<<<<<< HEAD
-        public void OpWithRequestFailedException(Current current) =>
-=======
         public void OpWithRequestFailedException(Current current, CancellationToken cancel) =>
->>>>>>> 810bbe26
             throw new ObjectNotExistException(current);
 
         public void OpWithLocalException(Current current, CancellationToken cancel) =>
