//
// Copyright (c) ZeroC, Inc. All rights reserved.
//

//
// NOTE: This test is not interoperable with other language mappings.
//

using System;
using System.Collections.Generic;
using System.IO;
using System.Linq;
using System.Net;
using System.Security.Cryptography;
using System.Security.Cryptography.X509Certificates;
using System.Threading;
using Test;
using ZeroC.Ice;

namespace ZeroC.IceSSL.Test.Configuration
{
    public class AllTests
    {
        private static bool IsCatalinaOrGreater =>
            AssemblyUtil.IsMacOS && Environment.OSVersion.Version.Major >= 19;

        private static X509Certificate2 createCertificate(string certPEM) =>
            new X509Certificate2(System.Text.Encoding.ASCII.GetBytes(certPEM));

        private static Dictionary<string, string>
        CreateProperties(Dictionary<string, string> defaultProperties, string? cert = null, string? ca = null)
        {
            var properties = new Dictionary<string, string>(defaultProperties);
            string? value;
            if (defaultProperties.TryGetValue("IceSSL.DefaultDir", out value))
            {
                properties["IceSSL.DefaultDir"] = value;
            }

            if (defaultProperties.TryGetValue("Ice.Default.Host", out value))
            {
                properties["Ice.Default.Host"] = value;
            }

            if (defaultProperties.TryGetValue("Ice.IPv6", out value))
            {
                properties["Ice.IPv6"] = value;
            }

            properties["Ice.RetryIntervals"] = "-1";
            //properties["IceSSL.Trace.Security"] = "1";

            if (cert != null)
            {
                properties["IceSSL.CertFile"] = $"{cert}.p12";
            }

            if (ca != null)
            {
                properties["IceSSL.CAs"] = $"{ca}.pem";
            }
            properties["IceSSL.Password"] = "password";

            return properties;
        }

        public static IServerFactoryPrx allTests(TestHelper helper, string testDir)
        {
            Communicator? communicator = helper.Communicator();
            TestHelper.Assert(communicator != null);
            string factoryRef = "factory:" + helper.GetTestEndpoint(0, "tcp");

            var factory = IServerFactoryPrx.Parse(factoryRef, communicator);

            string defaultHost = communicator.GetProperty("Ice.Default.Host") ?? "";
            string defaultDir = $"{testDir}/../certs";
            Dictionary<string, string> defaultProperties = communicator.GetProperties();
            defaultProperties["IceSSL.DefaultDir"] = defaultDir;

            //
            // Load the CA certificates. We could use the IceSSL.ImportCert property, but
            // it would be nice to remove the CA certificates when the test finishes, so
            // this test manually installs the certificates in the LocalMachine:AuthRoot
            // store.
            //
            // Note that the client and server are assumed to run on the same machine,
            // so the certificates installed by the client are also available to the
            // server.
            //
            string caCert1File = defaultDir + "/cacert1.pem";
            string caCert2File = defaultDir + "/cacert2.pem";
            X509Certificate2 caCert1 = new X509Certificate2(caCert1File);
            X509Certificate2 caCert2 = new X509Certificate2(caCert2File);

            TestHelper.Assert(Enumerable.SequenceEqual(createCertificate(File.ReadAllText(caCert1File)).RawData,
                caCert1.RawData));
            TestHelper.Assert(Enumerable.SequenceEqual(createCertificate(File.ReadAllText(caCert2File)).RawData,
                caCert2.RawData));

            X509Store store = new X509Store(StoreName.AuthRoot, StoreLocation.LocalMachine);
            bool isAdministrator = false;
            if (AssemblyUtil.IsWindows)
            {
                try
                {
                    store.Open(OpenFlags.ReadWrite);
                    isAdministrator = true;
                }
                catch (CryptographicException)
                {
                    store.Open(OpenFlags.ReadOnly);
                    Console.Out.WriteLine(
                        "warning: some test requires administrator privileges, run as Administrator to run all the tests.");
                }
            }

            Dictionary<string, string> clientProperties;
            Dictionary<string, string> serverProperties;
            try
            {
                string[] args = new string[0];

                Console.Out.Write("testing initialization... ");
                Console.Out.Flush();

                {
                    clientProperties = CreateProperties(defaultProperties, "c_rsa_ca1", "cacert1");
                    var comm = new Communicator(ref args, clientProperties);
                    var fact = IServerFactoryPrx.Parse(factoryRef, comm);
                    serverProperties = CreateProperties(defaultProperties, "s_rsa_ca1", "cacert1");
                    IServerPrx? server = fact.createServer(serverProperties);
                    try
                    {
                        server!.IcePing();
                    }
                    catch (Exception ex)
                    {
                        Console.WriteLine(ex.ToString());
                        TestHelper.Assert(false);
                    }
                    fact.destroyServer(server);
                    comm.Destroy();
                }
                {
                    // Supply our own certificate.
                    clientProperties = CreateProperties(defaultProperties);
                    clientProperties["IceSSL.CAs"] = caCert1File;
                    var comm = new Communicator(ref args, clientProperties,
                        certificates: new X509Certificate2Collection
                        {
                            new X509Certificate2(defaultDir + "/c_rsa_ca1.p12", "password")
                        });
                    var fact = IServerFactoryPrx.Parse(factoryRef, comm);
                    serverProperties = CreateProperties(defaultProperties, "s_rsa_ca1", "cacert1");
                    serverProperties["IceSSL.VerifyPeer"] = "2";
                    IServerPrx? server = fact.createServer(serverProperties);
                    try
                    {
                        server!.IcePing();
                    }
                    catch (Exception ex)
                    {
                        Console.WriteLine(ex.ToString());
                        TestHelper.Assert(false);
                    }
                    fact.destroyServer(server);
                    comm.Destroy();
                }

                {
                    // Supply our own CA certificate.
                    clientProperties = CreateProperties(defaultProperties, "c_rsa_ca1");
                    var comm = new Communicator(ref args, clientProperties,
                        caCertificates: new X509Certificate2Collection
                        {
                            new X509Certificate2(defaultDir + "/cacert1.pem")
                        });

                    var fact = IServerFactoryPrx.Parse(factoryRef, comm);
                    serverProperties = CreateProperties(defaultProperties, "s_rsa_ca1", "cacert1");
                    serverProperties["IceSSL.VerifyPeer"] = "2";
                    IServerPrx? server = fact.createServer(serverProperties);
                    try
                    {
                        server!.IcePing();
                    }
                    catch (Exception ex)
                    {
                        Console.WriteLine(ex.ToString());
                        TestHelper.Assert(false);
                    }
                    fact.destroyServer(server);
                    comm.Destroy();
                }
                Console.Out.WriteLine("ok");

                Console.Out.Write("testing certificate verification... ");
                Console.Out.Flush();
                {
                    //
                    // Test IceSSL.VerifyPeer=0. Client does not have a certificate,
                    // but it still verifies the server's.
                    //
                    clientProperties = CreateProperties(defaultProperties, ca: "cacert1");
                    var comm = new Communicator(ref args, clientProperties);
                    var fact = IServerFactoryPrx.Parse(factoryRef, comm);
                    serverProperties = CreateProperties(defaultProperties, "s_rsa_ca1");
                    serverProperties["IceSSL.VerifyPeer"] = "0";
                    var server = fact.createServer(serverProperties);
                    try
                    {
                        server!.noCert();
                        TestHelper.Assert(((
                            SslConnectionInfo)server.GetConnection().GetConnectionInfo()).Verified);
                    }
                    catch (Exception ex)
                    {
                        Console.WriteLine(ex.ToString());
                        TestHelper.Assert(false);
                    }
                    fact.destroyServer(server);
                    comm.Destroy();

                    //
                    // Test IceSSL.VerifyPeer=1. Client does not have a certificate.
                    //
                    clientProperties = CreateProperties(defaultProperties, ca: "cacert1");
                    comm = new Communicator(ref args, clientProperties);
                    fact = IServerFactoryPrx.Parse(factoryRef, comm);
                    serverProperties = CreateProperties(defaultProperties, "s_rsa_ca1");
                    serverProperties["IceSSL.VerifyPeer"] = "1";
                    server = fact.createServer(serverProperties);
                    try
                    {
                        server!.noCert();
                    }
                    catch (Exception ex)
                    {
                        Console.WriteLine(ex.ToString());
                        TestHelper.Assert(false);
                    }
                    fact.destroyServer(server);

                    //
                    // Test IceSSL.VerifyPeer=2. This should fail because the client
                    // does not supply a certificate.
                    //
                    serverProperties = CreateProperties(defaultProperties, "s_rsa_ca1");
                    serverProperties["IceSSL.VerifyPeer"] = "2";
                    server = fact.createServer(serverProperties);
                    try
                    {
                        server!.IcePing();
                        TestHelper.Assert(false);
                    }
                    catch (ConnectionLostException)
                    {
                        // Expected.
                    }
                    catch (Exception ex)
                    {
                        Console.WriteLine(ex.ToString());
                        TestHelper.Assert(false);
                    }
                    fact.destroyServer(server);

                    comm.Destroy();

                    //
                    // Test IceSSL.VerifyPeer=1. Client has a certificate.
                    //
                    // Provide "cacert1" to the client to verify the server
                    // certificate (without this the client connection wouln't be
                    // able to provide the certificate chain).
                    //
                    clientProperties = CreateProperties(defaultProperties, "c_rsa_ca1", "cacert1");
                    comm = new Communicator(ref args, clientProperties);
                    fact = IServerFactoryPrx.Parse(factoryRef, comm);
                    serverProperties = CreateProperties(defaultProperties, "s_rsa_ca1", "cacert1");
                    serverProperties["IceSSL.VerifyPeer"] = "1";
                    server = fact.createServer(serverProperties);
                    try
                    {
                        X509Certificate2 clientCert =
                            new X509Certificate2(defaultDir + "/c_rsa_ca1.p12", "password");
                        server!.checkCert(clientCert.Subject, clientCert.Issuer);

                        X509Certificate2 serverCert =
                            new X509Certificate2(defaultDir + "/s_rsa_ca1.p12", "password");
                        X509Certificate2 caCert = new X509Certificate2(defaultDir + "/cacert1.pem");

                        var info = (SslConnectionInfo)server.GetConnection().GetConnectionInfo();
                        TestHelper.Assert(info.Certs!.Length == 2);
                        TestHelper.Assert(info.Verified);

                        TestHelper.Assert(caCert.Equals(info.Certs[1]));
                        TestHelper.Assert(serverCert.Equals(info.Certs[0]));
                    }
                    catch (Exception ex)
                    {
                        Console.WriteLine(ex.ToString());
                        TestHelper.Assert(false);
                    }
                    fact.destroyServer(server);

                    //
                    // Test IceSSL.VerifyPeer=2. Client has a certificate.
                    //
                    serverProperties = CreateProperties(defaultProperties, "s_rsa_ca1", "cacert1");
                    serverProperties["IceSSL.VerifyPeer"] = "2";
                    server = fact.createServer(serverProperties);
                    try
                    {
                        X509Certificate2 clientCert = new X509Certificate2(defaultDir + "/c_rsa_ca1.p12", "password");
                        server!.checkCert(clientCert.Subject, clientCert.Issuer);
                    }
                    catch (Exception ex)
                    {
                        Console.WriteLine(ex.ToString());
                        TestHelper.Assert(false);
                    }
                    fact.destroyServer(server);

                    comm.Destroy();

                    //
                    // Test IceSSL.VerifyPeer=1. This should fail because the
                    // client doesn't trust the server's CA.
                    //
                    clientProperties = CreateProperties(defaultProperties);
                    comm = new Communicator(ref args, clientProperties);
                    fact = IServerFactoryPrx.Parse(factoryRef, comm);
                    serverProperties = CreateProperties(defaultProperties, "s_rsa_ca1");
                    serverProperties["IceSSL.VerifyPeer"] = "0";
                    server = fact.createServer(serverProperties);
                    try
                    {
                        server!.IcePing();
                        TestHelper.Assert(false);
                    }
                    catch (TransportException)
                    {
                        // Expected.
                    }
                    catch (Exception ex)
                    {
                        Console.WriteLine(ex.ToString());
                        TestHelper.Assert(false);
                    }
                    fact.destroyServer(server);
                    comm.Destroy();

                    //
                    // Test IceSSL.VerifyPeer=1. This should fail because the
                    // server doesn't trust the client's CA.
                    //
                    clientProperties = CreateProperties(defaultProperties, "c_rsa_ca2");
                    comm = new Communicator(ref args, clientProperties);
                    fact = IServerFactoryPrx.Parse(factoryRef, comm);
                    serverProperties = CreateProperties(defaultProperties, "s_rsa_ca1", "cacert1");
                    serverProperties["IceSSL.VerifyPeer"] = "1";
                    server = fact.createServer(serverProperties);
                    try
                    {
                        server!.IcePing();
                        TestHelper.Assert(false);
                    }
                    catch (TransportException)
                    {
                        // Expected.
                    }
                    catch (Exception ex)
                    {
                        Console.WriteLine(ex.ToString());
                        TestHelper.Assert(false);
                    }
                    fact.destroyServer(server);
                    comm.Destroy();

                    //
                    // This should succeed because the self signed certificate used by the server is
                    // trusted.
                    //
                    clientProperties = CreateProperties(defaultProperties, ca: "cacert2");
                    comm = new Communicator(ref args, clientProperties);
                    fact = IServerFactoryPrx.Parse(factoryRef, comm);
                    serverProperties = CreateProperties(defaultProperties, "cacert2");
                    serverProperties["IceSSL.VerifyPeer"] = "0";
                    server = fact.createServer(serverProperties);
                    try
                    {
                        server!.IcePing();
                    }
                    catch (Exception ex)
                    {
                        Console.WriteLine(ex.ToString());
                        TestHelper.Assert(false);
                    }
                    fact.destroyServer(server);
                    comm.Destroy();

                    //
                    // This should fail because the self signed certificate used by the server is not
                    // trusted.
                    //
                    clientProperties = CreateProperties(defaultProperties);
                    comm = new Communicator(ref args, clientProperties);
                    fact = IServerFactoryPrx.Parse(factoryRef, comm);
                    serverProperties = CreateProperties(defaultProperties, "cacert2");
                    serverProperties["IceSSL.VerifyPeer"] = "0";
                    server = fact.createServer(serverProperties);
                    try
                    {
                        server!.IcePing();
                        TestHelper.Assert(false);
                    }
                    catch (TransportException)
                    {
                        // Expected.
                    }
                    catch (Exception ex)
                    {
                        Console.WriteLine(ex.ToString());
                        TestHelper.Assert(false);
                    }
                    fact.destroyServer(server);
                    comm.Destroy();

                    //
                    // Verify that IceSSL.CheckCertName has no effect in a server.
                    //
                    clientProperties = CreateProperties(defaultProperties, "c_rsa_ca1", "cacert1");
                    comm = new Communicator(ref args, clientProperties);
                    fact = IServerFactoryPrx.Parse(factoryRef, comm);
                    serverProperties = CreateProperties(defaultProperties, "s_rsa_ca1", "cacert1");
                    serverProperties["IceSSL.CheckCertName"] = "1";
                    server = fact.createServer(serverProperties);
                    try
                    {
                        server!.IcePing();
                    }
                    catch (Exception ex)
                    {
                        Console.WriteLine(ex.ToString());
                        TestHelper.Assert(false);
                    }
                    fact.destroyServer(server);
                    comm.Destroy();

                    //
                    // Test Hostname verification only when Ice.DefaultHost is 127.0.0.1
                    // as that is the IP address used in the test certificates.
                    //
                    if (defaultHost.Equals("127.0.0.1"))
                    {
                        //
                        // Test using localhost as target host
                        //
                        var props = new Dictionary<string, string>(defaultProperties);
                        props["Ice.Default.Host"] = "localhost";

                        //
                        // Target host matches the certificate DNS altName
                        //
                        {
                            clientProperties = CreateProperties(defaultProperties, "c_rsa_ca1", "cacert1");
                            clientProperties["IceSSL.CheckCertName"] = "1";
                            comm = new Communicator(ref args, clientProperties);

                            fact = IServerFactoryPrx.Parse(factoryRef, comm);
                            serverProperties = CreateProperties(props, "s_rsa_ca1_cn1", "cacert1");
                            serverProperties["IceSSL.CheckCertName"] = "1";
                            server = fact.createServer(serverProperties);
                            try
                            {
                                server!.IcePing();
                            }
                            catch (Exception ex)
                            {
                                //
                                // macOS catalina does not check the certificate common name
                                //
                                if (!AssemblyUtil.IsMacOS)
                                {
                                    Console.WriteLine(ex.ToString());
                                    TestHelper.Assert(false);
                                }
                            }
                            fact.destroyServer(server);
                            comm.Destroy();
                        }
                        //
                        // Target host does not match the certificate DNS altName
                        //
                        {
                            clientProperties = CreateProperties(defaultProperties, "c_rsa_ca1", "cacert1");
                            clientProperties["IceSSL.CheckCertName"] = "1";
                            comm = new Communicator(ref args, clientProperties);

                            fact = IServerFactoryPrx.Parse(factoryRef, comm);
                            serverProperties = CreateProperties(props, "s_rsa_ca1_cn2", "cacert1");
                            serverProperties["IceSSL.CheckCertName"] = "1";
                            server = fact.createServer(serverProperties);
                            try
                            {
                                server!.IcePing();
                                TestHelper.Assert(false);
                            }
                            catch (TransportException)
                            {
                                // Expected
                            }
                            fact.destroyServer(server);
                            comm.Destroy();
                        }
                        //
                        // Target host matches the certificate Common Name and the certificate does not
                        // include a DNS altName
                        //
                        {
                            clientProperties = CreateProperties(defaultProperties, "c_rsa_ca1", "cacert1");
                            clientProperties["IceSSL.CheckCertName"] = "1";
                            comm = new Communicator(ref args, clientProperties);

                            fact = IServerFactoryPrx.Parse(factoryRef, comm);
                            serverProperties = CreateProperties(props, "s_rsa_ca1_cn3", "cacert1");
                            serverProperties["IceSSL.CheckCertName"] = "1";
                            server = fact.createServer(serverProperties);
                            try
                            {
                                server!.IcePing();
                            }
                            catch (Exception)
                            {
                                // macOS >= Catalina requires a DNS altName. DNS name as the Common Name is not trusted
                                TestHelper.Assert(IsCatalinaOrGreater);
                            }
                            fact.destroyServer(server);
                            comm.Destroy();
                        }

                        //
                        // Target host does not match the certificate Common Name and the certificate does not
                        // include a DNS altName
                        //
                        {
                            clientProperties = CreateProperties(defaultProperties, "c_rsa_ca1", "cacert1");
                            clientProperties["IceSSL.CheckCertName"] = "1";
                            comm = new Communicator(ref args, clientProperties);

                            fact = IServerFactoryPrx.Parse(factoryRef, comm);
                            serverProperties = CreateProperties(props, "s_rsa_ca1_cn4", "cacert1");
                            serverProperties["IceSSL.CheckCertName"] = "1";
                            server = fact.createServer(serverProperties);
                            try
                            {
                                server!.IcePing();
                                TestHelper.Assert(false);
                            }
                            catch (TransportException)
                            {
                                // Expected
                            }
                            fact.destroyServer(server);
                            comm.Destroy();
                        }
                        //
                        // Target host matches the certificate Common Name and the certificate has
                        // a DNS altName that does not matches the target host
                        //
                        {
                            clientProperties = CreateProperties(defaultProperties, "c_rsa_ca1", "cacert1");
                            comm = new Communicator(ref args, clientProperties);

                            fact = IServerFactoryPrx.Parse(factoryRef, comm);
                            serverProperties = CreateProperties(props, "s_rsa_ca1_cn5", "cacert1");
                            server = fact.createServer(serverProperties);
                            try
                            {
                                server!.IcePing();
                                TestHelper.Assert(false);
                            }
                            catch (TransportException)
                            {
                                // Expected
                            }
                            fact.destroyServer(server);
                            comm.Destroy();
                        }

                        //
                        // Test using 127.0.0.1 as target host
                        //

                        //
                        // Disabled for compatibility with older Windows
                        // versions.
                        //
                        /* //
                        // Target host matches the certificate IP altName
                        //
                        {
                            clientProperties = CreateProperties(defaultProperties, "c_rsa_ca1", "cacert1");
                            comm = new Communicator(ref args, initData);

                            fact = IServerFactoryPrxHelper.checkedCast(comm.stringToProxy(factoryRef));
                            TestHelper.Assert(fact != null);
                            serverProperties = CreateProperties(defaultProperties, "s_rsa_ca1_cn6", "cacert1");
                            server = fact.createServer(d);
                            try
                            {
                                server.IcePing();
                            }
                            catch(Exception)
                            {
                                TestHelper.Assert(false);
                            }
                            fact.destroyServer(server);
                            comm.Destroy();
                        }
                        //
                        // Target host does not match the certificate IP altName
                        //
                        {
                            clientProperties = CreateProperties(defaultProperties, "c_rsa_ca1", "cacert1");
                            comm = new Communicator(ref args, initData);

                            fact = IServerFactoryPrxHelper.checkedCast(comm.stringToProxy(factoryRef));
                            TestHelper.Assert(fact != null);
                            serverProperties = CreateProperties(defaultProperties, "s_rsa_ca1_cn7", "cacert1");
                            server = fact.createServer(d);
                            try
                            {
                                server.IcePing();
                                TestHelper.Assert(false);
                            }
                            catch(Ice.SecurityException)
                            {
                                // Expected
                            }
                            fact.destroyServer(server);
                            comm.Destroy();
                        }*/
                        //
                        // Target host is an IP addres that matches the CN and the certificate doesn't
                        // include an IP altName.
                        //
                        {
                            clientProperties = CreateProperties(defaultProperties, "c_rsa_ca1", "cacert1");
                            comm = new Communicator(ref args, clientProperties);

                            fact = IServerFactoryPrx.Parse(factoryRef, comm);
                            serverProperties = CreateProperties(defaultProperties, "s_rsa_ca1_cn8", "cacert1");
                            server = fact.createServer(serverProperties);
                            try
                            {
                                server!.IcePing();
                            }
                            catch (TransportException ex)
                            {
                                //
                                // macOS catalina does not check the certificate common name
                                //
                                if (!AssemblyUtil.IsMacOS)
                                {
                                    Console.WriteLine(ex.ToString());
                                    TestHelper.Assert(false);
                                }
                            }
                            fact.destroyServer(server);
                            comm.Destroy();
                        }

                        //
<<<<<<< HEAD
                        // Target host does not match the certificate DNS altName, connection should succeed
                        // because IceSSL.CheckCertName is set to 0.
                        //
                        {
                            clientProperties = CreateProperties(defaultProperties, "c_rsa_ca1", "cacert1");
                            clientProperties["IceSSL.CheckCertName"] = "0";
=======
                        // Target host does not match the certificate DNS altName, connection should fail.
                        //
                        {
                            clientProperties = CreateProperties(defaultProperties, "c_rsa_ca1", "cacert1");
>>>>>>> fbd1f849
                            comm = new Communicator(ref args, clientProperties);

                            fact = IServerFactoryPrx.Parse(factoryRef, comm);
                            serverProperties = CreateProperties(props, "s_rsa_ca1_cn2", "cacert1");
<<<<<<< HEAD
                            serverProperties["IceSSL.CheckCertName"] = "1";
                            server = fact.createServer(serverProperties);
                            try
=======
                            server = fact.createServer(serverProperties);
                            try
                            {
                                server!.IcePing();
                                TestHelper.Assert(false);
                            }
                            catch (TransportException)
>>>>>>> fbd1f849
                            {
                            }
                            catch (Exception ex)
                            {
                                Console.WriteLine(ex.ToString());
                                TestHelper.Assert(false);
                            }
                            fact.destroyServer(server);
                            comm.Destroy();
                        }
                    }
                }
                Console.Out.WriteLine("ok");

                Console.Out.Write("testing certificate chains... ");
                Console.Out.Flush();
                {
                    X509Store certStore = new X509Store("My", StoreLocation.CurrentUser);
                    certStore.Open(OpenFlags.ReadWrite);
                    X509Certificate2Collection certs = new X509Certificate2Collection();
                    var storageFlags = X509KeyStorageFlags.DefaultKeySet;
                    if (AssemblyUtil.IsMacOS)
                    {
                        //
                        // On macOS, we need to mark the key exportable because the addition of the key to the
                        // cert store requires to move the key from on keychain to another (which requires the
                        // Exportable flag... see https://github.com/dotnet/corefx/issues/25631)
                        //
                        storageFlags |= X509KeyStorageFlags.Exportable;
                    }
                    certs.Import(defaultDir + "/s_rsa_cai2.p12", "password", storageFlags);
                    foreach (X509Certificate2 cert in certs)
                    {
                        certStore.Add(cert);
                    }
                    try
                    {
                        SslConnectionInfo info;

                        clientProperties = CreateProperties(defaultProperties);
                        Communicator comm = new Communicator(clientProperties);

                        IServerFactoryPrx fact = IServerFactoryPrx.Parse(factoryRef, comm);

                        //
                        // The client can't verify the server certificate it should fail/
                        //
                        serverProperties = CreateProperties(defaultProperties, "s_rsa_ca1");
                        serverProperties["IceSSL.VerifyPeer"] = "0";
                        IServerPrx? server = fact.createServer(serverProperties);
                        try
                        {
                            server!.IcePing();
                            TestHelper.Assert(false);
                        }
                        catch (TransportException)
                        {
                        }
                        catch (Exception ex)
                        {
                            Console.WriteLine(ex.ToString());
                            TestHelper.Assert(false);
                        }
                        fact.destroyServer(server);

                        //
                        // Setting the CA for the server shouldn't change anything, it
                        // shouldn't modify the cert chain sent to the client.
                        //
                        serverProperties = CreateProperties(defaultProperties, "s_rsa_ca1", "cacert1");
                        serverProperties["IceSSL.VerifyPeer"] = "0";
                        server = fact.createServer(serverProperties);
                        try
                        {
                            server!.IcePing();
                            TestHelper.Assert(false);
                        }
                        catch (TransportException)
                        {
                        }
                        catch (Exception ex)
                        {
                            Console.WriteLine(ex.ToString());
                            TestHelper.Assert(false);
                        }
                        fact.destroyServer(server);

                        //
                        // The client can't verify the server certificate should fail.
                        //
                        serverProperties = CreateProperties(defaultProperties, "s_rsa_wroot_ca1");
                        serverProperties["IceSSL.VerifyPeer"] = "0";
                        server = fact.createServer(serverProperties);
                        try
                        {
                            server!.IcePing();
                            TestHelper.Assert(false);
                        }
                        catch (TransportException)
                        {
                        }
                        catch (Exception ex)
                        {
                            Console.WriteLine(ex.ToString());
                            TestHelper.Assert(false);
                        }
                        fact.destroyServer(server);
                        comm.Destroy();

                        //
                        // Now the client verifies the server certificate
                        //
                        clientProperties = CreateProperties(defaultProperties, ca: "cacert1");
                        comm = new Communicator(clientProperties);

                        fact = IServerFactoryPrx.Parse(factoryRef, comm);

                        {
                            serverProperties = CreateProperties(defaultProperties, "s_rsa_ca1");
                            serverProperties["IceSSL.VerifyPeer"] = "0";
                            server = fact.createServer(serverProperties);
                            try
                            {
                                info = (SslConnectionInfo)server!.GetConnection().GetConnectionInfo();
                                TestHelper.Assert(info.Certs!.Length == 2);
                                TestHelper.Assert(info.Verified);
                            }
                            catch (Exception ex)
                            {
                                Console.WriteLine(ex.ToString());
                                TestHelper.Assert(false);
                            }
                            fact.destroyServer(server);
                        }

                        //
                        // Try certificate with one intermediate and VerifyDepthMax=2
                        //
                        clientProperties = CreateProperties(defaultProperties, ca: "cacert1");
                        clientProperties["IceSSL.VerifyDepthMax"] = "2";
                        comm = new Communicator(clientProperties);

                        fact = IServerFactoryPrx.Parse(factoryRef, comm);

                        {
                            serverProperties = CreateProperties(defaultProperties, "s_rsa_cai1");
                            serverProperties["IceSSL.VerifyPeer"] = "0";
                            server = fact.createServer(serverProperties);
                            try
                            {
                                _ = server!.GetConnection().GetConnectionInfo();
                                TestHelper.Assert(false);
                            }
                            catch (TransportException)
                            {
                                // Chain length too long
                            }
                            catch (Exception ex)
                            {
                                Console.WriteLine(ex.ToString());
                                TestHelper.Assert(false);
                            }
                            fact.destroyServer(server);
                        }
                        comm.Destroy();

                        if (AssemblyUtil.IsWindows)
                        {
                            //
                            // The certificate chain on Linux doesn't include the intermeidate
                            // certificates see ICE-8576
                            //

                            //
                            // Set VerifyDepthMax to 3 (the default)
                            //
                            clientProperties = CreateProperties(defaultProperties, ca: "cacert1");
                            //clientProperties["IceSSL.VerifyDepthMax", "3");
                            comm = new Communicator(clientProperties);

                            fact = IServerFactoryPrx.Parse(factoryRef, comm);

                            {
                                serverProperties = CreateProperties(defaultProperties, "s_rsa_cai1");
                                serverProperties["IceSSL.VerifyPeer"] = "0";
                                server = fact.createServer(serverProperties);
                                try
                                {
                                    info = (SslConnectionInfo)server!.GetConnection().GetConnectionInfo();
                                    TestHelper.Assert(info.Certs!.Length == 3);
                                    TestHelper.Assert(info.Verified);
                                }
                                catch (Exception ex)
                                {
                                    Console.WriteLine(ex.ToString());
                                    TestHelper.Assert(false);
                                }
                                fact.destroyServer(server);
                            }

                            {
                                serverProperties = CreateProperties(defaultProperties, "s_rsa_cai2");
                                serverProperties["IceSSL.VerifyPeer"] = "0";
                                server = fact.createServer(serverProperties);
                                try
                                {
                                    _ = server!.GetConnection().GetConnectionInfo();
                                    TestHelper.Assert(false);
                                }
                                catch (TransportException)
                                {
                                    // Chain length too long
                                }
                                fact.destroyServer(server);
                            }
                            comm.Destroy();

                            //
                            // Increase VerifyDepthMax to 4
                            //
                            clientProperties = CreateProperties(defaultProperties, ca: "cacert1");
                            clientProperties["IceSSL.VerifyDepthMax"] = "4";
                            comm = new Communicator(clientProperties);

                            fact = IServerFactoryPrx.Parse(factoryRef, comm);

                            {
                                serverProperties = CreateProperties(defaultProperties, "s_rsa_cai2");
                                serverProperties["IceSSL.VerifyPeer"] = "0";
                                server = fact.createServer(serverProperties);
                                try
                                {
                                    info = (SslConnectionInfo)server!.GetConnection().GetConnectionInfo();
                                    TestHelper.Assert(info.Certs!.Length == 4);
                                    TestHelper.Assert(info.Verified);
                                }
                                catch (Exception ex)
                                {
                                    Console.WriteLine(ex.ToString());
                                    TestHelper.Assert(false);
                                }
                                fact.destroyServer(server);
                            }

                            comm.Destroy();

                            //
                            // Increase VerifyDepthMax to 4
                            //
                            clientProperties = CreateProperties(defaultProperties, "c_rsa_cai2", "cacert1");
                            clientProperties["IceSSL.VerifyDepthMax"] = "4";
                            comm = new Communicator(clientProperties);

                            fact = IServerFactoryPrx.Parse(factoryRef, comm);
                            {
                                serverProperties = CreateProperties(defaultProperties, "s_rsa_cai2", "cacert1");
                                serverProperties["IceSSL.VerifyPeer"] = "2";
                                server = fact.createServer(serverProperties);
                                try
                                {
                                    server!.GetConnection();
                                    TestHelper.Assert(false);
                                }
                                catch (ConnectionLostException)
                                {
                                    // Expected
                                }
                                catch (Exception ex)
                                {
                                    Console.WriteLine(ex.ToString());
                                    TestHelper.Assert(false);
                                }
                                fact.destroyServer(server);
                            }

                            {
                                serverProperties = CreateProperties(defaultProperties, "s_rsa_cai2", "cacert1");
                                serverProperties["IceSSL.VerifyPeer"] = "2";
                                serverProperties["IceSSL.VerifyDepthMax"] = "4";
                                server = fact.createServer(serverProperties);
                                try
                                {
                                    server!.GetConnection();
                                }
                                catch (Exception ex)
                                {
                                    Console.WriteLine(ex.ToString());
                                    TestHelper.Assert(false);
                                }
                                fact.destroyServer(server);
                            }

                            comm.Destroy();
                        }
                    }
                    finally
                    {
                        foreach (X509Certificate2 cert in certs)
                        {
                            certStore.Remove(cert);
                        }
                    }
                }
                Console.Out.WriteLine("ok");

                Console.Out.Write("testing custom certificate verifier... ");
                Console.Out.Flush();
                {
                    // Verify that a server certificate is present.
                    clientProperties = CreateProperties(defaultProperties, "c_rsa_ca1");

                    bool invoked = false;
                    bool hadCert = false;
                    var comm = new Communicator(ref args, clientProperties,
                        certificateValidationCallback: (sender, certificate, chain, sslPolicyErrors) =>
                        {
                            hadCert = certificate != null;
                            invoked = true;
                            return true;
                        });

                    var fact = IServerFactoryPrx.Parse(factoryRef, comm);
                    serverProperties = CreateProperties(defaultProperties, "s_rsa_ca1", "cacert1");
                    serverProperties["IceSSL.VerifyPeer"] = "2";
                    IServerPrx? server = fact.createServer(serverProperties);
                    try
                    {
                        TestHelper.Assert(server != null);
                        var info = (SslConnectionInfo)server.GetConnection().GetConnectionInfo();
                        TestHelper.Assert(info.Cipher != null);
                        server.checkCipher(info.Cipher);
                    }
                    catch (Exception ex)
                    {
                        Console.WriteLine(ex.ToString());
                        TestHelper.Assert(false);
                    }
                    TestHelper.Assert(invoked);
                    TestHelper.Assert(hadCert);
                    fact.destroyServer(server);
                    comm.Destroy();

                    // Have the verifier return false. Close the connection explicitly to force a new connection to be
                    // established.
                    comm = new Communicator(ref args, clientProperties,
                        certificateValidationCallback: (sender, certificate, chain, sslPolicyErrors) =>
                        {
                            hadCert = certificate != null;
                            invoked = true;
                            return false;
                        });
                    fact = IServerFactoryPrx.Parse(factoryRef, comm);
                    serverProperties = CreateProperties(defaultProperties, "s_rsa_ca1", "cacert1");
                    serverProperties["IceSSL.VerifyPeer"] = "2";
                    server = fact.createServer(serverProperties);
                    try
                    {
                        TestHelper.Assert(server != null);
                        server.IcePing();
                        TestHelper.Assert(false);
                    }
                    catch (TransportException)
                    {
                        // Expected.
                    }
                    catch (Exception ex)
                    {
                        Console.WriteLine(ex.ToString());
                        TestHelper.Assert(false);
                    }
                    TestHelper.Assert(invoked);
                    TestHelper.Assert(hadCert);
                    fact.destroyServer(server);

                    comm.Destroy();

                    try
                    {
                        // Setting IceSSL.CAs and the certificate verifier results in InvalidConfigurationException
                        clientProperties = CreateProperties(defaultProperties, "c_rsa_ca1", "cacert1");
                        comm = new Communicator(ref args, clientProperties,
                            certificateValidationCallback: (sender, certificate, chain, sslPolicyErrors) => false);
                        TestHelper.Assert(false);
                    }
                    catch (InvalidConfigurationException)
                    {
                    }

                    try
                    {
                        // Setting IceSSL.VerifyDepthMax and the certificate verifier results in InvalidConfigurationException
                        clientProperties = CreateProperties(defaultProperties, "c_rsa_ca1");
                        clientProperties["IceSSL.VerifyDepthMax"] = "2";
                        comm = new Communicator(ref args, clientProperties,
                            certificateValidationCallback: (sender, certificate, chain, sslPolicyErrors) => false);
                        TestHelper.Assert(false);
                    }
                    catch (InvalidConfigurationException)
                    {
                    }

                    try
                    {
                        // Setting IceSSL.UsePlatformCAs and the certificate verifier results in InvalidConfigurationException
                        clientProperties = CreateProperties(defaultProperties, "c_rsa_ca1");
                        clientProperties["IceSSL.UsePlatformCAs"] = "0";
                        comm = new Communicator(ref args, clientProperties,
                            certificateValidationCallback: (sender, certificate, chain, sslPolicyErrors) => false);
                        TestHelper.Assert(false);
                    }
                    catch (InvalidConfigurationException)
                    {
                    }

                    try
                    {
                        // Setting CA certificates and the certificate verifier results in ArgumentException
                        clientProperties = CreateProperties(defaultProperties, "c_rsa_ca1");
                        comm = new Communicator(ref args, clientProperties,
                            caCertificates: new X509Certificate2Collection(),
                            certificateValidationCallback: (sender, certificate, chain, sslPolicyErrors) => false);
                        TestHelper.Assert(false);
                    }
                    catch (ArgumentException)
                    {
                    }
                }
                Console.Out.WriteLine("ok");

                Console.Out.Write("testing protocols... ");
                Console.Out.Flush();
                {
                    //
                    // This should fail because the client and server have no protocol
                    // in common.
                    //
                    clientProperties = CreateProperties(defaultProperties, "c_rsa_ca1", "cacert1");
                    clientProperties["IceSSL.Protocols"] = "tls1_2";
                    Communicator comm = new Communicator(ref args, clientProperties);
                    var fact = IServerFactoryPrx.Parse(factoryRef, comm);
                    serverProperties = CreateProperties(defaultProperties, "s_rsa_ca1", "cacert1");
                    serverProperties["IceSSL.VerifyPeer"] = "2";
                    serverProperties["IceSSL.Protocols"] = "tls1_3";
                    IServerPrx? server = fact.createServer(serverProperties);
                    try
                    {
                        server!.IcePing();
                        //TestHelper.Assert(false);
                    }
                    catch (TransportException)
                    {
                        // Expected.
                    }
                    catch (Exception ex)
                    {
                        Console.WriteLine(ex.ToString());
                        TestHelper.Assert(false);
                    }
                    fact.destroyServer(server);
                    comm.Destroy();

                    //
                    // This should succeed.
                    //
                    comm = new Communicator(ref args, clientProperties);
                    fact = IServerFactoryPrx.Parse(factoryRef, comm);
                    serverProperties = CreateProperties(defaultProperties, "s_rsa_ca1", "cacert1");
                    serverProperties["IceSSL.VerifyPeer"] = "2";
                    serverProperties["IceSSL.Protocols"] = "tls1_2, tls1_3";
                    server = fact.createServer(serverProperties);

                    server!.IcePing();
                    fact.destroyServer(server);
                    comm.Destroy();

                    try
                    {
                        clientProperties = CreateProperties(defaultProperties, "c_rsa_ca1", "cacert1");
                        clientProperties["IceSSL.Protocols"] = "tls1_2";
                        comm = new Communicator(ref args, clientProperties);
                        fact = IServerFactoryPrx.Parse(factoryRef, comm);
                        serverProperties = CreateProperties(defaultProperties, "s_rsa_ca1", "cacert1");
                        serverProperties["IceSSL.VerifyPeer"] = "2";
                        serverProperties["IceSSL.Protocols"] = "tls1_2";
                        server = fact.createServer(serverProperties);
                        server!.IcePing();

                        fact.destroyServer(server);
                        comm.Destroy();
                    }
                    catch (Exception ex)
                    {
                        Console.WriteLine(ex.ToString());
                        TestHelper.Assert(false);
                    }
                }
                Console.Out.WriteLine("ok");

                Console.Out.Write("testing expired certificates... ");
                Console.Out.Flush();
                {
                    //
                    // This should fail because the server's certificate is expired.
                    //
                    clientProperties = CreateProperties(defaultProperties, "c_rsa_ca1", "cacert1");
                    Communicator comm = new Communicator(ref args, clientProperties);
                    var fact = IServerFactoryPrx.Parse(factoryRef, comm);
                    serverProperties = CreateProperties(defaultProperties, "s_rsa_ca1_exp", "cacert1");
                    serverProperties["IceSSL.VerifyPeer"] = "2";
                    IServerPrx? server = fact.createServer(serverProperties);
                    try
                    {
                        server!.IcePing();
                        TestHelper.Assert(false);
                    }
                    catch (TransportException)
                    {
                        // Expected.
                    }
                    catch (Exception ex)
                    {
                        Console.Out.Write(ex.ToString());
                        TestHelper.Assert(false);
                    }
                    fact.destroyServer(server);
                    comm.Destroy();

                    //
                    // This should fail because the client's certificate is expired.
                    //
                    clientProperties["IceSSL.CertFile"] = "c_rsa_ca1_exp.p12";
                    comm = new Communicator(ref args, clientProperties);
                    fact = IServerFactoryPrx.Parse(factoryRef, comm);
                    serverProperties = CreateProperties(defaultProperties, "s_rsa_ca1", "cacert1");
                    serverProperties["IceSSL.VerifyPeer"] = "2";
                    server = fact.createServer(serverProperties);
                    try
                    {
                        server!.IcePing();
                        TestHelper.Assert(false);
                    }
                    catch (ConnectionLostException)
                    {
                        // Expected.
                    }
                    catch (Exception ex)
                    {
                        Console.Out.Write(ex.ToString());
                        TestHelper.Assert(false);
                    }
                    fact.destroyServer(server);
                    comm.Destroy();
                }
                Console.Out.WriteLine("ok");

                if (AssemblyUtil.IsWindows && isAdministrator)
                {
                    //
                    // LocalMachine certificate store is not supported on non
                    // Windows platforms.
                    //
                    Console.Out.Write("testing multiple CA certificates... ");
                    Console.Out.Flush();
                    {
                        clientProperties = CreateProperties(defaultProperties, "c_rsa_ca1");
                        clientProperties["IceSSL.UsePlatformCAs"] = "1";
                        Communicator comm = new Communicator(ref args, clientProperties);
                        var fact = IServerFactoryPrx.Parse(factoryRef, comm);
                        serverProperties = CreateProperties(defaultProperties, "s_rsa_ca2");
                        serverProperties["IceSSL.VerifyPeer"] = "2";
                        serverProperties["IceSSL.UsePlatformCAs"] = "1";
                        store.Add(caCert1);
                        store.Add(caCert2);
                        IServerPrx? server = fact.createServer(serverProperties);
                        try
                        {
                            server!.IcePing();
                        }
                        catch (Exception ex)
                        {
                            Console.WriteLine(ex.ToString());
                            TestHelper.Assert(false);
                        }
                        fact.destroyServer(server);
                        store.Remove(caCert1);
                        store.Remove(caCert2);
                        comm.Destroy();
                    }
                    Console.Out.WriteLine("ok");
                }

                Console.Out.Write("testing multiple CA certificates... ");
                Console.Out.Flush();
                {
                    clientProperties = CreateProperties(defaultProperties, "c_rsa_ca1", "cacerts");
                    Communicator comm = new Communicator(clientProperties);
                    IServerFactoryPrx fact = IServerFactoryPrx.Parse(factoryRef, comm);
                    serverProperties = CreateProperties(defaultProperties, "s_rsa_ca2", "cacerts");
                    serverProperties["IceSSL.VerifyPeer"] = "2";
                    IServerPrx? server = fact.createServer(serverProperties);
                    try
                    {
                        server!.IcePing();
                    }
                    catch (Exception ex)
                    {
                        Console.WriteLine(ex.ToString());
                        TestHelper.Assert(false);
                    }
                    fact.destroyServer(server);
                    comm.Destroy();
                }
                Console.Out.WriteLine("ok");

                Console.Out.Write("testing DER CA certificate... ");
                Console.Out.Flush();
                {
                    clientProperties = CreateProperties(defaultProperties, "c_rsa_ca1");
                    clientProperties["IceSSL.CAs"] = "cacert1.der";
                    using var comm = new Communicator(clientProperties);
                    var fact = IServerFactoryPrx.Parse(factoryRef, comm);
                    serverProperties = CreateProperties(defaultProperties, "s_rsa_ca1");
                    serverProperties["IceSSL.VerifyPeer"] = "2";
                    serverProperties["IceSSL.CAs"] = "cacert1.der";
                    IServerPrx? server = fact.createServer(serverProperties);
                    try
                    {
                        server!.IcePing();
                    }
                    catch (Exception ex)
                    {
                        Console.WriteLine(ex.ToString());
                        TestHelper.Assert(false);
                    }
                    fact.destroyServer(server);
                }
                Console.Out.WriteLine("ok");

                Console.Out.Write("testing passwords... ");
                Console.Out.Flush();
                {
                    //
                    // Test password failure.
                    //
                    clientProperties = CreateProperties(defaultProperties, "c_rsa_ca1");
                    // Don't specify the password.
                    clientProperties.Remove("IceSSL.Password");
                    try
                    {
                        new Communicator(ref args, clientProperties);
                        TestHelper.Assert(false);
                    }
                    catch (Exception)
                    {
                        // Expected.
                    }
                }
                {
                    // Test password failure with callback.
                    clientProperties = CreateProperties(defaultProperties, "c_rsa_ca1");
                    // Don't specify the password.
                    clientProperties.Remove("IceSSL.Password");

                    try
                    {
                        using var comm = new Communicator(ref args, clientProperties,
                            passwordCallback: _ => new NetworkCredential("", "bogus").SecurePassword);
                        TestHelper.Assert(false);
                    }
                    catch (Exception)
                    {
                        // Expected.
                    }
                }
                Console.Out.WriteLine("ok");

                Console.Out.Write("testing IceSSL.TrustOnly... ");
                Console.Out.Flush();
                {
                    clientProperties = CreateProperties(defaultProperties, "c_rsa_ca1", "cacert1");
                    clientProperties["IceSSL.TrustOnly"] =
                        "C=US, ST=Florida, O=ZeroC\\, Inc.,OU=Ice, emailAddress=info@zeroc.com, CN=Server";
                    Communicator comm = new Communicator(ref args, clientProperties);

                    IServerFactoryPrx fact = IServerFactoryPrx.Parse(factoryRef, comm);
                    serverProperties = CreateProperties(defaultProperties, "s_rsa_ca1", "cacert1");
                    IServerPrx? server = fact.createServer(serverProperties);
                    try
                    {
                        server!.IcePing();
                    }
                    catch (Exception ex)
                    {
                        Console.WriteLine(ex.ToString());
                        TestHelper.Assert(false);
                    }
                    fact.destroyServer(server);
                    comm.Destroy();
                }
                {
                    clientProperties = CreateProperties(defaultProperties, "c_rsa_ca1", "cacert1");
                    clientProperties["IceSSL.TrustOnly"] =
                        "!C=US, ST=Florida, O=ZeroC\\, Inc.,OU=Ice, emailAddress=info@zeroc.com, CN=Server";
                    Communicator comm = new Communicator(ref args, clientProperties);

                    IServerFactoryPrx fact = IServerFactoryPrx.Parse(factoryRef, comm);
                    serverProperties = CreateProperties(defaultProperties, "s_rsa_ca1", "cacert1");
                    IServerPrx? server = fact.createServer(serverProperties);
                    try
                    {
                        server!.IcePing();
                        TestHelper.Assert(false);
                    }
                    catch (Exception)
                    {
                    }
                    fact.destroyServer(server);
                    comm.Destroy();
                }
                {
                    clientProperties = CreateProperties(defaultProperties, "c_rsa_ca1", "cacert1");
                    clientProperties["IceSSL.TrustOnly"] =
                        "C=US, ST=Florida, O=\"ZeroC, Inc.\",OU=Ice, emailAddress=info@zeroc.com, CN=Server";
                    Communicator comm = new Communicator(ref args, clientProperties);

                    IServerFactoryPrx fact = IServerFactoryPrx.Parse(factoryRef, comm);
                    serverProperties = CreateProperties(defaultProperties, "s_rsa_ca1", "cacert1");
                    IServerPrx? server = fact.createServer(serverProperties);
                    try
                    {
                        server!.IcePing();
                    }
                    catch (Exception ex)
                    {
                        Console.WriteLine(ex.ToString());
                        TestHelper.Assert(false);
                    }
                    fact.destroyServer(server);
                    comm.Destroy();
                }
                {
                    clientProperties = CreateProperties(defaultProperties, "c_rsa_ca1", "cacert1");
                    Communicator comm = new Communicator(ref args, clientProperties);

                    IServerFactoryPrx fact = IServerFactoryPrx.Parse(factoryRef, comm);
                    serverProperties = CreateProperties(defaultProperties, "s_rsa_ca1", "cacert1");
                    serverProperties["IceSSL.TrustOnly"] =
                        "C=US, ST=Florida, O=ZeroC\\, Inc.,OU=Ice, emailAddress=info@zeroc.com, CN=Client";
                    IServerPrx? server = fact.createServer(serverProperties);
                    try
                    {
                        server!.IcePing();
                    }
                    catch (Exception ex)
                    {
                        Console.WriteLine(ex.ToString());
                        TestHelper.Assert(false);
                    }
                    fact.destroyServer(server);
                    comm.Destroy();
                }
                {
                    clientProperties = CreateProperties(defaultProperties, "c_rsa_ca1", "cacert1");
                    Communicator comm = new Communicator(ref args, clientProperties);

                    var fact = IServerFactoryPrx.Parse(factoryRef, comm);
                    serverProperties = CreateProperties(defaultProperties, "s_rsa_ca1", "cacert1");
                    serverProperties["IceSSL.TrustOnly"] =
                        "!C=US, ST=Florida, O=ZeroC\\, Inc.,OU=Ice, emailAddress=info@zeroc.com, CN=Client";
                    IServerPrx? server = fact.createServer(serverProperties);
                    try
                    {
                        server!.IcePing();
                        TestHelper.Assert(false);
                    }
                    catch (Exception)
                    {
                    }
                    fact.destroyServer(server);
                    comm.Destroy();
                }
                {
                    clientProperties = CreateProperties(defaultProperties, "c_rsa_ca1", "cacert1");
                    clientProperties["IceSSL.TrustOnly"] = "CN=Server";
                    Communicator comm = new Communicator(ref args, clientProperties);

                    var fact = IServerFactoryPrx.Parse(factoryRef, comm);
                    serverProperties = CreateProperties(defaultProperties, "s_rsa_ca1", "cacert1");
                    IServerPrx? server = fact.createServer(serverProperties);
                    try
                    {
                        server!.IcePing();
                    }
                    catch (Exception ex)
                    {
                        Console.WriteLine(ex.ToString());
                        TestHelper.Assert(false);
                    }
                    fact.destroyServer(server);
                    comm.Destroy();
                }
                {
                    clientProperties = CreateProperties(defaultProperties, "c_rsa_ca1", "cacert1");
                    clientProperties["IceSSL.TrustOnly"] = "!CN=Server";
                    Communicator comm = new Communicator(ref args, clientProperties);

                    var fact = IServerFactoryPrx.Parse(factoryRef, comm);
                    serverProperties = CreateProperties(defaultProperties, "s_rsa_ca1", "cacert1");
                    IServerPrx? server = fact.createServer(serverProperties);
                    try
                    {
                        server!.IcePing();
                        TestHelper.Assert(false);
                    }
                    catch (Exception)
                    {
                    }
                    fact.destroyServer(server);
                    comm.Destroy();
                }
                {
                    clientProperties = CreateProperties(defaultProperties, "c_rsa_ca1", "cacert1");
                    Communicator comm = new Communicator(ref args, clientProperties);

                    var fact = IServerFactoryPrx.Parse(factoryRef, comm);
                    serverProperties = CreateProperties(defaultProperties, "s_rsa_ca1", "cacert1");
                    serverProperties["IceSSL.TrustOnly"] = "CN=Client";
                    IServerPrx? server = fact.createServer(serverProperties);
                    try
                    {
                        server!.IcePing();
                    }
                    catch (Exception ex)
                    {
                        Console.WriteLine(ex.ToString());
                        TestHelper.Assert(false);
                    }
                    fact.destroyServer(server);
                    comm.Destroy();
                }
                {
                    clientProperties = CreateProperties(defaultProperties, "c_rsa_ca1", "cacert1");
                    Communicator comm = new Communicator(ref args, clientProperties);

                    var fact = IServerFactoryPrx.Parse(factoryRef, comm);
                    serverProperties = CreateProperties(defaultProperties, "s_rsa_ca1", "cacert1");
                    serverProperties["IceSSL.TrustOnly"] = "!CN=Client";
                    IServerPrx? server = fact.createServer(serverProperties);
                    try
                    {
                        server!.IcePing();
                        TestHelper.Assert(false);
                    }
                    catch (Exception)
                    {
                    }
                    fact.destroyServer(server);
                    comm.Destroy();
                }
                {
                    clientProperties = CreateProperties(defaultProperties, "c_rsa_ca1", "cacert1");
                    clientProperties["IceSSL.TrustOnly"] = "CN=Client";
                    Communicator comm = new Communicator(ref args, clientProperties);

                    var fact = IServerFactoryPrx.Parse(factoryRef, comm);
                    serverProperties = CreateProperties(defaultProperties, "s_rsa_ca1", "cacert1");
                    IServerPrx? server = fact.createServer(serverProperties);
                    try
                    {
                        server!.IcePing();
                        TestHelper.Assert(false);
                    }
                    catch (Exception)
                    {
                    }
                    fact.destroyServer(server);
                    comm.Destroy();
                }
                {
                    clientProperties = CreateProperties(defaultProperties, "c_rsa_ca1", "cacert1");
                    Communicator comm = new Communicator(ref args, clientProperties);

                    IServerFactoryPrx fact = IServerFactoryPrx.Parse(factoryRef, comm);
                    serverProperties = CreateProperties(defaultProperties, "s_rsa_ca1", "cacert1");
                    serverProperties["IceSSL.TrustOnly"] = "CN=Server";
                    IServerPrx? server = fact.createServer(serverProperties);
                    try
                    {
                        server!.IcePing();
                        TestHelper.Assert(false);
                    }
                    catch (Exception)
                    {
                    }
                    fact.destroyServer(server);
                    comm.Destroy();
                }
                {
                    clientProperties = CreateProperties(defaultProperties, "c_rsa_ca1", "cacert1");
                    clientProperties["IceSSL.TrustOnly"] = "C=Canada,CN=Server";
                    Communicator comm = new Communicator(ref args, clientProperties);

                    var fact = IServerFactoryPrx.Parse(factoryRef, comm);
                    serverProperties = CreateProperties(defaultProperties, "s_rsa_ca1", "cacert1");
                    IServerPrx? server = fact.createServer(serverProperties);
                    try
                    {
                        server!.IcePing();
                        TestHelper.Assert(false);
                    }
                    catch (Exception)
                    {
                    }
                    fact.destroyServer(server);
                    comm.Destroy();
                }
                {
                    clientProperties = CreateProperties(defaultProperties, "c_rsa_ca1", "cacert1");
                    clientProperties["IceSSL.TrustOnly"] = "!C=Canada,CN=Server";
                    Communicator comm = new Communicator(ref args, clientProperties);

                    var fact = IServerFactoryPrx.Parse(factoryRef, comm);
                    serverProperties = CreateProperties(defaultProperties, "s_rsa_ca1", "cacert1");
                    IServerPrx? server = fact.createServer(serverProperties);
                    try
                    {
                        server!.IcePing();
                    }
                    catch (Exception ex)
                    {
                        Console.WriteLine(ex.ToString());
                        TestHelper.Assert(false);
                    }
                    fact.destroyServer(server);
                    comm.Destroy();
                }
                {
                    clientProperties = CreateProperties(defaultProperties, "c_rsa_ca1", "cacert1");
                    clientProperties["IceSSL.TrustOnly"] = "C=Canada;CN=Server";
                    Communicator comm = new Communicator(ref args, clientProperties);

                    var fact = IServerFactoryPrx.Parse(factoryRef, comm);
                    serverProperties = CreateProperties(defaultProperties, "s_rsa_ca1", "cacert1");
                    IServerPrx? server = fact.createServer(serverProperties);
                    try
                    {
                        server!.IcePing();
                    }
                    catch (Exception ex)
                    {
                        Console.WriteLine(ex.ToString());
                        TestHelper.Assert(false);
                    }
                    fact.destroyServer(server);
                    comm.Destroy();
                }
                {
                    clientProperties = CreateProperties(defaultProperties, "c_rsa_ca1", "cacert1");
                    clientProperties["IceSSL.TrustOnly"] = "!C=Canada;!CN=Server";
                    Communicator comm = new Communicator(ref args, clientProperties);

                    var fact = IServerFactoryPrx.Parse(factoryRef, comm);
                    serverProperties = CreateProperties(defaultProperties, "s_rsa_ca1", "cacert1");
                    IServerPrx? server = fact.createServer(serverProperties);
                    try
                    {
                        server!.IcePing();
                        TestHelper.Assert(false);
                    }
                    catch (Exception)
                    {
                    }
                    fact.destroyServer(server);
                    comm.Destroy();
                }
                {
                    clientProperties = CreateProperties(defaultProperties, "c_rsa_ca1", "cacert1");
                    clientProperties["IceSSL.TrustOnly"] = "!CN=Server1"; // Should not match "Server"
                    Communicator comm = new Communicator(ref args, clientProperties);

                    var fact = IServerFactoryPrx.Parse(factoryRef, comm);
                    serverProperties = CreateProperties(defaultProperties, "s_rsa_ca1", "cacert1");
                    IServerPrx? server = fact.createServer(serverProperties);
                    try
                    {
                        server!.IcePing();
                    }
                    catch (Exception ex)
                    {
                        Console.WriteLine(ex.ToString());
                        TestHelper.Assert(false);
                    }
                    fact.destroyServer(server);
                    comm.Destroy();
                }
                {
                    clientProperties = CreateProperties(defaultProperties, "c_rsa_ca1", "cacert1");
                    var comm = new Communicator(ref args, clientProperties);

                    var fact = IServerFactoryPrx.Parse(factoryRef, comm);
                    serverProperties = CreateProperties(defaultProperties, "s_rsa_ca1", "cacert1");
                    serverProperties["IceSSL.TrustOnly"] = "!CN=Client1"; // Should not match "Client"
                    IServerPrx? server = fact.createServer(serverProperties);
                    try
                    {
                        server!.IcePing();
                    }
                    catch (Exception ex)
                    {
                        Console.WriteLine(ex.ToString());
                        TestHelper.Assert(false);
                    }
                    fact.destroyServer(server);
                    comm.Destroy();
                }
                {
                    //
                    // Rejection takes precedence (client).
                    //
                    clientProperties = CreateProperties(defaultProperties, "c_rsa_ca1", "cacert1");
                    clientProperties["IceSSL.TrustOnly"] = "ST=Florida;!CN=Server;C=US";
                    Communicator comm = new Communicator(ref args, clientProperties);

                    var fact = IServerFactoryPrx.Parse(factoryRef, comm);
                    serverProperties = CreateProperties(defaultProperties, "s_rsa_ca1", "cacert1");
                    IServerPrx? server = fact.createServer(serverProperties);
                    try
                    {
                        server!.IcePing();
                        TestHelper.Assert(false);
                    }
                    catch (Exception)
                    {
                    }
                    fact.destroyServer(server);
                    comm.Destroy();
                }
                {
                    //
                    // Rejection takes precedence (server).
                    //
                    clientProperties = CreateProperties(defaultProperties, "c_rsa_ca1", "cacert1");
                    Communicator comm = new Communicator(ref args, clientProperties);

                    var fact = IServerFactoryPrx.Parse(factoryRef, comm);
                    serverProperties = CreateProperties(defaultProperties, "s_rsa_ca1", "cacert1");
                    serverProperties["IceSSL.TrustOnly"] = "C=US;!CN=Client;ST=Florida";
                    IServerPrx? server = fact.createServer(serverProperties);
                    try
                    {
                        server!.IcePing();
                        TestHelper.Assert(false);
                    }
                    catch (Exception)
                    {
                    }
                    fact.destroyServer(server);
                    comm.Destroy();
                }
                Console.Out.WriteLine("ok");

                Console.Out.Write("testing IceSSL.TrustOnly.Client... ");
                Console.Out.Flush();
                {
                    clientProperties = CreateProperties(defaultProperties, "c_rsa_ca1", "cacert1");
                    clientProperties["IceSSL.TrustOnly.Client"] =
                        "C=US, ST=Florida, O=ZeroC\\, Inc.,OU=Ice, emailAddress=info@zeroc.com, CN=Server";
                    var comm = new Communicator(ref args, clientProperties);

                    var fact = IServerFactoryPrx.Parse(factoryRef, comm);
                    serverProperties = CreateProperties(defaultProperties, "s_rsa_ca1", "cacert1");
                    // Should have no effect.
                    serverProperties["IceSSL.TrustOnly.Client"] =
                        "C=US, ST=Florida, O=ZeroC\\, Inc.,OU=Ice, emailAddress=info@zeroc.com, CN=Server";
                    IServerPrx? server = fact.createServer(serverProperties);
                    try
                    {
                        server!.IcePing();
                    }
                    catch (Exception ex)
                    {
                        Console.WriteLine(ex.ToString());
                        TestHelper.Assert(false);
                    }
                    fact.destroyServer(server);
                    comm.Destroy();
                }
                {
                    clientProperties = CreateProperties(defaultProperties, "c_rsa_ca1", "cacert1");
                    clientProperties["IceSSL.TrustOnly.Client"] =
                        "!C=US, ST=Florida, O=ZeroC\\, Inc.,OU=Ice, emailAddress=info@zeroc.com, CN=Server";
                    Communicator comm = new Communicator(ref args, clientProperties);

                    var fact = IServerFactoryPrx.Parse(factoryRef, comm);
                    serverProperties = CreateProperties(defaultProperties, "s_rsa_ca1", "cacert1");
                    IServerPrx? server = fact.createServer(serverProperties);
                    try
                    {
                        server!.IcePing();
                        TestHelper.Assert(false);
                    }
                    catch (Exception)
                    {
                    }
                    fact.destroyServer(server);
                    comm.Destroy();
                }
                {
                    clientProperties = CreateProperties(defaultProperties, "c_rsa_ca1", "cacert1");
                    var comm = new Communicator(ref args, clientProperties);

                    var fact = IServerFactoryPrx.Parse(factoryRef, comm);
                    serverProperties = CreateProperties(defaultProperties, "s_rsa_ca1", "cacert1");
                    // Should have no effect.
                    serverProperties["IceSSL.TrustOnly.Client"] = "!CN=Client";
                    IServerPrx? server = fact.createServer(serverProperties);
                    try
                    {
                        server!.IcePing();
                    }
                    catch (Exception ex)
                    {
                        Console.WriteLine(ex.ToString());
                        TestHelper.Assert(false);
                    }
                    fact.destroyServer(server);
                    comm.Destroy();
                }
                {
                    clientProperties = CreateProperties(defaultProperties, "c_rsa_ca1", "cacert1");
                    clientProperties["IceSSL.TrustOnly.Client"] = "CN=Client";
                    Communicator comm = new Communicator(ref args, clientProperties);

                    var fact = IServerFactoryPrx.Parse(factoryRef, comm);
                    serverProperties = CreateProperties(defaultProperties, "s_rsa_ca1", "cacert1");
                    IServerPrx? server = fact.createServer(serverProperties);
                    try
                    {
                        server!.IcePing();
                        TestHelper.Assert(false);
                    }
                    catch (Exception)
                    {
                    }
                    fact.destroyServer(server);
                    comm.Destroy();
                }
                {
                    clientProperties = CreateProperties(defaultProperties, "c_rsa_ca1", "cacert1");
                    clientProperties["IceSSL.TrustOnly.Client"] = "!CN=Client";
                    Communicator comm = new Communicator(ref args, clientProperties);

                    var fact = IServerFactoryPrx.Parse(factoryRef, comm);
                    serverProperties = CreateProperties(defaultProperties, "s_rsa_ca1", "cacert1");
                    IServerPrx? server = fact.createServer(serverProperties);
                    try
                    {
                        server!.IcePing();
                    }
                    catch (Exception ex)
                    {
                        Console.WriteLine(ex.ToString());
                        TestHelper.Assert(false);
                    }
                    fact.destroyServer(server);
                    comm.Destroy();
                }
                Console.Out.WriteLine("ok");

                Console.Out.Write("testing IceSSL.TrustOnly.Server... ");
                Console.Out.Flush();
                {
                    clientProperties = CreateProperties(defaultProperties, "c_rsa_ca1", "cacert1");
                    // Should have no effect.
                    clientProperties["IceSSL.TrustOnly.Server"] =
                        "C=US, ST=Florida, O=ZeroC\\, Inc.,OU=Ice, emailAddress=info@zeroc.com, CN=Client";
                    Communicator comm = new Communicator(ref args, clientProperties);

                    var fact = IServerFactoryPrx.Parse(factoryRef, comm);
                    serverProperties = CreateProperties(defaultProperties, "s_rsa_ca1", "cacert1");
                    serverProperties["IceSSL.TrustOnly.Server"] =
                        "C=US, ST=Florida, O=ZeroC\\, Inc.,OU=Ice, emailAddress=info@zeroc.com, CN=Client";
                    IServerPrx? server = fact.createServer(serverProperties);
                    try
                    {
                        server!.IcePing();
                    }
                    catch (Exception ex)
                    {
                        Console.WriteLine(ex.ToString());
                        TestHelper.Assert(false);
                    }
                    fact.destroyServer(server);
                    comm.Destroy();
                }
                {
                    clientProperties = CreateProperties(defaultProperties, "c_rsa_ca1", "cacert1");
                    Communicator comm = new Communicator(ref args, clientProperties);

                    var fact = IServerFactoryPrx.Parse(factoryRef, comm);
                    serverProperties = CreateProperties(defaultProperties, "s_rsa_ca1", "cacert1");
                    serverProperties["IceSSL.TrustOnly.Server"] =
                        "!C=US, ST=Florida, O=ZeroC\\, Inc.,OU=Ice, emailAddress=info@zeroc.com, CN=Client";
                    IServerPrx? server = fact.createServer(serverProperties);
                    try
                    {
                        server!.IcePing();
                        TestHelper.Assert(false);
                    }
                    catch (Exception)
                    {
                    }
                    fact.destroyServer(server);
                    comm.Destroy();
                }
                {
                    clientProperties = CreateProperties(defaultProperties, "c_rsa_ca1", "cacert1");
                    // Should have no effect.
                    clientProperties["IceSSL.TrustOnly.Server"] = "!CN=Server";
                    Communicator comm = new Communicator(ref args, clientProperties);

                    var fact = IServerFactoryPrx.Parse(factoryRef, comm);
                    serverProperties = CreateProperties(defaultProperties, "s_rsa_ca1", "cacert1");
                    IServerPrx? server = fact.createServer(serverProperties);
                    try
                    {
                        server!.IcePing();
                    }
                    catch (Exception ex)
                    {
                        Console.WriteLine(ex.ToString());
                        TestHelper.Assert(false);
                    }
                    fact.destroyServer(server);
                    comm.Destroy();
                }
                {
                    clientProperties = CreateProperties(defaultProperties, "c_rsa_ca1", "cacert1");
                    Communicator comm = new Communicator(ref args, clientProperties);

                    IServerFactoryPrx fact = IServerFactoryPrx.Parse(factoryRef, comm);
                    serverProperties = CreateProperties(defaultProperties, "s_rsa_ca1", "cacert1");
                    serverProperties["IceSSL.TrustOnly.Server"] = "CN=Server";
                    IServerPrx? server = fact.createServer(serverProperties);
                    try
                    {
                        server!.IcePing();
                        TestHelper.Assert(false);
                    }
                    catch (Exception)
                    {
                    }
                    fact.destroyServer(server);
                    comm.Destroy();
                }
                {
                    clientProperties = CreateProperties(defaultProperties, "c_rsa_ca1", "cacert1");
                    Communicator comm = new Communicator(ref args, clientProperties);

                    var fact = IServerFactoryPrx.Parse(factoryRef, comm);
                    serverProperties = CreateProperties(defaultProperties, "s_rsa_ca1", "cacert1");
                    serverProperties["IceSSL.TrustOnly.Server"] = "!CN=Client";
                    IServerPrx? server = fact.createServer(serverProperties);
                    try
                    {
                        server!.IcePing();
                        TestHelper.Assert(false);
                    }
                    catch (Exception)
                    {
                    }
                    fact.destroyServer(server);
                    comm.Destroy();
                }
                Console.Out.WriteLine("ok");

                Console.Out.Write("testing IceSSL.TrustOnly.Server.<AdapterName>... ");
                Console.Out.Flush();
                {
                    clientProperties = CreateProperties(defaultProperties, "c_rsa_ca1", "cacert1");
                    Communicator comm = new Communicator(ref args, clientProperties);

                    var fact = IServerFactoryPrx.Parse(factoryRef, comm);
                    serverProperties = CreateProperties(defaultProperties, "s_rsa_ca1", "cacert1");
                    serverProperties["IceSSL.TrustOnly.Server"] = "CN=bogus";
                    serverProperties["IceSSL.TrustOnly.Server.ServerAdapter"] =
                        "C=US, ST=Florida, O=ZeroC\\, Inc.,OU=Ice, emailAddress=info@zeroc.com, CN=Client";
                    IServerPrx? server = fact.createServer(serverProperties);
                    try
                    {
                        server!.IcePing();
                    }
                    catch (Exception ex)
                    {
                        Console.WriteLine(ex.ToString());
                        TestHelper.Assert(false);
                    }
                    fact.destroyServer(server);
                    comm.Destroy();
                }
                {
                    clientProperties = CreateProperties(defaultProperties, "c_rsa_ca1", "cacert1");
                    Communicator comm = new Communicator(ref args, clientProperties);

                    var fact = IServerFactoryPrx.Parse(factoryRef, comm);
                    serverProperties = CreateProperties(defaultProperties, "s_rsa_ca1", "cacert1");
                    serverProperties["IceSSL.TrustOnly.Server.ServerAdapter"] =
                        "!C=US, ST=Florida, O=ZeroC\\, Inc.,OU=Ice, emailAddress=info@zeroc.com, CN=Client";
                    IServerPrx? server = fact.createServer(serverProperties);
                    try
                    {
                        server!.IcePing();
                        TestHelper.Assert(false);
                    }
                    catch (Exception)
                    {
                    }
                    fact.destroyServer(server);
                    comm.Destroy();
                }
                {
                    clientProperties = CreateProperties(defaultProperties, "c_rsa_ca1", "cacert1");
                    Communicator comm = new Communicator(ref args, clientProperties);

                    var fact = IServerFactoryPrx.Parse(factoryRef, comm);
                    serverProperties = CreateProperties(defaultProperties, "s_rsa_ca1", "cacert1");
                    serverProperties["IceSSL.TrustOnly.Server.ServerAdapter"] = "CN=bogus";
                    IServerPrx? server = fact.createServer(serverProperties);
                    try
                    {
                        server!.IcePing();
                        TestHelper.Assert(false);
                    }
                    catch (Exception)
                    {
                    }
                    fact.destroyServer(server);
                    comm.Destroy();
                }
                {
                    clientProperties = CreateProperties(defaultProperties, "c_rsa_ca1", "cacert1");
                    Communicator comm = new Communicator(ref args, clientProperties);

                    var fact = IServerFactoryPrx.Parse(factoryRef, comm);
                    serverProperties = CreateProperties(defaultProperties, "s_rsa_ca1", "cacert1");
                    serverProperties["IceSSL.TrustOnly.Server.ServerAdapter"] = "!CN=bogus";
                    IServerPrx? server = fact.createServer(serverProperties);
                    try
                    {
                        server!.IcePing();
                    }
                    catch (Exception ex)
                    {
                        Console.WriteLine(ex.ToString());
                        TestHelper.Assert(false);
                    }
                    fact.destroyServer(server);
                    comm.Destroy();
                }
                Console.Out.WriteLine("ok");

                Console.Out.Write("testing IceSSL.FindCerts properties... ");
                Console.Out.Flush();
                {
                    string[] clientFindCertProperties = new string[]
                    {
                        "SUBJECTDN:'CN=Client, OU=Ice, O=\"ZeroC, Inc.\", L=Jupiter, S=Florida, C=US, E=info@zeroc.com'",
                        "ISSUER:'ZeroC, Inc.' SUBJECT:Client SERIAL:02",
                        "ISSUERDN:'CN=ZeroC Test CA 1, OU=Ice, O=\"ZeroC, Inc.\",L=Jupiter, S=Florida, C=US,E=info@zeroc.com' SUBJECT:Client",
                        "THUMBPRINT:'10 8D FB DE 94 EE 36 AC AC 3D 58 48 46 AE A4 28 C7 D2 49 A9'",
                        "SUBJECTKEYID:'15 60 69 5F C5 27 48 7F 25 99 3F 3D D8 2E CB C2 F4 66 03 53'"
                    };

                    string[] serverFindCertProperties = new string[]
                    {
                        "SUBJECTDN:'CN=Server, OU=Ice, O=\"ZeroC, Inc.\", L=Jupiter, S=Florida, C=US, E=info@zeroc.com'",
                        "ISSUER:'ZeroC, Inc.' SUBJECT:Server SERIAL:01",
                        "ISSUERDN:'CN=ZeroC Test CA 1, OU=Ice, O=\"ZeroC, Inc.\", L=Jupiter, S=Florida, C=US,E=info@zeroc.com' SUBJECT:Server",
                        "THUMBPRINT:'FF 66 AD CF D5 DA 3E E0 D9 91 E6 6B 8E 74 82 3A 54 E6 68 4A'",
                        "SUBJECTKEYID:'14 56 24 99 69 6B AD B3 FB 72 0E 4D B4 DC 9E A8 7F DD B0 E3'"
                    };

                    string[] failFindCertProperties = new string[]
                    {
                        "nolabel",
                        "unknownlabel:foo",
                        "LABEL:",
                        "SUBJECTDN:'CN = Client, E = infox@zeroc.com, OU = Ice, O = \"ZeroC, Inc.\", S = Florida, C = US'",
                        "ISSUER:'ZeroC, Inc.' SUBJECT:Client SERIAL:'02 02'",
                        "ISSUERDN:'E=info@zeroc.com, CN=ZeroC Test CA 1, OU=Ice, O=\"ZeroC, Inc.\"," +
                            " L=Jupiter, S=Florida, C=ES' SUBJECT:Client",
                        "THUMBPRINT:'27 e0 18 c9 23 12 6c f0 5c da fa 36 5a 4c 63 5a e2 53 07 ff'",
                        "SUBJECTKEYID:'a6 42 aa 17 04 41 86 56 67 e4 04 64 59 34 30 c7 4c 6b ef ff'"
                    };

                    string[] certificates = new string[] { "/s_rsa_ca1.p12", "/c_rsa_ca1.p12" };

                    X509Store certStore = new X509Store("My", StoreLocation.CurrentUser);
                    certStore.Open(OpenFlags.ReadWrite);
                    var storageFlags = X509KeyStorageFlags.DefaultKeySet;
                    if (AssemblyUtil.IsMacOS)
                    {
                        //
                        // On macOS, we need to mark the key exportable because the addition of the key to the
                        // cert store requires to move the key from on keychain to another (which requires the
                        // Exportable flag... see https://github.com/dotnet/corefx/issues/25631)
                        //
                        storageFlags |= X509KeyStorageFlags.Exportable;
                    }
                    try
                    {
                        foreach (string cert in certificates)
                        {
                            certStore.Add(new X509Certificate2(defaultDir + cert, "password", storageFlags));
                        }

                        for (int i = 0; i < clientFindCertProperties.Length; ++i)
                        {
                            clientProperties = CreateProperties(defaultProperties, ca: "cacert1");
                            clientProperties["IceSSL.CertStore"] = "My";
                            clientProperties["IceSSL.CertStoreLocation"] = "CurrentUser";
                            clientProperties["IceSSL.FindCert"] = clientFindCertProperties[i];
                            //
                            // Use TrustOnly to ensure the peer has pick the expected certificate.
                            //
                            clientProperties["IceSSL.TrustOnly"] = "CN=Server";
                            Communicator comm = new Communicator(ref args, clientProperties);

                            var fact = IServerFactoryPrx.Parse(factoryRef, comm);
                            serverProperties = CreateProperties(defaultProperties, ca: "cacert1");
                            serverProperties["IceSSL.CertStore"] = "My";
                            serverProperties["IceSSL.CertStoreLocation"] = "CurrentUser";
                            serverProperties["IceSSL.FindCert"] = serverFindCertProperties[i];
                            //
                            // Use TrustOnly to ensure the peer has pick the expected certificate.
                            //
                            serverProperties["IceSSL.TrustOnly"] = "CN=Client";

                            IServerPrx? server = fact.createServer(serverProperties);
                            try
                            {
                                server!.IcePing();
                            }
                            catch (Exception ex)
                            {
                                Console.WriteLine(ex.ToString());
                                TestHelper.Assert(false);
                            }
                            fact.destroyServer(server);
                            comm.Destroy();
                        }

                        //
                        // These must fail because the search criteria does not match any certificates.
                        //
                        foreach (string s in failFindCertProperties)
                        {
                            try
                            {
                                clientProperties = CreateProperties(defaultProperties);
                                clientProperties["IceSSL.CertStore"] = "My";
                                clientProperties["IceSSL.CertStoreLocation"] = "CurrentUser";
                                clientProperties["IceSSL.FindCert"] = s;
                                Communicator comm = new Communicator(ref args, clientProperties);
                                TestHelper.Assert(false);
                            }
                            catch (Exception)
                            {
                                // Expected
                            }
                        }

                    }
                    finally
                    {
                        foreach (string cert in certificates)
                        {
                            certStore.Remove(new X509Certificate2(defaultDir + cert, "password"));
                        }
                        certStore.Close();
                    }

                    //
                    // These must fail because we have already remove the certificates.
                    //
                    foreach (string s in clientFindCertProperties)
                    {
                        try
                        {
                            clientProperties = CreateProperties(defaultProperties);
                            clientProperties["IceSSL.CertStore"] = "My";
                            clientProperties["IceSSL.CertStoreLocation"] = "CurrentUser";
                            clientProperties["IceSSL.FindCert"] = s;
                            Communicator comm = new Communicator(ref args, clientProperties);
                            TestHelper.Assert(false);
                        }
                        catch (Exception)
                        {
                            // Expected
                        }
                    }
                }
                Console.Out.WriteLine("ok");

                Console.Out.Write("testing system CAs... ");
                Console.Out.Flush();
                {
                    //
                    // Retry a few times in case there are connectivity problems with demo.zeroc.com.
                    //
                    const int retryMax = 5;
                    const int retryDelay = 1000;
                    int retryCount = 0;

                    clientProperties = CreateProperties(defaultProperties);
                    clientProperties["IceSSL.DefaultDir"] = "";
                    clientProperties["IceSSL.VerifyDepthMax"] = "4";
                    clientProperties["Ice.Override.Timeout"] = "5000"; // 5s timeout

                    var comm = new Communicator(clientProperties);
                    var p = IObjectPrx.Parse("dummy:wss -p 443 -h zeroc.com -r /demo-proxy/chat/glacier2", comm);
                    while (true)
                    {
                        try
                        {
                            p.IcePing();
                            TestHelper.Assert(false);
                        }
                        catch (TransportException)
                        {
                            // Expected, by default we don't check for system CAs.
                            break;
                        }
                        catch (Exception ex)
                        {
                            if ((ex is ConnectTimeoutException) ||
                               (ex is TransportException) ||
                               (ex is DNSException))
                            {
                                if (++retryCount < retryMax)
                                {
                                    Console.Out.Write("retrying... ");
                                    Console.Out.Flush();
                                    Thread.Sleep(retryDelay);
                                    continue;
                                }
                            }

                            Console.Out.WriteLine("warning: unable to connect to demo.zeroc.com to check system CA");
                            Console.WriteLine(ex.ToString());
                            break;
                        }
                    }
                    comm.Destroy();

                    retryCount = 0;
                    clientProperties = CreateProperties(defaultProperties);
                    clientProperties["IceSSL.DefaultDir"] = "";
                    clientProperties["IceSSL.VerifyDepthMax"] = "4";
                    clientProperties["Ice.Override.Timeout"] = "5000"; // 5s timeout
                    clientProperties["IceSSL.UsePlatformCAs"] = "1";

                    comm = new Communicator(clientProperties);
                    p = IObjectPrx.Parse("dummy:wss -p 443 -h zeroc.com -r /demo-proxy/chat/glacier2", comm);
                    while (true)
                    {
                        try
                        {
                            SslConnectionInfo? info =
                                (SslConnectionInfo?)p.GetConnection().GetConnectionInfo().Underlying;
                            TestHelper.Assert(info != null);
                            TestHelper.Assert(info.Verified);
                            break;
                        }
                        catch (Exception ex)
                        {
                            if ((ex is ConnectTimeoutException) ||
                               (ex is TransportException) ||
                               (ex is DNSException))
                            {
                                if (++retryCount < retryMax)
                                {
                                    Console.Out.Write("retrying... ");
                                    Console.Out.Flush();
                                    Thread.Sleep(retryDelay);
                                    continue;
                                }
                            }

                            Console.Out.WriteLine("warning: unable to connect to demo.zeroc.com to check system CA");
                            Console.WriteLine(ex.ToString());
                            break;
                        }
                    }
                    comm.Destroy();
                }
                Console.Out.WriteLine("ok");
            }
            finally
            {
                if (AssemblyUtil.IsWindows && isAdministrator)
                {
                    store.Remove(caCert1);
                    store.Remove(caCert2);
                }
                store.Close();
            }

            return factory;
        }
    }
}<|MERGE_RESOLUTION|>--- conflicted
+++ resolved
@@ -433,7 +433,6 @@
                     comm = new Communicator(ref args, clientProperties);
                     fact = IServerFactoryPrx.Parse(factoryRef, comm);
                     serverProperties = CreateProperties(defaultProperties, "s_rsa_ca1", "cacert1");
-                    serverProperties["IceSSL.CheckCertName"] = "1";
                     server = fact.createServer(serverProperties);
                     try
                     {
@@ -464,12 +463,10 @@
                         //
                         {
                             clientProperties = CreateProperties(defaultProperties, "c_rsa_ca1", "cacert1");
-                            clientProperties["IceSSL.CheckCertName"] = "1";
                             comm = new Communicator(ref args, clientProperties);
 
                             fact = IServerFactoryPrx.Parse(factoryRef, comm);
                             serverProperties = CreateProperties(props, "s_rsa_ca1_cn1", "cacert1");
-                            serverProperties["IceSSL.CheckCertName"] = "1";
                             server = fact.createServer(serverProperties);
                             try
                             {
@@ -494,12 +491,10 @@
                         //
                         {
                             clientProperties = CreateProperties(defaultProperties, "c_rsa_ca1", "cacert1");
-                            clientProperties["IceSSL.CheckCertName"] = "1";
                             comm = new Communicator(ref args, clientProperties);
 
                             fact = IServerFactoryPrx.Parse(factoryRef, comm);
                             serverProperties = CreateProperties(props, "s_rsa_ca1_cn2", "cacert1");
-                            serverProperties["IceSSL.CheckCertName"] = "1";
                             server = fact.createServer(serverProperties);
                             try
                             {
@@ -519,12 +514,10 @@
                         //
                         {
                             clientProperties = CreateProperties(defaultProperties, "c_rsa_ca1", "cacert1");
-                            clientProperties["IceSSL.CheckCertName"] = "1";
                             comm = new Communicator(ref args, clientProperties);
 
                             fact = IServerFactoryPrx.Parse(factoryRef, comm);
                             serverProperties = CreateProperties(props, "s_rsa_ca1_cn3", "cacert1");
-                            serverProperties["IceSSL.CheckCertName"] = "1";
                             server = fact.createServer(serverProperties);
                             try
                             {
@@ -545,12 +538,10 @@
                         //
                         {
                             clientProperties = CreateProperties(defaultProperties, "c_rsa_ca1", "cacert1");
-                            clientProperties["IceSSL.CheckCertName"] = "1";
                             comm = new Communicator(ref args, clientProperties);
 
                             fact = IServerFactoryPrx.Parse(factoryRef, comm);
                             serverProperties = CreateProperties(props, "s_rsa_ca1_cn4", "cacert1");
-                            serverProperties["IceSSL.CheckCertName"] = "1";
                             server = fact.createServer(serverProperties);
                             try
                             {
@@ -666,48 +657,6 @@
                                     Console.WriteLine(ex.ToString());
                                     TestHelper.Assert(false);
                                 }
-                            }
-                            fact.destroyServer(server);
-                            comm.Destroy();
-                        }
-
-                        //
-<<<<<<< HEAD
-                        // Target host does not match the certificate DNS altName, connection should succeed
-                        // because IceSSL.CheckCertName is set to 0.
-                        //
-                        {
-                            clientProperties = CreateProperties(defaultProperties, "c_rsa_ca1", "cacert1");
-                            clientProperties["IceSSL.CheckCertName"] = "0";
-=======
-                        // Target host does not match the certificate DNS altName, connection should fail.
-                        //
-                        {
-                            clientProperties = CreateProperties(defaultProperties, "c_rsa_ca1", "cacert1");
->>>>>>> fbd1f849
-                            comm = new Communicator(ref args, clientProperties);
-
-                            fact = IServerFactoryPrx.Parse(factoryRef, comm);
-                            serverProperties = CreateProperties(props, "s_rsa_ca1_cn2", "cacert1");
-<<<<<<< HEAD
-                            serverProperties["IceSSL.CheckCertName"] = "1";
-                            server = fact.createServer(serverProperties);
-                            try
-=======
-                            server = fact.createServer(serverProperties);
-                            try
-                            {
-                                server!.IcePing();
-                                TestHelper.Assert(false);
-                            }
-                            catch (TransportException)
->>>>>>> fbd1f849
-                            {
-                            }
-                            catch (Exception ex)
-                            {
-                                Console.WriteLine(ex.ToString());
-                                TestHelper.Assert(false);
                             }
                             fact.destroyServer(server);
                             comm.Destroy();
@@ -2132,6 +2081,7 @@
 
                             var fact = IServerFactoryPrx.Parse(factoryRef, comm);
                             serverProperties = CreateProperties(defaultProperties, ca: "cacert1");
+                            // Use deprecated property here to test it
                             serverProperties["IceSSL.CertStore"] = "My";
                             serverProperties["IceSSL.CertStoreLocation"] = "CurrentUser";
                             serverProperties["IceSSL.FindCert"] = serverFindCertProperties[i];
@@ -2162,8 +2112,6 @@
                             try
                             {
                                 clientProperties = CreateProperties(defaultProperties);
-                                clientProperties["IceSSL.CertStore"] = "My";
-                                clientProperties["IceSSL.CertStoreLocation"] = "CurrentUser";
                                 clientProperties["IceSSL.FindCert"] = s;
                                 Communicator comm = new Communicator(ref args, clientProperties);
                                 TestHelper.Assert(false);
