// Copyright (c) ZeroC, Inc. All rights reserved.

using System;
using System.Collections.Generic;
using System.Collections.Immutable;
using System.Diagnostics;
using System.Linq;
using System.Text;
using System.Threading;
using System.Threading.Tasks;

namespace ZeroC.Ice
{
    /// <summary>Reference is an Ice-internal but publicly visible class. Each Ice proxy has a single Reference.
    /// Reference represents the untyped implementation of a proxy. Multiples proxies that point to the same Ice object
    /// and share the same proxy options can share the same Reference object, even if these proxies have different
    /// types.</summary>
    public sealed class Reference : IEquatable<Reference>
    {
        internal string AdapterId => Location.Count == 0 ? "" : Location[0];
        internal Communicator Communicator { get; }
        internal string ConnectionId { get; }
        internal IReadOnlyDictionary<string, string> Context { get; }
        internal Encoding Encoding { get; }
        internal EndpointSelectionType EndpointSelection { get; }
        internal IReadOnlyList<Endpoint> Endpoints { get; }
        internal string Facet { get; }
        internal Identity Identity { get; }

        // For ice1 proxies, all the enumerators are meaningful. For other proxies, only the Twoway and Oneway
        // enumerators are used.
        internal InvocationMode InvocationMode { get; }
        internal bool IsConnectionCached;
        internal bool IsFixed { get; }
        internal bool IsIndirect => !IsFixed && Endpoints.Count == 0;
        public bool IsOneway => InvocationMode != InvocationMode.Twoway;
        internal bool IsWellKnown => !IsFixed && Endpoints.Count == 0 && Location.Count == 0;
        internal IReadOnlyList<string> Location { get; }
        internal TimeSpan LocatorCacheTimeout { get; }

        internal LocatorInfo? LocatorInfo { get; }
        internal bool PreferNonSecure { get; }
        internal Protocol Protocol { get; }
        internal RouterInfo? RouterInfo { get; }
        private int _hashCode;
        private volatile Connection? _connection; // readonly when IsFixed is true

        /// <summary>The equality operator == returns true if its operands are equal, false otherwise.</summary>
        /// <param name="lhs">The left hand side operand.</param>
        /// <param name="rhs">The right hand side operand.</param>
        /// <returns><c>true</c> if the operands are equal, otherwise <c>false</c>.</returns>
        public static bool operator ==(Reference? lhs, Reference? rhs)
        {
            if (ReferenceEquals(lhs, rhs))
            {
                return true;
            }

            if (lhs is null || rhs is null)
            {
                return false;
            }
            return rhs.Equals(lhs);
        }

        /// <summary>The inequality operator != returns true if its operands are not equal, false otherwise.</summary>
        /// <param name="lhs">The left hand side operand.</param>
        /// <param name="rhs">The right hand side operand.</param>
        /// <returns><c>true</c> if the operands are not equal, otherwise <c>false</c>.</returns>
        public static bool operator !=(Reference? lhs, Reference? rhs) => !(lhs == rhs);

        /// <summary>Creates a reference from a string and a communicator. This an Ice-internal publicly visible static
        /// method.</summary>
        public static Reference Parse(string s, Communicator communicator, string? propertyPrefix = null)
        {
            string proxyString = s.Trim();
            if (proxyString.Length == 0)
            {
                throw new FormatException("empty string is invalid");
            }

            Encoding encoding;
            IReadOnlyList<Endpoint> endpoints;
            string facet;
            Identity identity;
            InvocationMode invocationMode = InvocationMode.Twoway;
            IReadOnlyList<string> location;
            Protocol protocol;

            if (UriParser.IsProxyUri(proxyString))
            {
                List<string> path;
                UriParser.ProxyOptions proxyOptions;
                (endpoints, path, proxyOptions, facet) = UriParser.ParseProxy(proxyString, communicator);

                protocol = proxyOptions.Protocol ?? Protocol.Ice2;
                Debug.Assert(protocol != Protocol.Ice1); // the URI parsing rejects ice1

                encoding = proxyOptions.Encoding ?? Encoding.V20;

                switch (path.Count)
                {
                    case 0:
                        // TODO: should we add a default identity "Default" or "Root" or "Main"?
                        throw new FormatException($"missing identity in proxy `{proxyString}'");
                    case 1:
                        identity = new Identity(category: "", name: path[0]);
                        location = ImmutableArray<string>.Empty;
                        break;
                    case 2:
                        identity = new Identity(category: path[0], name: path[1]);
                        location = ImmutableArray<string>.Empty;
                        break;
                    default:
                        identity = new Identity(category: path[^2], name: path[^1]);
                        path.RemoveRange(path.Count - 2, 2);
                        location = path;
                        break;
                }

                if (identity.Name.Length == 0)
                {
                    throw new FormatException($"invalid identity with empty name in proxy `{proxyString}'");
                }
                if (location.Any(segment => segment.Length == 0))
                {
                    throw new FormatException($"invalid location with empty segment in proxy `{proxyString}'");
                }
            }
            else
            {
                protocol = Protocol.Ice1;
                string location0;

                (identity, facet, invocationMode, encoding, location0, endpoints) =
                    Ice1Parser.ParseProxy(proxyString, communicator);

                // 0 or 1 segment
                location = location0.Length > 0 ? ImmutableArray.Create(location0) : ImmutableArray<string>.Empty;
            }

            bool? cacheConnection = null;
            IReadOnlyDictionary<string, string>? context = null;
            EndpointSelectionType? endpointSelection = null;
            TimeSpan? locatorCacheTimeout = null;
            LocatorInfo? locatorInfo = null;
            bool? preferNonSecure = null;
            RouterInfo? routerInfo = null;

            // Override the defaults with the proxy properties if a property prefix is defined.
            if (propertyPrefix != null && propertyPrefix.Length > 0)
            {
                // Warn about unknown properties.
                if (communicator.WarnUnknownProperties)
                {
                    communicator.CheckForUnknownProperties(propertyPrefix);
                }

                cacheConnection = communicator.GetPropertyAsBool($"{propertyPrefix}.ConnectionCached");

                string property = $"{propertyPrefix}.Context.";
                context = communicator.GetProperties(forPrefix: property).
                    ToDictionary(e => e.Key.Substring(property.Length), e => e.Value);
                if (context.Count == 0)
                {
                    context = null;
                }

                property = $"{propertyPrefix}.EndpointSelection";
                try
                {
                    endpointSelection =
                        communicator.GetProperty(property) is string endpointSelectionStr ?
                            Enum.Parse<EndpointSelectionType>(endpointSelectionStr) : (EndpointSelectionType?)null;
                }
                catch (FormatException ex)
                {
                    throw new InvalidConfigurationException($"cannot parse property `{property}'", ex);
                }

                locatorInfo = communicator.GetLocatorInfo(
                    communicator.GetPropertyAsProxy($"{propertyPrefix}.Locator", ILocatorPrx.Factory), encoding);

                locatorCacheTimeout = communicator.GetPropertyAsTimeSpan($"{propertyPrefix}.LocatorCacheTimeout");
                preferNonSecure = communicator.GetPropertyAsBool($"{propertyPrefix}.PreferNonSecure");

                property = $"{propertyPrefix}.Router";
                if (communicator.GetPropertyAsProxy(property, IRouterPrx.Factory) is IRouterPrx router)
                {
                    if (propertyPrefix.EndsWith(".Router", StringComparison.Ordinal))
                    {
                        throw new InvalidConfigurationException(
                            $"`{property}={communicator.GetProperty(property)}': cannot set a router on a router");
                    }
                    routerInfo = communicator.GetRouterInfo(router);
                }
            }

            return new Reference(cacheConnection: cacheConnection ?? true,
                                 communicator: communicator,
                                 connectionId: "",
                                 context: context ?? communicator.DefaultContext,
                                 encoding: encoding,
                                 endpointSelection: endpointSelection ?? communicator.DefaultEndpointSelection,
                                 endpoints: endpoints,
                                 facet: facet,
                                 identity: identity,
                                 invocationMode: invocationMode,
                                 location: location,
                                 locatorCacheTimeout: locatorCacheTimeout ?? communicator.DefaultLocatorCacheTimeout,
                                 locatorInfo:
                                    locatorInfo ?? communicator.GetLocatorInfo(communicator.DefaultLocator, encoding),
                                 preferNonSecure: preferNonSecure ?? communicator.DefaultPreferNonSecure,
                                 protocol: protocol,
                                 routerInfo: routerInfo ?? communicator.GetRouterInfo(communicator.DefaultRouter));
        }

        /// <inheritdoc/>
        public override bool Equals(object? obj) => Equals(obj as Reference);

        /// <inheritdoc/>
        public bool Equals(Reference? other)
        {
            if (other == null)
            {
                return false;
            }
            if (ReferenceEquals(this, other))
            {
                return true;
            }

            if (_hashCode != 0 && other._hashCode != 0 && _hashCode != other._hashCode)
            {
                return false;
            }

            if (IsFixed)
            {
                // Compare properties and fields specific to fixed references
                if (_connection != other._connection)
                {
                    return false;
                }
            }
            else
            {
                // Compare properties specific to routable references
                if (ConnectionId != other.ConnectionId)
                {
                    return false;
                }
                if (EndpointSelection != other.EndpointSelection)
                {
                    return false;
                }
                if (!Endpoints.SequenceEqual(other.Endpoints))
                {
                    return false;
                }
                if (IsConnectionCached != other.IsConnectionCached)
                {
                    return false;
                }
                if (!Location.SequenceEqual(other.Location))
                {
                    return false;
                }
                if (LocatorCacheTimeout != other.LocatorCacheTimeout)
                {
                    return false;
                }
                if (LocatorInfo != other.LocatorInfo)
                {
                    return false;
                }
                if (PreferNonSecure != other.PreferNonSecure)
                {
                    return false;
                }
                if (RouterInfo != other.RouterInfo)
                {
                    return false;
                }
            }

            // Compare common properties
            if (!Context.DictionaryEqual(other.Context))
            {
                return false;
            }
            if (Encoding != other.Encoding)
            {
                return false;
            }
            if (Facet != other.Facet)
            {
                return false;
            }
            if (Identity != other.Identity)
            {
                return false;
            }
            if (InvocationMode != other.InvocationMode)
            {
                return false;
            }
            if (IsFixed != other.IsFixed)
            {
                return false;
            }
            if (Protocol != other.Protocol)
            {
                return false;
            }

            return true;
        }

        /// <inheritdoc/>
        public override int GetHashCode()
        {
            if (_hashCode != 0)
            {
                // Already computed, return cached value:
                return _hashCode;
            }
            else
            {
                // Lazy initialization of _hashCode to a value other than 0. Reading/writing _hashCode is atomic.
                var hash = new HashCode();

                // common properties
                hash.Add(Context.GetDictionaryHashCode());
                hash.Add(Encoding);
                hash.Add(Facet);
                hash.Add(Identity);
                hash.Add(InvocationMode);
                hash.Add(Protocol);

                if (IsFixed)
                {
                    hash.Add(_connection);
                }
                else
                {
                    hash.Add(ConnectionId);
                    foreach (Endpoint e in Endpoints)
                    {
                        hash.Add(e);
                    }
                    hash.Add(IsConnectionCached);
                    hash.Add(EndpointSelection);
                    foreach (string s in Location)
                    {
                        hash.Add(s);
                    }
                    hash.Add(LocatorCacheTimeout);
                    if (LocatorInfo != null)
                    {
                        hash.Add(LocatorInfo);
                    }
                    hash.Add(PreferNonSecure);
                    if (RouterInfo != null)
                    {
                        hash.Add(RouterInfo);
                    }
                }

                int hashCode = hash.ToHashCode();
                if (hashCode == 0)
                {
                    // 0 means uninitialized so we switch to 1
                    hashCode = 1;
                }
                _hashCode = hashCode;
                return _hashCode;
            }
        }

        /// <summary>Converts the reference into a string. The format of this string depends on the protocol: for ice1,
        /// this method uses the ice1 format, which can be customized by Communicator.ToStringMode. For ice2 and
        /// greater, this method uses the URI format.</summary>
        public override string ToString()
        {
            if (Protocol == Protocol.Ice1)
            {
                var sb = new StringBuilder();

                // If the encoded identity string contains characters which the reference parser uses as separators,
                // then we enclose the identity string in quotes.
                string id = Identity.ToString(Communicator.ToStringMode);
                if (StringUtil.FindFirstOf(id, " :@") != -1)
                {
                    sb.Append('"');
                    sb.Append(id);
                    sb.Append('"');
                }
                else
                {
                    sb.Append(id);
                }

                if (Facet.Length > 0)
                {
                    // If the encoded facet string contains characters which the reference parser uses as separators,
                    // then we enclose the facet string in quotes.
                    sb.Append(" -f ");
                    string fs = StringUtil.EscapeString(Facet, Communicator.ToStringMode);
                    if (StringUtil.FindFirstOf(fs, " :@") != -1)
                    {
                        sb.Append('"');
                        sb.Append(fs);
                        sb.Append('"');
                    }
                    else
                    {
                        sb.Append(fs);
                    }
                }

                switch (InvocationMode)
                {
                    case InvocationMode.Twoway:
                        sb.Append(" -t");
                        break;
                    case InvocationMode.Oneway:
                        sb.Append(" -o");
                        break;
                    case InvocationMode.BatchOneway:
                        sb.Append(" -O");
                        break;
                    case InvocationMode.Datagram:
                        sb.Append(" -d");
                        break;
                    case InvocationMode.BatchDatagram:
                        sb.Append(" -D");
                        break;
                }

                // Always print the encoding version to ensure a stringified proxy will convert back to a proxy with the
                // same encoding with StringToProxy. (Only needed for backwards compatibility).
                sb.Append(" -e ");
                sb.Append(Encoding.ToString());

                if (Location.Count > 0)
                {
                    Debug.Assert(Location.Count == 1); // at most 1 segment with ice1

                    sb.Append(" @ ");

                    // If the encoded adapter id string contains characters which the reference parser uses as
                    // separators, then we enclose the adapter id string in quotes.
                    string a = StringUtil.EscapeString(Location[0], Communicator.ToStringMode);
                    if (StringUtil.FindFirstOf(a, " :@") != -1)
                    {
                        sb.Append('"');
                        sb.Append(a);
                        sb.Append('"');
                    }
                    else
                    {
                        sb.Append(a);
                    }
                }
                else
                {
                    foreach (Endpoint e in Endpoints)
                    {
                        sb.Append(':');
                        sb.Append(e);
                    }
                }
                return sb.ToString();
            }
            else // >= ice2, use URI format
            {
                string path;
                if (Location.Count > 0)
                {
                    var pathBuilder = new StringBuilder();
                    foreach (string s in Location)
                    {
                        pathBuilder.Append(Uri.EscapeDataString(s));
                        pathBuilder.Append('/');
                    }
                    if (Identity.Category.Length == 0)
                    {
                        pathBuilder.Append('/');
                    }
                    pathBuilder.Append(Identity); // Identity.ToString() escapes the string
                    path = pathBuilder.ToString();
                }
                else
                {
                    path = Identity.ToString();
                }

                var sb = new StringBuilder();
                bool firstOption = true;

                if (Endpoints.Count > 0)
                {
                    // direct proxy using ice+transport scheme
                    Endpoint mainEndpoint = Endpoints[0];
                    sb.AppendEndpoint(mainEndpoint, path);
                    firstOption = !mainEndpoint.HasOptions;
                }
                else
                {
                    sb.Append("ice:");
                    sb.Append(path);
                }

                if (Protocol != Protocol.Ice2) // i.e. > ice2
                {
                    StartQueryOption(sb, ref firstOption);
                    sb.Append("protocol=");
                    sb.Append(Protocol.GetName());
                }

                if (Encoding != Ice2Definitions.Encoding) // possible but quite unlikely
                {
                    StartQueryOption(sb, ref firstOption);
                    sb.Append("encoding=");
                    sb.Append(Encoding);
                }

                if (Endpoints.Count > 1)
                {
                    Transport mainTransport = Endpoints[0].Transport;
                    StartQueryOption(sb, ref firstOption);
                    sb.Append("alt-endpoint=");
                    for (int i = 1; i < Endpoints.Count; ++i)
                    {
                        if (i > 1)
                        {
                            sb.Append(',');
                        }
                        sb.AppendEndpoint(Endpoints[i], "", mainTransport != Endpoints[i].Transport, '$');
                    }
                }

                if (Facet.Length > 0)
                {
                    sb.Append('#');
                    sb.Append(Uri.EscapeDataString(Facet));
                }

                return sb.ToString();
            }

            static void StartQueryOption(StringBuilder sb, ref bool firstOption)
            {
                if (firstOption)
                {
                    sb.Append('?');
                    firstOption = false;
                }
                else
                {
                    sb.Append('&');
                }
            }
        }

        /// <summary>Reads a reference from the input stream.</summary>
        /// <param name="istr">The input stream to read from.</param>
        /// <returns>The reference read from the stream (can be null).</returns>
        internal static Reference? Read(InputStream istr)
        {
            if (istr.Encoding == Encoding.V11)
            {
                var identity = new Identity(istr);
                if (identity.Name.Length == 0)
                {
                    return null;
                }

                var proxyData = new ProxyData11(istr);

                if (proxyData.FacetPath.Length > 1)
                {
                    throw new InvalidDataException(
                        $"received proxy with {proxyData.FacetPath.Length} elements in its facet path");
                }

                if ((byte)proxyData.Protocol == 0)
                {
                    throw new InvalidDataException("received proxy with protocol set to 0");
                }

                if (proxyData.Protocol != Protocol.Ice1 && proxyData.InvocationMode != InvocationMode.Twoway)
                {
                    throw new InvalidDataException(
                        $"received proxy for protocol {proxyData.Protocol.GetName()} with invocation mode set");
                }

                if (proxyData.ProtocolMinor != 0)
                {
                    throw new InvalidDataException(
                        $"received proxy with invalid protocolMinor value: {proxyData.ProtocolMinor}");
                }

                // The min size for an Endpoint with the 1.1 encoding is: transport (short = 2 bytes) + encapsulation
                // header (6 bytes), for a total of 8 bytes.
                Endpoint[] endpoints =
                    istr.ReadArray(minElementSize: 8, istr => istr.ReadEndpoint(proxyData.Protocol));

                string location0 = endpoints.Length == 0 ? istr.ReadString() : "";

                return new Reference(istr.Communicator!,
                                     proxyData.Encoding,
                                     endpoints,
                                     proxyData.FacetPath.Length == 1 ? proxyData.FacetPath[0] : "",
                                     identity,
                                     proxyData.InvocationMode,
                                     location: location0.Length > 0 ?
                                        ImmutableArray.Create(location0) : ImmutableArray<string>.Empty,
                                     proxyData.Protocol);
            }
            else
            {
                Debug.Assert(istr.Encoding == Encoding.V20);

                ProxyKind proxyKind = istr.ReadProxyKind();
                if (proxyKind == ProxyKind.Null)
                {
                    return null;
                }

                var proxyData = new ProxyData20(istr);

                if (proxyData.Identity.Name.Length == 0)
                {
                    throw new InvalidDataException(
                        $"received non-null proxy with empty identity name");
                }

                Protocol protocol = proxyData.Protocol ?? Protocol.Ice2;

                if (proxyData.InvocationMode != null && protocol != Protocol.Ice1)
                {
                    throw new InvalidDataException(
                        $"received proxy for protocol {protocol.GetName()} with invocation mode set");
                }

                // The min size for an Endpoint with the 2.0 encoding is: transport (short = 2 bytes) + host name
                // (min 2 bytes as it cannot be empty) + port number (ushort, 2 bytes) + options (1 byte for empty
                // sequence), for a total of 7 bytes.
                IReadOnlyList<Endpoint> endpoints = proxyKind == ProxyKind.Direct ?
                    istr.ReadArray(minElementSize: 7, istr => istr.ReadEndpoint(protocol)) :
                    ImmutableArray<Endpoint>.Empty;

                return new Reference(istr.Communicator!,
                                     proxyData.Encoding ?? Encoding.V20,
                                     endpoints,
                                     proxyData.Facet ?? "",
                                     proxyData.Identity,
                                     proxyData.InvocationMode ?? InvocationMode.Twoway,
                                     (IReadOnlyList<string>?)proxyData.Location ?? ImmutableArray<string>.Empty,
                                     protocol);
            }
        }

        // Helper constructor for routable references, not bound to a connection. Uses the communicator's defaults.
        internal Reference(
            Communicator communicator,
            Encoding encoding,
            IReadOnlyList<Endpoint> endpoints, // already a copy provided by Ice
            string facet,
            Identity identity,
            InvocationMode invocationMode,
            IReadOnlyList<string> location, // already a copy provided by Ice
            Protocol protocol)
            : this(cacheConnection: true,
                   communicator: communicator,
                   connectionId: "",
                   context: communicator.DefaultContext,
                   encoding: encoding,
                   endpointSelection: communicator.DefaultEndpointSelection,
                   endpoints: endpoints,
                   facet: facet,
                   identity: identity,
                   invocationMode: invocationMode,
                   location: location,
                   locatorCacheTimeout: communicator.DefaultLocatorCacheTimeout,
                   locatorInfo: communicator.GetLocatorInfo(communicator.DefaultLocator, encoding),
                   preferNonSecure: communicator.DefaultPreferNonSecure,
                   protocol: protocol,
                   routerInfo: communicator.GetRouterInfo(communicator.DefaultRouter))
        {
        }

        // Helper constructor for fixed references. Uses the communicator's defaults.
        internal Reference(Communicator communicator, Connection fixedConnection, Identity identity)
            : this(communicator: communicator,
                   context: communicator.DefaultContext,
                   encoding: fixedConnection.Protocol.GetEncoding(),
                   facet: "",
                   fixedConnection: fixedConnection,
                   identity: identity,
                   invocationMode: (fixedConnection.Endpoint?.IsDatagram ?? false) ?
                       InvocationMode.Datagram : InvocationMode.Twoway)
        {
        }

<<<<<<< HEAD
        internal int CheckRetryAfterException(Exception ex, bool sent, bool idempotent, ref int cnt)
        {
            // TODO: revisit retry logic

            // If the request was sent and is not idempotent, the operation might be retried only if the exception
            // is an ObjectNotExistException or ConnectionClosedByPeerException. Otherwise, it can't be retried.
            if (sent && !idempotent && !(ex is ObjectNotExistException) && !(ex is ConnectionClosedByPeerException))
            {
                throw ExceptionUtil.Throw(ex);
            }

            // If it's a fixed proxy, retrying isn't useful as the proxy is tied to the connection and the request will
            // fail with the exception.
            if (IsFixed)
            {
                throw ExceptionUtil.Throw(ex);
            }

            if (ex is ObjectNotExistException one)
            {
                RouterInfo? ri = RouterInfo;
                if (ri != null && one.Operation.Equals("ice_add_proxy"))
                {
                    // If we have a router, an ObjectNotExistException with an operation name "ice_add_proxy" indicates
                    // to the client that the router isn't aware of the proxy (for example, because it was evicted by
                    // the router). In this case, we must *always* retry, so that the missing proxy is added to the
                    // router.

                    ri.ClearCache(this);

                    if (Communicator.TraceLevels.Retry >= 1)
                    {
                        Communicator.Logger.Trace(Communicator.TraceLevels.RetryCategory,
                            $"retrying operation call to add proxy to router\n {ex}");
                    }
                    return 0; // We must always retry, so we don't look at the retry count.
                }
                else if (IsIndirect)
                {
                    // We retry ObjectNotExistException if the reference is indirect.
                    if (IsWellKnown)
                    {
                        LocatorInfo?.ClearCache(this);
                    }
                }
                else
                {
                    // For all other cases, we don't retry ObjectNotExistException.
                    throw ExceptionUtil.Throw(ex);
                }
            }

            // Don't retry if the communicator or object adapter are disposed.
            if (ex is ObjectDisposedException)
            {
                throw ExceptionUtil.Throw(ex);
            }

            ++cnt;
            Debug.Assert(cnt > 0);

            int interval;
            if (cnt == (Communicator.RetryIntervals.Length + 1) && ex is ConnectionClosedByPeerException)
            {
                // A connection closed exception is always retried at least once, even if the retry limit is reached.
                interval = 0;
            }
            else if (cnt > Communicator.RetryIntervals.Length)
            {
                if (Communicator.TraceLevels.Retry >= 1)
                {
                    Communicator.Logger.Trace(Communicator.TraceLevels.RetryCategory,
                        $"cannot retry operation call because retry limit has been exceeded\n{ex}");
                }
                throw ExceptionUtil.Throw(ex);
            }
            else
            {
                interval = Communicator.RetryIntervals[cnt - 1];
            }

            if (Communicator.TraceLevels.Retry >= 1)
            {
                string s = "retrying operation call";
                if (interval > 0)
                {
                    s += " in " + interval + "ms";
                }
                s += $" because of exception\n{ex}";
                Communicator.Logger.Trace(Communicator.TraceLevels.RetryCategory, s);
            }

            return interval;
        }

        internal void ClearConnection(Connection connection)
=======
        internal void ClearRequestHandler(IRequestHandler handler)
>>>>>>> d2759d71
        {
            Debug.Assert(!IsFixed);
            Interlocked.CompareExchange(ref _connection, null, connection);
        }

        internal Reference Clone(
            bool? cacheConnection = null,
            bool clearLocator = false,
            bool clearRouter = false,
            string? connectionId = null,
            IReadOnlyDictionary<string, string>? context = null, // can be provided by app
            Encoding? encoding = null,
            EndpointSelectionType? endpointSelection = null,
            IEnumerable<Endpoint>? endpoints = null, // from app
            string? facet = null,
            Connection? fixedConnection = null,
            Identity? identity = null,
            string? identityAndFacet = null,
            InvocationMode? invocationMode = null,
            IEnumerable<string>? location = null, // from app
            ILocatorPrx? locator = null,
            TimeSpan? locatorCacheTimeout = null,
            bool? oneway = null,
            bool? preferNonSecure = null,
            IRouterPrx? router = null)
        {
            // Check for incompatible arguments
            if (locator != null && clearLocator)
            {
                throw new ArgumentException($"cannot set both {nameof(locator)} and {nameof(clearLocator)}");
            }
            if (router != null && clearRouter)
            {
                throw new ArgumentException($"cannot set both {nameof(router)} and {nameof(clearRouter)}");
            }
            if (invocationMode != null)
            {
                if (oneway != null)
                {
                    throw new ArgumentException($"cannot set both {nameof(oneway)} and {nameof(invocationMode)}");
                }
                if (Protocol != Protocol.Ice1)
                {
                    // This way, we won't get an invalid invocationMode when protocol > ice1.
                    throw new ArgumentException(
                        $"{nameof(invocationMode)} applies only to ice1 proxies",
                        nameof(invocationMode));
                }
            }

            if (identityAndFacet != null && facet != null)
            {
                throw new ArgumentException($"cannot set both {nameof(facet)} and {nameof(identityAndFacet)}");
            }

            if (identityAndFacet != null && identity != null)
            {
                throw new ArgumentException($"cannot set both {nameof(identity)} and {nameof(identityAndFacet)}");
            }

            if (oneway != null)
            {
                invocationMode = oneway.Value ? InvocationMode.Oneway : InvocationMode.Twoway;
            }
            if (identityAndFacet != null)
            {
                (identity, facet) = UriParser.ParseIdentityAndFacet(identityAndFacet);
            }

            if (IsFixed || fixedConnection != null)
            {
                // Note that Clone does not allow to clear the fixedConnection

                // Make sure that all arguments incompatible with fixed references are null
                if (cacheConnection != null)
                {
                    throw new ArgumentException("cannot change the connection caching configuration of a fixed proxy",
                        nameof(cacheConnection));
                }
                if (connectionId != null)
                {
                    throw new ArgumentException("cannot change the connection ID of a fixed proxy",
                        nameof(connectionId));
                }
                if (endpointSelection != null)
                {
                    throw new ArgumentException("cannot change the endpoint selection policy of a fixed proxy",
                        nameof(endpointSelection));
                }
                if (endpoints != null)
                {
                    throw new ArgumentException("cannot change the endpoints of a fixed proxy", nameof(endpoints));
                }
                if (location != null)
                {
                    throw new ArgumentException("cannot change the location of a fixed proxy", nameof(location));
                }
                if (locator != null)
                {
                    throw new ArgumentException("cannot change the locator of a fixed proxy", nameof(locator));
                }
                else if (clearLocator)
                {
                    throw new ArgumentException("cannot change the locator of a fixed proxy", nameof(clearLocator));
                }
                if (locatorCacheTimeout != null)
                {
                    throw new ArgumentException("cannot change the locator cache timeout of a fixed proxy",
                        nameof(locatorCacheTimeout));
                }
                if (preferNonSecure != null)
                {
                    throw new ArgumentException("cannot change the prefer non-secure configuration of a fixed proxy",
                        nameof(preferNonSecure));
                }
                if (router != null)
                {
                    throw new ArgumentException("cannot change the router of a fixed proxy", nameof(router));
                }
                else if (clearRouter)
                {
                    throw new ArgumentException("cannot change the router of a fixed proxy", nameof(clearRouter));
                }

                var clone = new Reference(Communicator,
                                          context?.ToImmutableDictionary() ?? Context,
                                          encoding ?? Encoding,
                                          facet ?? Facet,
                                          (fixedConnection ?? _connection)!,
                                          identity ?? Identity,
                                          invocationMode ?? InvocationMode);
                return clone == this ? this : clone;
            }
            else
            {
                // Routable reference
                if (endpoints?.FirstOrDefault(endpoint => endpoint.Protocol != Protocol) is Endpoint endpoint)
                {
                    throw new ArgumentException($"the protocol of endpoint `{endpoint}' is not {Protocol}",
                                                nameof(endpoints));
                }

                if (location != null && location.Any(segment => segment.Length == 0))
                {
                    throw new ArgumentException($"invalid location `{location}' with an empty segment",
                                                nameof(location));
                }

                if (locator != null && clearLocator)
                {
                    throw new ArgumentException($"cannot set both {nameof(locator)} and {nameof(clearLocator)}");
                }
                if (router != null && clearRouter)
                {
                    throw new ArgumentException($"cannot set both {nameof(router)} and {nameof(clearRouter)}");
                }

                if (locatorCacheTimeout != null &&
                    locatorCacheTimeout < TimeSpan.Zero && locatorCacheTimeout != Timeout.InfiniteTimeSpan)
                {
                    throw new ArgumentException(
                        $"invalid {nameof(locatorCacheTimeout)}: {locatorCacheTimeout}", nameof(locatorCacheTimeout));
                }

                IReadOnlyList<Endpoint>? newEndpoints = endpoints?.ToImmutableArray();
                IReadOnlyList<string>? newLocation = location?.ToImmutableArray();

                if (Protocol == Protocol.Ice1)
                {
                    if (newLocation?.Count > 0 && newEndpoints?.Count > 0)
                    {
                        throw new ArgumentException(
                            @$"cannot set both a non-empty {nameof(location)} and a non-empty {
                                nameof(endpoints)} on an ice1 proxy",
                            nameof(location));
                    }

                    if (newLocation?.Count > 0)
                    {
                        if (newLocation.Count > 1)
                        {
                            throw new ArgumentException(
                                $"{nameof(location)} is limited to a single segment for ice1 proxies",
                                nameof(location));
                        }
                        newEndpoints = ImmutableArray<Endpoint>.Empty; // make sure the clone's endpoints are empty
                    }
                    else if (newEndpoints?.Count > 0)
                    {
                        newLocation = ImmutableArray<string>.Empty; // make sure the clone's location is empty
                    }
                }

                LocatorInfo? locatorInfo = LocatorInfo;
                if (locator != null)
                {
                    locatorInfo = Communicator.GetLocatorInfo(locator, encoding ?? locator.Encoding);
                }
                else if (clearLocator)
                {
                    locatorInfo = null;
                }

                RouterInfo? routerInfo = RouterInfo;
                if (router != null)
                {
                    routerInfo = Communicator.GetRouterInfo(router);
                }
                else if (clearRouter)
                {
                    routerInfo = null;
                }

                var clone = new Reference(cacheConnection ?? IsConnectionCached,
                                          Communicator,
                                          connectionId ?? ConnectionId,
                                          context?.ToImmutableDictionary() ?? Context,
                                          encoding ?? Encoding,
                                          endpointSelection ?? EndpointSelection,
                                          newEndpoints ?? Endpoints,
                                          facet ?? Facet,
                                          identity ?? Identity,
                                          invocationMode ?? InvocationMode,
                                          newLocation ?? Location,
                                          locatorCacheTimeout ?? LocatorCacheTimeout,
                                          locatorInfo, // no fallback otherwise breaks clearLocator
                                          preferNonSecure ?? PreferNonSecure,
                                          Protocol,
                                          routerInfo); // no fallback otherwise breaks clearRouter

                return clone == this ? this : clone;
            }
        }

        internal Connection? GetCachedConnection() => _connection;

<<<<<<< HEAD
        internal async ValueTask<Connection> GetConnectionAsync(CancellationToken cancel)
=======
        internal async ValueTask<IRequestHandler> GetConnectionAsync(
            IReadOnlyList<IConnector> excludedConnectors,
            CancellationToken cancel)
>>>>>>> d2759d71
        {
            Connection? connection = _connection;

            // If the cached connection is no longer active, clear it and get a new connection.
            if (!IsFixed && connection != null && !connection.IsActive)
            {
                ClearConnection(connection);
                connection = null;
            }

            if (connection == null)
            {
                Debug.Assert(!IsFixed);

                IReadOnlyList<Endpoint> endpoints = ImmutableArray<Endpoint>.Empty;

                // If the invocation mode is not datagram, we first check if the target is colocated and if that's the
                // case we use the colocated endpoint.
                if (InvocationMode != InvocationMode.Datagram)
                {
                    Endpoint? endpoint = Communicator.GetColocatedEndpoint(this);
                    if (endpoint != null)
                    {
                        endpoints = new Endpoint[] { endpoint };
                    }
                }

                if (endpoints.Count == 0 && RouterInfo != null)
                {
                    // Get the router client endpoints if a router is configured
                    endpoints = await RouterInfo.GetClientEndpointsAsync(cancel).ConfigureAwait(false);
                }

                bool cached = false;
                if (endpoints.Count == 0)
                {
                    // Get the proxy's endpoint or query the locator to get endpoints
                    if (Endpoints.Count > 0)
                    {
                        endpoints = Endpoints;
                    }
                    else if (LocatorInfo != null)
                    {
                        (endpoints, cached) = await LocatorInfo.GetEndpointsAsync(this,
                                                                                  LocatorCacheTimeout,
                                                                                  cancel).ConfigureAwait(false);
                    }
                }

                if (endpoints.Count == 0)
                {
                    throw new NoEndpointException(ToString());
                }

                // Apply overrides and filter endpoints
                IEnumerable<Endpoint> filteredEndpoints = endpoints.Where(endpoint =>
                {
                    // Filter out opaque endpoints
                    if (endpoint is OpaqueEndpoint || endpoint is UniversalEndpoint)
                    {
                        return false;
                    }

                    // Filter out based on InvocationMode and IsDatagram
                    switch (InvocationMode)
                    {
                        case InvocationMode.Twoway:
                        case InvocationMode.Oneway:
                        case InvocationMode.BatchOneway:
                            if (endpoint.IsDatagram)
                            {
                                return false;
                            }
                            break;

                        case InvocationMode.Datagram:
                        case InvocationMode.BatchDatagram:
                            if (!endpoint.IsDatagram)
                            {
                                return false;
                            }
                            break;

                        default:
                            Debug.Assert(false);
                            return false;
                    }

                    // If PreferNonSecure is false, filter out all non-secure endpoints
                    return PreferNonSecure || endpoint.IsSecure;
                });

                if (EndpointSelection == EndpointSelectionType.Random)
                {
                    // Shuffle the filtered endpoints using _rand
                    filteredEndpoints = filteredEndpoints.Shuffle();
                }

                if (PreferNonSecure)
                {
                    // It's just a preference: we can fallback to secure endpoints.
                    filteredEndpoints = filteredEndpoints.OrderBy(endpoint => endpoint.IsSecure);
                }

                endpoints = filteredEndpoints.ToArray();
                if (endpoints.Count == 0)
                {
<<<<<<< HEAD
                    throw new NoEndpointException(ToString());
=======
                    // Get an existing connection or create one if there's no existing connection to one of the given
                    // endpoints.
                    connection = await factory.CreateAsync(endpoints,
                                                           false,
                                                           EndpointSelection,
                                                           ConnectionId,
                                                           excludedConnectors,
                                                           cancel).ConfigureAwait(false);
>>>>>>> d2759d71
                }

                // Finally, create the connection.
                try
                {
                    OutgoingConnectionFactory factory = Communicator.OutgoingConnectionFactory;
                    if (IsConnectionCached)
                    {
<<<<<<< HEAD
                        // Get an existing connection or create one if there's no existing connection to one of
                        // the given endpoints.
                        connection = await factory.CreateAsync(endpoints,
                                                               false,
                                                               EndpointSelection,
                                                               ConnectionId,
                                                               cancel).ConfigureAwait(false);
                    }
                    else
                    {
                        // Go through the list of endpoints and try to create the connection until it succeeds. This
                        // is different from just calling create() with all the endpoints since this might create a
                        // new connection even if there's an existing connection for one of the endpoints.
                        Endpoint lastEndpoint = endpoints[endpoints.Count - 1];
                        foreach (Endpoint endpoint in endpoints)
=======
                        try
                        {
                            connection = await factory.CreateAsync(ImmutableArray.Create(endpoint),
                                                                   endpoint != lastEndpoint,
                                                                   EndpointSelection,
                                                                   ConnectionId,
                                                                   excludedConnectors,
                                                                   cancel).ConfigureAwait(false);
                            break;
                        }
                        catch (Exception)
>>>>>>> d2759d71
                        {
                            try
                            {
                                connection = await factory.CreateAsync(new Endpoint[] { endpoint },
                                                                       endpoint != lastEndpoint,
                                                                       EndpointSelection,
                                                                       ConnectionId,
                                                                       cancel).ConfigureAwait(false);
                                break;
                            }
                            catch (Exception)
                            {
                                if (endpoint == lastEndpoint)
                                {
                                    throw;
                                }
                            }
                        }
                    }
                    Debug.Assert(connection != null);

                    if (RouterInfo != null)
                    {
                        await RouterInfo.AddProxyAsync(IObjectPrx.Factory(this));

                        // Set the object adapter for this router (if any) on the new connection, so that callbacks from
                        // the router can be received over this new connection.
                        if (RouterInfo.Adapter != null)
                        {
                            connection.Adapter = RouterInfo.Adapter;
                        }
                    }
                }
                catch (Exception ex)
                {
                    if (LocatorInfo != null && IsIndirect)
                    {
                        LocatorInfo.ClearCache(this);
                    }
<<<<<<< HEAD
=======
                    return await GetConnectionAsync(excludedConnectors, cancel);
                }
                throw;
            }
        }

        internal async ValueTask<IRequestHandler> GetRequestHandlerAsync(
            IReadOnlyList<IConnector> excludedConnecors,
            CancellationToken cancel)
        {
            IRequestHandler? handler = _requestHandler;
            if (handler == null)
            {
                Debug.Assert(!IsFixed);
>>>>>>> d2759d71

                    if (cached)
                    {
                        TraceLevels traceLevels = Communicator.TraceLevels;
                        if (traceLevels.Retry >= 2)
                        {
                            Communicator.Logger.Trace(traceLevels.RetryCategory,
                                                      "connection to cached endpoints failed\n" +
                                                      $"removing endpoints from cache and trying again\n{ex}");
                        }
                        return await GetConnectionAsync(cancel);
                    }
<<<<<<< HEAD
                    throw;
=======
                }

                if (handler == null)
                {
                    handler = await GetConnectionAsync(excludedConnecors, cancel).ConfigureAwait(false);
>>>>>>> d2759d71
                }

                if (IsConnectionCached)
                {
                    _connection = connection;
                }
            }
            return connection;
        }

        internal Dictionary<string, string> ToProperty(string prefix)
        {
            if (IsFixed)
            {
                throw new NotSupportedException("cannot convert a fixed proxy to a property dictionary");
            }

            var properties = new Dictionary<string, string>
            {
                [prefix] = ToString(),
                [prefix + ".ConnectionCached"] = IsConnectionCached ? "1" : "0",
                [prefix + ".EndpointSelection"] = EndpointSelection.ToString(),
                [prefix + ".LocatorCacheTimeout"] = LocatorCacheTimeout.ToPropertyString(),
                [prefix + ".PreferNonSecure"] = PreferNonSecure ? "1" : "0"
            };

            if (RouterInfo != null)
            {
                Dictionary<string, string> routerProperties =
                    RouterInfo.Router.ToProperty(prefix + ".Router");
                foreach (KeyValuePair<string, string> entry in routerProperties)
                {
                    properties[entry.Key] = entry.Value;
                }
            }
            if (LocatorInfo != null)
            {
                Dictionary<string, string> locatorProperties =
                    LocatorInfo.Locator.ToProperty(prefix + ".Locator");
                foreach (KeyValuePair<string, string> entry in locatorProperties)
                {
                    properties[entry.Key] = entry.Value;
                }
            }

            return properties;
        }

        // Marshal the non-null reference.
        internal void Write(OutputStream ostr)
        {
            if (IsFixed)
            {
                // TODO: should be true only for the 1.1 encoding once we add Fixed support in the 2.0 encoding
                throw new NotSupportedException("cannot marshal a fixed proxy");
            }

            if (ostr.Encoding == Encoding.V11)
            {
                Identity.IceWrite(ostr);
                ostr.WriteProxyData11(Facet, InvocationMode, Protocol, Encoding);
                ostr.WriteSequence(Endpoints, (ostr, endpoint) => ostr.WriteEndpoint(endpoint));

                if (Endpoints.Count == 0)
                {
                    // If Location holds more than 1 segment, the extra segments are not marshaled.
                    ostr.WriteString(Location.Count == 0 ? "" : Location[0]);
                }
            }
            else
            {
                Debug.Assert(ostr.Encoding == Encoding.V20);

                ostr.Write(Endpoints.Count > 0 ? ProxyKind.Direct : ProxyKind.Indirect);
                ostr.WriteProxyData20(Identity, Protocol, Encoding, Location, InvocationMode, Facet);

                if (Endpoints.Count > 0)
                {
                    ostr.WriteSequence(Endpoints, (ostr, endpoint) => ostr.WriteEndpoint(endpoint));
                }
            }
        }

        // Constructor for routable references, not bound to a connection
        private Reference(
            bool cacheConnection,
            Communicator communicator,
            string connectionId,
            IReadOnlyDictionary<string, string> context, // already a copy provided by Ice
            Encoding encoding,
            EndpointSelectionType endpointSelection,
            IReadOnlyList<Endpoint> endpoints, // already a copy provided by Ice
            string facet,
            Identity identity,
            InvocationMode invocationMode,
            IReadOnlyList<string> location, // already a copy provided by Ice
            TimeSpan locatorCacheTimeout,
            LocatorInfo? locatorInfo,
            bool preferNonSecure,
            Protocol protocol,
            RouterInfo? routerInfo)
        {
            Communicator = communicator;
            ConnectionId = connectionId;
            Context = context;
            Encoding = encoding;
            EndpointSelection = endpointSelection;
            Endpoints = endpoints;
            Facet = facet;
            Identity = identity;
            InvocationMode = invocationMode;
            IsConnectionCached = cacheConnection;
            Location = location;
            LocatorCacheTimeout = locatorCacheTimeout;
            LocatorInfo = locatorInfo;
            PreferNonSecure = preferNonSecure;
            Protocol = protocol;
            RouterInfo = routerInfo;

            if (Protocol == Protocol.Ice1)
            {
                Debug.Assert(location.Count <= 1);
                Debug.Assert(location.Count == 0 || endpoints.Count == 0);
            }
            else
            {
                Debug.Assert((byte)InvocationMode <= (byte)InvocationMode.Oneway);
            }

            Debug.Assert(location.Count == 0 || location[0].Length > 0); // first segment cannot be empty
            Debug.Assert(!Endpoints.Any(endpoint => endpoint.Protocol != Protocol));
        }

        // Constructor for fixed references.
        private Reference(
            Communicator communicator,
            IReadOnlyDictionary<string, string> context, // already a copy provided by Ice
            Encoding encoding,
            string facet,
            Connection fixedConnection,
            Identity identity,
            InvocationMode invocationMode)
        {
            Communicator = communicator;
            ConnectionId = "";
            Context = context;
            Encoding = encoding;
            EndpointSelection = EndpointSelectionType.Random;
            Endpoints = Array.Empty<Endpoint>();
            Facet = facet;
            Identity = identity;
            InvocationMode = invocationMode;
            IsConnectionCached = false;
            IsFixed = true;
            Location = ImmutableArray<string>.Empty;
            LocatorCacheTimeout = TimeSpan.Zero;
            LocatorInfo = null;
            PreferNonSecure = false;
            Protocol = fixedConnection.Protocol;
            RouterInfo = null;

            _connection = fixedConnection;
            _connection.ThrowException(); // Throw in case our connection is already destroyed.

            if (Protocol == Protocol.Ice1)
            {
                if (InvocationMode == InvocationMode.Datagram)
                {
                    if (!(_connection.Endpoint as Endpoint)!.IsDatagram)
                    {
                        throw new ArgumentException(
                            "a fixed datagram proxy requires a datagram connection",
                            nameof(fixedConnection));
                    }
                }
                else if (InvocationMode == InvocationMode.BatchOneway || InvocationMode == InvocationMode.BatchDatagram)
                {
                    throw new NotSupportedException("batch invocation modes are not supported for fixed proxies");
                }
            }
            else
            {
                Debug.Assert((byte)InvocationMode <= (byte)InvocationMode.Oneway);
            }
        }
    }
}<|MERGE_RESOLUTION|>--- conflicted
+++ resolved
@@ -705,106 +705,7 @@
         {
         }
 
-<<<<<<< HEAD
-        internal int CheckRetryAfterException(Exception ex, bool sent, bool idempotent, ref int cnt)
-        {
-            // TODO: revisit retry logic
-
-            // If the request was sent and is not idempotent, the operation might be retried only if the exception
-            // is an ObjectNotExistException or ConnectionClosedByPeerException. Otherwise, it can't be retried.
-            if (sent && !idempotent && !(ex is ObjectNotExistException) && !(ex is ConnectionClosedByPeerException))
-            {
-                throw ExceptionUtil.Throw(ex);
-            }
-
-            // If it's a fixed proxy, retrying isn't useful as the proxy is tied to the connection and the request will
-            // fail with the exception.
-            if (IsFixed)
-            {
-                throw ExceptionUtil.Throw(ex);
-            }
-
-            if (ex is ObjectNotExistException one)
-            {
-                RouterInfo? ri = RouterInfo;
-                if (ri != null && one.Operation.Equals("ice_add_proxy"))
-                {
-                    // If we have a router, an ObjectNotExistException with an operation name "ice_add_proxy" indicates
-                    // to the client that the router isn't aware of the proxy (for example, because it was evicted by
-                    // the router). In this case, we must *always* retry, so that the missing proxy is added to the
-                    // router.
-
-                    ri.ClearCache(this);
-
-                    if (Communicator.TraceLevels.Retry >= 1)
-                    {
-                        Communicator.Logger.Trace(Communicator.TraceLevels.RetryCategory,
-                            $"retrying operation call to add proxy to router\n {ex}");
-                    }
-                    return 0; // We must always retry, so we don't look at the retry count.
-                }
-                else if (IsIndirect)
-                {
-                    // We retry ObjectNotExistException if the reference is indirect.
-                    if (IsWellKnown)
-                    {
-                        LocatorInfo?.ClearCache(this);
-                    }
-                }
-                else
-                {
-                    // For all other cases, we don't retry ObjectNotExistException.
-                    throw ExceptionUtil.Throw(ex);
-                }
-            }
-
-            // Don't retry if the communicator or object adapter are disposed.
-            if (ex is ObjectDisposedException)
-            {
-                throw ExceptionUtil.Throw(ex);
-            }
-
-            ++cnt;
-            Debug.Assert(cnt > 0);
-
-            int interval;
-            if (cnt == (Communicator.RetryIntervals.Length + 1) && ex is ConnectionClosedByPeerException)
-            {
-                // A connection closed exception is always retried at least once, even if the retry limit is reached.
-                interval = 0;
-            }
-            else if (cnt > Communicator.RetryIntervals.Length)
-            {
-                if (Communicator.TraceLevels.Retry >= 1)
-                {
-                    Communicator.Logger.Trace(Communicator.TraceLevels.RetryCategory,
-                        $"cannot retry operation call because retry limit has been exceeded\n{ex}");
-                }
-                throw ExceptionUtil.Throw(ex);
-            }
-            else
-            {
-                interval = Communicator.RetryIntervals[cnt - 1];
-            }
-
-            if (Communicator.TraceLevels.Retry >= 1)
-            {
-                string s = "retrying operation call";
-                if (interval > 0)
-                {
-                    s += " in " + interval + "ms";
-                }
-                s += $" because of exception\n{ex}";
-                Communicator.Logger.Trace(Communicator.TraceLevels.RetryCategory, s);
-            }
-
-            return interval;
-        }
-
         internal void ClearConnection(Connection connection)
-=======
-        internal void ClearRequestHandler(IRequestHandler handler)
->>>>>>> d2759d71
         {
             Debug.Assert(!IsFixed);
             Interlocked.CompareExchange(ref _connection, null, connection);
@@ -1041,13 +942,9 @@
 
         internal Connection? GetCachedConnection() => _connection;
 
-<<<<<<< HEAD
-        internal async ValueTask<Connection> GetConnectionAsync(CancellationToken cancel)
-=======
-        internal async ValueTask<IRequestHandler> GetConnectionAsync(
+        internal async ValueTask<Connection> GetConnectionAsync(
             IReadOnlyList<IConnector> excludedConnectors,
             CancellationToken cancel)
->>>>>>> d2759d71
         {
             Connection? connection = _connection;
 
@@ -1155,18 +1052,7 @@
                 endpoints = filteredEndpoints.ToArray();
                 if (endpoints.Count == 0)
                 {
-<<<<<<< HEAD
                     throw new NoEndpointException(ToString());
-=======
-                    // Get an existing connection or create one if there's no existing connection to one of the given
-                    // endpoints.
-                    connection = await factory.CreateAsync(endpoints,
-                                                           false,
-                                                           EndpointSelection,
-                                                           ConnectionId,
-                                                           excludedConnectors,
-                                                           cancel).ConfigureAwait(false);
->>>>>>> d2759d71
                 }
 
                 // Finally, create the connection.
@@ -1175,13 +1061,13 @@
                     OutgoingConnectionFactory factory = Communicator.OutgoingConnectionFactory;
                     if (IsConnectionCached)
                     {
-<<<<<<< HEAD
                         // Get an existing connection or create one if there's no existing connection to one of
                         // the given endpoints.
                         connection = await factory.CreateAsync(endpoints,
                                                                false,
                                                                EndpointSelection,
                                                                ConnectionId,
+                                                               excludedConnectors,
                                                                cancel).ConfigureAwait(false);
                     }
                     else
@@ -1191,26 +1077,14 @@
                         // new connection even if there's an existing connection for one of the endpoints.
                         Endpoint lastEndpoint = endpoints[endpoints.Count - 1];
                         foreach (Endpoint endpoint in endpoints)
-=======
-                        try
-                        {
-                            connection = await factory.CreateAsync(ImmutableArray.Create(endpoint),
-                                                                   endpoint != lastEndpoint,
-                                                                   EndpointSelection,
-                                                                   ConnectionId,
-                                                                   excludedConnectors,
-                                                                   cancel).ConfigureAwait(false);
-                            break;
-                        }
-                        catch (Exception)
->>>>>>> d2759d71
                         {
                             try
                             {
-                                connection = await factory.CreateAsync(new Endpoint[] { endpoint },
+                                connection = await factory.CreateAsync(ImmutableArray.Create(endpoint),
                                                                        endpoint != lastEndpoint,
                                                                        EndpointSelection,
                                                                        ConnectionId,
+                                                                       excludedConnectors,
                                                                        cancel).ConfigureAwait(false);
                                 break;
                             }
@@ -1243,23 +1117,6 @@
                     {
                         LocatorInfo.ClearCache(this);
                     }
-<<<<<<< HEAD
-=======
-                    return await GetConnectionAsync(excludedConnectors, cancel);
-                }
-                throw;
-            }
-        }
-
-        internal async ValueTask<IRequestHandler> GetRequestHandlerAsync(
-            IReadOnlyList<IConnector> excludedConnecors,
-            CancellationToken cancel)
-        {
-            IRequestHandler? handler = _requestHandler;
-            if (handler == null)
-            {
-                Debug.Assert(!IsFixed);
->>>>>>> d2759d71
 
                     if (cached)
                     {
@@ -1270,17 +1127,9 @@
                                                       "connection to cached endpoints failed\n" +
                                                       $"removing endpoints from cache and trying again\n{ex}");
                         }
-                        return await GetConnectionAsync(cancel);
-                    }
-<<<<<<< HEAD
+                        return await GetConnectionAsync(excludedConnectors, cancel);
+                    }
                     throw;
-=======
-                }
-
-                if (handler == null)
-                {
-                    handler = await GetConnectionAsync(excludedConnecors, cancel).ConfigureAwait(false);
->>>>>>> d2759d71
                 }
 
                 if (IsConnectionCached)
