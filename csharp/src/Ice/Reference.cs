--- conflicted
+++ resolved
@@ -50,12 +50,6 @@
         internal bool PreferNonSecure { get; }
         internal Protocol Protocol { get; }
         internal RouterInfo? RouterInfo { get; }
-<<<<<<< HEAD
-        internal ThreadPool ThreadPool => IsFixed ? _fixedConnection!.ThreadPool : Communicator.ClientThreadPool();
-
-=======
-        private static readonly Random _rand = new Random(unchecked((int)DateTime.Now.Ticks));
->>>>>>> 9f24a794
         private readonly Connection? _fixedConnection;
         private int _hashCode = 0;
         private IRequestHandler? _requestHandler; // readonly when IsFixed is true
