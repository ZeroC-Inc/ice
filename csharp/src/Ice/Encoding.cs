// Copyright (c) ZeroC, Inc. All rights reserved.

using System;
using System.Globalization;

namespace ZeroC.Ice
{
    // Extends the Slice-defined Encoding struct
    public readonly partial struct Encoding
    {
        // The encodings known to the Ice runtime.

        /// <summary>Version 1.0 of the Ice encoding, supported by Ice 1.0 to Ice 3.7.</summary>
        public static readonly Encoding V10 = new Encoding(1, 0);

        /// <summary>Version 1.1 of the Ice encoding, supported since Ice 3.5.</summary>
        public static readonly Encoding V11 = new Encoding(1, 1);

        /// <summary>Version 2.0 of the Ice encoding, supported since Ice 4.0.</summary>
        public static readonly Encoding V20 = new Encoding(2, 0);

<<<<<<< HEAD
        internal bool IsSupported => this == V1_1 || this == V2_0;
=======
        /// <summary>The major version number of this version of the Ice encoding.</summary>
        public readonly byte Major;

        /// <summary>The minor version number of this version of the Ice encoding.</summary>
        public readonly byte Minor;

        internal bool IsSupported => this == V11 || this == V20;
>>>>>>> 0007b7bb

        /// <summary>Parses a string into an Encoding.</summary>
        /// <param name="str">The string to parse.</param>
        /// <returns>A new encoding.</returns>
        public static Encoding Parse(string str)
        {
            int pos = str.IndexOf('.');
            if (pos == -1)
            {
                throw new FormatException($"malformed encoding string `{str}'");
            }

            string majStr = str[..pos];
            string minStr = str[(pos + 1)..];
            try
            {
                byte major = byte.Parse(majStr, CultureInfo.InvariantCulture);
                byte minor = byte.Parse(minStr, CultureInfo.InvariantCulture);
                return new Encoding(major, minor);
            }
            catch (FormatException)
            {
                throw new FormatException($"malformed encoding string `{str}'");
            }
        }

        /// <summary>Attempts to parse a string into an Encoding.</summary>
        /// <param name="str">The string to parse.</param>
        /// <param name="encoding">The resulting encoding.</param>
        /// <returns>True if the parsing succeeded and encoding contains the result; otherwise, false.</returns>
        public static bool TryParse(string str, out Encoding encoding)
        {
            try
            {
                encoding = Parse(str);
                return true;
            }
            catch (FormatException)
            {
                encoding = default;
                return false;
            }
        }

        /// <inheritdoc/>
        public override string ToString() => $"{Major}.{Minor}";

        internal void CheckSupported()
        {
            if (!IsSupported)
            {
                throw new NotSupportedException(
                    $"Ice encoding `{this}' is not supported by this Ice runtime ({Runtime.StringVersion})");
            }
        }
    }
}<|MERGE_RESOLUTION|>--- conflicted
+++ resolved
@@ -19,17 +19,7 @@
         /// <summary>Version 2.0 of the Ice encoding, supported since Ice 4.0.</summary>
         public static readonly Encoding V20 = new Encoding(2, 0);
 
-<<<<<<< HEAD
-        internal bool IsSupported => this == V1_1 || this == V2_0;
-=======
-        /// <summary>The major version number of this version of the Ice encoding.</summary>
-        public readonly byte Major;
-
-        /// <summary>The minor version number of this version of the Ice encoding.</summary>
-        public readonly byte Minor;
-
         internal bool IsSupported => this == V11 || this == V20;
->>>>>>> 0007b7bb
 
         /// <summary>Parses a string into an Encoding.</summary>
         /// <param name="str">The string to parse.</param>
