//
// Copyright (c) ZeroC, Inc. All rights reserved.
//

using System;
using System.Collections.Concurrent;
using System.Collections.Generic;
using System.Collections.Immutable;
using System.Collections.Specialized;
using System.Diagnostics;
using System.Globalization;
using System.Linq;
using System.Net;
using System.Net.Security;
using System.Security.Cryptography.X509Certificates;
using System.Text;
using System.Threading;

namespace ZeroC.Ice
{
    internal sealed class BufSizeWarnInfo
    {
        // Whether send size warning has been emitted
        public bool SndWarn;

        // The send size for which the warning was emitted
        public int SndSize;

        // Whether receive size warning has been emitted
        public bool RcvWarn;

        // The receive size for which the warning was emitted
        public int RcvSize;
    }

    public sealed partial class Communicator : IDisposable
    {
        private class ObserverUpdater : Instrumentation.IObserverUpdater
        {
            public ObserverUpdater(Communicator communicator) => _communicator = communicator;

            public void UpdateConnectionObservers() => _communicator.UpdateConnectionObservers();

            private readonly Communicator _communicator;
        }

        /// <summary>Indicates whether or not object adapters created by this communicator accept non-secure incoming
        /// connections. When false, they accept only secure connections; when true, they accept both secure and
        /// non-secure connections. This property corresponds to the Ice.AcceptNonSecureConnections configuration
        /// property. It can be overridden for each object adapter by the object adapter property with the same name.
        /// </summary>
        // TODO: update doc with default value for AcceptNonSecureConnections - it's currently true but should be
        // false.
        // TODO: currently only this property is implemented and nothing else.
        public bool AcceptNonSecureConnections { get; }

        /// <summary>Each time you send a request without an explicit context parameter, Ice sends automatically the
        /// per-thread CurrentContext combined with the proxy's context.</summary>
        public Dictionary<string, string> CurrentContext
        {
            get
            {
                try
                {
                    if (_currentContext.IsValueCreated)
                    {
                        Debug.Assert(_currentContext.Value != null);
                        return _currentContext.Value;
                    }
                    else
                    {
                        _currentContext.Value = new Dictionary<string, string>();
                        return _currentContext.Value;
                    }
                }
                catch (ObjectDisposedException ex)
                {
#pragma warning disable CA1065
                    throw new CommunicatorDestroyedException(ex);
#pragma warning restore CA1065
                }
            }
            set
            {
                try
                {
                    _currentContext.Value = value;
                }
                catch (ObjectDisposedException ex)
                {
                    throw new CommunicatorDestroyedException(ex);
                }
            }
        }

        public bool DefaultCollocationOptimized { get; }

        /// <summary>The default context for proxies created using this communicator. Changing the value of
        /// DefaultContext does not change the context of previously created proxies.</summary>
        public IReadOnlyDictionary<string, string> DefaultContext
        {
            get => _defaultContext;
            set => _defaultContext = value.ToImmutableDictionary();
        }

        public Encoding DefaultEncoding { get; }
        public EndpointSelectionType DefaultEndpointSelection { get; }
        public FormatType DefaultFormat { get; }
        public string? DefaultHost { get; }

        /// <summary>The default locator for this communicator. To disable the default locator, null can be used.
        /// All newly created proxies and object adapters will use this default locator. Note that setting this property
        /// has no effect on existing proxies or object adapters.</summary>
        public ILocatorPrx? DefaultLocator
        {
            get => _defaultLocator;
            set => _defaultLocator = value;
        }

        public bool DefaultPreferNonSecure { get; }
        public IPAddress? DefaultSourceAddress { get; }
        public string DefaultTransport { get; }
        public int DefaultTimeout { get; }
        public int DefaultInvocationTimeout { get; }
        public TimeSpan DefaultLocatorCacheTimeout { get; }

        /// <summary>The default router for this communicator. To disable the default router, null can be used.
        /// All newly created proxies will use this default router. Note that setting this property has no effect on
        /// existing proxies.</summary>
        public IRouterPrx? DefaultRouter
        {
            get => _defaultRouter;
            set => _defaultRouter = value;
        }

        public bool? OverrideCompress { get; }
        public int? OverrideTimeout { get; }
        public int? OverrideCloseTimeout { get; }
        public int? OverrideConnectTimeout { get; }

        /// <summary>The logger for this communicator.</summary>
        public ILogger Logger { get; internal set; }

        public Instrumentation.ICommunicatorObserver? Observer { get; }

        public ToStringMode ToStringMode { get; }

        // The communicator's cancellation token is notified of cancellation when the communicator is destroyed.
        internal CancellationToken CancellationToken => _cancellationTokenSource.Token;
        internal int ClassGraphDepthMax { get; }
        internal ACMConfig ClientACM { get; }
<<<<<<< HEAD
        internal int IPVersion { get; }
        internal int MessageSizeMax { get; }
=======
        internal int FrameSizeMax { get; }
>>>>>>> 0a5c6e62
        internal INetworkProxy? NetworkProxy { get; }
        internal bool PreferIPv6 { get; }
        internal int[] RetryIntervals { get; }
        internal ACMConfig ServerACM { get; }
        internal SslEngine SslEngine { get; }
        internal TraceLevels TraceLevels { get; private set; }

        private static string[] _emptyArgs = Array.Empty<string>();
        private static readonly string[] _suffixes =
        {
            "EndpointSelection",
            "ConnectionCached",
            "PreferNonSecure",
            "LocatorCacheTimeout",
            "InvocationTimeout",
            "Locator",
            "Router",
            "CollocationOptimized",
            "Context\\..*"
        };
        private static readonly object _staticLock = new object();

        private const int StateActive = 0;
        private const int StateDestroyInProgress = 1;
        private const int StateDestroyed = 2;

        private readonly HashSet<string> _adapterNamesInUse = new HashSet<string>();
        private readonly List<ObjectAdapter> _adapters = new List<ObjectAdapter>();
        private ObjectAdapter? _adminAdapter;
        private readonly bool _adminEnabled = false;
        private readonly HashSet<string> _adminFacetFilter = new HashSet<string>();
        private readonly Dictionary<string, IObject> _adminFacets = new Dictionary<string, IObject>();
        private Identity? _adminIdentity;
        private readonly bool _backgroundLocatorCacheUpdates;
        private readonly CancellationTokenSource _cancellationTokenSource = new CancellationTokenSource();
        private readonly ConcurrentDictionary<string, IClassFactory?> _classFactoryCache =
            new ConcurrentDictionary<string, IClassFactory?>();
        private readonly ConcurrentDictionary<int, IClassFactory?> _compactIdCache =
            new ConcurrentDictionary<int, IClassFactory?>();
        private readonly ThreadLocal<Dictionary<string, string>> _currentContext
            = new ThreadLocal<Dictionary<string, string>>();
        private volatile IReadOnlyDictionary<string, string> _defaultContext =
            ImmutableDictionary<string, string>.Empty;
        private volatile ILocatorPrx? _defaultLocator;
        private volatile IRouterPrx? _defaultRouter;
        private bool _isShutdown = false;
        private readonly object _mutex = new object();
        private readonly ConcurrentDictionary<ILocatorPrx, LocatorInfo> _locatorInfoMap =
            new ConcurrentDictionary<ILocatorPrx, LocatorInfo>();
        private readonly ConcurrentDictionary<(Identity, Encoding), LocatorTable> _locatorTableMap =
            new ConcurrentDictionary<(Identity, Encoding), LocatorTable>();
        private static bool _oneOffDone = false;
        private readonly OutgoingConnectionFactory _outgoingConnectionFactory;
        private static bool _printProcessIdDone = false;
        private readonly ConcurrentDictionary<string, IRemoteExceptionFactory?> _remoteExceptionFactoryCache =
            new ConcurrentDictionary<string, IRemoteExceptionFactory?>();
        private readonly ConcurrentDictionary<IRouterPrx, RouterInfo> _routerInfoTable =
            new ConcurrentDictionary<IRouterPrx, RouterInfo>();
        private readonly Dictionary<Transport, BufSizeWarnInfo> _setBufSizeWarn =
            new Dictionary<Transport, BufSizeWarnInfo>();
        private int _state;
        private readonly Timer _timer;
        private readonly IDictionary<Transport, IEndpointFactory> _transportToEndpointFactory =
            new ConcurrentDictionary<Transport, IEndpointFactory>();
        private readonly IDictionary<string, (IEndpointFactory, Transport)> _transportNameToEndpointFactory =
            new ConcurrentDictionary<string, (IEndpointFactory, Transport)>();

        public Communicator(IReadOnlyDictionary<string, string> properties,
                            ILogger? logger = null,
                            Instrumentation.ICommunicatorObserver? observer = null,
                            X509Certificate2Collection? certificates = null,
                            X509Certificate2Collection? caCertificates = null,
                            LocalCertificateSelectionCallback? certificateSelectionCallback = null,
                            RemoteCertificateValidationCallback? certificateValidationCallback = null,
                            IPasswordCallback? passwordCallback = null)
            : this(ref _emptyArgs,
                   null,
                   properties,
                   logger,
                   observer,
                   certificates,
                   caCertificates,
                   certificateSelectionCallback,
                   certificateValidationCallback,
                   passwordCallback)
        {
        }

        public Communicator(ref string[] args,
                            IReadOnlyDictionary<string, string> properties,
                            ILogger? logger = null,
                            Instrumentation.ICommunicatorObserver? observer = null,
                            X509Certificate2Collection? certificates = null,
                            X509Certificate2Collection? caCertificates = null,
                            LocalCertificateSelectionCallback? certificateSelectionCallback = null,
                            RemoteCertificateValidationCallback? certificateValidationCallback = null,
                            IPasswordCallback? passwordCallback = null)
            : this(ref args,
                   null,
                   properties,
                   logger,
                   observer,
                   certificates,
                   caCertificates,
                   certificateSelectionCallback,
                   certificateValidationCallback,
                   passwordCallback)
        {
        }

        public Communicator(NameValueCollection? appSettings = null,
                            IReadOnlyDictionary<string, string>? properties = null,
                            ILogger? logger = null,
                            Instrumentation.ICommunicatorObserver? observer = null,
                            X509Certificate2Collection? certificates = null,
                            X509Certificate2Collection? caCertificates = null,
                            LocalCertificateSelectionCallback? certificateSelectionCallback = null,
                            RemoteCertificateValidationCallback? certificateValidationCallback = null,
                            IPasswordCallback? passwordCallback = null)
            : this(ref _emptyArgs,
                   appSettings,
                   properties,
                   logger,
                   observer,
                   certificates,
                   caCertificates,
                   certificateSelectionCallback,
                   certificateValidationCallback,
                   passwordCallback)
        {
        }

        public Communicator(ref string[] args,
                            NameValueCollection? appSettings,
                            IReadOnlyDictionary<string, string>? properties = null,
                            ILogger? logger = null,
                            Instrumentation.ICommunicatorObserver? observer = null,
                            X509Certificate2Collection? certificates = null,
                            X509Certificate2Collection? caCertificates = null,
                            LocalCertificateSelectionCallback? certificateSelectionCallback = null,
                            RemoteCertificateValidationCallback? certificateValidationCallback = null,
                            IPasswordCallback? passwordCallback = null)
        {
            _state = StateActive;
            Logger = logger ?? Runtime.Logger;
            Observer = observer;

            // clone properties as we don't want to modify the properties given to this constructor
            var combinedProperties =
                new Dictionary<string, string>(properties ?? ImmutableDictionary<string, string>.Empty);

            if (appSettings != null)
            {
                foreach (string key in appSettings.AllKeys)
                {
                    string[]? values = appSettings.GetValues(key);
                    if (values == null)
                    {
                        combinedProperties[key] = "";
                    }
                    else
                    {
                        // TODO: this join is not sufficient to create a string compatible with GetPropertyAsList
                        combinedProperties[key] = string.Join(",", values);
                    }
                }
            }

            if (!combinedProperties.ContainsKey("Ice.ProgramName"))
            {
                combinedProperties["Ice.ProgramName"] = AppDomain.CurrentDomain.FriendlyName;
            }

            combinedProperties.ParseIceArgs(ref args);
            SetProperties(combinedProperties);

            try
            {
                lock (_staticLock)
                {
                    if (!_oneOffDone)
                    {
                        string? stdOut = GetProperty("Ice.StdOut");

                        System.IO.StreamWriter? outStream = null;

                        if (stdOut != null)
                        {
                            outStream = System.IO.File.AppendText(stdOut);
                            outStream.AutoFlush = true;
                            Console.Out.Close();
                            Console.SetOut(outStream);
                        }

                        string? stdErr = GetProperty("Ice.StdErr");
                        if (stdErr != null)
                        {
                            if (stdErr.Equals(stdOut))
                            {
                                Console.SetError(outStream);
                            }
                            else
                            {
                                System.IO.StreamWriter errStream = System.IO.File.AppendText(stdErr);
                                errStream.AutoFlush = true;
                                Console.Error.Close();
                                Console.SetError(errStream);
                            }
                        }

                        _oneOffDone = true;
                    }
                }

                if (logger == null)
                {
                    string? logfile = GetProperty("Ice.LogFile");
                    string? programName = GetProperty("Ice.ProgramName");
                    Debug.Assert(programName != null);
                    if (logfile != null)
                    {
                        Logger = new FileLogger(programName, logfile);
                    }
                    else if (Runtime.Logger is Logger)
                    {
                        //
                        // Ice.ConsoleListener is enabled by default.
                        //
                        Logger = new TraceLogger(programName, GetPropertyAsBool("Ice.ConsoleListener") ?? true);
                    }
                    // else already set to process logger
                }

                TraceLevels = new TraceLevels(this);

                DefaultCollocationOptimized = GetPropertyAsBool("Ice.Default.CollocationOptimized") ?? true;

                if (GetProperty("Ice.Default.Encoding") is string encoding)
                {
                    try
                    {
                        DefaultEncoding = Encoding.Parse(encoding);
                        DefaultEncoding.CheckSupported();
                    }
                    catch (Exception ex)
                    {
                        throw new InvalidConfigurationException(
                            $"invalid value for for Ice.Default.Encoding: `{encoding}'", ex);
                    }
                }
                else
                {
                    DefaultEncoding = Encoding.Latest;
                }

                string endpointSelection = GetProperty("Ice.Default.EndpointSelection") ?? "Random";
                DefaultEndpointSelection = endpointSelection switch
                {
                    "Random" => EndpointSelectionType.Random,
                    "Ordered" => EndpointSelectionType.Ordered,
                    _ => throw new InvalidConfigurationException(
                             $"illegal value `{endpointSelection}'; expected `Random' or `Ordered'")
                };

                DefaultFormat = (GetPropertyAsBool("Ice.Default.SlicedFormat") ?? false) ?
                    FormatType.Sliced : FormatType.Compact;

                DefaultHost = GetProperty("Ice.Default.Host");

                // TODO: switch to 0/false default
                DefaultPreferNonSecure = GetPropertyAsBool("Ice.Default.PreferNonSecure") ?? true;

                if (GetProperty("Ice.Default.SourceAddress") is string address)
                {
                    try
                    {
                        DefaultSourceAddress = IPAddress.Parse(address);
                    }
                    catch (FormatException ex)
                    {
                        throw new InvalidConfigurationException(
                            $"invalid IP address set for Ice.Default.SourceAddress: `{address}'", ex);
                    }
                }

                DefaultTransport = GetProperty("Ice.Default.Transport") ?? "tcp";

                DefaultTimeout = GetPropertyAsInt("Ice.Default.Timeout") ?? 60000;
                if (DefaultTimeout < 1 && DefaultTimeout != -1)
                {
                    throw new InvalidConfigurationException(
                        $"invalid value for Ice.Default.Timeout: `{DefaultTimeout}'");
                }

                DefaultInvocationTimeout = GetPropertyAsInt("Ice.Default.InvocationTimeout") ?? -1;
                if (DefaultInvocationTimeout < 1 && DefaultInvocationTimeout != -1)
                {
                    throw new InvalidConfigurationException(
                        $"invalid value for Ice.Default.InvocationTimeout: `{DefaultInvocationTimeout}'");
                }

                DefaultLocatorCacheTimeout =
                    GetPropertyAsTimeSpan("Ice.Default.LocatorCacheTimeout") ?? Timeout.InfiniteTimeSpan;
                if (DefaultLocatorCacheTimeout != Timeout.InfiniteTimeSpan &&
                    DefaultLocatorCacheTimeout < TimeSpan.Zero)
                {
                    throw new InvalidConfigurationException(
                        $"invalid value for Ice.Default.LocatorCacheTimeout: `{DefaultLocatorCacheTimeout}'");
                }

                if (GetPropertyAsBool("Ice.Override.Compress") is bool compress)
                {
                    OverrideCompress = compress;
                    if (!BZip2.IsLoaded && compress)
                    {
                        throw new InvalidConfigurationException($"compression not supported, bzip2 library not found");
                    }
                }
                else if (!BZip2.IsLoaded)
                {
                    OverrideCompress = false;
                }

                {
                    if (GetPropertyAsInt("Ice.Override.Timeout") is int timeout)
                    {
                        OverrideTimeout = timeout;
                        if (timeout < 1 && timeout != -1)
                        {
                            throw new InvalidConfigurationException(
                                $"invalid value for Ice.Override.Timeout: `{timeout}'");
                        }
                    }
                }

                {
                    if (GetPropertyAsInt("Ice.Override.CloseTimeout") is int timeout)
                    {
                        OverrideCloseTimeout = timeout;
                        if (timeout < 1 && timeout != -1)
                        {
                            throw new InvalidConfigurationException(
                                $"invalid value for Ice.Override.CloseTimeout: `{timeout}'");
                        }
                    }
                }

                {
                    if (GetPropertyAsInt("Ice.Override.ConnectTimeout") is int timeout)
                    {
                        OverrideConnectTimeout = timeout;
                        if (timeout < 1 && timeout != -1)
                        {
                            throw new InvalidConfigurationException(
                                $"invalid value for Ice.Override.ConnectTimeout: `{timeout}'");
                        }
                    }
                }

                ClientACM = new ACMConfig(this, Logger, "Ice.ACM.Client",
                                           new ACMConfig(this, Logger, "Ice.ACM", new ACMConfig(false)));

                ServerACM = new ACMConfig(this, Logger, "Ice.ACM.Server",
                                           new ACMConfig(this, Logger, "Ice.ACM", new ACMConfig(true)));

                {
                    int num = GetPropertyAsInt("Ice.MessageSizeMax") ?? 1024;
                    if (num < 1 || num > 0x7fffffff / 1024)
                    {
                        FrameSizeMax = 0x7fffffff;
                    }
                    else
                    {
                        FrameSizeMax = num * 1024; // Property is in kilobytes, FrameSizeMax in bytes
                    }
                }

                // TODO: switch to 0 default
                AcceptNonSecureConnections = GetPropertyAsBool("Ice.AcceptNonSecureConnections") ?? true;

                {
                    int num = GetPropertyAsInt("Ice.ClassGraphDepthMax") ?? 100;
                    if (num < 1 || num > 0x7fffffff)
                    {
                        ClassGraphDepthMax = 0x7fffffff;
                    }
                    else
                    {
                        ClassGraphDepthMax = num;
                    }
                }

                ToStringMode = Enum.Parse<ToStringMode>(GetProperty("Ice.ToStringMode") ?? "Unicode");

                _backgroundLocatorCacheUpdates = GetPropertyAsBool("Ice.BackgroundLocatorCacheUpdates") ?? false;

                string[]? arr = GetPropertyAsList("Ice.RetryIntervals");

                if (arr == null)
                {
                    RetryIntervals = new int[] { 0 };
                }
                else
                {
                    RetryIntervals = new int[arr.Length];
                    for (int i = 0; i < arr.Length; i++)
                    {
                        int v = int.Parse(arr[i], CultureInfo.InvariantCulture);
                        //
                        // If -1 is the first value, no retry and wait intervals.
                        //
                        if (i == 0 && v == -1)
                        {
                            RetryIntervals = Array.Empty<int>();
                            break;
                        }

                        RetryIntervals[i] = v > 0 ? v : 0;
                    }
                }

                bool isIPv6Supported = Network.IsIPv6Supported();
                bool ipv4 = GetPropertyAsBool("Ice.IPv4") ?? true;
                bool ipv6 = GetPropertyAsBool("Ice.IPv6") ?? isIPv6Supported;
                if (!ipv4 && !ipv6)
                {
                    throw new InvalidConfigurationException("Both IPV4 and IPv6 support cannot be disabled.");
                }
                else if (ipv4 && ipv6)
                {
                    IPVersion = Network.EnableBoth;
                }
                else if (ipv4)
                {
                    IPVersion = Network.EnableIPv4;
                }
                else
                {
                    IPVersion = Network.EnableIPv6;
                }
                PreferIPv6 = GetPropertyAsBool("Ice.PreferIPv6Address") ?? false;

                NetworkProxy = CreateNetworkProxy(IPVersion);

                if (passwordCallback != null && certificateSelectionCallback != null)
                {
                    throw new ArgumentException(
                        @$"the `{nameof(passwordCallback)}' and `{nameof(certificateSelectionCallback)
                        }' optional arguments are incompatible with each other",
                        nameof(passwordCallback));
                }

                if (certificates != null && certificateSelectionCallback != null)
                {
                    throw new ArgumentException(
                        @$"the `{nameof(certificates)}' and `{nameof(certificateSelectionCallback)
                        }' optional arguments are incompatible with each other",
                        nameof(certificates));
                }

                if (caCertificates != null && certificateValidationCallback != null)
                {
                    throw new ArgumentException(
                        @$"the `{nameof(caCertificates)}' and `{nameof(certificateValidationCallback)
                        }' optional arguments are incompatible with each other",
                        nameof(caCertificates));
                }

                SslEngine = new SslEngine(
                    this,
                    certificates,
                    caCertificates,
                    certificateSelectionCallback,
                    certificateValidationCallback,
                    passwordCallback);

                IceAddEndpointFactory(Transport.TCP, "tcp", new TcpEndpointFactory(this));
                IceAddEndpointFactory(Transport.SSL, "ssl", new TcpEndpointFactory(this));
                IceAddEndpointFactory(Transport.UDP, "udp", new UdpEndpointFactory(this));
                IceAddEndpointFactory(Transport.WS, "ws", new WSEndpointFactory(this));
                IceAddEndpointFactory(Transport.WSS, "wss", new WSEndpointFactory(this));

                _outgoingConnectionFactory = new OutgoingConnectionFactory(this);

                if (GetPropertyAsBool("Ice.PreloadAssemblies") ?? false)
                {
                    AssemblyUtil.PreloadAssemblies();
                }

                //
                // Load plug-ins.
                //
                LoadPlugins(ref args);

                //
                // Create Admin facets, if enabled.
                //
                // Note that any logger-dependent admin facet must be created after we load all plugins,
                // since one of these plugins can be a Logger plugin that sets a new logger during loading
                //

                if (GetProperty("Ice.Admin.Enabled") == null)
                {
                    _adminEnabled = GetProperty("Ice.Admin.Endpoints") != null;
                }
                else
                {
                    _adminEnabled = GetPropertyAsBool("Ice.Admin.Enabled") ?? false;
                }

                _adminFacetFilter = new HashSet<string>(
                    (GetPropertyAsList("Ice.Admin.Facets") ?? Array.Empty<string>()).Distinct());

                if (_adminEnabled)
                {
                    //
                    // Process facet
                    //
                    string processFacetName = "Process";
                    if (_adminFacetFilter.Count == 0 || _adminFacetFilter.Contains(processFacetName))
                    {
                        _adminFacets.Add(processFacetName, new Process(this));
                    }

                    //
                    // Logger facet
                    //
                    string loggerFacetName = "Logger";
                    if (_adminFacetFilter.Count == 0 || _adminFacetFilter.Contains(loggerFacetName))
                    {
                        var loggerAdminLogger = new LoggerAdminLogger(this, Logger);
                        Logger = loggerAdminLogger;
                        _adminFacets.Add(loggerFacetName, loggerAdminLogger.GetFacet());
                    }

                    //
                    // Properties facet
                    //
                    string propertiesFacetName = "Properties";
                    PropertiesAdmin? propsAdmin = null;
                    if (_adminFacetFilter.Count == 0 || _adminFacetFilter.Contains(propertiesFacetName))
                    {
                        propsAdmin = new PropertiesAdmin(this);
                        _adminFacets.Add(propertiesFacetName, propsAdmin);
                    }

                    //
                    // Metrics facet
                    //
                    string metricsFacetName = "Metrics";
                    if (_adminFacetFilter.Count == 0 || _adminFacetFilter.Contains(metricsFacetName))
                    {
                        var communicatorObserver = new CommunicatorObserver(this, Logger);
                        Observer = communicatorObserver;
                        _adminFacets.Add(metricsFacetName, communicatorObserver.AdminFacet);

                        // Make sure the admin plugin receives property updates.
                        if (propsAdmin != null)
                        {
                            propsAdmin.Updated += (_, updates) => communicatorObserver.AdminFacet.Updated(updates);
                        }
                    }
                }

                Observer?.SetObserverUpdater(new ObserverUpdater(this));

                try
                {
                    _timer = new Timer(this);
                }
                catch (Exception ex)
                {
                    Logger.Error($"cannot create thread for timer:\n{ex}");
                    throw;
                }

                // The default router/locator may have been set during the loading of plugins.
                // Therefore we only set it if it hasn't already been set.
                try
                {
                    _defaultLocator ??= GetPropertyAsProxy("Ice.Default.Locator", ILocatorPrx.Factory);
                }
                catch (FormatException ex)
                {
                    throw new InvalidConfigurationException("invalid value for Ice.Default.Locator", ex);
                }

                try
                {
                    _defaultRouter ??= GetPropertyAsProxy("Ice.Default.Router", IRouterPrx.Factory);
                }
                catch (FormatException ex)
                {
                    throw new InvalidConfigurationException("invalid value for Ice.Default.Locator", ex);
                }

                //
                // Show process id if requested (but only once).
                //
                lock (_mutex)
                {
                    if (!_printProcessIdDone && (GetPropertyAsBool("Ice.PrintProcessId") ?? false))
                    {
                        using var p = System.Diagnostics.Process.GetCurrentProcess();
                        Console.WriteLine(p.Id);
                        _printProcessIdDone = true;
                    }
                }

                //
                // An application can set Ice.InitPlugins=0 if it wants to postpone
                // initialization until after it has interacted directly with the
                // plug-ins.
                //
                if (GetPropertyAsBool("Ice.InitPlugins") ?? true)
                {
                    InitializePlugins();
                }

                //
                // This must be done last as this call creates the Ice.Admin object adapter
                // and eventually registers a process proxy with the Ice locator (allowing
                // remote clients to invoke on Ice.Admin facets as soon as it's registered).
                //
                if (!(GetPropertyAsBool("Ice.Admin.DelayCreation") ?? false))
                {
                    GetAdmin();
                }
            }
            catch (Exception)
            {
                Destroy();
                throw;
            }
        }

        public void AddAdminFacet(string facet, IObject servant)
        {
            lock (_mutex)
            {
                if (_state == StateDestroyed)
                {
                    throw new CommunicatorDestroyedException();
                }

                if (_adminFacetFilter.Count > 0 && !_adminFacetFilter.Contains(facet))
                {
                    throw new ArgumentException($"facet `{facet}' not allowed by Ice.Admin.Facets configuration",
                        nameof(facet));
                }

                if (_adminFacets.ContainsKey(facet))
                {
                    throw new ArgumentException($"facet `{facet}' is already registered", nameof(facet));
                }
                _adminFacets.Add(facet, servant);
                if (_adminAdapter != null)
                {
                    Debug.Assert(_adminIdentity != null);
                    _adminAdapter.Add(_adminIdentity.Value, facet, servant);
                }
            }
        }

        /// <summary>
        /// Add the Admin object with all its facets to the provided object adapter.
        /// If Ice.Admin.ServerId is set and the provided object adapter has a Locator,
        /// createAdmin registers the Admin's Process facet with the Locator's LocatorRegistry.
        ///
        /// createAdmin call only be called once; subsequent calls raise InvalidOperationException.
        ///
        /// </summary>
        /// <param name="adminAdapter">The object adapter used to host the Admin object; if null and
        /// Ice.Admin.Endpoints is set, create, activate and use the Ice.Admin object adapter.
        ///
        /// </param>
        /// <param name="adminIdentity">The identity of the Admin object.
        ///
        /// </param>
        /// <returns>A proxy to the main ("") facet of the Admin object. Never returns a null proxy.
        ///
        /// </returns>
        public IObjectPrx CreateAdmin(ObjectAdapter? adminAdapter, Identity adminIdentity)
        {
            lock (_mutex)
            {
                if (_state == StateDestroyed)
                {
                    throw new CommunicatorDestroyedException();
                }

                if (_adminAdapter != null)
                {
                    throw new InvalidOperationException("Admin already created");
                }

                if (!_adminEnabled)
                {
                    throw new InvalidOperationException("Admin is disabled");
                }

                _adminIdentity = adminIdentity;
                if (adminAdapter == null)
                {
                    if (GetProperty("Ice.Admin.Endpoints") != null)
                    {
                        adminAdapter = CreateObjectAdapter("Ice.Admin");
                    }
                    else
                    {
                        throw new InvalidConfigurationException("Ice.Admin.Endpoints is not set");
                    }
                }
                else
                {
                    _adminAdapter = adminAdapter;
                }
                Debug.Assert(_adminAdapter != null);
                AddAllAdminFacets();
            }

            if (adminAdapter == null) // the parameter is null which means _adminAdapter needs to be activated
            {
                try
                {
                    _adminAdapter.Activate();
                }
                catch (Exception)
                {
                    // We cleanup _adminAdapter, however this error is not recoverable
                    // (can't call again getAdmin() after fixing the problem)
                    // since all the facets (servants) in the adapter are lost
                    _adminAdapter.Destroy();
                    lock (_mutex)
                    {
                        _adminAdapter = null;
                    }
                    throw;
                }
            }
            SetServerProcessProxy(_adminAdapter, adminIdentity);
            return _adminAdapter.CreateProxy(adminIdentity, IObjectPrx.Factory);
        }

        /// <summary>
        /// Destroy the communicator.
        /// This operation calls shutdown
        /// implicitly.  Calling destroy cleans up memory, and shuts down
        /// this communicator's client functionality and destroys all object
        /// adapters. Subsequent calls to destroy are ignored.
        /// </summary>
        public void Destroy()
        {
            lock (_mutex)
            {
                // If destroy is in progress, wait for it to be done. This is necessary in case destroy() is called
                // concurrently by multiple threads.
                while (_state == StateDestroyInProgress)
                {
                    Monitor.Wait(_mutex);
                }

                if (_state == StateDestroyed)
                {
                    return;
                }
                _state = StateDestroyInProgress;
            }

            // Cancel operations that are waiting and using the communicator's cancellation token
            _cancellationTokenSource.Cancel();

            // Shutdown and destroy all the incoming and outgoing Ice connections and wait for the connections
            // to be finished.
            Shutdown();
            _outgoingConnectionFactory?.Destroy();

            // First wait for shutdown to finish.
            WaitForShutdown();

            DestroyAllObjectAdapters();

            _outgoingConnectionFactory?.WaitUntilFinished();

            Observer?.SetObserverUpdater(null);

            if (Logger is LoggerAdminLogger adminLogger)
            {
                adminLogger.Destroy();
            }

            // Wait for all the threads to be finished.
            _timer?.Destroy();

            _transportToEndpointFactory.Clear();
            _transportNameToEndpointFactory.Clear();

            if (GetPropertyAsBool("Ice.Warn.UnusedProperties") ?? false)
            {
                List<string> unusedProperties = GetUnusedProperties();
                if (unusedProperties.Count != 0)
                {
                    var message = new StringBuilder("The following properties were set but never read:");
                    foreach (string s in unusedProperties)
                    {
                        message.Append("\n    ");
                        message.Append(s);
                    }
                    Logger.Warning(message.ToString());
                }
            }

            // Destroy last so that a Logger plugin can receive all log/traces before its destruction.
            List<(string Name, IPlugin Plugin)> plugins;
            lock (_mutex)
            {
                plugins = new List<(string Name, IPlugin Plugin)>(_plugins);
            }
            plugins.Reverse();
            foreach ((string name, IPlugin plugin) in plugins)
            {
                try
                {
                    plugin.Destroy();
                }
                catch (Exception ex)
                {
                    Runtime.Logger.Warning($"unexpected exception raised by plug-in `{name}' destruction:\n{ex}");
                }
            }

            lock (_mutex)
            {
                _adminAdapter = null;
                _adminFacets.Clear();

                _state = StateDestroyed;
                Monitor.PulseAll(_mutex);
            }

            {
                if (Logger is FileLogger fileLogger)
                {
                    fileLogger.Destroy();
                }
            }
            _currentContext.Dispose();
            _cancellationTokenSource.Dispose();
        }

        public void Dispose() => Destroy();

        /// <summary>
        /// Returns a facet of the Admin object.
        /// </summary>
        /// <param name="facet">The name of the Admin facet.
        /// </param>
        /// <returns>The servant associated with this Admin facet, or
        /// null if no facet is registered with the given name.</returns>
        public IObject? FindAdminFacet(string facet)
        {
            lock (_mutex)
            {
                if (_state == StateDestroyed)
                {
                    throw new CommunicatorDestroyedException();
                }

                if (!_adminFacets.TryGetValue(facet, out IObject? result))
                {
                    return null;
                }
                return result;
            }
        }

        /// <summary>
        /// Returns a map of all facets of the Admin object.
        /// </summary>
        /// <returns>A collection containing all the facet names and
        /// servants of the Admin object.
        ///
        /// </returns>
        public IReadOnlyDictionary<string, IObject> FindAllAdminFacets()
        {
            lock (_mutex)
            {
                if (_state == StateDestroyed)
                {
                    throw new CommunicatorDestroyedException();
                }
                return _adminFacets.ToImmutableDictionary();
            }
        }

        /// <summary>
        /// Get a proxy to the main facet of the Admin object.
        /// GetAdmin also creates the Admin object and creates and activates the Ice.Admin object
        /// adapter to host this Admin object if Ice.Admin.Enpoints is set. The identity of the Admin
        /// object created by getAdmin is {value of Ice.Admin.InstanceName}/admin, or {UUID}/admin
        /// when Ice.Admin.InstanceName is not set.
        ///
        /// If Ice.Admin.DelayCreation is 0 or not set, getAdmin is called by the communicator
        /// initialization, after initialization of all plugins.
        ///
        /// </summary>
        /// <returns>A proxy to the main ("") facet of the Admin object, or a null proxy if no
        /// Admin object is configured.</returns>
        public IObjectPrx? GetAdmin()
        {
            ObjectAdapter adminAdapter;
            Identity adminIdentity;

            lock (_mutex)
            {
                if (_state == StateDestroyed)
                {
                    throw new CommunicatorDestroyedException();
                }

                if (_adminAdapter != null)
                {
                    Debug.Assert(_adminIdentity != null);
                    return _adminAdapter.CreateProxy(_adminIdentity.Value, IObjectPrx.Factory);
                }
                else if (_adminEnabled)
                {
                    if (GetProperty("Ice.Admin.Endpoints") != null)
                    {
                        adminAdapter = CreateObjectAdapter("Ice.Admin");
                    }
                    else
                    {
                        return null;
                    }
                    adminIdentity = new Identity("admin", GetProperty("Ice.Admin.InstanceName") ?? "");
                    if (adminIdentity.Category.Length == 0)
                    {
                        adminIdentity = new Identity(adminIdentity.Name, Guid.NewGuid().ToString());
                    }

                    _adminIdentity = adminIdentity;
                    _adminAdapter = adminAdapter;
                    AddAllAdminFacets();
                    // continue below outside synchronization
                }
                else
                {
                    return null;
                }
            }

            try
            {
                adminAdapter.Activate();
            }
            catch (Exception)
            {
                // We cleanup _adminAdapter, however this error is not recoverable
                // (can't call again getAdmin() after fixing the problem)
                // since all the facets (servants) in the adapter are lost
                adminAdapter.Destroy();
                lock (_mutex)
                {
                    _adminAdapter = null;
                }
                throw;
            }

            SetServerProcessProxy(adminAdapter, adminIdentity);
            return adminAdapter.CreateProxy(adminIdentity, IObjectPrx.Factory);
        }

        /// <summary>Check whether the communicator has been shut down.</summary>
        /// <returns>True if the communicator has been shut down; false otherwise.</returns>
        public bool IsShutdown()
        {
            lock (_mutex) // TODO do we need this lock, isn't _isShutdown assignment atomic?
            {
                return _isShutdown;
            }
        }

        /// <summary>Removes an admin facet servant previously added with AddAdminFacet.</summary>
        /// <param name="facet">The Admin facet.</param>
        /// <returns>The admin facet servant that was just removed, or null if the facet was not found.</returns>
        public IObject? RemoveAdminFacet(string facet)
        {
            lock (_mutex)
            {
                if (_adminFacets.TryGetValue(facet, out IObject? result))
                {
                    _adminFacets.Remove(facet);
                }
                else
                {
                    return null;
                }
                if (_adminAdapter != null)
                {
                    Debug.Assert(_adminIdentity != null);
                    _adminAdapter.Remove(_adminIdentity.Value, facet);
                }
                return result;
            }
        }

        public Timer Timer()
        {
            lock (_mutex)
            {
                if (_state == StateDestroyed)
                {
                    throw new CommunicatorDestroyedException();
                }
                return _timer;
            }
        }

        // Registers an endpoint factory.
        public void IceAddEndpointFactory(Transport transport, string transportName, IEndpointFactory factory)
        {
            _transportNameToEndpointFactory.Add(transportName, (factory, transport));
            _transportToEndpointFactory.Add(transport, factory);
        }

        // Finds an endpoint factory previously registered using IceAddEndpointFactory.
        public IEndpointFactory? IceFindEndpointFactory(Transport transport) =>
            _transportToEndpointFactory.TryGetValue(transport, out IEndpointFactory? factory) ? factory : null;

        // Finds an endpoint factory previously registered using IceAddEndpointFactory, using the transport's name.
        internal (IEndpointFactory Factory, Transport Transport)? FindEndpointFactory(string transportName) =>
            _transportNameToEndpointFactory.TryGetValue(transportName,
                out (IEndpointFactory Factory, Transport Transport) value) ? value :
                    ((IEndpointFactory Factory, Transport Transport)?)null;

        internal void EraseRouterInfo(IRouterPrx? router)
        {
            // Removes router info for a given router.
            if (router != null)
            {
                // The router cannot be routed.
                _routerInfoTable.TryRemove(router.Clone(clearRouter: true), out RouterInfo? _);
            }
        }

        internal BufSizeWarnInfo GetBufSizeWarn(Transport transport)
        {
            lock (_setBufSizeWarn)
            {
                BufSizeWarnInfo info;
                if (!_setBufSizeWarn.ContainsKey(transport))
                {
                    info = new BufSizeWarnInfo();
                    info.SndWarn = false;
                    info.SndSize = -1;
                    info.RcvWarn = false;
                    info.RcvSize = -1;
                    _setBufSizeWarn.Add(transport, info);
                }
                else
                {
                    info = _setBufSizeWarn[transport];
                }
                return info;
            }
        }

        // Returns the IClassFactory associated with this Slice type ID, not null if not found.
        internal IClassFactory? FindClassFactory(string typeId) =>
            _classFactoryCache.GetOrAdd(typeId, typeId =>
            {
                string className = TypeIdToClassName(typeId);
                Type? factoryClass = AssemblyUtil.FindType($"ZeroC.Ice.ClassFactory.{className}");
                if (factoryClass != null)
                {
                    return (IClassFactory?)Activator.CreateInstance(factoryClass, false);
                }
                return null;
            });

        internal IClassFactory? FindClassFactory(int compactId) =>
           _compactIdCache.GetOrAdd(compactId, compactId =>
           {
                Type? factoryClass = AssemblyUtil.FindType($"ZeroC.Ice.ClassFactory.CompactId_{compactId}");
                if (factoryClass != null)
                {
                    return (IClassFactory?)Activator.CreateInstance(factoryClass, false);
                }
               return null;
           });

        internal IRemoteExceptionFactory? FindRemoteExceptionFactory(string typeId) =>
            _remoteExceptionFactoryCache.GetOrAdd(typeId, typeId =>
            {
                string className = TypeIdToClassName(typeId);
                Type? factoryClass = AssemblyUtil.FindType($"ZeroC.Ice.RemoteExceptionFactory.{className}");
                if (factoryClass != null)
                {
                    return (IRemoteExceptionFactory?)Activator.CreateInstance(factoryClass, false);
                }
                return null;
            });

        internal LocatorInfo? GetLocatorInfo(ILocatorPrx? locator, Encoding encoding)
        {
            // Returns locator info for a given locator. Automatically creates the locator info if it doesn't exist
            // yet.
            if (locator == null)
            {
                return null;
            }

            if (locator.Locator != null || locator.Encoding != encoding)
            {
                // The locator can't be located.
                locator = locator.Clone(clearLocator: true, encoding: encoding);
            }

            return _locatorInfoMap.GetOrAdd(locator, locatorKey =>
            {
                // Rely on locator identity and encoding for the adapter table. We want to have only one table per
                // locator and encoding (not one per locator proxy).
                LocatorTable table =
                    _locatorTableMap.GetOrAdd((locatorKey.Identity, locatorKey.Encoding), key => new LocatorTable());
                return new LocatorInfo(locatorKey, table, _backgroundLocatorCacheUpdates);
            });
        }

        internal RouterInfo? GetRouterInfo(IRouterPrx? router)
        {
            // Returns router info for a given router. Automatically creates the router info if it doesn't exist yet.
            if (router != null)
            {
                // The router cannot be routed.
                return _routerInfoTable.GetOrAdd(router.Clone(clearRouter: true), key => new RouterInfo(key));
            }
            else
            {
                return null;
            }
        }

        internal OutgoingConnectionFactory OutgoingConnectionFactory()
        {
            lock (_mutex)
            {
                if (_state == StateDestroyed)
                {
                    throw new CommunicatorDestroyedException();
                }
                return _outgoingConnectionFactory;
            }
        }

        internal void SetRcvBufSizeWarn(Transport transport, int size)
        {
            lock (_setBufSizeWarn)
            {
                BufSizeWarnInfo info = GetBufSizeWarn(transport);
                info.RcvWarn = true;
                info.RcvSize = size;
                _setBufSizeWarn[transport] = info;
            }
        }

        internal void SetServerProcessProxy(ObjectAdapter adminAdapter, Identity adminIdentity)
        {
            IObjectPrx? admin = adminAdapter.CreateProxy(adminIdentity, IObjectPrx.Factory);
            ILocatorPrx? locator = adminAdapter.Locator;
            string? serverId = GetProperty("Ice.Admin.ServerId");

            if (locator != null && serverId != null)
            {
                IProcessPrx process = admin.Clone(facet: "Process", factory: IProcessPrx.Factory);
                try
                {
                    //
                    // Note that as soon as the process proxy is registered, the communicator might be
                    // shutdown by a remote client and admin facets might start receiving calls.
                    //
                    locator.GetRegistry()!.SetServerProcessProxy(serverId, process);
                }
                catch (Exception ex)
                {
                    if (TraceLevels.Location >= 1)
                    {
                        Logger.Trace(TraceLevels.LocationCat,
                            $"could not register server `{serverId}' with the locator registry:\n{ex}");
                    }
                    throw;
                }

                if (TraceLevels.Location >= 1)
                {
                    Logger.Trace(TraceLevels.LocationCat, $"registered server `{serverId}' with the locator registry");
                }
            }
        }

        internal void SetSndBufSizeWarn(Transport transport, int size)
        {
            lock (_setBufSizeWarn)
            {
                BufSizeWarnInfo info = GetBufSizeWarn(transport);
                info.SndWarn = true;
                info.SndSize = size;
                _setBufSizeWarn[transport] = info;
            }
        }

        internal void UpdateConnectionObservers()
        {
            try
            {
                _outgoingConnectionFactory.UpdateConnectionObservers();

                ObjectAdapter[] adapters;
                lock (_mutex)
                {
                    adapters = _adapters.ToArray();
                }

                foreach (ObjectAdapter adapter in adapters)
                {
                    adapter.UpdateConnectionObservers();
                }
            }
            catch (CommunicatorDestroyedException)
            {
            }
        }

        private static string TypeIdToClassName(string typeId)
        {
            if (!typeId.StartsWith("::", StringComparison.Ordinal))
            {
                throw new InvalidDataException($"`{typeId}' is not a valid Ice type ID");
            }
            return typeId.Substring(2).Replace("::", ".");
        }

        private void AddAllAdminFacets()
        {
            lock (_mutex)
            {
                Debug.Assert(_adminAdapter != null);
                foreach (KeyValuePair<string, IObject> entry in _adminFacets)
                {
                    if (_adminFacetFilter.Count == 0 || _adminFacetFilter.Contains(entry.Key))
                    {
                        Debug.Assert(_adminIdentity != null);
                        _adminAdapter.Add(_adminIdentity.Value, entry.Key, entry.Value);
                    }
                }
            }
        }

        private INetworkProxy? CreateNetworkProxy(int protocolSupport)
        {
            string? proxyHost = GetProperty("Ice.SOCKSProxyHost");
            if (proxyHost != null)
            {
                if (protocolSupport == Network.EnableIPv6)
                {
                    throw new InvalidConfigurationException("IPv6 only is not supported with SOCKS4 proxies");
                }
                return new SOCKSNetworkProxy(proxyHost, GetPropertyAsInt("Ice.SOCKSProxyPort") ?? 1080);
            }

            proxyHost = GetProperty("Ice.HTTPProxyHost");
            if (proxyHost != null)
            {
                return new HTTPNetworkProxy(proxyHost, GetPropertyAsInt("Ice.HTTPProxyPort") ?? 1080);
            }

            return null;
        }
    }
}<|MERGE_RESOLUTION|>--- conflicted
+++ resolved
@@ -149,12 +149,8 @@
         internal CancellationToken CancellationToken => _cancellationTokenSource.Token;
         internal int ClassGraphDepthMax { get; }
         internal ACMConfig ClientACM { get; }
-<<<<<<< HEAD
+        internal int FrameSizeMax { get; }
         internal int IPVersion { get; }
-        internal int MessageSizeMax { get; }
-=======
-        internal int FrameSizeMax { get; }
->>>>>>> 0a5c6e62
         internal INetworkProxy? NetworkProxy { get; }
         internal bool PreferIPv6 { get; }
         internal int[] RetryIntervals { get; }
