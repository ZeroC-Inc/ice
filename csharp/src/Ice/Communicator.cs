--- conflicted
+++ resolved
@@ -150,6 +150,7 @@
         internal Acm ClientAcm { get; }
         internal int FrameSizeMax { get; }
         internal int IPVersion { get; }
+        internal bool IsDisposed => _disposeTask != null;
         internal INetworkProxy? NetworkProxy { get; }
         internal bool PreferIPv6 { get; }
         internal int[] RetryIntervals { get; }
@@ -157,12 +158,8 @@
         internal SslEngine SslEngine { get; }
         internal TraceLevels TraceLevels { get; private set; }
 
-<<<<<<< HEAD
         // The default port number for all Ice IP-based transports.
         private const int DefaultIPPort = 4062;
-=======
-        internal bool IsDisposed => _disposeTask != null;
->>>>>>> eabc916c
 
         private static string[] _emptyArgs = Array.Empty<string>();
         private static readonly string[] _suffixes =
