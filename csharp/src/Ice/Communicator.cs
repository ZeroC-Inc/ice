--- conflicted
+++ resolved
@@ -44,7 +44,6 @@
             private readonly Communicator _communicator;
         }
 
-<<<<<<< HEAD
          /// <summary>Indicates whether or not this communicator allows non-secure connections. When false, only
          /// secure connections are allowed; when true, both secure and non-secure connections are allowed. This
          /// property applies to both incoming and outgoing connections are corresponds to the Ice.AllowNonSecure
@@ -52,13 +51,6 @@
          /// with the same name.</summary>
          // TODO: update doc with default value for AllowNonSecure - it's currently true but should be false.
         public bool AllowNonSecure { get; }
-=======
-        /// <summary>
-        /// Get the logger for this communicator.
-        /// </summary>
-        /// <returns>This communicator's logger.</returns>
-        public ILogger Logger { get; internal set; }
->>>>>>> 5a252866
 
         /// <summary>Each time you send a request without an explicit context parameter, Ice sends automatically the
         /// per-thread CurrentContext combined with the proxy's context.</summary>
