//
// Copyright (c) ZeroC, Inc. All rights reserved.
//

using IceInternal;
using System;
using System.Collections.Generic;
using System.Collections.Specialized;
using System.Diagnostics;
using System.Globalization;
using System.Linq;
using System.Text;
using System.Text.RegularExpressions;
using System.Threading;

namespace Ice
{
    public enum ToStringMode
    {
        Unicode,
        ASCII,
        Compat
    }

    internal sealed class BufSizeWarnInfo
    {
        // Whether send size warning has been emitted
        public bool SndWarn;

        // The send size for which the warning wwas emitted
        public int SndSize;

        // Whether receive size warning has been emitted
        public bool RcvWarn;

        // The receive size for which the warning wwas emitted
        public int RcvSize;
    }

    public sealed partial class Communicator : IDisposable
    {
        private class ObserverUpdater : Instrumentation.IObserverUpdater
        {
            public ObserverUpdater(Communicator communicator) => _communicator = communicator;

            public void UpdateConnectionObservers() => _communicator.UpdateConnectionObservers();

            public void UpdateThreadObservers() => _communicator.UpdateThreadObservers();

            private readonly Communicator _communicator;
        }

        public Action<Action, Connection?>? Dispatcher { get; }
        /// <summary>
        /// Get the logger for this communicator.
        /// </summary>
        /// <returns>This communicator's logger.
        ///
        /// </returns>
        public ILogger Logger { get; internal set; }

        public Instrumentation.ICommunicatorObserver? Observer { get; }

        public Action? ThreadStart { get; private set; }

        public Action? ThreadStop { get; private set; }

        public ToStringMode ToStringMode { get; }

<<<<<<< HEAD
        internal int CacheMessageBuffers { get; }
        internal int ClassGraphDepthMax { get; }
=======
        internal int ClassGraphDepthMax { get; } // No mutex lock, immutable.
>>>>>>> e72ec310
        internal ACMConfig ClientACM { get; }
        internal DefaultsAndOverrides DefaultsAndOverrides { get; private set; }
        internal int MessageSizeMax { get; }
        internal INetworkProxy? NetworkProxy { get; }
        internal bool PreferIPv6 { get; }
        internal int ProtocolSupport { get; }
        internal ACMConfig ServerACM { get; }
        internal TraceLevels TraceLevels { get; private set; }

        private static string[] _emptyArgs = Array.Empty<string>();
        private static readonly string[] _suffixes =
        {
            "EndpointSelection",
            "ConnectionCached",
            "PreferSecure",
            "LocatorCacheTimeout",
            "InvocationTimeout",
            "Locator",
            "Router",
            "CollocationOptimized",
            "Context\\..*"
        };
        private static readonly object _staticLock = new object();

        private const int StateActive = 0;
        private const int StateDestroyInProgress = 1;
        private const int StateDestroyed = 2;

        private readonly HashSet<string> _adapterNamesInUse = new HashSet<string>();
        private readonly List<ObjectAdapter> _adapters = new List<ObjectAdapter>();
        private ObjectAdapter? _adminAdapter;
        private readonly bool _adminEnabled = false;
        private readonly HashSet<string> _adminFacetFilter = new HashSet<string>();
        private readonly Dictionary<string, IObject> _adminFacets = new Dictionary<string, IObject>();
        private Identity? _adminIdentity;
        private AsyncIOThread? _asyncIOThread;
        private readonly IceInternal.ThreadPool _clientThreadPool;
        private readonly Func<int, string>? _compactIdResolver;
        private ILocatorPrx? _defaultLocator;
        private IRouterPrx? _defaultRouter;
        private readonly ImplicitContext? _implicitContext; // Immutable
        private bool _isShutdown = false;
        private static bool _oneOffDone = false;
        private readonly OutgoingConnectionFactory _outgoingConnectionFactory;
        private static bool _printProcessIdDone = false;
        private readonly int[] _retryIntervals;
        private IceInternal.ThreadPool? _serverThreadPool;
        private readonly Dictionary<short, BufSizeWarnInfo> _setBufSizeWarn = new Dictionary<short, BufSizeWarnInfo>();
        private int _state;
        private readonly IceInternal.Timer _timer;
        private readonly string[] _typeIdNamespaces = { "Ice.TypeId" };

        public Communicator(Dictionary<string, string>? properties,
                            Func<int, string>? compactIdResolver = null,
                            Action<Action, Connection?>? dispatcher = null,
                            ILogger? logger = null,
                            Instrumentation.ICommunicatorObserver? observer = null,
                            Action? threadStart = null,
                            Action? threadStop = null,
                            string[]? typeIdNamespaces = null) :
            this(ref _emptyArgs,
                 null,
                 properties,
                 compactIdResolver,
                 dispatcher,
                 logger,
                 observer,
                 threadStart,
                 threadStop,
                 typeIdNamespaces)
        {
        }

        public Communicator(ref string[] args,
                            Dictionary<string, string>? properties,
                            Func<int, string>? compactIdResolver = null,
                            Action<Action, Connection?>? dispatcher = null,
                            ILogger? logger = null,
                            Instrumentation.ICommunicatorObserver? observer = null,
                            Action? threadStart = null,
                            Action? threadStop = null,
                            string[]? typeIdNamespaces = null) :
            this(ref args,
                 null,
                 properties,
                 compactIdResolver,
                 dispatcher,
                 logger,
                 observer,
                 threadStart,
                 threadStop,
                 typeIdNamespaces)
        {
        }

        public Communicator(NameValueCollection? appSettings = null,
                            Dictionary<string, string>? properties = null,
                            Func<int, string>? compactIdResolver = null,
                            Action<Action, Connection?>? dispatcher = null,
                            ILogger? logger = null,
                            Instrumentation.ICommunicatorObserver? observer = null,
                            Action? threadStart = null,
                            Action? threadStop = null,
                            string[]? typeIdNamespaces = null) :
            this(ref _emptyArgs,
                 appSettings,
                 properties,
                 compactIdResolver,
                 dispatcher,
                 logger,
                 observer,
                 threadStart,
                 threadStop,
                 typeIdNamespaces)
        {
        }

        public Communicator(ref string[] args,
                            NameValueCollection? appSettings,
                            Dictionary<string, string>? properties = null,
                            Func<int, string>? compactIdResolver = null,
                            Action<Action, Connection?>? dispatcher = null,
                            ILogger? logger = null,
                            Instrumentation.ICommunicatorObserver? observer = null,
                            Action? threadStart = null,
                            Action? threadStop = null,
                            string[]? typeIdNamespaces = null)
        {
            _state = StateActive;
            _compactIdResolver = compactIdResolver;
            Dispatcher = dispatcher;
            Logger = logger ?? Util.GetProcessLogger();
            Observer = observer;
            ThreadStart = threadStart;
            ThreadStop = threadStop;
            _typeIdNamespaces = typeIdNamespaces ?? new string[] { "Ice.TypeId" };

            if (properties == null)
            {
                properties = new Dictionary<string, string>();
            }
            else
            {
                // clone properties as we don't want to modify the properties given to
                // this constructor
                properties = new Dictionary<string, string>(properties);
            }

            if (appSettings != null)
            {
                foreach (string key in appSettings.AllKeys)
                {
                    string[]? values = appSettings.GetValues(key);
                    if (values == null)
                    {
                        properties[key] = "";
                    }
                    else
                    {
                        // TODO: this join is not sufficient to create a string
                        // compatible with GetPropertyAsList
                        properties[key] = string.Join(",", values);
                    }
                }
            }

            if (!properties.ContainsKey("Ice.ProgramName"))
            {
                properties["Ice.ProgramName"] = AppDomain.CurrentDomain.FriendlyName;
            }

            properties.ParseIceArgs(ref args);
            SetProperties(properties);

            try
            {
                lock (_staticLock)
                {
                    if (!_oneOffDone)
                    {
                        string? stdOut = GetProperty("Ice.StdOut");

                        System.IO.StreamWriter? outStream = null;

                        if (stdOut != null)
                        {
                            try
                            {
                                outStream = System.IO.File.AppendText(stdOut);
                            }
                            catch (System.IO.IOException ex)
                            {
                                var fe = new Ice.FileException(ex);
                                fe.Path = stdOut;
                                throw fe;
                            }
                            outStream.AutoFlush = true;
                            Console.Out.Close();
                            Console.SetOut(outStream);
                        }

                        string? stdErr = GetProperty("Ice.StdErr");
                        if (stdErr != null)
                        {
                            if (stdErr.Equals(stdOut))
                            {
                                Console.SetError(outStream);
                            }
                            else
                            {
                                System.IO.StreamWriter errStream;
                                try
                                {
                                    errStream = System.IO.File.AppendText(stdErr);
                                }
                                catch (System.IO.IOException ex)
                                {
                                    var fe = new Ice.FileException(ex);
                                    fe.Path = stdErr;
                                    throw fe;
                                }
                                errStream.AutoFlush = true;
                                Console.Error.Close();
                                Console.SetError(errStream);
                            }
                        }

                        _oneOffDone = true;
                    }
                }

                if (logger == null)
                {
                    string? logfile = GetProperty("Ice.LogFile");
                    string? programName = GetProperty("Ice.ProgramName");
                    Debug.Assert(programName != null);
                    if (logfile != null)
                    {
                        Logger = new FileLoggerI(programName, logfile);
                    }
                    else if (Util.GetProcessLogger() is LoggerI)
                    {
                        //
                        // Ice.ConsoleListener is enabled by default.
                        //
                        Logger = new TraceLoggerI(programName, (GetPropertyAsInt("Ice.ConsoleListener") ?? 1) > 0);
                    }
                    // else already set to process logger
                }

                TraceLevels = new TraceLevels(this);

                DefaultsAndOverrides = new DefaultsAndOverrides(this, Logger);

                ClientACM = new ACMConfig(this, Logger, "Ice.ACM.Client",
                                           new ACMConfig(this, Logger, "Ice.ACM", new ACMConfig(false)));

                ServerACM = new ACMConfig(this, Logger, "Ice.ACM.Server",
                                           new ACMConfig(this, Logger, "Ice.ACM", new ACMConfig(true)));

                {
                    int num = GetPropertyAsInt("Ice.MessageSizeMax") ?? 1024;
                    if (num < 1 || num > 0x7fffffff / 1024)
                    {
                        MessageSizeMax = 0x7fffffff;
                    }
                    else
                    {
                        MessageSizeMax = num * 1024; // Property is in kilobytes, MessageSizeMax in bytes
                    }
                }

                {
                    int num = GetPropertyAsInt("Ice.ClassGraphDepthMax") ?? 100;
                    if (num < 1 || num > 0x7fffffff)
                    {
                        ClassGraphDepthMax = 0x7fffffff;
                    }
                    else
                    {
                        ClassGraphDepthMax = num;
                    }
                }

                ToStringMode = Enum.Parse<ToStringMode>(GetProperty("Ice.ToStringMode") ?? "Unicode");

                _implicitContext = ImplicitContext.Create(GetProperty("Ice.ImplicitContext"));

                _backgroundLocatorCacheUpdates = GetPropertyAsInt("Ice.BackgroundLocatorCacheUpdates") > 0;

                string[]? arr = GetPropertyAsList("Ice.RetryIntervals");

                if (arr == null)
                {
                    _retryIntervals = new int[] { 0 };
                }
                else
                {
                    _retryIntervals = new int[arr.Length];
                    for (int i = 0; i < arr.Length; i++)
                    {
                        int v = int.Parse(arr[i], CultureInfo.InvariantCulture);
                        //
                        // If -1 is the first value, no retry and wait intervals.
                        //
                        if (i == 0 && v == -1)
                        {
                            _retryIntervals = Array.Empty<int>();
                            break;
                        }

                        _retryIntervals[i] = v > 0 ? v : 0;
                    }
                }

                bool isIPv6Supported = Network.IsIPv6Supported();
                bool ipv4 = (GetPropertyAsInt("Ice.IPv4") ?? 1) > 0;
                bool ipv6 = (GetPropertyAsInt("Ice.IPv6") ?? (isIPv6Supported ? 1 : 0)) > 0;
                if (!ipv4 && !ipv6)
                {
                    throw new InitializationException("Both IPV4 and IPv6 support cannot be disabled.");
                }
                else if (ipv4 && ipv6)
                {
                    ProtocolSupport = Network.EnableBoth;
                }
                else if (ipv4)
                {
                    ProtocolSupport = Network.EnableIPv4;
                }
                else
                {
                    ProtocolSupport = Network.EnableIPv6;
                }
                PreferIPv6 = GetPropertyAsInt("Ice.PreferIPv6Address") > 0;

                NetworkProxy = CreateNetworkProxy(ProtocolSupport);

                _endpointFactories = new List<IEndpointFactory>();
                AddEndpointFactory(new TcpEndpointFactory(new ProtocolInstance(this, TCPEndpointType.Value, "tcp", false)));
                AddEndpointFactory(new UdpEndpointFactory(new ProtocolInstance(this, UDPEndpointType.Value, "udp", false)));
                AddEndpointFactory(new WSEndpointFactory(new ProtocolInstance(this, WSEndpointType.Value, "ws", false), TCPEndpointType.Value));
                AddEndpointFactory(new WSEndpointFactory(new ProtocolInstance(this, WSSEndpointType.Value, "wss", true), SSLEndpointType.Value));

                _outgoingConnectionFactory = new OutgoingConnectionFactory(this);

                if (GetPropertyAsInt("Ice.PreloadAssemblies") > 0)
                {
                    AssemblyUtil.PreloadAssemblies();
                }

                //
                // Load plug-ins.
                //
                Debug.Assert(_serverThreadPool == null);
                LoadPlugins(ref args);

                //
                // Initialize the endpoint factories once all the plugins are loaded. This gives
                // the opportunity for the endpoint factories to find underyling factories.
                //
                foreach (IEndpointFactory f in _endpointFactories)
                {
                    f.Initialize();
                }

                //
                // Create Admin facets, if enabled.
                //
                // Note that any logger-dependent admin facet must be created after we load all plugins,
                // since one of these plugins can be a Logger plugin that sets a new logger during loading
                //

                if (GetProperty("Ice.Admin.Enabled") == null)
                {
                    _adminEnabled = GetProperty("Ice.Admin.Endpoints") != null;
                }
                else
                {
                    _adminEnabled = GetPropertyAsInt("Ice.Admin.Enabled") > 0;
                }

                _adminFacetFilter = new HashSet<string>(
                    (GetPropertyAsList("Ice.Admin.Facets") ?? Array.Empty<string>()).Distinct());

                if (_adminEnabled)
                {
                    //
                    // Process facet
                    //
                    string processFacetName = "Process";
                    if (_adminFacetFilter.Count == 0 || _adminFacetFilter.Contains(processFacetName))
                    {
                        _adminFacets.Add(processFacetName, new IceInternal.Process(this));
                    }

                    //
                    // Logger facet
                    //
                    string loggerFacetName = "Logger";
                    if (_adminFacetFilter.Count == 0 || _adminFacetFilter.Contains(loggerFacetName))
                    {
                        ILoggerAdminLogger loggerAdminLogger = new LoggerAdminLogger(this, Logger);
                        Logger = loggerAdminLogger;
                        _adminFacets.Add(loggerFacetName, loggerAdminLogger.GetFacet());
                    }

                    //
                    // Properties facet
                    //
                    string propertiesFacetName = "Properties";
                    PropertiesAdmin? propsAdmin = null;
                    if (_adminFacetFilter.Count == 0 || _adminFacetFilter.Contains(propertiesFacetName))
                    {
                        propsAdmin = new PropertiesAdmin(this);
                        _adminFacets.Add(propertiesFacetName, propsAdmin);
                    }

                    //
                    // Metrics facet
                    //
                    string metricsFacetName = "Metrics";
                    if (_adminFacetFilter.Count == 0 || _adminFacetFilter.Contains(metricsFacetName))
                    {
                        var communicatorObserver = new CommunicatorObserverI(this, Logger);
                        Observer = communicatorObserver;
                        _adminFacets.Add(metricsFacetName, communicatorObserver.GetFacet());

                        //
                        // Make sure the admin plugin receives property updates.
                        //
                        if (propsAdmin != null)
                        {
                            propsAdmin.AddUpdateCallback((Dictionary<string, string> updates) =>
                                communicatorObserver.GetFacet().Updated(updates));
                        }
                    }
                }

                //
                // Set observer updater
                //
                if (Observer != null)
                {
                    Observer.SetObserverUpdater(new ObserverUpdater(this));
                }

                //
                // Create threads.
                //
                try
                {
                    _timer = new IceInternal.Timer(this, IceInternal.Util.StringToThreadPriority(
                                                   GetProperty("Ice.ThreadPriority")));
                }
                catch (System.Exception ex)
                {
                    Logger.Error($"cannot create thread for timer:\n{ex}");
                    throw;
                }

                try
                {
                    _endpointHostResolverThread = new HelperThread(this);
                    UpdateEndpointHostResolverObserver();
                    _endpointHostResolverThread.Start(IceInternal.Util.StringToThreadPriority(GetProperty("Ice.ThreadPriority")));
                }
                catch (System.Exception ex)
                {
                    Logger.Error($"cannot create thread for endpoint host resolver:\n{ex}");
                    throw;
                }
                _clientThreadPool = new IceInternal.ThreadPool(this, "Ice.ThreadPool.Client", 0);

                //
                // The default router/locator may have been set during the loading of plugins.
                // Therefore we make sure it is not already set before checking the property.
                //
                if (GetDefaultRouter() == null)
                {
                    IRouterPrx? router = GetPropertyAsProxy("Ice.Default.Router", IRouterPrx.Factory);
                    if (router != null)
                    {
                        SetDefaultRouter(router);
                    }
                }

                if (GetDefaultLocator() == null)
                {
                    ILocatorPrx? locator = GetPropertyAsProxy("Ice.Default.Locator", ILocatorPrx.Factory);
                    if (locator != null)
                    {
                        SetDefaultLocator(locator);
                    }
                }

                //
                // Show process id if requested (but only once).
                //
                lock (this)
                {
                    if (!_printProcessIdDone && GetPropertyAsInt("Ice.PrintProcessId") > 0)
                    {
                        using var p = System.Diagnostics.Process.GetCurrentProcess();
                        Console.WriteLine(p.Id);
                        _printProcessIdDone = true;
                    }
                }

                //
                // Server thread pool initialization is lazy in serverThreadPool().
                //

                //
                // An application can set Ice.InitPlugins=0 if it wants to postpone
                // initialization until after it has interacted directly with the
                // plug-ins.
                //
                if ((GetPropertyAsInt("Ice.InitPlugins") ?? 1) > 0)
                {
                    InitializePlugins();
                }

                //
                // This must be done last as this call creates the Ice.Admin object adapter
                // and eventually registers a process proxy with the Ice locator (allowing
                // remote clients to invoke on Ice.Admin facets as soon as it's registered).
                //
                if ((GetPropertyAsInt("Ice.Admin.DelayCreation") ?? 0) <= 0)
                {
                    GetAdmin();
                }
            }
            catch (System.Exception)
            {
                Destroy();
                throw;
            }
        }

        public void AddAdminFacet(string facet, IObject servant)
        {
            lock (this)
            {
                if (_state == StateDestroyed)
                {
                    throw new CommunicatorDestroyedException();
                }

                if (_adminFacetFilter.Count > 0 && !_adminFacetFilter.Contains(facet))
                {
                    throw new ArgumentException($"facet `{facet}' not allow by Ice.Admin.Facets configuration", nameof(facet));
                }

                if (_adminFacets.ContainsKey(facet))
                {
                    throw new ArgumentException($"A facet `{facet}' is already registered", nameof(facet));
                }
                _adminFacets.Add(facet, servant);
                if (_adminAdapter != null)
                {
                    Debug.Assert(_adminIdentity != null); // TODO: check it's true
                    _adminAdapter.Add(_adminIdentity.Value, facet, servant);
                }
            }
        }

        /// <summary>
        /// Add the Admin object with all its facets to the provided object adapter.
        /// If Ice.Admin.ServerId is set and the provided object adapter has a Locator,
        /// createAdmin registers the Admin's Process facet with the Locator's LocatorRegistry.
        ///
        /// createAdmin call only be called once; subsequent calls raise InitializationException.
        ///
        /// </summary>
        /// <param name="adminAdapter">The object adapter used to host the Admin object; if null and
        /// Ice.Admin.Endpoints is set, create, activate and use the Ice.Admin object adapter.
        ///
        /// </param>
        /// <param name="adminIdentity">The identity of the Admin object.
        ///
        /// </param>
        /// <returns>A proxy to the main ("") facet of the Admin object. Never returns a null proxy.
        ///
        /// </returns>
        public IObjectPrx CreateAdmin(ObjectAdapter? adminAdapter, Identity adminIdentity)
        {
            lock (this)
            {
                if (_state == StateDestroyed)
                {
                    throw new CommunicatorDestroyedException();
                }

                if (_adminAdapter != null)
                {
                    throw new InitializationException("Admin already created");
                }

                if (!_adminEnabled)
                {
                    throw new InitializationException("Admin is disabled");
                }

                _adminIdentity = adminIdentity;
                if (adminAdapter == null)
                {
                    if (GetProperty("Ice.Admin.Endpoints") != null)
                    {
                        adminAdapter = CreateObjectAdapter("Ice.Admin");
                    }
                    else
                    {
                        throw new InitializationException("Ice.Admin.Endpoints is not set");
                    }
                }
                else
                {
                    _adminAdapter = adminAdapter;
                }
                Debug.Assert(_adminAdapter != null);
                AddAllAdminFacets();
            }

            if (adminAdapter == null)
            {
                try
                {
                    _adminAdapter.Activate();
                }
                catch (LocalException)
                {
                    //
                    // We cleanup _adminAdapter, however this error is not recoverable
                    // (can't call again getAdmin() after fixing the problem)
                    // since all the facets (servants) in the adapter are lost
                    //
                    _adminAdapter.Destroy();
                    lock (this)
                    {
                        _adminAdapter = null;
                    }
                    throw;
                }
            }
            SetServerProcessProxy(_adminAdapter, adminIdentity);
            return _adminAdapter.CreateProxy(adminIdentity, IObjectPrx.Factory);
        }

        public Reference CreateReference(string s, string? propertyPrefix = null)
        {
            const string delim = " \t\n\r";

            int beg;
            int end = 0;

            beg = IceUtilInternal.StringUtil.FindFirstNotOf(s, delim, end);
            if (beg == -1)
            {
                throw new FormatException($"no non-whitespace characters found in `{s}'");
            }

            //
            // Extract the identity, which may be enclosed in single
            // or double quotation marks.
            //
            string idstr;
            end = IceUtilInternal.StringUtil.checkQuote(s, beg);
            if (end == -1)
            {
                throw new FormatException($"mismatched quotes around identity in `{s} '");
            }
            else if (end == 0)
            {
                end = IceUtilInternal.StringUtil.FindFirstOf(s, delim + ":@", beg);
                if (end == -1)
                {
                    end = s.Length;
                }
                idstr = s[beg..end];
            }
            else
            {
                beg++; // Skip leading quote
                idstr = s[beg..end];
                end++; // Skip trailing quote
            }

            if (beg == end)
            {
                throw new FormatException($"no identity in `{s}'");
            }

            //
            // Parsing the identity may raise FormatException.
            //
            var ident = Identity.Parse(idstr);

            string facet = "";
            InvocationMode mode = InvocationMode.Twoway;
            bool secure = false;
            EncodingVersion encoding = DefaultsAndOverrides.DefaultEncoding;
            ProtocolVersion protocol = Util.Protocol_1_0;
            string adapter;

            while (true)
            {
                beg = IceUtilInternal.StringUtil.FindFirstNotOf(s, delim, end);
                if (beg == -1)
                {
                    break;
                }

                if (s[beg] == ':' || s[beg] == '@')
                {
                    break;
                }

                end = IceUtilInternal.StringUtil.FindFirstOf(s, delim + ":@", beg);
                if (end == -1)
                {
                    end = s.Length;
                }

                if (beg == end)
                {
                    break;
                }

                string option = s[beg..end];
                if (option.Length != 2 || option[0] != '-')
                {
                    throw new FormatException("expected a proxy option but found `{option}' in `{s}'");
                }

                //
                // Check for the presence of an option argument. The
                // argument may be enclosed in single or double
                // quotation marks.
                //
                string? argument = null;
                int argumentBeg = IceUtilInternal.StringUtil.FindFirstNotOf(s, delim, end);
                if (argumentBeg != -1)
                {
                    char ch = s[argumentBeg];
                    if (ch != '@' && ch != ':' && ch != '-')
                    {
                        beg = argumentBeg;
                        end = IceUtilInternal.StringUtil.checkQuote(s, beg);
                        if (end == -1)
                        {
                            throw new FormatException($"mismatched quotes around value for {option} option in `{s}'");
                        }
                        else if (end == 0)
                        {
                            end = IceUtilInternal.StringUtil.FindFirstOf(s, delim + ":@", beg);
                            if (end == -1)
                            {
                                end = s.Length;
                            }
                            argument = s[beg..end];
                        }
                        else
                        {
                            beg++; // Skip leading quote
                            argument = s[beg..end];
                            end++; // Skip trailing quote
                        }
                    }
                }

                //
                // If any new options are added here,
                // IceInternal::Reference::toString() and its derived classes must be updated as well.
                //
                switch (option[1])
                {
                    case 'f':
                        {
                            if (argument == null)
                            {
                                throw new FormatException($"no argument provided for -f option in `{s}'");
                            }

                            facet = IceUtilInternal.StringUtil.unescapeString(argument, 0, argument.Length, "");
                            break;
                        }

                    case 't':
                        {
                            if (argument != null)
                            {
                                throw new FormatException(
                                    $"unexpected argument `{argument}' provided for -t option in `{s}'");
                            }
                            mode = InvocationMode.Twoway;
                            break;
                        }

                    case 'o':
                        {
                            if (argument != null)
                            {
                                throw new FormatException(
                                    $"unexpected argument `{argument}' provided for -o option in `{s}'");
                            }
                            mode = InvocationMode.Oneway;
                            break;
                        }

                    case 'O':
                        {
                            if (argument != null)
                            {
                                throw new FormatException(
                                    $"unexpected argument `{argument}' provided for -O option in `{s}'");
                            }
                            mode = InvocationMode.BatchOneway;
                            break;
                        }

                    case 'd':
                        {
                            if (argument != null)
                            {
                                throw new FormatException(
                                    $"unexpected argument `{argument}' provided for -d option in `{s}'");
                            }
                            mode = InvocationMode.Datagram;
                            break;
                        }

                    case 'D':
                        {
                            if (argument != null)
                            {
                                throw new FormatException(
                                    $"unexpected argument `{argument}' provided for -D option in `{s}'");
                            }
                            mode = InvocationMode.BatchDatagram;
                            break;
                        }

                    case 's':
                        {
                            if (argument != null)
                            {
                                throw new FormatException(
                                    $"unexpected argument `{argument}' provided for -s option in `{s}'");
                            }
                            secure = true;
                            break;
                        }

                    case 'e':
                        {
                            if (argument == null)
                            {
                                throw new FormatException($"no argument provided for -e option in `{s}'");
                            }

                            encoding = Util.StringToEncodingVersion(argument);
                            break;
                        }

                    case 'p':
                        {
                            if (argument == null)
                            {
                                throw new FormatException($"no argument provided for -p option `{s}'");
                            }

                            protocol = Util.StringToProtocolVersion(argument);
                            break;
                        }

                    default:
                        {
                            throw new FormatException("unknown option `{option}' in `{s}'");
                        }
                }
            }

            if (beg == -1)
            {
                return CreateReference(ident, facet, mode, secure, protocol, encoding, Array.Empty<Endpoint>(),
                    null, propertyPrefix);
            }

            var endpoints = new List<Endpoint>();

            if (s[beg] == ':')
            {
                var unknownEndpoints = new List<string>();
                end = beg;

                while (end < s.Length && s[end] == ':')
                {
                    beg = end + 1;

                    end = beg;
                    while (true)
                    {
                        end = s.IndexOf(':', end);
                        if (end == -1)
                        {
                            end = s.Length;
                            break;
                        }
                        else
                        {
                            bool quoted = false;
                            int quote = beg;
                            while (true)
                            {
                                quote = s.IndexOf('\"', quote);
                                if (quote == -1 || end < quote)
                                {
                                    break;
                                }
                                else
                                {
                                    quote = s.IndexOf('\"', ++quote);
                                    if (quote == -1)
                                    {
                                        break;
                                    }
                                    else if (end < quote)
                                    {
                                        quoted = true;
                                        break;
                                    }
                                    ++quote;
                                }
                            }
                            if (!quoted)
                            {
                                break;
                            }
                            ++end;
                        }
                    }

                    string es = s[beg..end];
                    Endpoint? endp = CreateEndpoint(es, false);
                    if (endp != null)
                    {
                        endpoints.Add(endp);
                    }
                    else
                    {
                        unknownEndpoints.Add(es);
                    }
                }

                if (endpoints.Count == 0)
                {
                    Debug.Assert(unknownEndpoints.Count > 0);
                    throw new FormatException($"invalid endpoint `{unknownEndpoints[0]}' in `{s}'");
                }
                else if (unknownEndpoints.Count != 0 && (GetPropertyAsInt("Ice.Warn.Endpoints") ?? 1) > 0)
                {
                    var msg = new StringBuilder("Proxy contains unknown endpoints:");
                    int sz = unknownEndpoints.Count;
                    for (int idx = 0; idx < sz; ++idx)
                    {
                        msg.Append(" `");
                        msg.Append(unknownEndpoints[idx]);
                        msg.Append("'");
                    }
                    Logger.Warning(msg.ToString());
                }

                Endpoint[] ep = endpoints.ToArray();
                return CreateReference(ident, facet, mode, secure, protocol, encoding, ep, null, propertyPrefix);
            }
            else if (s[beg] == '@')
            {
                beg = IceUtilInternal.StringUtil.FindFirstNotOf(s, delim, beg + 1);
                if (beg == -1)
                {
                    throw new ArgumentException($"missing adapter id in `{s}'");
                }

                string adapterstr;
                end = IceUtilInternal.StringUtil.checkQuote(s, beg);
                if (end == -1)
                {
                    throw new ArgumentException($"mismatched quotes around adapter id in `{s}'");
                }
                else if (end == 0)
                {
                    end = IceUtilInternal.StringUtil.FindFirstOf(s, delim, beg);
                    if (end == -1)
                    {
                        end = s.Length;
                    }
                    adapterstr = s[beg..end];
                }
                else
                {
                    beg++; // Skip leading quote
                    adapterstr = s[beg..end];
                    end++; // Skip trailing quote
                }

                if (end != s.Length && IceUtilInternal.StringUtil.FindFirstNotOf(s, delim, end) != -1)
                {
                    throw new ArgumentException(
                        $"invalid trailing characters after `{s.Substring(0, end + 1)}' in `{s}'");
                }

                adapter = IceUtilInternal.StringUtil.unescapeString(adapterstr, 0, adapterstr.Length, "");

                if (adapter.Length == 0)
                {
                    throw new ArgumentException($"empty adapter id in `{s}'");
                }
                return CreateReference(ident, facet, mode, secure, protocol, encoding, Array.Empty<Endpoint>(),
                    adapter, propertyPrefix);
            }

            throw new ArgumentException($"malformed proxy `{s}'");
        }

        public Reference CreateReference(Identity ident, InputStream s)
        {
            //
            // Don't read the identity here. Operations calling this
            // constructor read the identity, and pass it as a parameter.
            //

            //
            // For compatibility with the old FacetPath.
            //
            string[] facetPath = s.ReadStringArray();
            string facet;
            if (facetPath.Length > 0)
            {
                if (facetPath.Length > 1)
                {
                    throw new ProxyUnmarshalException();
                }
                facet = facetPath[0];
            }
            else
            {
                facet = "";
            }

            int mode = s.ReadByte();
            if (mode < 0 || mode > (int)InvocationMode.Last)
            {
                throw new ProxyUnmarshalException();
            }

            bool secure = s.ReadBool();

            ProtocolVersion protocol;
            EncodingVersion encoding;
            if (!s.Encoding.Equals(Util.Encoding_1_0))
            {
                byte major = s.ReadByte();
                byte minor = s.ReadByte();
                protocol = new ProtocolVersion(major, minor);

                major = s.ReadByte();
                minor = s.ReadByte();
                encoding = new EncodingVersion(major, minor);
            }
            else
            {
                protocol = Util.Protocol_1_0;
                encoding = Util.Encoding_1_0;
            }

            Endpoint[] endpoints;
            string adapterId = "";

            int sz = s.ReadSize();
            if (sz > 0)
            {
                endpoints = new Endpoint[sz];
                for (int i = 0; i < sz; i++)
                {
                    endpoints[i] = ReadEndpoint(s);
                }
            }
            else
            {
                endpoints = Array.Empty<Endpoint>();
                adapterId = s.ReadString();
            }

            return CreateReference(ident, facet, (InvocationMode)mode, secure, protocol, encoding, endpoints, adapterId,
                                   null);
        }

        /// <summary>
        /// Destroy the communicator.
        /// This operation calls shutdown
        /// implicitly.  Calling destroy cleans up memory, and shuts down
        /// this communicator's client functionality and destroys all object
        /// adapters. Subsequent calls to destroy are ignored.
        /// </summary>
        public void Destroy()
        {
            lock (this)
            {
                //
                // If destroy is in progress, wait for it to be done. This
                // is necessary in case destroy() is called concurrently
                // by multiple threads.
                //
                while (_state == StateDestroyInProgress)
                {
                    Monitor.Wait(this);
                }

                if (_state == StateDestroyed)
                {
                    return;
                }
                _state = StateDestroyInProgress;
            }

            //
            // Shutdown and destroy all the incoming and outgoing Ice
            // connections and wait for the connections to be finished.
            //
            Shutdown();
            _outgoingConnectionFactory.Destroy();

            //
            // First wait for shutdown to finish.
            //
            WaitForShutdown();

            DestroyAllObjectAdapters();

            _outgoingConnectionFactory.WaitUntilFinished();

            DestroyRetryTask(); // Must be called before destroying thread pools.

            if (Observer != null)
            {
                Observer.SetObserverUpdater(null);
            }

            if (Logger is ILoggerAdminLogger)
            {
                ((ILoggerAdminLogger)Logger).Destroy();
            }

            //
            // Now, destroy the thread pools. This must be done *only* after
            // all the connections are finished (the connections destruction
            // can require invoking callbacks with the thread pools).
            //
            if (_serverThreadPool != null)
            {
                _serverThreadPool.Destroy();
            }
            _clientThreadPool.Destroy();

            if (_asyncIOThread != null)
            {
                _asyncIOThread.Destroy();
            }

            lock (_endpointHostResolverThread)
            {
                Debug.Assert(!_endpointHostResolverDestroyed);
                _endpointHostResolverDestroyed = true;
                Monitor.Pulse(_endpointHostResolverThread);
            }

            //
            // Wait for all the threads to be finished.
            //
            _timer.Destroy();
            _clientThreadPool.JoinWithAllThreads();
            if (_serverThreadPool != null)
            {
                _serverThreadPool.JoinWithAllThreads();
            }
            if (_asyncIOThread != null)
            {
                _asyncIOThread.JoinWithThread();
            }

            _endpointHostResolverThread.Join();

            lock (_routerInfoTable)
            {
                foreach (RouterInfo i in _routerInfoTable.Values)
                {
                    i.Destroy();
                }
                _routerInfoTable.Clear();
            }

            lock (_locatorInfoMap)
            {
                foreach (LocatorInfo info in _locatorInfoMap.Values)
                {
                    info.Destroy();
                }
                _locatorInfoMap.Clear();
                _locatorTableMap.Clear();
            }

            foreach (IEndpointFactory f in _endpointFactories)
            {
                f.Destroy();
            }
            _endpointFactories.Clear();

            if (GetPropertyAsInt("Ice.Warn.UnusedProperties") > 0)
            {
                List<string> unusedProperties = GetUnusedProperties();
                if (unusedProperties.Count != 0)
                {
                    var message = new StringBuilder("The following properties were set but never read:");
                    foreach (string s in unusedProperties)
                    {
                        message.Append("\n    ");
                        message.Append(s);
                    }
                    Logger.Warning(message.ToString());
                }
            }

            //
            // Destroy last so that a Logger plugin can receive all log/traces before its destruction.
            //
            List<(string Name, IPlugin Plugin)> plugins;
            lock (this)
            {
                plugins = new List<(string Name, IPlugin Plugin)>(_plugins);
            }
            plugins.Reverse();
            foreach ((string Name, IPlugin Plugin) in plugins)
            {
                try
                {
                    Plugin.Destroy();
                }
                catch (System.Exception ex)
                {
                    Util.GetProcessLogger().Warning(
                        $"unexpected exception raised by plug-in `{Name}' destruction:\n{ex}");
                }
            }

            lock (this)
            {
                _serverThreadPool = null;
                _asyncIOThread = null;

                _adminAdapter = null;
                _adminFacets.Clear();

                _state = StateDestroyed;
                Monitor.PulseAll(this);
            }

            {
                if (Logger != null && Logger is FileLoggerI)
                {
                    ((FileLoggerI)Logger).Destroy();
                }
            }
        }

        public void Dispose() => Destroy();

        /// <summary>
        /// Returns a facet of the Admin object.
        /// </summary>
        /// <param name="facet">The name of the Admin facet.
        /// </param>
        /// <returns>The servant associated with this Admin facet, or
        /// null if no facet is registered with the given name.</returns>
        public IObject? FindAdminFacet(string facet)
        {
            lock (this)
            {
                if (_state == StateDestroyed)
                {
                    throw new CommunicatorDestroyedException();
                }

                if (!_adminFacets.TryGetValue(facet, out IObject result))
                {
                    return null;
                }
                return result;
            }
        }

        /// <summary>
        /// Returns a map of all facets of the Admin object.
        /// </summary>
        /// <returns>A collection containing all the facet names and
        /// servants of the Admin object.
        ///
        /// </returns>
        public Dictionary<string, IObject> FindAllAdminFacets()
        {
            lock (this)
            {
                if (_state == StateDestroyed)
                {
                    throw new CommunicatorDestroyedException();
                }
                return new Dictionary<string, IObject>(_adminFacets); // TODO, return a read-only collection
            }
        }

        /// <summary>
        /// Get a proxy to the main facet of the Admin object.
        /// GetAdmin also creates the Admin object and creates and activates the Ice.Admin object
        /// adapter to host this Admin object if Ice.Admin.Enpoints is set. The identity of the Admin
        /// object created by getAdmin is {value of Ice.Admin.InstanceName}/admin, or {UUID}/admin
        /// when Ice.Admin.InstanceName is not set.
        ///
        /// If Ice.Admin.DelayCreation is 0 or not set, getAdmin is called by the communicator
        /// initialization, after initialization of all plugins.
        ///
        /// </summary>
        /// <returns>A proxy to the main ("") facet of the Admin object, or a null proxy if no
        /// Admin object is configured.</returns>
        public IObjectPrx? GetAdmin()
        {
            ObjectAdapter adminAdapter;
            Identity adminIdentity;

            lock (this)
            {
                if (_state == StateDestroyed)
                {
                    throw new CommunicatorDestroyedException();
                }

                if (_adminAdapter != null)
                {
                    Debug.Assert(_adminIdentity != null);
                    return _adminAdapter.CreateProxy(_adminIdentity.Value, IObjectPrx.Factory);
                }
                else if (_adminEnabled)
                {
                    if (GetProperty("Ice.Admin.Endpoints") != null)
                    {
                        adminAdapter = CreateObjectAdapter("Ice.Admin");
                    }
                    else
                    {
                        return null;
                    }
                    adminIdentity = new Identity("admin", GetProperty("Ice.Admin.InstanceName") ?? "");
                    if (adminIdentity.Category.Length == 0)
                    {
                        adminIdentity = new Identity(adminIdentity.Name, Guid.NewGuid().ToString());
                    }

                    _adminIdentity = adminIdentity;
                    _adminAdapter = adminAdapter;
                    AddAllAdminFacets();
                    // continue below outside synchronization
                }
                else
                {
                    return null;
                }
            }

            try
            {
                adminAdapter.Activate();
            }
            catch (LocalException)
            {
                // We cleanup _adminAdapter, however this error is not recoverable
                // (can't call again getAdmin() after fixing the problem)
                // since all the facets (servants) in the adapter are lost
                adminAdapter.Destroy();
                lock (this)
                {
                    _adminAdapter = null;
                }
                throw;
            }

            SetServerProcessProxy(adminAdapter, adminIdentity);
            return adminAdapter.CreateProxy(adminIdentity, IObjectPrx.Factory);
        }

        /// <summary>
        /// Get the default locator this communicator.
        /// </summary>
        /// <returns>The default locator for this communicator.</returns>
        public ILocatorPrx? GetDefaultLocator()
        {
            lock (this)
            {
                if (_state == StateDestroyed)
                {
                    throw new CommunicatorDestroyedException();
                }
                return _defaultLocator;
            }
        }

        /// <summary>
        /// Get the default router this communicator.
        /// </summary>
        /// <returns>The default router for this communicator.</returns>
        public IRouterPrx? GetDefaultRouter()
        {
            lock (this)
            {
                if (_state == StateDestroyed)
                {
                    throw new CommunicatorDestroyedException();
                }

                return _defaultRouter;
            }
        }

        /// <summary>
        /// Get the implicit context associated with this communicator.
        /// </summary>
        /// <returns>The implicit context associated with this communicator;
        /// returns null when the property Ice.ImplicitContext is not set
        /// or is set to None.</returns>
        public IImplicitContext? GetImplicitContext() => _implicitContext;

        /// <summary>
        /// Check whether communicator has been shut down.
        /// </summary>
        /// <returns>True if the communicator has been shut down; false otherwise.</returns>
        public bool IsShutdown()
        {
            lock (this)
            {
                return _isShutdown;
            }
        }

        /// <summary>
        /// Remove the following facet to the Admin object.
        /// Removing a facet that was not previously registered throws
        /// NotRegisteredException.
        ///
        /// </summary>
        /// <param name="facet">The name of the Admin facet.
        /// </param>
        /// <returns>The servant associated with this Admin facet.</returns>
        public IObject? RemoveAdminFacet(string facet)
        {
            lock (this)
            {
                if (_state == StateDestroyed)
                {
                    throw new CommunicatorDestroyedException();
                }

                if (!_adminFacets.TryGetValue(facet, out IObject result))
                {
                    throw new NotRegisteredException("facet", facet);
                }
                _adminFacets.Remove(facet);
                if (_adminAdapter != null)
                {
                    Debug.Assert(_adminIdentity != null);
                    _adminAdapter.Remove(_adminIdentity.Value, facet);
                }
                return result;
            }
        }

        /// <summary>
        /// Set a default Ice locator for this communicator.
        /// All newly
        /// created proxy and object adapters will use this default
        /// locator. To disable the default locator, null can be used.
        /// Note that this operation has no effect on existing proxies or
        /// object adapters.
        ///
        /// You can also set a locator for an individual proxy by calling the
        /// operation ice_locator on the proxy, or for an object adapter
        /// by calling ObjectAdapter.setLocator on the object adapter.
        ///
        /// </summary>
        /// <param name="locator">The default locator to use for this communicator.</param>
        public void SetDefaultLocator(ILocatorPrx? locator)
        {
            lock (this)
            {
                if (_state == StateDestroyed)
                {
                    throw new CommunicatorDestroyedException();
                }
                _defaultLocator = locator;
            }
        }

        /// <summary>
        /// Set a default router for this communicator.
        /// All newly
        /// created proxies will use this default router. To disable the
        /// default router, null can be used. Note that this
        /// operation has no effect on existing proxies.
        ///
        /// You can also set a router for an individual proxy
        /// by calling the operation ice_router on the proxy.
        ///
        /// </summary>
        /// <param name="router">The default router to use for this communicator.
        ///
        /// </param>
        public void SetDefaultRouter(IRouterPrx router)
        {
            lock (this)
            {
                if (_state == StateDestroyed)
                {
                    throw new CommunicatorDestroyedException();
                }

                _defaultRouter = router;
            }
        }

        public IceInternal.Timer Timer()
        {
            lock (this)
            {
                if (_state == StateDestroyed)
                {
                    throw new CommunicatorDestroyedException();
                }
                return _timer;
            }
        }

        internal AsyncIOThread AsyncIOThread()
        {
            lock (this)
            {
                if (_state == StateDestroyed)
                {
                    throw new CommunicatorDestroyedException();
                }

                if (_asyncIOThread == null) // Lazy initialization.
                {
                    _asyncIOThread = new AsyncIOThread(this);
                }

                return _asyncIOThread;
            }
        }

        internal int CheckRetryAfterException(LocalException ex, Reference @ref, ref int cnt)
        {
            ILogger logger = Logger;

            if (@ref.GetMode() == InvocationMode.BatchOneway || @ref.GetMode() == InvocationMode.BatchDatagram)
            {
                Debug.Assert(false); // batch no longer implemented anyway
                throw ex;
            }

            if (ex is ObjectNotExistException one)
            {
                RouterInfo? ri = @ref.GetRouterInfo();
                if (ri != null && one.Operation.Equals("ice_add_proxy"))
                {
                    //
                    // If we have a router, an ObjectNotExistException with an
                    // operation name "ice_add_proxy" indicates to the client
                    // that the router isn't aware of the proxy (for example,
                    // because it was evicted by the router). In this case, we
                    // must *always* retry, so that the missing proxy is added
                    // to the router.
                    //

                    ri.ClearCache(@ref);

                    if (TraceLevels.Retry >= 1)
                    {
                        string s = "retrying operation call to add proxy to router\n" + ex;
                        logger.Trace(TraceLevels.RetryCat, s);
                    }
                    return 0; // We must always retry, so we don't look at the retry count.
                }
                else if (@ref.IsIndirect())
                {
                    //
                    // We retry ObjectNotExistException if the reference is
                    // indirect.
                    //

                    if (@ref.IsWellKnown())
                    {
                        @ref.GetLocatorInfo()?.ClearCache(@ref);
                    }
                }
                else
                {
                    //
                    // For all other cases, we don't retry ObjectNotExistException.
                    //
                    throw ex;
                }
            }
            else if (ex is RequestFailedException)
            {
                throw ex;
            }

            //
            // There is no point in retrying an operation that resulted in a
            // MarshalException. This must have been raised locally (because if
            // it happened in a server it would result in an UnknownLocalException
            // instead), which means there was a problem in this process that will
            // not change if we try again.
            //
            if (ex is MarshalException)
            {
                throw ex;
            }

            //
            // Don't retry if the communicator is destroyed, object adapter is deactivated,
            // or connection is manually closed.
            //
            if (ex is CommunicatorDestroyedException ||
                ex is ObjectAdapterDeactivatedException ||
                ex is ConnectionManuallyClosedException)
            {
                throw ex;
            }

            //
            // Don't retry invocation timeouts.
            //
            if (ex is InvocationTimeoutException || ex is InvocationCanceledException)
            {
                throw ex;
            }

            ++cnt;
            Debug.Assert(cnt > 0);

            int interval;
            if (cnt == (_retryIntervals.Length + 1) && ex is Ice.CloseConnectionException)
            {
                //
                // A close connection exception is always retried at least once, even if the retry
                // limit is reached.
                //
                interval = 0;
            }
            else if (cnt > _retryIntervals.Length)
            {
                if (TraceLevels.Retry >= 1)
                {
                    string s = "cannot retry operation call because retry limit has been exceeded\n" + ex;
                    logger.Trace(TraceLevels.RetryCat, s);
                }
                throw ex;
            }
            else
            {
                interval = _retryIntervals[cnt - 1];
            }

            if (TraceLevels.Retry >= 1)
            {
                string s = "retrying operation call";
                if (interval > 0)
                {
                    s += " in " + interval + "ms";
                }
                s += " because of exception\n" + ex;
                logger.Trace(TraceLevels.RetryCat, s);
            }

            return interval;
        }

        internal IceInternal.ThreadPool ClientThreadPool()
        {
            lock (this)
            {
                if (_state == StateDestroyed)
                {
                    throw new CommunicatorDestroyedException();
                }
                return _clientThreadPool;
            }
        }

        internal Reference CreateReference(Identity ident, string facet, Reference tmpl, Endpoint[] endpoints)
        {
            return CreateReference(ident, facet, tmpl.GetMode(), tmpl.GetSecure(), tmpl.GetProtocol(), tmpl.GetEncoding(),
                          endpoints, null, null);
        }

        internal Reference CreateReference(Identity ident, string facet, Reference tmpl, string adapterId)
        {
            //
            // Create new reference
            //
            return CreateReference(ident, facet, tmpl.GetMode(), tmpl.GetSecure(), tmpl.GetProtocol(), tmpl.GetEncoding(),
                          Array.Empty<Endpoint>(), adapterId, null);
        }

        internal Reference CreateReference(Identity ident, Connection connection)
        {
            //
            // Create new reference
            //
            return new FixedReference(
                this,
                ident,
                "", // Facet
                ((Endpoint)connection.Endpoint).Datagram() ? InvocationMode.Datagram : InvocationMode.Twoway,
                ((Endpoint)connection.Endpoint).Secure(),
                Util.Protocol_1_0,
                DefaultsAndOverrides.DefaultEncoding,
                connection,
                -1,
                null,
                null);
        }

        internal BufSizeWarnInfo GetBufSizeWarn(short type)
        {
            lock (_setBufSizeWarn)
            {
                BufSizeWarnInfo info;
                if (!_setBufSizeWarn.ContainsKey(type))
                {
                    info = new BufSizeWarnInfo();
                    info.SndWarn = false;
                    info.SndSize = -1;
                    info.RcvWarn = false;
                    info.RcvSize = -1;
                    _setBufSizeWarn.Add(type, info);
                }
                else
                {
                    info = _setBufSizeWarn[type];
                }
                return info;
            }
        }

        internal OutgoingConnectionFactory OutgoingConnectionFactory()
        {
            lock (this)
            {
                if (_state == StateDestroyed)
                {
                    throw new CommunicatorDestroyedException();
                }
                return _outgoingConnectionFactory;
            }
        }

        //
        // Return the C# class associated with this Slice type-id
        // Used for both non-local Slice classes and exceptions
        //
        internal Type? ResolveClass(string id)
        {
            // First attempt corresponds to no cs:namespace metadata in the
            // enclosing top-level module
            //
            string className = TypeToClass(id);
            Type? c = AssemblyUtil.FindType(className);

            //
            // If this fails, look for helper classes in the typeIdNamespaces namespace(s)
            //
            if (c == null && _typeIdNamespaces != null)
            {
                foreach (string ns in _typeIdNamespaces)
                {
                    Type? helper = AssemblyUtil.FindType(ns + "." + className);
                    if (helper != null)
                    {
                        try
                        {
                            c = helper.GetProperty("targetClass").PropertyType;
                            break; // foreach
                        }
                        catch (System.Exception)
                        {
                        }
                    }
                }
            }

            //
            // Ensure the class is instantiable.
            //
            if (c != null && !c.IsAbstract && !c.IsInterface)
            {
                return c;
            }

            return null;
        }

        internal string? ResolveCompactId(int compactId)
        {
            string[] defaultVal = { "IceCompactId" };
            var compactIdNamespaces = new List<string>(defaultVal);

            if (_typeIdNamespaces != null)
            {
                compactIdNamespaces.AddRange(_typeIdNamespaces);
            }

            string? result = null;

            foreach (string ns in compactIdNamespaces)
            {
                try
                {
                    Type? c = AssemblyUtil.FindType($"{ns}.TypeId_{compactId}");
                    if (c != null)
                    {
                        result = (string)c.GetField("typeId").GetValue(null);
                        break; // foreach
                    }
                }
                catch (System.Exception)
                {
                }
            }
            return result;
        }

        internal IceInternal.ThreadPool ServerThreadPool()
        {
            lock (this)
            {
                if (_state == StateDestroyed)
                {
                    throw new CommunicatorDestroyedException();
                }

                if (_serverThreadPool == null) // Lazy initialization.
                {
                    if (_state == StateDestroyInProgress)
                    {
                        throw new CommunicatorDestroyedException();
                    }
                    _serverThreadPool = new IceInternal.ThreadPool(this, "Ice.ThreadPool.Server",
                        GetPropertyAsInt("Ice.ServerIdleTime") ?? 0);
                }

                return _serverThreadPool;
            }
        }

        internal void SetRcvBufSizeWarn(short type, int size)
        {
            lock (_setBufSizeWarn)
            {
                BufSizeWarnInfo info = GetBufSizeWarn(type);
                info.RcvWarn = true;
                info.RcvSize = size;
                _setBufSizeWarn[type] = info;
            }
        }

        internal void SetServerProcessProxy(ObjectAdapter adminAdapter, Identity adminIdentity)
        {
            IObjectPrx? admin = adminAdapter.CreateProxy(adminIdentity, IObjectPrx.Factory);
            ILocatorPrx? locator = adminAdapter.Locator;
            string? serverId = GetProperty("Ice.Admin.ServerId");

            if (locator != null && serverId != null)
            {
                var process = IProcessPrx.UncheckedCast(admin.Clone(facet: "Process"));
                try
                {
                    //
                    // Note that as soon as the process proxy is registered, the communicator might be
                    // shutdown by a remote client and admin facets might start receiving calls.
                    //
                    locator.GetRegistry().SetServerProcessProxy(serverId, process);
                }
                catch (ServerNotFoundException)
                {
                    if (TraceLevels.Location >= 1)
                    {
                        var s = new StringBuilder();
                        s.Append("couldn't register server `" + serverId + "' with the locator registry:\n");
                        s.Append("the server is not known to the locator registry");
                        Logger.Trace(TraceLevels.LocationCat, s.ToString());
                    }

                    throw new InitializationException("Locator knows nothing about server `" + serverId + "'");
                }
                catch (LocalException ex)
                {
                    if (TraceLevels.Location >= 1)
                    {
                        var s = new StringBuilder();
                        s.Append("couldn't register server `" + serverId + "' with the locator registry:\n" + ex);
                        Logger.Trace(TraceLevels.LocationCat, s.ToString());
                    }
                    throw; // TODO: Shall we raise a special exception instead of a non obvious local exception?
                }

                if (TraceLevels.Location >= 1)
                {
                    var s = new StringBuilder();
                    s.Append("registered server `" + serverId + "' with the locator registry");
                    Logger.Trace(TraceLevels.LocationCat, s.ToString());
                }
            }
        }

        internal void SetSndBufSizeWarn(short type, int size)
        {
            lock (_setBufSizeWarn)
            {
                BufSizeWarnInfo info = GetBufSizeWarn(type);
                info.SndWarn = true;
                info.SndSize = size;
                _setBufSizeWarn[type] = info;
            }
        }

        internal void SetThreadHook(Action threadStart, Action threadStop)
        {
            //
            // No locking, as it can only be called during plug-in loading
            //
            ThreadStart = threadStart;
            ThreadStop = threadStop;
        }

        internal void UpdateConnectionObservers()
        {
            try
            {
                _outgoingConnectionFactory.UpdateConnectionObservers();

                ObjectAdapter[] adapters = Array.Empty<ObjectAdapter>();
                lock (this)
                {
                    adapters = _adapters.ToArray();
                }

                foreach (ObjectAdapter adapter in adapters)
                {
                    adapter.UpdateConnectionObservers();
                }
            }
            catch (CommunicatorDestroyedException)
            {
            }
        }

        internal void UpdateThreadObservers()
        {
            try
            {
                _clientThreadPool.UpdateObservers();
                if (_serverThreadPool != null)
                {
                    _serverThreadPool.UpdateObservers();
                }

                ObjectAdapter[] adapters = Array.Empty<ObjectAdapter>();
                lock (this)
                {
                    adapters = _adapters.ToArray();
                }

                foreach (ObjectAdapter adapter in adapters)
                {
                    adapter.UpdateThreadObservers();
                }

                UpdateEndpointHostResolverObserver();

                if (_asyncIOThread != null)
                {
                    _asyncIOThread.UpdateObserver();
                }
                Debug.Assert(Observer != null);
                _timer.UpdateObserver(Observer);
            }
            catch (CommunicatorDestroyedException)
            {
            }
        }

        private static string TypeToClass(string id)
        {
            if (!id.StartsWith("::", StringComparison.Ordinal))
            {
                throw new MarshalException("expected type id but received `" + id + "'");
            }
            return id.Substring(2).Replace("::", ".");
        }

        private void AddAllAdminFacets()
        {
            lock (this)
            {
                Debug.Assert(_adminAdapter != null);
                foreach (KeyValuePair<string, IObject> entry in _adminFacets)
                {
                    if (_adminFacetFilter.Count == 0 || _adminFacetFilter.Contains(entry.Key))
                    {
                        Debug.Assert(_adminIdentity != null); // TODO: check
                        _adminAdapter.Add(_adminIdentity.Value, entry.Key, entry.Value);
                    }
                }
            }
        }

        private void CheckForUnknownProperties(string prefix)
        {
            //
            // Do not warn about unknown properties if Ice prefix, ie Ice, Glacier2, etc
            //
            foreach (string name in PropertyNames.clPropNames)
            {
                if (prefix.StartsWith(string.Format("{0}.", name), StringComparison.Ordinal))
                {
                    return;
                }
            }

            var unknownProps = new List<string>();
            Dictionary<string, string> props = GetProperties(forPrefix: $"{prefix}.");
            foreach (string prop in props.Keys)
            {
                bool valid = false;
                for (int i = 0; i < _suffixes.Length; ++i)
                {
                    string pattern = "^" + Regex.Escape(prefix + ".") + _suffixes[i] + "$";
                    if (new Regex(pattern).Match(prop).Success)
                    {
                        valid = true;
                        break;
                    }
                }

                if (!valid)
                {
                    unknownProps.Add(prop);
                }
            }

            if (unknownProps.Count != 0)
            {
                var message = new StringBuilder("found unknown properties for proxy '");
                message.Append(prefix);
                message.Append("':");
                foreach (string s in unknownProps)
                {
                    message.Append("\n    ");
                    message.Append(s);
                }
                Logger.Warning(message.ToString());
            }
        }

        private INetworkProxy? CreateNetworkProxy(int protocolSupport)
        {
            string? proxyHost = GetProperty("Ice.SOCKSProxyHost");
            if (proxyHost != null)
            {
                if (protocolSupport == Network.EnableIPv6)
                {
                    throw new InitializationException("IPv6 only is not supported with SOCKS4 proxies");
                }
                return new SOCKSNetworkProxy(proxyHost, GetPropertyAsInt("Ice.SOCKSProxyPort") ?? 1080);
            }

            proxyHost = GetProperty("Ice.HTTPProxyHost");
            if (proxyHost != null)
            {
                return new HTTPNetworkProxy(proxyHost, GetPropertyAsInt("Ice.HTTPProxyPort") ?? 1080);
            }

            return null;
        }

        private Reference CreateReference(
            Identity ident,
            string facet,
            InvocationMode mode,
            bool secure,
            ProtocolVersion protocol,
            EncodingVersion encoding,
            Endpoint[] endpoints,
            string? adapterId,
            string? propertyPrefix)
        {
            lock (this)
            {
                if (_state == StateDestroyed)
                {
                    throw new CommunicatorDestroyedException();
                }
            }

            //
            // Default local proxy options.
            //
            LocatorInfo? locatorInfo = null;
            if (_defaultLocator != null)
            {
                if (!_defaultLocator.IceReference.GetEncoding().Equals(encoding))
                {
                    locatorInfo = GetLocatorInfo(_defaultLocator.Clone(encodingVersion: encoding));
                }
                else
                {
                    locatorInfo = GetLocatorInfo(_defaultLocator);
                }
            }
            RouterInfo? routerInfo = null;
            if (_defaultRouter != null)
            {
                routerInfo = GetRouterInfo(_defaultRouter);
            }
            bool collocOptimized = DefaultsAndOverrides.DefaultCollocationOptimization;
            bool cacheConnection = true;
            bool preferSecure = DefaultsAndOverrides.DefaultPreferSecure;
            EndpointSelectionType endpointSelection = DefaultsAndOverrides.DefaultEndpointSelection;
            int locatorCacheTimeout = DefaultsAndOverrides.DefaultLocatorCacheTimeout;
            int invocationTimeout = DefaultsAndOverrides.DefaultInvocationTimeout;
            Dictionary<string, string>? context = null;

            //
            // Override the defaults with the proxy properties if a property prefix is defined.
            //
            if (propertyPrefix != null && propertyPrefix.Length > 0)
            {
                //
                // Warn about unknown properties.
                //
                if ((GetPropertyAsInt("Ice.Warn.UnknownProperties") ?? 1) > 0)
                {
                    CheckForUnknownProperties(propertyPrefix);
                }

                string property = $"{propertyPrefix}.Locator";
                ILocatorPrx? locator = GetPropertyAsProxy(property, ILocatorPrx.Factory);
                if (locator != null)
                {
                    if (!locator.IceReference.GetEncoding().Equals(encoding))
                    {
                        locatorInfo = GetLocatorInfo(locator.Clone(encodingVersion: encoding));
                    }
                    else
                    {
                        locatorInfo = GetLocatorInfo(locator);
                    }
                }

                property = $"{propertyPrefix}.Router";
                IRouterPrx? router = GetPropertyAsProxy(property, IRouterPrx.Factory);
                if (router != null)
                {
                    if (propertyPrefix.EndsWith(".Router", StringComparison.Ordinal))
                    {
                        Logger.Warning($"`{property}={GetProperty(property)}': cannot set a router on a router; setting ignored");
                    }
                    else
                    {
                        routerInfo = GetRouterInfo(router);
                    }
                }

                property = $"{propertyPrefix}.CollocationOptimized";
                collocOptimized = (GetPropertyAsInt(property) ?? (collocOptimized ? 1 : 0)) > 0;

                property = $"{propertyPrefix}.ConnectionCached";
                cacheConnection = (GetPropertyAsInt(property) ?? (cacheConnection ? 1 : 0)) > 0;

                property = $"{propertyPrefix}.PreferSecure";
                preferSecure = (GetPropertyAsInt(property) ?? (preferSecure ? 1 : 0)) > 0;

                property = propertyPrefix + ".EndpointSelection";
                string? val = GetProperty(property);
                if (val != null)
                {
                    endpointSelection = Enum.Parse<EndpointSelectionType>(val);
                }

                property = $"{propertyPrefix}.LocatorCacheTimeout";
                val = GetProperty(property);
                if (val != null)
                {
                    locatorCacheTimeout = GetPropertyAsInt(property) ?? locatorCacheTimeout;
                    if (locatorCacheTimeout < -1)
                    {
                        locatorCacheTimeout = -1;
                        Logger.Warning($"invalid value for {property} `{val}': defaulting to -1");
                    }
                }

                property = $"{propertyPrefix}.InvocationTimeout";
                val = GetProperty(property);
                if (val != null)
                {
                    invocationTimeout = GetPropertyAsInt(property) ?? invocationTimeout;
                    if (invocationTimeout < 1 && invocationTimeout != -1)
                    {
                        invocationTimeout = -1;
                        Logger.Warning($"invalid value for {property} `{val}': defaulting to -1");
                    }
                }

                property = $"{propertyPrefix}.Context.";
                context = GetProperties(forPrefix: property).ToDictionary(e => e.Key.Substring(property.Length),
                                                                          e => e.Value);
            }

            //
            // Create new reference
            //
            return new RoutableReference(this,
                                         ident,
                                         facet,
                                         mode,
                                         secure,
                                         protocol,
                                         encoding,
                                         endpoints,
                                         adapterId,
                                         locatorInfo,
                                         routerInfo,
                                         collocOptimized,
                                         cacheConnection,
                                         preferSecure,
                                         endpointSelection,
                                         locatorCacheTimeout,
                                         invocationTimeout,
                                         context);
        }
    }
}<|MERGE_RESOLUTION|>--- conflicted
+++ resolved
@@ -67,12 +67,7 @@
 
         public ToStringMode ToStringMode { get; }
 
-<<<<<<< HEAD
-        internal int CacheMessageBuffers { get; }
         internal int ClassGraphDepthMax { get; }
-=======
-        internal int ClassGraphDepthMax { get; } // No mutex lock, immutable.
->>>>>>> e72ec310
         internal ACMConfig ClientACM { get; }
         internal DefaultsAndOverrides DefaultsAndOverrides { get; private set; }
         internal int MessageSizeMax { get; }
