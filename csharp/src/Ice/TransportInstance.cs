//
// Copyright (c) ZeroC, Inc. All rights reserved.
//

using ZeroC.Ice;
using System.Net;

namespace IceInternal
{
    public class TransportInstance
    {
        public TransportInstance(Communicator communicator, EndpointType type, string transport, bool secure)
        {
            Communicator = communicator;
            TraceLevel = Communicator.TraceLevels.Network;
            TraceCategory = Communicator.TraceLevels.NetworkCat;
            Logger = Communicator.Logger;
            Type = type;
            Transport = transport;
            Secure = secure;
        }

        public int TraceLevel { get; protected set; }
        public string TraceCategory { get; protected set; }
        public ILogger Logger { get; protected set; }
        public string Transport { get; protected set; }
        public EndpointType Type { get; protected set; }
        public bool Secure { get; protected set; }
        public Communicator Communicator { get; protected set; }
        public bool PreferIPv6 => Communicator.PreferIPv6;
        public int IPVersion => Communicator.IPVersion;
        public string DefaultHost => Communicator.DefaultHost ?? "";
        public IPAddress? DefaultSourceAddress => Communicator.DefaultSourceAddress;
        public Encoding DefaultEncoding => Communicator.DefaultEncoding;
        public int DefaultTimeout => Communicator.DefaultTimeout;
        public int MessageSizeMax => Communicator.MessageSizeMax;
        public INetworkProxy? NetworkProxy => Communicator.NetworkProxy;

        public IEndpointFactory? GetEndpointFactory(EndpointType type) => Communicator.FindEndpointFactory(type);
<<<<<<< HEAD
=======
        public void Resolve(string host, int port, EndpointSelectionType type, IPEndpoint endpt,
                            IEndpointConnectors callback) =>
            Communicator.Resolve(host, port, type, endpt, callback);
>>>>>>> 50fd8e5b
        public void SetSndBufSizeWarn(EndpointType type, int size) => Communicator.SetSndBufSizeWarn(type, size);
        public void SetRcvBufSizeWarn(EndpointType type, int size) => Communicator.SetRcvBufSizeWarn(type, size);

        internal BufSizeWarnInfo GetBufSizeWarn(EndpointType type) => Communicator.GetBufSizeWarn(type);
    }
}<|MERGE_RESOLUTION|>--- conflicted
+++ resolved
@@ -37,12 +37,6 @@
         public INetworkProxy? NetworkProxy => Communicator.NetworkProxy;
 
         public IEndpointFactory? GetEndpointFactory(EndpointType type) => Communicator.FindEndpointFactory(type);
-<<<<<<< HEAD
-=======
-        public void Resolve(string host, int port, EndpointSelectionType type, IPEndpoint endpt,
-                            IEndpointConnectors callback) =>
-            Communicator.Resolve(host, port, type, endpt, callback);
->>>>>>> 50fd8e5b
         public void SetSndBufSizeWarn(EndpointType type, int size) => Communicator.SetSndBufSizeWarn(type, size);
         public void SetRcvBufSizeWarn(EndpointType type, int size) => Communicator.SetRcvBufSizeWarn(type, size);
 
