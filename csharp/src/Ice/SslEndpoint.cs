//
// Copyright (c) ZeroC, Inc. All rights reserved.
//

using System.Collections.Generic;
using System.Diagnostics;
using System.Net;

namespace ZeroC.Ice
{
    /// <summary>Endpoint represents a TLS layer over another endpoint.</summary>
    // TODO: fix summary
    public class SslEndpoint : TcpEndpoint
    {
        public override bool IsSecure => true;
        public override Transport Transport => Transport.SSL;

        private protected SslEngine SslEngine { get; }

        public override bool Equals(Endpoint? other)
        {
            if (ReferenceEquals(this, other))
            {
                return true;
            }
            return other is SslEndpoint && base.Equals(other);
        }

        public override bool Equivalent(Endpoint endpoint) => endpoint is SslEndpoint && base.Equivalent(endpoint);

        public override ITransceiver? GetTransceiver() => null;

        internal SslEndpoint(
            SslEngine engine,
            Communicator communicator,
            Protocol protocol,
            string host,
            int port,
            IPAddress? sourceAddress,
            int timeout,
            string connectionId,
            bool compressionFlag)
            : base(communicator, protocol, host, port, sourceAddress, timeout, connectionId, compressionFlag) =>
            SslEngine = engine;

        internal SslEndpoint(SslEngine engine, InputStream istr, Protocol protocol)
            : base(istr, protocol) => SslEngine = engine;

        internal SslEndpoint(
            SslEngine engine,
            Communicator communicator,
            Protocol protocol,
            Dictionary<string, string?> options,
            bool oaEndpoint,
            string endpointString)
            : base(communicator, protocol, options, oaEndpoint, endpointString) => SslEngine = engine;

        private protected override IPEndpoint CreateIPEndpoint(
            string host,
            int port,
            string connectionId,
            bool compressionFlag,
            int timeout) =>
            new SslEndpoint(SslEngine,
                            Communicator,
                            Protocol,
                            host,
                            port,
                            SourceAddress,
                            timeout,
                            connectionId,
                            compressionFlag);

        internal override ITransceiver CreateTransceiver(string transport, StreamSocket socket, string? adapterName) =>
<<<<<<< HEAD
            new SslTransceiver(Communicator, SslEngine, base.CreateTransceiver(transport, socket, adapterName),
                adapterName ?? Host, adapterName != null, ConnectionId);
=======
            new SslTransceiver(Communicator,
                               SslEngine,
                               base.CreateTransceiver(transport, socket, adapterName),
                               adapterName ?? Host, adapterName != null);
>>>>>>> 40ec85b1
    }

    internal sealed class SslEndpointFactory : IEndpointFactory
    {
        private SslEngine SslEngine { get; }
        private Communicator Communicator { get; }

        public SslEndpointFactory(Communicator communicator, SslEngine engine)
        {
            Communicator = communicator;
            SslEngine = engine;
        }

        public Endpoint Create(
            Transport transport,
            Protocol protocol,
            Dictionary<string, string?> options,
            bool oaEndpoint,
            string endpointString)
        {
            Debug.Assert(transport == Transport.SSL);
            return new SslEndpoint(SslEngine, Communicator, protocol, options, oaEndpoint, endpointString);
        }

        public Endpoint Read(InputStream istr, Protocol protocol) => new SslEndpoint(SslEngine, istr, protocol);
    }
}<|MERGE_RESOLUTION|>--- conflicted
+++ resolved
@@ -72,15 +72,12 @@
                             compressionFlag);
 
         internal override ITransceiver CreateTransceiver(string transport, StreamSocket socket, string? adapterName) =>
-<<<<<<< HEAD
-            new SslTransceiver(Communicator, SslEngine, base.CreateTransceiver(transport, socket, adapterName),
-                adapterName ?? Host, adapterName != null, ConnectionId);
-=======
             new SslTransceiver(Communicator,
                                SslEngine,
                                base.CreateTransceiver(transport, socket, adapterName),
-                               adapterName ?? Host, adapterName != null);
->>>>>>> 40ec85b1
+                               adapterName ?? Host,
+                               adapterName != null,
+                               ConnectionId);
     }
 
     internal sealed class SslEndpointFactory : IEndpointFactory
