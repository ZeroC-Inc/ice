--- conflicted
+++ resolved
@@ -21,7 +21,7 @@
         public Connection? GetConnection() => null;
 
         public ValueTask<Task<IncomingResponseFrame>> SendRequestAsync(
-            OutgoingRequestFrame outgoingRequestFrame,
+            OutgoingRequestFrame outgoingRequest,
             bool oneway,
             bool synchronous,
             IInvocationObserver? observer,
@@ -45,7 +45,7 @@
 
                 if (observer != null)
                 {
-                    childObserver = observer.GetCollocatedObserver(_adapter, requestId, outgoingRequestFrame.Size);
+                    childObserver = observer.GetCollocatedObserver(_adapter, requestId, outgoingRequest.Size);
                     childObserver?.Attach();
                 }
 
@@ -54,7 +54,7 @@
                     ProtocolTrace.TraceCollocatedFrame(_adapter.Communicator,
                                                        (byte)Ice1Definitions.FrameType.Request,
                                                        requestId,
-                                                       outgoingRequestFrame);
+                                                       outgoingRequest);
                 }
             }
 
@@ -64,7 +64,7 @@
                 // Don't invoke from the user thread if async or invocation timeout is set. We also don't dispatch
                 // oneway from the user thread to match the non-collocated behavior where the oneway synchronous
                 // request returns as soon as it's sent over the transport.
-                task = Task.Factory.StartNew(() => DispatchAsync(outgoingRequestFrame, requestId, cancel),
+                task = Task.Factory.StartNew(() => DispatchAsync(outgoingRequest, requestId, cancel),
                                              cancel,
                                              TaskCreationOptions.None,
                                              _adapter.TaskScheduler ?? TaskScheduler.Default).Unwrap();
@@ -72,14 +72,16 @@
                 if (oneway)
                 {
                     childObserver?.Detach();
-                    return new ValueTask<Task<IncomingResponseFrame>>(
-                        IncomingResponseFrame.CompletedTaskWithVoidReturnValue());
+                    return new ValueTask<Task<IncomingResponseFrame>>(Task.FromResult(
+                        IncomingResponseFrame.WithVoidReturnValue(_adapter.Communicator,
+                                                                  outgoingRequest.Protocol,
+                                                                  outgoingRequest.Encoding)));
                 }
             }
             else // Optimization: directly call invokeAll
             {
                 Debug.Assert(!oneway);
-                task = DispatchAsync(outgoingRequestFrame, requestId, cancel);
+                task = DispatchAsync(outgoingRequest, requestId, cancel);
             }
             return new ValueTask<Task<IncomingResponseFrame>>(WaitForResponseAsync(task, childObserver, cancel));
 
@@ -94,6 +96,7 @@
 
                     var incomingResponseFrame = new IncomingResponseFrame(
                         _adapter.Communicator,
+                        outgoingRequest.Protocol,
                         VectoredBufferExtensions.ToArray(outgoingResponseFrame!.Data));
 
                     if (_adapter.Communicator.TraceLevels.Protocol >= 1)
@@ -183,17 +186,9 @@
                         actualEx = new UnhandledException(current.Identity, current.Facet, current.Operation, ex);
                     }
 
-<<<<<<< HEAD
                     Incoming.ReportException(actualEx, dispatchObserver, current);
 
                     if (requestId != 0)
-=======
-                    var incomingResponseFrame =
-                        new IncomingResponseFrame(_adapter.Communicator,
-                                                  outgoingResponseFrame.Protocol,
-                                                  VectoredBufferExtensions.ToArray(outgoingResponseFrame!.Data));
-                    if (_adapter.Communicator.TraceLevels.Protocol >= 1)
->>>>>>> 0f3b3194
                     {
                         outgoingResponseFrame = new OutgoingResponseFrame(current, actualEx);
                         dispatchObserver?.Reply(outgoingResponseFrame.Size);
