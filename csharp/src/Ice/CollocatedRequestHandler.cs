--- conflicted
+++ resolved
@@ -96,11 +96,7 @@
                 var incomingResponseFrame = new IncomingResponseFrame(
                     _adapter.Communicator,
                     outgoingRequest.Protocol,
-<<<<<<< HEAD
-                    VectoredBufferExtensions.ToArray(outgoingResponseFrame!.Data));
-=======
                     VectoredBufferExtensions.ToArray(outgoingResponseFrame.Data));
->>>>>>> 5b1c0f75
 
                 if (_adapter.Communicator.TraceLevels.Protocol >= 1)
                 {
