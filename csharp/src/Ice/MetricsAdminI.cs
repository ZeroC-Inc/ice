//
// Copyright (c) ZeroC, Inc. All rights reserved.
//

using System;
using System.Collections.Generic;
using System.Diagnostics;
using System.Text;
using System.Text.RegularExpressions;

namespace IceInternal
{
    internal interface IMetricsMap
    {
        IceMX.Metrics[] GetMetrics();
        IceMX.MetricsFailures[]? GetFailures();
        IceMX.MetricsFailures? GetFailures(string id);
        Dictionary<string, string> GetProperties();
    }

    internal interface ISubMap
    {
        void AddSubMapToMetrics(IceMX.Metrics metrics);
    }

    internal interface ISubMapCloneFactory
    {
        ISubMap Create();
    }

    internal interface ISubMapFactory
    {
        ISubMapCloneFactory CreateCloneFactory(string subMapPrefix, Ice.Communicator communicator);
    }

    internal interface IMetricsMapFactory
    {
        void RegisterSubMap<S>(string subMap, System.Reflection.FieldInfo field) where S : IceMX.Metrics, new();
        void Update();
        IMetricsMap Create(string mapPrefix, Ice.Communicator communicator);
    }

    internal class SubMap<S> : ISubMap where S : IceMX.Metrics, new()
    {
        internal SubMap(MetricsMap<S> map, System.Reflection.FieldInfo field)
        {
            _map = map;
            _field = field;
        }

        internal MetricsMap<S>.Entry? GetMatching(IceMX.MetricsHelper<S> helper) => _map.GetMatching(helper, null);

        public void AddSubMapToMetrics(IceMX.Metrics metrics)
        {
            try
            {
                _field.SetValue(metrics, _map.GetMetrics());
            }
            catch (Exception)
            {
                Debug.Assert(false);
            }
        }

        private readonly MetricsMap<S> _map;
        private readonly System.Reflection.FieldInfo _field;
    }

    internal class SubMapCloneFactory<S> : ISubMapCloneFactory where S : IceMX.Metrics, new()
    {
        internal SubMapCloneFactory(MetricsMap<S> map, System.Reflection.FieldInfo field)
        {
            _map = map;
            _field = field;
        }

        public ISubMap Create() => new SubMap<S>(new MetricsMap<S>(_map), _field);

        private readonly MetricsMap<S> _map;
        private readonly System.Reflection.FieldInfo _field;
    }

    internal class SubMapFactory<S> : ISubMapFactory where S : IceMX.Metrics, new()
    {
        internal SubMapFactory(System.Reflection.FieldInfo field) => _field = field;

        public ISubMapCloneFactory CreateCloneFactory(string subMapPrefix, Ice.Communicator communicator) =>
            new SubMapCloneFactory<S>(new MetricsMap<S>(subMapPrefix, communicator, null), _field);

        private readonly System.Reflection.FieldInfo _field;
    }

    public class MetricsMap<T> : IMetricsMap where T : IceMX.Metrics, new()
    {
        public class Entry
        {
            internal Entry(MetricsMap<T> map, T obj)
            {
                _map = map;
                _object = obj;
            }

            public void Failed(string exceptionName)
            {
                lock (_map)
                {
                    ++_object.Failures;
                    if (_failures == null)
                    {
                        _failures = new Dictionary<string, int>();
                    }
                    if (_failures.TryGetValue(exceptionName, out int count))
                    {
                        _failures[exceptionName] = count + 1;
                    }
                    else
                    {
                        _failures[exceptionName] = 1;
                    }
                }
            }

            internal MetricsMap<S>.Entry? GetMatching<S>(string mapName, IceMX.MetricsHelper<S> helper)
                where S : IceMX.Metrics, new()
            {
                ISubMap? m;
                lock (_map)
                {
                    if (_subMaps == null || !_subMaps.TryGetValue(mapName, out m))
                    {
                        m = _map.CreateSubMap(mapName);
                        if (m == null)
                        {
                            return null;
                        }
                        if (_subMaps == null)
                        {
                            _subMaps = new Dictionary<string, ISubMap>();
                        }
                        _subMaps.Add(mapName, m);
                    }
                }
                return ((SubMap<S>)m).GetMatching(helper);
            }

            public void Detach(long lifetime)
            {
                lock (_map)
                {
                    _object.TotalLifetime += lifetime;
                    if (--_object.Current == 0)
                    {
                        _map.Detached(this);
                    }
                }
            }

            public void Execute(IceMX.Observer<T>.MetricsUpdate func)
            {
                lock (_map)
                {
                    func(_object);
                }
            }

            public MetricsMap<T> GetMap() => _map;

            internal IceMX.MetricsFailures? GetFailures()
            {
                if (_failures == null)
                {
                    return null;
                }
                var f = new IceMX.MetricsFailures();
                f.Id = _object.Id;
                f.Failures = new Dictionary<string, int>(_failures);
                return f;
            }

            internal void Attach(IceMX.MetricsHelper<T> helper)
            {
                ++_object.Total;
                ++_object.Current;
                helper.InitMetrics(_object);
            }

            internal bool IsDetached() => _object.Current == 0;

            internal IceMX.Metrics Clone()
            {
                var metrics = (T)_object.Clone();
                if (_subMaps != null)
                {
                    foreach (ISubMap s in _subMaps.Values)
                    {
                        s.AddSubMapToMetrics(metrics);
                    }
                }
                return metrics;
            }

            internal string GetId() => _object.Id;

            private readonly MetricsMap<T> _map;
            private readonly T _object;
            private Dictionary<string, int>? _failures;
            private Dictionary<string, ISubMap>? _subMaps;
        }

        internal MetricsMap(string mapPrefix, Ice.Communicator communicator, Dictionary<string, ISubMapFactory>? subMaps)
        {
            MetricsAdminI.ValidateProperties(mapPrefix, communicator);
            _properties = communicator.GetProperties(forPrefix: mapPrefix);

            _retain = communicator.GetPropertyAsInt($"{mapPrefix}RetainDetached") ?? 10;
            _accept = ParseRule(communicator, $"{mapPrefix}Accept");
            _reject = ParseRule(communicator, $"{mapPrefix}Reject");
            _groupByAttributes = new List<string>();
            _groupBySeparators = new List<string>();

            string groupBy = communicator.GetProperty($"{mapPrefix}GroupBy") ?? "id";
            if (groupBy.Length > 0)
            {
                string v = "";
                bool attribute = char.IsLetter(groupBy[0]) || char.IsDigit(groupBy[0]);
                if (!attribute)
                {
                    _groupByAttributes.Add("");
                }

                foreach (char p in groupBy)
                {
                    bool isAlphaNum = char.IsLetter(p) || char.IsDigit(p) || p == '.';
                    if (attribute && !isAlphaNum)
                    {
                        _groupByAttributes.Add(v);
                        v = "" + p;
                        attribute = false;
                    }
                    else if (!attribute && isAlphaNum)
                    {
                        _groupBySeparators.Add(v);
                        v = "" + p;
                        attribute = true;
                    }
                    else
                    {
                        v += p;
                    }
                }

                if (attribute)
                {
                    _groupByAttributes.Add(v);
                }
                else
                {
                    _groupBySeparators.Add(v);
                }
            }

            if (subMaps != null && subMaps.Count > 0)
            {
                _subMaps = new Dictionary<string, ISubMapCloneFactory>();

                var subMapNames = new List<string>();
                foreach (KeyValuePair<string, ISubMapFactory> e in subMaps)
                {
                    subMapNames.Add(e.Key);
                    string subMapsPrefix = mapPrefix + "Map.";
                    string subMapPrefix = subMapsPrefix + e.Key + '.';
                    if (communicator.GetProperties(forPrefix: subMapPrefix).Count == 0)
                    {
                        if (communicator.GetProperties(forPrefix: subMapsPrefix).Count == 0)
                        {
                            subMapPrefix = mapPrefix;
                        }
                        else
                        {
                            continue; // This sub-map isn't configured.
                        }
                    }

                    _subMaps.Add(e.Key, e.Value.CreateCloneFactory(subMapPrefix, communicator));
                }
            }
            else
            {
                _subMaps = null;
            }
        }

        internal MetricsMap(MetricsMap<T> map)
        {
            _properties = map._properties;
            _groupByAttributes = map._groupByAttributes;
            _groupBySeparators = map._groupBySeparators;
            _retain = map._retain;
            _accept = map._accept;
            _reject = map._reject;
            _subMaps = map._subMaps;
        }

        public Dictionary<string, string> GetProperties() => _properties;

        public IceMX.Metrics[] GetMetrics()
        {
            lock (this)
            {
                var metrics = new IceMX.Metrics[_objects.Count];
                int i = 0;
                foreach (Entry e in _objects.Values)
                {
                    metrics[i++] = e.Clone();
                }
                return metrics;
            }
        }

        public IceMX.MetricsFailures[] GetFailures()
        {
            lock (this)
            {
                var failures = new List<IceMX.MetricsFailures>();
                foreach (Entry e in _objects.Values)
                {
                    if (e.GetFailures() is IceMX.MetricsFailures f)
                    {
                        failures.Add(f);
                    }
                }
                return failures.ToArray();
            }
        }

        public IceMX.MetricsFailures? GetFailures(string id)
        {
            lock (this)
            {
                if (_objects.TryGetValue(id, out MetricsMap<T>.Entry e))
                {
                    return e.GetFailures();
                }
                return null;
            }
        }

        internal ISubMap? CreateSubMap(string subMapName)
        {
            if (_subMaps == null)
            {
                return null;
            }
            if (_subMaps.TryGetValue(subMapName, out ISubMapCloneFactory factory))
            {
                return factory.Create();
            }
            return null;
        }

        public Entry? GetMatching(IceMX.MetricsHelper<T> helper, Entry? previous)
        {
            //
            // Check the accept and reject filters.
            //
            foreach (KeyValuePair<string, Regex> e in _accept)
            {
                if (!Match(e.Key, e.Value, helper, false))
                {
                    return null;
                }
            }

            foreach (KeyValuePair<string, Regex> e in _reject)
            {
                if (Match(e.Key, e.Value, helper, true))
                {
                    return null;
                }
            }

            //
            // Compute the key from the GroupBy property.
            //
            string key;
            try
            {
                if (_groupByAttributes.Count == 1)
                {
                    key = helper.Resolve(_groupByAttributes[0]);
                }
                else
                {
                    var os = new StringBuilder();
                    IEnumerator<string> q = _groupBySeparators.GetEnumerator();
                    foreach (string p in _groupByAttributes)
                    {
                        os.Append(helper.Resolve(p));
                        if (q.MoveNext())
                        {
                            os.Append(q.Current);
                        }
                    }
                    key = os.ToString();
                }
            }
            catch (Exception)
            {
                return null;
            }

            //
            // Lookup the metrics object.
            //
            lock (this)
            {
                if (previous != null && previous.GetId().Equals(key))
                {
                    Debug.Assert(_objects[key] == previous);
                    return previous;
                }

                if (!_objects.TryGetValue(key, out MetricsMap<T>.Entry e))
                {
                    try
                    {
                        var t = new T();
                        t.Id = key;
                        e = new Entry(this, t);
                        _objects.Add(key, e);
                    }
                    catch (Exception)
                    {
                        Debug.Assert(false);
                    }
                }
                e.Attach(helper);
                return e;
            }
        }

        private void Detached(Entry entry)
        {
            if (_retain == 0)
            {
                return;
            }

            if (_detachedQueue == null)
            {
                _detachedQueue = new LinkedList<Entry>();
            }
            Debug.Assert(_detachedQueue.Count <= _retain);

            // Compress the queue by removing entries which are no longer detached.
            LinkedListNode<Entry> p = _detachedQueue.First;
            while (p != null)
            {
                LinkedListNode<Entry> next = p.Next;
                if (p.Value == entry || !p.Value.IsDetached())
                {
                    _detachedQueue.Remove(p);
                }
                p = next;
            }

            // If there's still no room, remove the oldest entry (at the front).
            if (_detachedQueue.Count == _retain)
            {
                _objects.Remove(_detachedQueue.First.Value.GetId());
                _detachedQueue.RemoveFirst();
            }

            // Add the entry at the back of the queue.
            _detachedQueue.AddLast(entry);
        }

        private Dictionary<string, Regex> ParseRule(Ice.Communicator communicator, string name)
        {
            var pats = new Dictionary<string, Regex>();
            Dictionary<string, string> rules = communicator.GetProperties(forPrefix: $"{name}.");
            foreach (KeyValuePair<string, string> e in rules)
            {
                pats.Add(e.Key.Substring(name.Length + 1), new Regex(e.Value));
            }
            return pats;
        }

        private bool Match(string attribute, Regex regex, IceMX.MetricsHelper<T> helper, bool reject)
        {
            string value;
            try
            {
                value = helper.Resolve(attribute);
            }
            catch (Exception)
            {
                return !reject;
            }
            return regex.IsMatch(value);
        }

        private readonly Dictionary<string, string> _properties;
        private readonly List<string> _groupByAttributes;
        private readonly List<string> _groupBySeparators;
        private readonly int _retain;
        private readonly Dictionary<string, Regex> _accept;
        private readonly Dictionary<string, Regex> _reject;

        private readonly Dictionary<string, Entry> _objects = new Dictionary<string, Entry>();
        private readonly Dictionary<string, ISubMapCloneFactory>? _subMaps;
        private LinkedList<Entry>? _detachedQueue;
    }

    internal class MetricsViewI
    {
        internal MetricsViewI(string name) => _name = name;

        internal bool AddOrUpdateMap(Ice.Communicator communicator, string mapName, IMetricsMapFactory factory,
                                     Ice.ILogger logger)
        {
            //
            // Add maps to views configured with the given map.
            //
            string viewPrefix = "IceMX.Metrics." + _name + ".";
            string mapsPrefix = viewPrefix + "Map.";
            Dictionary<string, string> mapsProps = communicator.GetProperties(forPrefix: mapsPrefix);

            string mapPrefix;
            Dictionary<string, string> mapProps;
            if (mapsProps.Count > 0)
            {
                mapPrefix = mapsPrefix + mapName + ".";
                mapProps = communicator.GetProperties(forPrefix: mapPrefix);
                if (mapProps.Count == 0)
                {
                    // This map isn't configured for this view.
                    return _maps.Remove(mapName);
                }
            }
            else
            {
                mapPrefix = viewPrefix;
                mapProps = communicator.GetProperties(forPrefix: mapPrefix);
            }

            if (communicator.GetPropertyAsInt($"{mapPrefix}Disabled") > 0)
            {
                // This map is disabled for this view.
                return _maps.Remove(mapName);
            }

            if (_maps.TryGetValue(mapName, out IMetricsMap m) && Ice.Collections.Equals(m.GetProperties(), mapProps))
            {
                return false; // The map configuration didn't change, no need to re-create.
            }

            try
            {
                _maps[mapName] = factory.Create(mapPrefix, communicator);
            }
            catch (Exception ex)
            {
                logger.Warning("unexpected exception while creating metrics map:\n" + ex);
                _maps.Remove(mapName);
            }
            return true;
        }

        internal bool RemoveMap(string mapName) => _maps.Remove(mapName);

        internal Dictionary<string, IceMX.Metrics[]> GetMetrics()
        {
            var metrics = new Dictionary<string, IceMX.Metrics[]>();
            foreach (KeyValuePair<string, IMetricsMap> e in _maps)
            {
                IceMX.Metrics[] m = e.Value.GetMetrics();
                if (m != null)
                {
                    metrics.Add(e.Key, m);
                }
            }
            return metrics;
        }

        internal IceMX.MetricsFailures[]? GetFailures(string mapName)
        {
            if (_maps.TryGetValue(mapName, out IMetricsMap m))
            {
                return m.GetFailures();
            }
            return null;
        }

        internal IceMX.MetricsFailures? GetFailures(string mapName, string id)
        {
            if (_maps.TryGetValue(mapName, out IMetricsMap m))
            {
                return m.GetFailures(id);
            }
            return null;
        }

        internal ICollection<string> GetMaps() => _maps.Keys;

        internal MetricsMap<T>? GetMap<T>(string mapName) where T : IceMX.Metrics, new()
        {
            if (_maps.TryGetValue(mapName, out IMetricsMap m))
            {
                return (MetricsMap<T>)m;
            }
            return null;
        }

        private readonly string _name;
        private readonly Dictionary<string, IMetricsMap> _maps = new Dictionary<string, IMetricsMap>();
    }

    public class MetricsAdminI : IceMX.IMetricsAdmin
    {
        private static readonly string[] _suffixes =
            {
                "Disabled",
                "GroupBy",
                "Accept.*",
                "Reject.*",
                "RetainDetached",
                "Map.*",
            };

        public static void ValidateProperties(string prefix, Ice.Communicator communicator)
        {
            Dictionary<string, string> props = communicator.GetProperties(forPrefix: prefix);
            var unknownProps = new List<string>();
            foreach (string prop in props.Keys)
            {
                bool valid = false;
                foreach (string suffix in _suffixes)
                {
                    if (IceUtilInternal.StringUtil.match(prop, prefix + suffix, false))
                    {
                        valid = true;
                        break;
                    }
                }

                if (!valid)
                {
                    unknownProps.Add(prop);
                }
            }

            if (unknownProps.Count != 0 && (communicator.GetPropertyAsInt("Ice.Warn.UnknownProperties") ?? 1) > 0)
            {
                var message = new StringBuilder("found unknown IceMX properties for `");
                message.Append(prefix[0..^1]);
                message.Append("':");
                foreach (string p in unknownProps)
                {
                    message.Append("\n    ");
                    message.Append(p);
                }
                Ice.Util.GetProcessLogger().Warning(message.ToString());
            }
        }

        private class MetricsMapFactory<T> : IMetricsMapFactory where T : IceMX.Metrics, new()
        {
            public MetricsMapFactory(Action updater) => _updater = updater;

            public void Update()
            {
                Debug.Assert(_updater != null);
                _updater();
            }

            public IMetricsMap Create(string mapPrefix, Ice.Communicator communicator) =>
                new MetricsMap<T>(mapPrefix, communicator, _subMaps);

            public void RegisterSubMap<S>(string subMap, System.Reflection.FieldInfo field)
                where S : IceMX.Metrics, new() => _subMaps.Add(subMap, new SubMapFactory<S>(field));

            private readonly Action _updater;
            private readonly Dictionary<string, ISubMapFactory> _subMaps = new Dictionary<string, ISubMapFactory>();
        }

        public MetricsAdminI(Ice.Communicator communicator, Ice.ILogger logger)
        {
            _logger = logger;
            _communicator = communicator;
            UpdateViews();
        }

        public void UpdateViews()
        {
            var updatedMaps = new HashSet<IMetricsMapFactory>();
            lock (this)
            {
                string viewsPrefix = "IceMX.Metrics.";
                Dictionary<string, string> viewsProps = _communicator.GetProperties(forPrefix: viewsPrefix);
                var views = new Dictionary<string, MetricsViewI>();
                _disabledViews.Clear();
                foreach (KeyValuePair<string, string> e in viewsProps)
                {
                    string viewName = e.Key.Substring(viewsPrefix.Length);
                    int dotPos = viewName.IndexOf('.');
                    if (dotPos > 0)
                    {
                        viewName = viewName.Substring(0, dotPos);
                    }

                    if (views.ContainsKey(viewName) || _disabledViews.Contains(viewName))
                    {
                        continue; // View already configured.
                    }

                    ValidateProperties($"{viewsPrefix}{viewName}.", _communicator);

                    if (_communicator.GetPropertyAsInt($"{viewsPrefix}{viewName}.Disabled") > 0)
                    {
                        _disabledViews.Add(viewName);
                        continue; // The view is disabled
                    }

                    //
                    // Create the view or update it.
                    //
                    if (!_views.TryGetValue(viewName, out MetricsViewI v))
                    {
                        v = new MetricsViewI(viewName);
                    }
                    views[viewName] = v;

                    foreach (KeyValuePair<string, IMetricsMapFactory> f in _factories)
                    {
                        if (v.AddOrUpdateMap(_communicator, f.Key, f.Value, _logger))
                        {
                            updatedMaps.Add(f.Value);
                        }
                    }
                }

                Dictionary<string, MetricsViewI> tmp = _views;
                _views = views;
                views = tmp;

                //
                // Go through removed views to collect maps to update.
                //
                foreach (KeyValuePair<string, MetricsViewI> v in views)
                {
                    if (!_views.ContainsKey(v.Key))
                    {
                        foreach (string n in v.Value.GetMaps())
                        {
                            updatedMaps.Add(_factories[n]);
                        }
                    }
                }
            }

            //
            // Call the updaters to update the maps.
            //
            foreach (IMetricsMapFactory f in updatedMaps)
            {
                f.Update();
            }
        }

        public (string[], string[])
        GetMetricsViewNames(Ice.Current current)
        {
            lock (this)
            {
                return (new List<string>(_views.Keys).ToArray(), _disabledViews.ToArray());
            }
        }

        public void EnableMetricsView(string name, Ice.Current current)
        {
            lock (this)
            {
                GetMetricsView(name); // Throws if unknown view.
                _communicator.SetProperty($"IceMX.Metrics.{name}.Disabled", "0");
            }
            UpdateViews();
        }

        public void DisableMetricsView(string name, Ice.Current current)
        {
            lock (this)
            {
                GetMetricsView(name); // Throws if unknown view.
                _communicator.SetProperty($"IceMX.Metrics.{name}.Disabled", "1");
            }
            UpdateViews();
        }

        public (Dictionary<string, IceMX.Metrics[]>, long)
        GetMetricsView(string viewName, Ice.Current current)
        {
            lock (this)
            {
                MetricsViewI? view = GetMetricsView(viewName);
<<<<<<< HEAD
                return (view == null ? new Dictionary<string, IceMX.Metrics[]>() : view.GetMetrics(),
                    Time.currentMonotonicTimeMillis());
=======
                return new IceMX.IMetricsAdmin.GetMetricsViewReturnValue(
                    view == null ? new Dictionary<string, IceMX.Metrics[]>() : view.GetMetrics(),
                    Time.CurrentMonotonicTimeMillis());
>>>>>>> ab57e8e0
            }
        }

        public IceMX.MetricsFailures[]? GetMapMetricsFailures(string viewName, string mapName, Ice.Current c)
        {
            lock (this)
            {
                MetricsViewI? view = GetMetricsView(viewName);
                if (view != null)
                {
                    return view.GetFailures(mapName);
                }
                return Array.Empty<IceMX.MetricsFailures>();
            }
        }

        public IceMX.MetricsFailures GetMetricsFailures(string viewName, string mapName, string id, Ice.Current c)
        {
            lock (this)
            {
                MetricsViewI? view = GetMetricsView(viewName);
                if (view != null && view.GetFailures(mapName, id) is IceMX.MetricsFailures f)
                {
                    return f;
                }
                return new IceMX.MetricsFailures();
            }
        }

        public void RegisterMap<T>(string map, Action updater)
            where T : IceMX.Metrics, new()
        {
            bool updated;
            MetricsMapFactory<T> factory;
            lock (this)
            {
                factory = new MetricsMapFactory<T>(updater);
                _factories.Add(map, factory);
                updated = AddOrUpdateMap(map, factory);
            }
            if (updated)
            {
                factory.Update();
            }
        }

        public void RegisterSubMap<S>(string map, string subMap, System.Reflection.FieldInfo field)
            where S : IceMX.Metrics, new()
        {
            bool updated;
            IMetricsMapFactory factory;
            lock (this)
            {
                if (!_factories.TryGetValue(map, out factory))
                {
                    return;
                }
                factory.RegisterSubMap<S>(subMap, field);
                RemoveMap(map);
                updated = AddOrUpdateMap(map, factory);
            }
            if (updated)
            {
                factory.Update();
            }
        }

        public void UnregisterMap(string mapName)
        {
            bool updated;
            IMetricsMapFactory factory;
            lock (this)
            {
                if (!_factories.TryGetValue(mapName, out factory))
                {
                    return;
                }
                _factories.Remove(mapName);
                updated = RemoveMap(mapName);
            }
            if (updated)
            {
                factory.Update();
            }
        }

        public List<MetricsMap<T>> GetMaps<T>(string mapName) where T : IceMX.Metrics, new()
        {
            var maps = new List<MetricsMap<T>>();
            foreach (MetricsViewI v in _views.Values)
            {
                MetricsMap<T>? map = v.GetMap<T>(mapName);
                if (map != null)
                {
                    maps.Add(map);
                }
            }
            return maps;
        }

        public Ice.ILogger GetLogger() => _logger;

        public void Updated(Dictionary<string, string> props)
        {
            foreach (KeyValuePair<string, string> e in props)
            {
                if (e.Key.IndexOf("IceMX.") == 0)
                {
                    // Udpate the metrics views using the new configuration.
                    try
                    {
                        UpdateViews();
                    }
                    catch (Exception ex)
                    {
                        _logger.Warning("unexpected exception while updating metrics view configuration:\n" +
                                        ex.ToString());
                    }
                    return;
                }
            }
        }

        private MetricsViewI? GetMetricsView(string name)
        {
            if (!_views.TryGetValue(name, out MetricsViewI view))
            {
                if (!_disabledViews.Contains(name))
                {
                    throw new IceMX.UnknownMetricsView();
                }
                return null;
            }
            return view;
        }

        private bool AddOrUpdateMap(string mapName, IMetricsMapFactory factory)
        {
            bool updated = false;
            foreach (MetricsViewI v in _views.Values)
            {
                updated |= v.AddOrUpdateMap(_communicator, mapName, factory, _logger);
            }
            return updated;
        }

        private bool RemoveMap(string mapName)
        {
            bool updated = false;
            foreach (MetricsViewI v in _views.Values)
            {
                updated |= v.RemoveMap(mapName);
            }
            return updated;
        }

        private readonly Ice.Communicator _communicator;
        private readonly Ice.ILogger _logger;
        private readonly Dictionary<string, IMetricsMapFactory> _factories =
            new Dictionary<string, IMetricsMapFactory>();
        private Dictionary<string, MetricsViewI> _views = new Dictionary<string, MetricsViewI>();
        private readonly List<string> _disabledViews = new List<string>();
    }
}<|MERGE_RESOLUTION|>--- conflicted
+++ resolved
@@ -803,14 +803,8 @@
             lock (this)
             {
                 MetricsViewI? view = GetMetricsView(viewName);
-<<<<<<< HEAD
                 return (view == null ? new Dictionary<string, IceMX.Metrics[]>() : view.GetMetrics(),
-                    Time.currentMonotonicTimeMillis());
-=======
-                return new IceMX.IMetricsAdmin.GetMetricsViewReturnValue(
-                    view == null ? new Dictionary<string, IceMX.Metrics[]>() : view.GetMetrics(),
-                    Time.CurrentMonotonicTimeMillis());
->>>>>>> ab57e8e0
+                        Time.CurrentMonotonicTimeMillis());
             }
         }
 
