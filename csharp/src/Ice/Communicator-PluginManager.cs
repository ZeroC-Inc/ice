--- conflicted
+++ resolved
@@ -13,6 +13,7 @@
     public interface IPluginFactory
     {
         /// <summary>Called by the Ice run time to create a new plug-in.</summary>
+        ///
         /// <param name="communicator">The communicator that is in the process of being initialized.</param>
         /// <param name="name">The name of the plug-in.</param>
         /// <param name="args">The arguments that are specified in the plug-ins configuration.</param>
@@ -22,7 +23,11 @@
 
     public sealed partial class Communicator
     {
-<<<<<<< HEAD
+        private static readonly List<string> _loadOnInitialization = new List<string>();
+        private static readonly Dictionary<string, IPluginFactory> _pluginFactories = new Dictionary<string, IPluginFactory>();
+        private bool _pluginsInitialized;
+        private readonly List<(string Name, IPlugin Plugin)> _plugins = new List<(string Name, IPlugin Plugin)>();
+
         /// <summary>Manually registers a plug-in factory.</summary>
         /// <param name="name">The name assigned to the plug-in.</param>
         /// <param name="factory">The factory.</param>
@@ -30,13 +35,6 @@
         /// initialization, even if Ice.Plugin.name is not set. When false, the plug-in is loaded (created) during
         /// communication initialization only if Ice.Plugin.name  is set to a non-empty value
         /// (e.g.: Ice.Plugin.IceSSL= 1).</param>
-=======
-        private static readonly List<string> _loadOnInitialization = new List<string>();
-        private static readonly Dictionary<string, IPluginFactory> _pluginFactories = new Dictionary<string, IPluginFactory>();
-        private bool _pluginsInitialized;
-        private readonly List<(string Name, IPlugin Plugin)> _plugins = new List<(string Name, IPlugin Plugin)>();
-
->>>>>>> d5570f41
         public static void RegisterPluginFactory(string name, IPluginFactory factory, bool loadOnInit)
         {
             if (!_pluginFactories.ContainsKey(name))
@@ -49,7 +47,7 @@
             }
         }
 
-        /// <summary>Initialize the configured plug-ins. The communicator automatically initializes the plug-ins by
+        /// <summary>Initializes the configured plug-ins. The communicator automatically initializes the plug-ins by
         /// default, but an application may need to interact directly with a plug-in prior to initialization. In this
         /// case, the application must set Ice.InitPlugins=0 and then invoke InitializePlugins() manually. The plug-ins
         /// are initialized in the order in which they are loaded. If a plug-in raises an exception during
@@ -94,13 +92,10 @@
             _pluginsInitialized = true;
         }
 
-<<<<<<< HEAD
-        /// <summary>Get a list of plugins installed.</summary>
-        /// <returns>The names of the plugins installed.</returns>
-        public string[] GetPlugins()
-=======
+        /// <summary>Install a new plug-in.</summary>
+        /// <param name="name">The plug-in's name.</param>
+        /// <param name="plugin">The new plug-in.</param>
         public void AddPlugin(string name, IPlugin plugin)
->>>>>>> d5570f41
         {
             lock (_mutex)
             {
@@ -134,14 +129,9 @@
             }
         }
 
-<<<<<<< HEAD
-        /// <summary>Install a new plug-in.</summary>
-        /// <param name="name">The plug-in's name.</param>
-        /// <param name="plugin">The new plug-in.</param>
-        public void AddPlugin(string name, IPlugin plugin)
-=======
+        /// <summary>Get a list of plugins installed.</summary>
+        /// <returns>The names of the plugins installed.</returns>
         public string[] GetPlugins()
->>>>>>> d5570f41
         {
             lock (_mutex)
             {
