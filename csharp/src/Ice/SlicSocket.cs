--- conflicted
+++ resolved
@@ -550,31 +550,19 @@
 
             if (BidirectionalStreamSemaphore == null)
             {
-<<<<<<< HEAD
-                throw new InvalidDataException("missing MaxBidirectionalStreams Slic transport parameter");
-=======
                 throw new InvalidDataException("missing MaxBidirectionalStreams Slic connection parameter");
->>>>>>> 1d5240e1
             }
 
             if (UnidirectionalStreamSemaphore == null)
             {
-<<<<<<< HEAD
-                throw new InvalidDataException("missing MaxUnidirectionalStreams Slic transport parameter");
-=======
                 throw new InvalidDataException("missing MaxUnidirectionalStreams Slic connection parameter");
->>>>>>> 1d5240e1
             }
 
             if (IsIncoming && peerIdleTimeout == null)
             {
                 // The client must send its idle timeout parameter. A server can however omit the idle timeout if its
                 // configured idle timeout is larger than the client's idle timeout.
-<<<<<<< HEAD
-                throw new InvalidDataException("missing IdleTimeout Slic transport parameter");
-=======
                 throw new InvalidDataException("missing IdleTimeout Slic connection parameter");
->>>>>>> 1d5240e1
             }
         }
 
@@ -653,23 +641,12 @@
             bool writeIdleTimeout = !IsIncoming || Endpoint.Communicator.IdleTimeout < _idleTimeout;
 
             ostr.WriteSize(writeIdleTimeout ? 3 : 2);
-<<<<<<< HEAD
-
             ostr.WriteBinaryContextEntry((int)ParameterKey.MaxBidirectionalStreams,
                                          (ulong)MaxBidirectionalStreams,
                                          OutputStream.IceWriterFromVarULong);
             ostr.WriteBinaryContextEntry((int)ParameterKey.MaxUnidirectionalStreams,
                                          (ulong)MaxUnidirectionalStreams,
                                          OutputStream.IceWriterFromVarULong);
-
-=======
-            ostr.WriteBinaryContextEntry((int)ParameterKey.MaxBidirectionalStreams,
-                                         (ulong)Options.MaxBidirectionalStreams,
-                                         OutputStream.IceWriterFromVarULong);
-            ostr.WriteBinaryContextEntry((int)ParameterKey.MaxUnidirectionalStreams,
-                                         (ulong)Options.MaxUnidirectionalStreams,
-                                         OutputStream.IceWriterFromVarULong);
->>>>>>> 1d5240e1
             if (writeIdleTimeout)
             {
                 ostr.WriteBinaryContextEntry((int)ParameterKey.IdleTimeout,
