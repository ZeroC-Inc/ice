//
// Copyright (c) ZeroC, Inc. All rights reserved.
//

using IceInternal;

using System;
using System.Collections.Generic;
using System.Diagnostics;
using System.Globalization;
using System.Linq;
using System.Threading.Tasks;
using System.Text;

namespace ZeroC.Ice
{
    public sealed class WSEndpoint : Endpoint
    {
        public override string ConnectionId => _delegate.ConnectionId;
        public override bool HasCompressionFlag => _delegate.HasCompressionFlag;
        public override bool IsDatagram => _delegate.IsDatagram;
        public override bool IsSecure => _delegate.IsSecure;

        /// <summary> The resource of the WebSocket endpoint.</summary>
        // TODO: better description
        public string Resource { get; }
        public override int Timeout => _delegate.Timeout;
        public override EndpointType Type => _delegate.Type;
        public override Endpoint? Underlying => _delegate;

        private readonly TransportInstance _instance;
        private readonly Endpoint _delegate;

        public override bool Equals(Endpoint? other)
        {
            if (ReferenceEquals(this, other))
            {
                return true;
            }
            if (other is WSEndpoint wsEndpoint)
            {
                if (Type != wsEndpoint.Type)
                {
                    return false;
                }
                if (Resource != wsEndpoint.Resource)
                {
                    return false;
                }
                return _delegate.Equals(wsEndpoint._delegate);
            }
            else
            {
                return false;
            }
        }

        public override int GetHashCode() => HashCode.Combine(_delegate, Resource);

        public override string OptionsToString()
        {
            var sb = new StringBuilder(_delegate.OptionsToString());
            if (Resource.Length > 0)
            {
                sb.Append(" -r ");
                bool addQuote = Resource.IndexOf(':') != -1;
                if (addQuote)
                {
                    sb.Append("\"");
                }
                sb.Append(Resource);
                if (addQuote)
                {
                    sb.Append("\"");
                }
            }
            return sb.ToString();
        }

        public override bool Equivalent(Endpoint endpoint)
        {
            if (endpoint is WSEndpoint wsEndpoint)
            {
                return _delegate.Equivalent(wsEndpoint._delegate);
            }
            else
            {
                return false;
            }
        }

        public override void IceWritePayload(OutputStream ostr)
        {
            _delegate.IceWritePayload(ostr);
            ostr.WriteString(Resource);
        }

        public override Endpoint NewTimeout(int timeout) =>
            timeout == _delegate.Timeout ? this : new WSEndpoint(_instance, _delegate.NewTimeout(timeout), Resource);

        public override Endpoint NewConnectionId(string connectionId) =>
            connectionId == _delegate.ConnectionId ? this :
                new WSEndpoint(_instance, _delegate.NewConnectionId(connectionId), Resource);

        public override Endpoint NewCompressionFlag(bool compressionFlag) =>
            compressionFlag == _delegate.HasCompressionFlag ? this :
                new WSEndpoint(_instance, _delegate.NewCompressionFlag(compressionFlag), Resource);

<<<<<<< HEAD
        public override async ValueTask<IEnumerable<IConnector>> ConnectorsAsync(EndpointSelectionType endptSelection)
=======
        public override void ConnectorsAsync(EndpointSelectionType endpointSelection, IEndpointConnectors callback)
>>>>>>> 50fd8e5b
        {
            string host = "";
            for (Endpoint? p = _delegate; p != null; p = p.Underlying)
            {
                if (p is IPEndpoint ipEndpoint)
                {
                    host = $"{ipEndpoint.Host}:{ipEndpoint.Port.ToString(CultureInfo.InvariantCulture)}";
                    break;
                }
            }
            IEnumerable<IConnector> connectors = await _delegate.ConnectorsAsync(endptSelection).ConfigureAwait(false);
            return connectors.Select(item => new WSConnector(_instance, item, host, Resource));
        }

        public override IEnumerable<Endpoint> ExpandIfWildcard() =>
            _delegate.ExpandIfWildcard().Select(endpoint => GetEndpoint(endpoint));

        public override IEnumerable<Endpoint> ExpandHost(out Endpoint? publish)
        {
            IEnumerable<Endpoint> endpoints =
                    _delegate.ExpandHost(out publish).Select(endpoint => GetEndpoint(endpoint));
            if (publish != null)
            {
                publish = GetEndpoint(publish);
            }
            return endpoints;
        }

        public override IAcceptor GetAcceptor(string adapterName)
        {
            IAcceptor? acceptor = _delegate.GetAcceptor(adapterName);
            Debug.Assert(acceptor != null);
            return new WSAcceptor(this, _instance, acceptor);
        }

        public override ITransceiver? GetTransceiver() => null;

        internal WSEndpoint GetEndpoint(Endpoint del) =>
            del == _delegate ? this : new WSEndpoint(_instance, del, Resource);

        internal WSEndpoint(TransportInstance instance, Endpoint del, string res)
        {
            _instance = instance;
            _delegate = del;
            Resource = res;
        }

        internal WSEndpoint(TransportInstance instance, Endpoint del, string endpointString,
                            Dictionary<string, string?> options)
        {
            _instance = instance;
            _delegate = del;

            if (options.TryGetValue("-r", out string? argument))
            {
                Resource = argument ?? throw new FormatException(
                        $"no argument provided for -r option in endpoint `{endpointString}'");

                options.Remove("-r");
            }
            else
            {
                Resource = "/";
            }
        }

        internal WSEndpoint(TransportInstance instance, Endpoint del, InputStream istr)
        {
            _instance = instance;
            _delegate = del;

            Resource = istr.ReadString();
        }
<<<<<<< HEAD
=======

        private sealed class EndpointConnectors : IEndpointConnectors
        {
            private readonly TransportInstance _instance;
            private readonly string _host;
            private readonly string _resource;
            private readonly IEndpointConnectors _callback;

            public void Connectors(List<IConnector> connectors)
            {
                var newConnectors = new List<IConnector>();
                foreach (IConnector c in connectors)
                {
                    newConnectors.Add(new WSConnector(_instance, c, _host, _resource));
                }
                _callback.Connectors(newConnectors);
            }

            public void Exception(Exception ex) => _callback.Exception(ex);

            internal EndpointConnectors(TransportInstance instance, string host, string res, IEndpointConnectors cb)
            {
                _instance = instance;
                _host = host;
                _resource = res;
                _callback = cb;
            }
        }
>>>>>>> 50fd8e5b
    }

    internal class WSEndpointFactory : EndpointFactoryWithUnderlying
    {
        public override IEndpointFactory CloneWithUnderlying(TransportInstance instance, EndpointType underlying) =>
            new WSEndpointFactory(instance, underlying);

        protected override Endpoint CreateWithUnderlying(Endpoint underlying, string endpointString,
            Dictionary<string, string?> options, bool oaEndpoint) =>
            new WSEndpoint(Instance, underlying, endpointString, options);

        protected override Endpoint ReadWithUnderlying(Endpoint underlying, InputStream s) =>
            new WSEndpoint(Instance, underlying, s);

        internal WSEndpointFactory(TransportInstance instance, EndpointType type)
            : base(instance, type)
        {
        }
    }
}<|MERGE_RESOLUTION|>--- conflicted
+++ resolved
@@ -106,11 +106,7 @@
             compressionFlag == _delegate.HasCompressionFlag ? this :
                 new WSEndpoint(_instance, _delegate.NewCompressionFlag(compressionFlag), Resource);
 
-<<<<<<< HEAD
         public override async ValueTask<IEnumerable<IConnector>> ConnectorsAsync(EndpointSelectionType endptSelection)
-=======
-        public override void ConnectorsAsync(EndpointSelectionType endpointSelection, IEndpointConnectors callback)
->>>>>>> 50fd8e5b
         {
             string host = "";
             for (Endpoint? p = _delegate; p != null; p = p.Underlying)
@@ -184,37 +180,6 @@
 
             Resource = istr.ReadString();
         }
-<<<<<<< HEAD
-=======
-
-        private sealed class EndpointConnectors : IEndpointConnectors
-        {
-            private readonly TransportInstance _instance;
-            private readonly string _host;
-            private readonly string _resource;
-            private readonly IEndpointConnectors _callback;
-
-            public void Connectors(List<IConnector> connectors)
-            {
-                var newConnectors = new List<IConnector>();
-                foreach (IConnector c in connectors)
-                {
-                    newConnectors.Add(new WSConnector(_instance, c, _host, _resource));
-                }
-                _callback.Connectors(newConnectors);
-            }
-
-            public void Exception(Exception ex) => _callback.Exception(ex);
-
-            internal EndpointConnectors(TransportInstance instance, string host, string res, IEndpointConnectors cb)
-            {
-                _instance = instance;
-                _host = host;
-                _resource = res;
-                _callback = cb;
-            }
-        }
->>>>>>> 50fd8e5b
     }
 
     internal class WSEndpointFactory : EndpointFactoryWithUnderlying
