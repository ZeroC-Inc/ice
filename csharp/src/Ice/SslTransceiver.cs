--- conflicted
+++ resolved
@@ -15,8 +15,6 @@
 {
     internal sealed class SslTransceiver : ITransceiver
     {
-        public string TransportName => _delegate.TransportName;
-
         internal SslStream? SslStream { get; private set; }
 
         private readonly string? _adapterName;
@@ -322,12 +320,7 @@
             }
         }
 
-<<<<<<< HEAD
         public string ToDetailedString() => _delegate.ToDetailedString();
-=======
-        public void CheckSendSize(int size) => _delegate.CheckSendSize(size);
-
->>>>>>> 5cd8d3f1
         public override string ToString() => _delegate.ToString()!;
 
         // Force caller to use asynchronous write.
@@ -335,17 +328,7 @@
             offset < buffer.GetByteCount() ? SocketOperation.Write : SocketOperation.None;
 
         // Only for use by ConnectorI, AcceptorI.
-<<<<<<< HEAD
-        internal SslTransceiver(Communicator communicator, SslEngine engine, ITransceiver del,
-            string hostOrAdapterName, bool incoming)
-=======
-        //
-        internal SslTransceiver(
-            Communicator communicator,
-            ITransceiver del,
-            string hostOrAdapterName,
-            bool incoming)
->>>>>>> 5cd8d3f1
+        internal SslTransceiver(Communicator communicator, ITransceiver del, string hostOrAdapterName, bool incoming)
         {
             _communicator = communicator;
             _engine = communicator.SslEngine;
@@ -567,12 +550,24 @@
                                 message += "\ncertificate revoked (ignored)";
                             }
                         }
+                        else if (status.Status == X509ChainStatusFlags.OfflineRevocation)
+                        {
+                            // If a certificate's revocation status cannot be determined, the strictest policy is to
+                            // reject the connection.
+                            if (_engine.CheckCRL > 1)
+                            {
+                                message += "\ncertificate revocation list is offline";
+                                ++errorCount;
+                            }
+                            else
+                            {
+                                message += "\ncertificate revocation list is offline (ignored)";
+                            }
+                        }
                         else if (status.Status == X509ChainStatusFlags.RevocationStatusUnknown)
                         {
-                            //
-                            // If a certificate's revocation status cannot be determined, the strictest
-                            // policy is to reject the connection.
-                            //
+                            // If a certificate's revocation status cannot be determined, the strictest policy is to
+                            // reject the connection.
                             if (_engine.CheckCRL > 1)
                             {
                                 message += "\ncertificate revocation status unknown";
