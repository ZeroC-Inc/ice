--- conflicted
+++ resolved
@@ -271,19 +271,7 @@
             ResetEncapsulation();
             other.ResetEncapsulation();
 
-<<<<<<< HEAD
-            Logger tmpLogger = other._logger;
-=======
-            int tmpStartSeq = other._startSeq;
-            other._startSeq = _startSeq;
-            _startSeq = tmpStartSeq;
-
-            int tmpMinSeqSize = other._minSeqSize;
-            other._minSeqSize = _minSeqSize;
-            _minSeqSize = tmpMinSeqSize;
-
             ILogger tmpLogger = other._logger;
->>>>>>> 12eede98
             other._logger = _logger;
             _logger = tmpLogger;
 
@@ -3179,14 +3167,7 @@
         private bool _traceSlicing;
         private int _classGraphDepthMax;
 
-<<<<<<< HEAD
-        private Logger _logger;
-=======
-        private int _startSeq;
-        private int _minSeqSize;
-
         private ILogger _logger;
->>>>>>> 12eede98
         private Func<int, string> _compactIdResolver;
         private Func<string, Type?> _classResolver;
     }
