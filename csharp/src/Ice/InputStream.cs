//
// Copyright (c) ZeroC, Inc. All rights reserved.
//

using System;
using System.Collections;
using System.Collections.Generic;
using System.ComponentModel;
using System.Diagnostics;
using System.Runtime.Serialization;
using System.Runtime.Serialization.Formatters.Binary;

namespace Ice
{
    public delegate T InputStreamReader<T>(InputStream ins);

    /// <summary>
    /// Throws a UserException corresponding to the given Slice type Id, such as "::Module::MyException".
    /// If the implementation does not throw an exception, the Ice run time will fall back
    /// to using its default behavior for instantiating the user exception.
    /// </summary>
    /// <param name="id">A Slice type Id corresponding to a Slice user exception.</param>
    public delegate void UserExceptionFactory(string id);

    /// <summary>
    /// Interface for input streams used to extract Slice types from a sequence of bytes.
    /// </summary>
    public sealed class InputStream
    {
        public static readonly InputStreamReader<bool> IceReaderIntoBool = (istr) => istr.ReadBool();
        public static readonly InputStreamReader<byte> IceReaderIntoByte = (istr) => istr.ReadByte();
        public static readonly InputStreamReader<short> IceReaderIntoShort = (istr) => istr.ReadShort();
        public static readonly InputStreamReader<int> IceReaderIntoInt = (istr) => istr.ReadInt();
        public static readonly InputStreamReader<long> IceReaderIntoLong = (istr) => istr.ReadLong();
        public static readonly InputStreamReader<float> IceReaderIntoFloat = (istr) => istr.ReadFloat();
        public static readonly InputStreamReader<double> IceReaderIntoDouble = (istr) => istr.ReadDouble();
        public static readonly InputStreamReader<string> IceReaderIntoString = (istr) => istr.ReadString();

        /// <summary>
        /// The communicator associated with this stream.
        /// </summary>
        /// <value>The communicator.</value>
        public Communicator Communicator { get; }

        /// <summary>
        /// The encoding used when reading from this stream.
        /// </summary>
        /// <value>The encoding.</value>
        public Encoding Encoding { get; private set; }

        /// <summary>A read only view of the contents of the stream.</summary>
        public ReadOnlyMemory<byte> Buffer => new ReadOnlyMemory<byte>(_buffer.Array);

        // Returns the sliced data held by the current instance.
        internal SlicedData? SlicedData
        {
            get
            {
                Debug.Assert(_current != null);
                if (_current.Slices == null)
                {
                    return null;
                }
                else
                {
                    return new SlicedData(Encoding, _current.Slices);
                }
            }
        }

        /// <summary>The position (offset) in the underlying buffer.</summary>
        internal int Pos
        {
            get => _tail;
            set
            {
                if (value < 0 || value > _buffer.Count)
                {
                    throw new ArgumentOutOfRangeException(nameof(Pos), "The position value is outside the buffer bounds.");
                }
                _tail = value;
            }
        }

        /// <summary>Returns the current size of the stream.</summary>
        internal int Size => _buffer.Count;

        // When set, we are in reading a top-level encapsulation.
        private Encaps? _mainEncaps;

        // See StartEncapsulation/RestartEncapsulation
        private MainEncapsBackup? _mainEncapsBackup;

        // When set, we are reading an endpoint encapsulation. An endpoint encaps is a lightweight encaps that cannot
        // contain classes, exceptions, tagged members/parameters, or another endpoint. It is often but not always set
        // when _mainEncaps is set (so nested inside _mainEncaps).
        private Encaps? _endpointEncaps;

        // Temporary upper limit set by an encapsulation. See Remaining.
        private int? _limit;

        // The sum of all the mininum sizes (in bytes) of the sequences read in this buffer. Must not exceed the buffer
        // size.
        private int _minTotalSeqSize = 0;

        private ArraySegment<byte> _buffer;
        private int _tail;

        // TODO: should we cache those per InputStream or per communicator?
        //       should we clear the caches in ResetEncapsulation?
        private Dictionary<string, Type?>? _typeIdCache;
        private Dictionary<int, Type?>? _compactIdCache;

        // Map of type ID index to type ID string.
        // When reading a top-level encapsulation, we assign a type ID index (starting with 1) to each type ID we
        // read, in order. Since this map is a list, we lookup a previously assigned type ID string with
        // _typeIdMap[index - 1].
        private List<string>? _typeIdMap;
        private int _posAfterLatestInsertedTypeId = 0;

        // The remaining fields are used for class/exception unmarshaling.
        // Class/exception unmarshaling is allowed only when _mainEncaps != null and _endpointEncaps == null.

        // Map of class instance ID to class instance.
        // When reading a top-level encapsulation:
        //  - Instance ID = 0 means null
        //  - Instance ID = 1 means the instance is encoded inline afterwards
        //  - Instance ID > 1 means a reference to a previously read instance, found in this map.
        // Since the map is actually a list, we use instance ID - 2 to lookup an instance.
        private List<AnyClass>? _instanceMap;
        private int _classGraphDepth = 0;

         // Data for the class or exception instance that is currently getting unmarshaled.
        private InstanceData? _current;

        /// <summary>This constructor uses the communicator's default encoding version.</summary>
        /// <param name="communicator">The communicator to use when initializing the stream.</param>
        /// <param name="buffer">The stream initial data.</param>
        public InputStream(Communicator communicator, ArraySegment<byte>? buffer = null)
            : this(communicator, communicator.DefaultsAndOverrides.DefaultEncoding, buffer)
        {
        }

        /// <summary>This constructor uses the given encoding version.</summary>
        /// <param name="communicator">The communicator to use when initializing the stream.</param>
        /// <param name="encoding">The desired encoding version.</param>
        /// <param name="buffer">The stream initial data.</param>
        public InputStream(Communicator communicator, Encoding encoding, ArraySegment<byte>? buffer = null)
        {
            Communicator = communicator;
            Encoding = encoding;
            _buffer = buffer ?? ArraySegment<byte>.Empty;
            _tail = 0;
        }

        /// <summary>Reads the start of an encapsulation.</summary>
        /// <returns>The encoding of the encapsulation.</returns>
        public Encoding StartEncapsulation()
        {
            Debug.Assert(_mainEncaps == null && _endpointEncaps == null);
            (Encoding Encoding, int Size) encapsHeader = ReadEncapsulationHeader();
            Debug.Assert(encapsHeader.Encoding == Encoding.V1_1); // TODO: temporary
            _mainEncaps = new Encaps(_limit, Encoding, encapsHeader.Size);
            Encoding = encapsHeader.Encoding;
            _limit = _tail + encapsHeader.Size - 6;

            // _mainEncapsBackup is usually null here, but can be set in the event we are reading a batch request
            // message/frame with multiple main encaps (one per request in the batch).
            _mainEncapsBackup = new MainEncapsBackup(_mainEncaps.Value, _tail, Encoding, _minTotalSeqSize);
            return encapsHeader.Encoding;
        }

        /// <summary>Ends an encapsulation started with StartEncpasulation or RestartEncapsulation.</summary>
        public void EndEncapsulation()
        {
            Debug.Assert(_mainEncaps != null && _endpointEncaps == null);
            SkipTaggedMembers();

            if (_buffer.Count - _tail != 0)
            {
                throw new EncapsulationException();
            }
            _limit = _mainEncaps.Value.OldLimit;
            Encoding = _mainEncaps.Value.OldEncoding;
            ResetEncapsulation();
        }

        /// <summary>Restarts the most recently started encapsulation.</summary>
        public void RestartEncapsulation()
        {
            if (_mainEncapsBackup == null)
            {
                throw new EncapsulationException();
            }

            if (_mainEncaps != null || _endpointEncaps != null)
            {
                ResetEncapsulation();
            }

            // Restore backup:
            _mainEncaps = _mainEncapsBackup.Value.Encaps;
            _tail = _mainEncapsBackup.Value.Pos;
            Encoding = _mainEncapsBackup.Value.Encoding;
            _minTotalSeqSize = _mainEncapsBackup.Value.MinTotalSeqSize;
            _limit = _tail + _mainEncaps.Value.Size - 6;
        }

        /// <summary>Verifies if this InputStream can read data encoded using its current encoding.
        /// Throws Ice.UnsupportedEncodingException if it cannot.</summary>
        public void CheckIsReadable() => Encoding.CheckSupported();

        /// <summary>Go to the end of the current main encapsulation, if we are in one.</summary>
        public void SkipCurrentEncapsulation()
        {
            Debug.Assert(_endpointEncaps == null);
            if (_mainEncaps != null)
            {
                _tail = _limit!.Value;
                EndEncapsulation();
            }
        }

        /// <summary>
        /// Skips an empty encapsulation.
        /// </summary>
        /// <returns>The encapsulation's encoding version.</returns>
        public Encoding SkipEmptyEncapsulation()
        {
            (Encoding Encoding, int Size) encapsHeader = ReadEncapsulationHeader();
<<<<<<< HEAD
            if (encapsHeader.Encoding.Equals(Util.Encoding_1_0))
            {
                if (encapsHeader.Size != 6)
                {
                    throw new EncapsulationException();
                }
            }
            else
            {
                // Skip the optional content of the encapsulation if we are expecting an
                // empty encapsulation.
                _tail += encapsHeader.Size - 6;
            }
=======
            Debug.Assert(encapsHeader.Encoding == Encoding.V1_1); // TODO: temporary
            // Skip the optional content of the encapsulation if we are expecting an
            // empty encapsulation.
            _buf.B.Position(_buf.B.Position() + encapsHeader.Size - 6);
>>>>>>> 0b4f78e0
            return encapsHeader.Encoding;
        }

        /// <summary>
        /// Returns a blob of bytes representing an encapsulation. The encapsulation's encoding version
        /// is returned in the argument.
        /// </summary>
        /// <param name="encoding">The encapsulation's encoding version.</param>
        /// <returns>The encoded encapsulation.</returns>
        public byte[] ReadEncapsulation(out Encoding encoding)
        {
            (Encoding Encoding, int Size) encapsHeader = ReadEncapsulationHeader();
            _tail -= 6;
            encoding = encapsHeader.Encoding;

            byte[] encaps = new byte[encapsHeader.Size];
            ReadNumericArray(encaps);
            return encaps;
        }

        /// <summary>
        /// Determines the size of the current encapsulation, excluding the encapsulation header.
        /// </summary>
        /// <returns>The size of the encapsulated data.</returns>
        public int GetEncapsulationSize()
        {
            Debug.Assert(_endpointEncaps != null || _mainEncaps != null);
            int size = _endpointEncaps?.Size ?? _mainEncaps?.Size ?? 0;
            return size - 6;
        }

        /// <summary>
        /// Skips over an encapsulation.
        /// </summary>
        /// <returns>The encoding version of the skipped encapsulation.</returns>
        public Encoding SkipEncapsulation()
        {
            (Encoding Encoding, int Size) encapsHeader = ReadEncapsulationHeader();

            int pos = _tail + encapsHeader.Size - 6;
            if (pos > _buffer.Count)
            {
                Debug.Assert(false);
                throw new UnmarshalOutOfBoundsException();
            }
            _tail = pos;
            return encapsHeader.Encoding;
        }

        // Start reading a slice of a class or exception instance.
        // This is an Ice-internal method marked public because it's called by the generated code.
        // typeId is the expected type ID of this slice.
        // firstSlice is true when reading the first (most derived) slice of an instance.
        [EditorBrowsable(EditorBrowsableState.Never)]
        public void IceStartSlice(string typeId, bool firstSlice)
        {
            Debug.Assert(_mainEncaps != null && _endpointEncaps == null);
            if (firstSlice)
            {
                Debug.Assert(_current != null && (_current.SliceTypeId == null || _current.SliceTypeId == typeId));
                if (_current.InstanceType == InstanceType.Class)
                {
                    // For exceptions, we read it for the first slice in ThrowException.
                    ReadIndirectionTableIntoCurrent();
                }

                // We can discard all the unknown slices: the generated code calls IceStartSliceAndGetSlicedData to
                // preserve them and it just called IceStartSlice instead.
                _current.Slices = null;
            }
            else
            {
                string? headerTypeId = ReadSliceHeaderIntoCurrent();
                Debug.Assert(headerTypeId == null || headerTypeId == typeId);
                ReadIndirectionTableIntoCurrent();
            }
        }

        // Start reading the first slice of an instance and get the unknown slices for this instances that were
        // previously saved (if any).
        // This is an Ice-internal method marked public because it's called by the generated code.
        // typeId is the expected typeId of this slice.
        [EditorBrowsable(EditorBrowsableState.Never)]
        public SlicedData? IceStartSliceAndGetSlicedData(string typeId)
        {
            Debug.Assert(_mainEncaps != null && _endpointEncaps == null);
            // Called by generated code for first slice instead of IceStartSlice
            Debug.Assert(_current != null && (_current.SliceTypeId == null || _current.SliceTypeId == typeId));
            if (_current.InstanceType == InstanceType.Class)
            {
                    // For exceptions, we read it for the first slice in ThrowException.
                    ReadIndirectionTableIntoCurrent();
            }
            return SlicedData;
        }

        // Tells the InputStream the end of a class or exception slice was reached.
        // This is an Ice-internal method marked public because it's called by the generated code.
        [EditorBrowsable(EditorBrowsableState.Never)]
        public void IceEndSlice()
        {
            // Note that IceEndSlice is not called when we call SkipSlice.
            Debug.Assert(_mainEncaps != null && _endpointEncaps == null && _current != null);
            if ((_current.SliceFlags & EncodingDefinitions.FLAG_HAS_OPTIONAL_MEMBERS) != 0)
            {
                SkipTaggedMembers();
            }
            if ((_current.SliceFlags & EncodingDefinitions.FLAG_HAS_INDIRECTION_TABLE) != 0)
            {
                Debug.Assert(_current.PosAfterIndirectionTable.HasValue && _current.IndirectionTable != null);
                _tail = _current.PosAfterIndirectionTable.Value;
                _current.PosAfterIndirectionTable = null;
                _current.IndirectionTable = null;
            }
        }

        /// <summary>
        /// Extracts a size from the stream.
        /// </summary>
        /// <returns>The extracted size.</returns>
        public int ReadSize()
        {
            byte b = ReadByte();
            if (b < 255)
            {
                return b;
            }

            int size = ReadInt();
            if (size < 0)
            {
                Debug.Assert(false);
                throw new UnmarshalOutOfBoundsException();
            }
            return size;
        }

        /// <summary>
        /// Reads a sequence size and make sure there is enough space in the underlying buffer to read the sequence.
        /// This validation is performed to make sure we do not allocate a large container based on an invalid encoded
        /// size.
        /// </summary>
        /// <param name="minElementSize">The minimum encoded size of an element of the sequence, in bytes.</param>
        /// <returns>The number of elements in the sequence.</returns>
        public int ReadAndCheckSeqSize(int minElementSize)
        {
            int sz = ReadSize();

            if (sz == 0)
            {
                return 0;
            }

            int minSize = sz * minElementSize;

            // With _minTotalSeqSize, we make sure that multiple sequences within an InpuStream can't trigger
            // maliciously the allocation of a large amount of memory before we read these sequences from the buffer.
            _minTotalSeqSize += minSize;

            if (_tail + minSize > _buffer.Count || _minTotalSeqSize > _buffer.Count)
            {
                throw new UnmarshalOutOfBoundsException();
            }
            return sz;
        }

        /// <summary>Reads a blob of bytes from the stream.</summary>
        /// <param name="sz">The number of bytes to read.</param>
        /// <returns>The requested bytes as a byte array.</returns>
        public byte[] ReadBlob(int sz)
        {
            if (_buffer.Count - _tail < sz)
            {
                throw new UnmarshalOutOfBoundsException();
            }
            byte[] v = new byte[sz];
            _buffer.Slice(_tail).CopyTo(v);
            _tail += sz;
            return v;
        }

        /// <summary>Determine if an optional value is available for reading.</summary>
        /// <param name="tag">The tag associated with the value.</param>
        /// <param name="expectedFormat">The optional format for the value.</param>
        /// <returns>True if the value is present, false otherwise.</returns>
        public bool ReadOptional(int tag, OptionalFormat expectedFormat)
        {
            // Tagged members/parameters can only be in the main encaps
            Debug.Assert(_mainEncaps != null && _endpointEncaps == null);

            // The current slice has no tagged member
            if (_current != null && (_current.SliceFlags & EncodingDefinitions.FLAG_HAS_OPTIONAL_MEMBERS) == 0)
            {
                return false;
            }

            int requestedTag = tag;

            while (true)
            {
                if (_buffer.Count - _tail <= 0)
                {
                    return false; // End of encapsulation also indicates end of optionals.
                }

                int v = ReadByte();
                if (v == EncodingDefinitions.OPTIONAL_END_MARKER)
                {
                    _tail--; // Rewind.
                    return false;
                }

                var format = (OptionalFormat)(v & 0x07); // First 3 bits.
                tag = v >> 3;
                if (tag == 30)
                {
                    tag = ReadSize();
                }

                if (tag > requestedTag)
                {
                    int offset = tag < 30 ? 1 : (tag < 255 ? 2 : 6); // Rewind
                    _tail -= offset;
                    return false; // No tagged member with the requested tag.
                }
                else if (tag < requestedTag)
                {
                    SkipTagged(format);
                }
                else
                {
                    if (format != expectedFormat)
                    {
                        throw new MarshalException("invalid tagged data member `" + tag + "': unexpected format");
                    }
                    return true;
                }
            }
        }

        /// <summary>Extracts a byte value from the stream.</summary>
        /// <returns>The extracted byte.</returns>
        public byte ReadByte() => _buffer[_tail++];

        /// <summary>Extracts an optional byte value from the stream.</summary>
        /// <param name="tag">The numeric tag associated with the value.</param>
        /// <returns>The optional value.</returns>
        public byte? ReadByte(int tag)
        {
            if (ReadOptional(tag, OptionalFormat.F1))
            {
                return ReadByte();
            }
            else
            {
                return null;
            }
        }

        /// <summary>Extracts a sequence of byte values from the stream.</summary>
        /// <returns>The extracted byte sequence.</returns>
        public byte[] ReadByteArray()
        {
            byte[] value = new byte[ReadAndCheckSeqSize(1)];
            ReadNumericArray(value);
            return value;
        }

        public void ReadSpan(Span<byte> span)
        {
            int length = span.Length;
            Debug.Assert(_buffer.Count - _tail >= length);
            _buffer.AsSpan(_tail, length).CopyTo(span);
            _tail += length;
        }

        /// <summary>Extracts an optional byte sequence from the stream.</summary>
        /// <param name="tag">The numeric tag associated with the value.</param>
        /// <returns>The optional value.</returns>
        public byte[]? ReadByteArray(int tag)
        {
            if (ReadOptional(tag, OptionalFormat.VSize))
            {
                return ReadByteArray();
            }
            else
            {
                return null;
            }
        }

        /// <summary>Extracts a serializable object from the stream.</summary>
        /// <returns>The serializable object.</returns>
        public object? ReadSerializable()
        {
            int sz = ReadAndCheckSeqSize(1);
            if (sz == 0)
            {
                return null;
            }
            var f = new BinaryFormatter(null, new StreamingContext(StreamingContextStates.All, Communicator));
            return f.Deserialize(new IceInternal.InputStreamWrapper(sz, this));
        }

        /// <summary>
        /// Extracts a boolean value from the stream.
        /// </summary>
        /// <returns>The extracted boolean.</returns>
        public bool ReadBool() => _buffer[_tail++] == 1;

        /// <summary>
        /// Extracts an optional boolean value from the stream.
        /// </summary>
        /// <param name="tag">The numeric tag associated with the value.</param>
        /// <returns>The optional value.</returns>
        public bool? ReadBool(int tag)
        {
            if (ReadOptional(tag, OptionalFormat.F1))
            {
                return ReadBool();
            }
            else
            {
                return null;
            }
        }

        /// <summary>
        /// Extracts a sequence of boolean values from the stream.
        /// </summary>
        /// <returns>The extracted boolean sequence.</returns>
        public bool[] ReadBoolArray()
        {
            bool[] value = new bool[ReadAndCheckSeqSize(1)];
            ReadNumericArray(value);
            return value;
        }

        /// <summary>
        /// Extracts an optional boolean sequence from the stream.
        /// </summary>
        /// <param name="tag">The numeric tag associated with the value.</param>
        /// <returns>The optional value.</returns>
        public bool[]? ReadBoolArray(int tag)
        {
            if (ReadOptional(tag, OptionalFormat.VSize))
            {
                return ReadBoolArray();
            }
            else
            {
                return null;
            }
        }

        /// <summary>
        /// Extracts a short value from the stream.
        /// </summary>
        /// <returns>The extracted short.</returns>
        public short ReadShort()
        {
            short value = BitConverter.ToInt16(_buffer.Array, _buffer.Offset + _tail);
            _tail += 2;
            return value;
        }

        public static short ReadShort(ReadOnlySpan<byte> buffer) => BitConverter.ToInt16(buffer);

        /// <summary>
        /// Extracts an optional short value from the stream.
        /// </summary>
        /// <param name="tag">The numeric tag associated with the value.</param>
        /// <returns>The optional value.</returns>
        public short? ReadShort(int tag)
        {
            if (ReadOptional(tag, OptionalFormat.F2))
            {
                return ReadShort();
            }
            else
            {
                return null;
            }
        }

        /// <summary>
        /// Extracts a sequence of short values from the stream.
        /// </summary>
        /// <returns>The extracted short sequence.</returns>
        public short[] ReadShortArray()
        {
            short[] value = new short[ReadAndCheckSeqSize(2)];
            ReadNumericArray(value);
            return value;
        }

        /// <summary>
        /// Extracts an optional short sequence from the stream.
        /// </summary>
        /// <param name="tag">The numeric tag associated with the value.</param>
        /// <returns>The optional value.</returns>
        public short[]? ReadShortArray(int tag)
        {
            if (ReadOptional(tag, OptionalFormat.VSize))
            {
                SkipSize();
                return ReadShortArray();
            }
            else
            {
                return null;
            }
        }

        /// <summary>
        /// Extracts an int value from the stream.
        /// </summary>
        /// <returns>The extracted int.</returns>
        public int ReadInt()
        {
            int value = BitConverter.ToInt32(_buffer.Array, _buffer.Offset + _tail);
            _tail += 4;
            return value;
        }

        public static int ReadInt(ReadOnlySpan<byte> buffer) => BitConverter.ToInt32(buffer);

        /// <summary>
        /// Extracts an optional int value from the stream.
        /// </summary>
        /// <param name="tag">The numeric tag associated with the value.</param>
        /// <returns>The optional value.</returns>
        public int? ReadInt(int tag)
        {
            if (ReadOptional(tag, OptionalFormat.F4))
            {
                return ReadInt();
            }
            else
            {
                return null;
            }
        }

        /// <summary>
        /// Extracts a sequence of int values from the stream.
        /// </summary>
        /// <returns>The extracted int sequence.</returns>
        public int[] ReadIntArray()
        {
            int[] value = new int[ReadAndCheckSeqSize(4)];
            ReadNumericArray(value);
            return value;
        }

        /// <summary>
        /// Extracts an optional int sequence from the stream.
        /// </summary>
        /// <param name="tag">The numeric tag associated with the value.</param>
        /// <returns>The optional value.</returns>
        public int[]? ReadIntArray(int tag)
        {
            if (ReadOptional(tag, OptionalFormat.VSize))
            {
                SkipSize();
                return ReadIntArray();
            }
            else
            {
                return null;
            }
        }

        /// <summary>
        /// Extracts a long value from the stream.
        /// </summary>
        /// <returns>The extracted long.</returns>
        public long ReadLong()
        {
            long value = BitConverter.ToInt64(_buffer.Array, _buffer.Offset + _tail);
            _tail += 8;
            return value;
        }

        public static long ReadLong(ReadOnlySpan<byte> buffer) => BitConverter.ToInt64(buffer);

        /// <summary>
        /// Extracts an optional long value from the stream.
        /// </summary>
        /// <param name="tag">The numeric tag associated with the value.</param>
        /// <returns>The optional value.</returns>
        public long? ReadLong(int tag)
        {
            if (ReadOptional(tag, OptionalFormat.F8))
            {
                return ReadLong();
            }
            else
            {
                return null;
            }
        }

        /// <summary>
        /// Extracts a sequence of long values from the stream.
        /// </summary>
        /// <returns>The extracted long sequence.</returns>
        public long[] ReadLongArray()
        {
            long[] value = new long[ReadAndCheckSeqSize(8)];
            ReadNumericArray(value);
            return value;
        }

        /// <summary>
        /// Extracts an optional long sequence from the stream.
        /// </summary>
        /// <param name="tag">The numeric tag associated with the value.</param>
        /// <returns>The optional value.</returns>
        public long[]? ReadLongArray(int tag)
        {
            if (ReadOptional(tag, OptionalFormat.VSize))
            {
                SkipSize();
                return ReadLongArray();
            }
            else
            {
                return null;
            }
        }

        /// <summary>
        /// Extracts a float value from the stream.
        /// </summary>
        /// <returns>The extracted float.</returns>
        public float ReadFloat()
        {
            float value = BitConverter.ToSingle(_buffer.Array, _buffer.Offset + _tail);
            _tail += 4;
            return value;
        }

        /// <summary>
        /// Extracts an optional float value from the stream.
        /// </summary>
        /// <param name="tag">The numeric tag associated with the value.</param>
        /// <returns>The optional value.</returns>
        public float? ReadFloat(int tag)
        {
            if (ReadOptional(tag, OptionalFormat.F4))
            {
                return ReadFloat();
            }
            else
            {
                return null;
            }
        }

        /// <summary>
        /// Extracts a sequence of float values from the stream.
        /// </summary>
        /// <returns>The extracted float sequence.</returns>
        public float[] ReadFloatArray()
        {
            float[] value = new float[ReadAndCheckSeqSize(4)];
            ReadNumericArray(value);
            return value;
        }

        /// <summary>
        /// Extracts an optional float sequence from the stream.
        /// </summary>
        /// <param name="tag">The numeric tag associated with the value.</param>
        /// <returns>The optional value.</returns>
        public float[]? ReadFloatArray(int tag)
        {
            if (ReadOptional(tag, OptionalFormat.VSize))
            {
                SkipSize();
                return ReadFloatArray();
            }
            else
            {
                return null;
            }
        }

        /// <summary>
        /// Extracts a double value from the stream.
        /// </summary>
        /// <returns>The extracted double.</returns>
        public double ReadDouble()
        {
            double value = BitConverter.ToDouble(_buffer.Array, _buffer.Offset + _tail);
            _tail += 8;
            return value;
        }

        /// <summary>
        /// Extracts an optional double value from the stream.
        /// </summary>
        /// <param name="tag">The numeric tag associated with the value.</param>
        /// <returns>The optional value.</returns>
        public double? ReadDouble(int tag)
        {
            if (ReadOptional(tag, OptionalFormat.F8))
            {
                return ReadDouble();
            }
            else
            {
                return null;
            }
        }

        /// <summary>
        /// Extracts a sequence of double values from the stream.
        /// </summary>
        /// <returns>The extracted double sequence.</returns>
        public double[] ReadDoubleArray()
        {
            double[] value = new double[ReadAndCheckSeqSize(8)];
            ReadNumericArray(value);
            return value;
        }

        /// <summary>
        /// Extracts an optional double sequence from the stream.
        /// </summary>
        /// <param name="tag">The numeric tag associated with the value.</param>
        /// <returns>The optional value.</returns>
        public double[]? ReadDoubleArray(int tag)
        {
            if (ReadOptional(tag, OptionalFormat.VSize))
            {
                SkipSize();
                return ReadDoubleArray();
            }
            else
            {
                return null;
            }
        }

        private static readonly System.Text.UTF8Encoding _utf8 = new System.Text.UTF8Encoding(false, true);

        /// <summary>
        /// Extracts a string from the stream.
        /// </summary>
        /// <returns>The extracted string.</returns>
        public string ReadString()
        {
            int size = ReadSize();
            if (size == 0)
            {
                return "";
            }
            Debug.Assert(_buffer.Count - _tail >= size,
                $"required {size} reamaining: {_buffer.Count - _tail}");
            string value = _utf8.GetString(_buffer.AsSpan(_tail, size));
            _tail += size;
            return value;
        }

        /// <summary>
        /// Extracts an optional string from the stream.
        /// </summary>
        /// <param name="tag">The numeric tag associated with the value.</param>
        /// <returns>The optional value.</returns>
        public string? ReadString(int tag)
        {
            if (ReadOptional(tag, OptionalFormat.VSize))
            {
                return ReadString();
            }
            else
            {
                return null;
            }
        }

        public T[] ReadArray<T>(InputStreamReader<T> reader, int minSize)
        {
            var enumerable = new Collection<T>(this, reader, minSize);
            var arr = new T[enumerable.Count];
            int pos = 0;
            foreach (T item in enumerable)
            {
                arr[pos++] = item;
            }
            return arr;
        }

        public IEnumerable<T> ReadCollection<T>(InputStreamReader<T> reader, int minSize) =>
            new Collection<T>(this, reader, minSize);

        public Dictionary<TKey, TValue> ReadDict<TKey, TValue>(InputStreamReader<TKey> keyReader,
            InputStreamReader<TValue> valueReader, int minWireSize = 1)
        {
            int sz = ReadAndCheckSeqSize(minWireSize);
            var dict = new Dictionary<TKey, TValue>(sz);
            for (int i = 0; i < sz; ++i)
            {
                TKey key = keyReader(this);
                TValue value = valueReader(this);
                dict.Add(key, value);
            }
            return dict;
        }

        public SortedDictionary<TKey, TValue> ReadSortedDict<TKey, TValue>(InputStreamReader<TKey> keyReader,
            InputStreamReader<TValue> valueReader)
        {
            int sz = ReadSize();
            var dict = new SortedDictionary<TKey, TValue>();
            for (int i = 0; i < sz; ++i)
            {
                TKey key = keyReader(this);
                TValue value = valueReader(this);
                dict.Add(key, value);
            }
            return dict;
        }

        /// <summary>
        /// Extracts a sequence of strings from the stream.
        /// </summary>
        /// <returns>The extracted string sequence.</returns>
        public string[] ReadStringArray() => ReadArray(IceReaderIntoString, 1);

        public IEnumerable<string> ReadStringCollection() => ReadCollection(IceReaderIntoString, 1);

        /// <summary>
        /// Extracts an optional string sequence from the stream.
        /// </summary>
        /// <param name="tag">The numeric tag associated with the value.</param>
        /// <returns>The optional value.</returns>
        public string[]? ReadStringArray(int tag)
        {
            if (ReadOptional(tag, OptionalFormat.FSize))
            {
                Skip(4);
                return ReadStringArray();
            }
            else
            {
                return null;
            }
        }

        /// <summary>
        /// Extracts a proxy from the stream. The stream must have been initialized with a communicator.
        /// </summary>
        /// <returns>The extracted proxy.</returns>
        public T? ReadProxy<T>(ProxyFactory<T> factory) where T : class, IObjectPrx
        {
            var ident = new Identity(this);
            if (ident.Name.Length == 0)
            {
                return null;
            }
            else
            {
                return factory(Communicator.CreateReference(ident, this));
            }
        }

        /// <summary>
        /// Extracts an optional proxy from the stream. The stream must have been initialized with a communicator.
        /// </summary>
        /// <param name="tag">The numeric tag associated with the value.</param>
        /// <param name="factory">The proxy factory used to create the typed proxy.</param>
        /// <returns>The optional value.</returns>
        public T? ReadProxy<T>(int tag, ProxyFactory<T> factory) where T : class, IObjectPrx
        {
            if (ReadOptional(tag, OptionalFormat.FSize))
            {
                Skip(4);
                return ReadProxy(factory);
            }
            else
            {
                return null;
            }
        }

        /// <summary>
        /// Read an enumerated value.
        /// </summary>
        /// <param name="maxValue">The maximum enumerator value in the definition.</param>
        /// <returns>The enumerator.</returns>
        public int ReadEnum(int maxValue)
        {
            // TODO: eliminate maxValue
            Debug.Assert(Encoding == Encoding.V1_1); // TODO: temporary
            return ReadSize();
        }

        /// <summary>
        /// Read an instance of class T.
        /// </summary>
        /// <returns>The class instance, or null.</returns>
        public T? ReadClass<T>() where T : AnyClass
        {
            AnyClass? obj = ReadAnyClass();
            if (obj == null)
            {
                return null;
            }
            else if (obj is T)
            {
                return (T)obj;
            }
            else
            {
                IceInternal.Ex.ThrowUOE(typeof(T), obj);
                return null;
            }
        }

        /// <summary>
        /// Read a tagged parameter or data member of type class T.
        /// </summary>
        /// <param name="tag">The numeric tag associated with the class parameter or data member.</param>
        /// <returns>The class instance, or null.</returns>
        public T? ReadClass<T>(int tag) where T : AnyClass
        {
            AnyClass? obj = ReadAnyClass(tag);
            if (obj == null)
            {
                return null;
            }
            else if (obj is T)
            {
                return (T)obj;
            }
            else
            {
                IceInternal.Ex.ThrowUOE(typeof(T), obj);
                return null;
            }
        }

        /// <summary>
        /// Extracts a user exception from the stream and throws it.
        /// </summary>
        public void ThrowException()
        {
            Push(InstanceType.Exception);
            Debug.Assert(_current != null);

            // Read the first slice header, and exception's type ID cannot be null.
            string typeId = ReadSliceHeaderIntoCurrent()!;
            string mostDerivedId = typeId;
            ReadIndirectionTableIntoCurrent(); // we read the indirection table immediately

            while (true)
            {
                UserException? userEx = null;

                try
                {
                    Type? type = Communicator.ResolveClass(typeId);
                    if (type != null)
                    {
                        userEx = (UserException?)IceInternal.AssemblyUtil.CreateInstance(type);
                    }
                }
                catch (Exception ex)
                {
                    throw new MarshalException(ex);
                }

                // We found the exception.
                if (userEx != null)
                {
                    userEx.Read(this);
                    Pop(null);
                    throw userEx;
                    // Never reached.
                }

                // Slice off what we don't understand.
                SkipSlice();

                if ((_current.SliceFlags & EncodingDefinitions.FLAG_IS_LAST_SLICE) != 0)
                {
                    if (mostDerivedId.StartsWith("::", StringComparison.Ordinal) == true)
                    {
                        throw new UnknownUserException(mostDerivedId.Substring(2));
                    }
                    else
                    {
                        throw new UnknownUserException(mostDerivedId);
                    }
                }

                typeId = ReadSliceHeaderIntoCurrent()!;
                ReadIndirectionTableIntoCurrent();
            }
        }

        /// <summary>
        /// Skip the given number of bytes.
        /// </summary>
        /// <param name="size">The number of bytes to skip</param>
        public void Skip(int size)
        {
            if (size < 0 || size > _buffer.Count - _tail)
            {
                throw new UnmarshalOutOfBoundsException();
            }
            _tail += size;
        }

        /// <summary>
        /// Skip over a size value.
        /// </summary>
        public void SkipSize()
        {
            byte b = ReadByte();
            if (b == 255)
            {
                Skip(4);
            }
        }

        internal Encoding StartEndpointEncapsulation()
        {
            Debug.Assert(_endpointEncaps == null);
            (Encoding Encoding, int Size) encapsHeader = ReadEncapsulationHeader();
            _endpointEncaps = new Encaps(_limit, Encoding, encapsHeader.Size);
            Encoding = encapsHeader.Encoding;
            _limit = _tail + encapsHeader.Size - 6;
            return encapsHeader.Encoding;
        }

        internal void EndEndpointEncapsulation()
        {
            Debug.Assert(_endpointEncaps != null);

            if (_limit - _tail != 0)
            {
                throw new EncapsulationException();
            }

            _limit = _endpointEncaps.Value.OldLimit;
            Encoding = _endpointEncaps.Value.OldEncoding;
            _endpointEncaps = null;
        }

       // Swaps the contents of one stream with another.
        internal void Swap(InputStream other)
        {
            Debug.Assert(Communicator == other.Communicator);

            (_buffer, other._buffer) = (other._buffer, _buffer);
            (Encoding, other.Encoding) = (other.Encoding, Encoding);
            (_tail, other._tail) = (other._tail, _tail);

            // Swap is never called for InputStreams that have encapsulations being read. However,
            // encapsulations might still be set in case un-marshalling failed. We just
            // reset the encapsulations if there are still some set.
            ResetEncapsulation();
            other.ResetEncapsulation();

            int tmpMinTotalSeqSize = other._minTotalSeqSize;
            other._minTotalSeqSize = _minTotalSeqSize;
            _minTotalSeqSize = tmpMinTotalSeqSize;
        }

        private void ResetEncapsulation()
        {
            _mainEncaps = null;
            _endpointEncaps = null;
            _instanceMap?.Clear();
            _classGraphDepth = 0;
            _typeIdMap?.Clear();
            _posAfterLatestInsertedTypeId = 0;
            _current = null;
            _limit = null;
        }

        private (Encoding Encoding, int Size) ReadEncapsulationHeader()
        {
            // With the 1.1 encoding, the encaps size is encoded on a 4-bytes int and not on a variable-length size,
            // for ease of marshaling.
            int sz = ReadInt();

            Debug.Assert(sz >= 6, $"Invalid encapsulation size: {sz}");
            if (sz < 6)
            {
                throw new UnmarshalOutOfBoundsException();
            }
            if (sz - 4 > _buffer.Count - _tail)
            {
                throw new UnmarshalOutOfBoundsException();
            }
            byte major = ReadByte();
            byte minor = ReadByte();
            var encoding = new Encoding(major, minor);
            return (encoding, sz);
        }

        private void SkipTagged(OptionalFormat format)
        {
            switch (format)
            {
                case OptionalFormat.F1:
                    {
                        Skip(1);
                        break;
                    }
                case OptionalFormat.F2:
                    {
                        Skip(2);
                        break;
                    }
                case OptionalFormat.F4:
                    {
                        Skip(4);
                        break;
                    }
                case OptionalFormat.F8:
                    {
                        Skip(8);
                        break;
                    }
                case OptionalFormat.Size:
                    {
                        SkipSize();
                        break;
                    }
                case OptionalFormat.VSize:
                    {
                        Skip(ReadSize());
                        break;
                    }
                case OptionalFormat.FSize:
                    {
                        Skip(ReadInt());
                        break;
                    }
                case OptionalFormat.Class:
                    {
                        ReadAnyClass();
                        break;
                    }
            }
        }

        private bool SkipTaggedMembers()
        {
            // Skip remaining unread tagged members.
            while (true)
            {
                if (_buffer.Count - _tail <= 0)
                {
                    return false; // End of encapsulation also indicates end of tagged members.
                }

                int v = ReadByte();
                if (v == EncodingDefinitions.OPTIONAL_END_MARKER)
                {
                    return true;
                }

                var format = (OptionalFormat)(v & 0x07); // Read first 3 bits.
                if ((v >> 3) == 30)
                {
                    SkipSize();
                }
                SkipTagged(format);
            }
        }

        private string ReadTypeId(bool isIndex)
        {
            _typeIdMap ??= new List<string>();

            if (isIndex)
            {
                int index = ReadSize();
                if (index > 0 && index - 1 < _typeIdMap.Count)
                {
                    // The encoded type-id indices start at 1, not 0.
                    return _typeIdMap[index - 1];
                }
                throw new MarshalException($"read invalid typeId index {index}");
            }
            else
            {
                string typeId = ReadString();

                // The typeIds of slices in indirection tables can be read several times: when we skip the
                // indirection table and later on when we read it. We only want to add this typeId to the list
                // and assign it an index when it's the first time we read it, so we save the largest pos we
                // read to figure out when to add to the list.
                if (_tail > _posAfterLatestInsertedTypeId)
                {
                    _posAfterLatestInsertedTypeId = _tail;
                    _typeIdMap.Add(typeId);
                }

                return typeId;
            }
        }

        private Type? ResolveClass(string typeId)
        {
            if (_typeIdCache == null || !_typeIdCache.TryGetValue(typeId, out Type? cls))
            {
                // Not found in typeIdCache
                try
                {
                    cls = Communicator.ResolveClass(typeId);
                    _typeIdCache ??= new Dictionary<string, Type?>(); // Lazy initialization
                    _typeIdCache.Add(typeId, cls);
                }
                catch (Exception ex)
                {
                    throw new NoClassFactoryException("no class factory", typeId, ex);
                }
            }
            return cls;
        }

        private Type? ResolveClass(int compactId)
        {
            Type? cls = null;
            if (_compactIdCache == null || !_compactIdCache.TryGetValue(compactId, out cls))
            {
                // Not found in compactIdCache
                string? typeId = Communicator.ResolveCompactId(compactId);
                if (typeId != null)
                {
                    cls = ResolveClass(typeId);
                    _compactIdCache ??= new Dictionary<int, Type?>();
                    _compactIdCache.Add(compactId, cls);
                }
            }
            return cls;
        }

        private AnyClass? ReadAnyClass()
        {
            int index = ReadSize();
            if (index < 0)
            {
                throw new MarshalException("invalid object id");
            }
            else if (index == 0)
            {
                return null;
            }
            else if (_current != null && (_current.SliceFlags & EncodingDefinitions.FLAG_HAS_INDIRECTION_TABLE) != 0)
            {
                // When reading an instance within a slice and there is an
                // indirection table, we have an index within this indirection table.
                //
                // We need to decrement index since position 0 in the indirection table
                // corresponds to index 1.
                index--;
                if (index < _current.IndirectionTable?.Length)
                {
                    return _current.IndirectionTable[index];
                }
                else
                {
                    throw new MarshalException("index too big for indirection table");
                }
            }
            else
            {
                return ReadInstance(index);
            }
        }

        // Read a tagged parameter or data member of type class.
        private AnyClass? ReadAnyClass(int tag)
        {
            if (ReadOptional(tag, OptionalFormat.Class))
            {
                return ReadAnyClass();
            }
            else
            {
                return null;
            }
        }

        // Read a slice header into _current.
        // Returns the type ID of that slice. Null means it's a slice in compact format without a type ID,
        // or a slice with a compact ID we could not resolve.
        private string? ReadSliceHeaderIntoCurrent()
        {
            Debug.Assert(_current != null);

            _current.SliceFlags = ReadByte();

            // Read the type ID. For class slices, the type ID is encoded as a
            // string or as an index or as a compact ID, for exceptions it's always encoded as a
            // string.
            if (_current.InstanceType == InstanceType.Class)
            {
                // TYPE_ID_COMPACT must be checked first!
                if ((_current.SliceFlags & EncodingDefinitions.FLAG_HAS_TYPE_ID_COMPACT) ==
                    EncodingDefinitions.FLAG_HAS_TYPE_ID_COMPACT)
                {
                    _current.SliceCompactId = ReadSize();
                    _current.SliceTypeId = null;
                }
                else if ((_current.SliceFlags &
                        (EncodingDefinitions.FLAG_HAS_TYPE_ID_INDEX | EncodingDefinitions.FLAG_HAS_TYPE_ID_STRING)) != 0)
                {
                    _current.SliceTypeId = ReadTypeId((_current.SliceFlags & EncodingDefinitions.FLAG_HAS_TYPE_ID_INDEX) != 0);
                    _current.SliceCompactId = null;
                }
                else
                {
                    // Slice in compact format, without a type ID or compact ID.
                    Debug.Assert((_current.SliceFlags & EncodingDefinitions.FLAG_HAS_SLICE_SIZE) == 0);
                    _current.SliceTypeId = null;
                    _current.SliceCompactId = null;
                }
            }
            else
            {
                _current.SliceTypeId = ReadString();
                Debug.Assert(_current.SliceCompactId == null); // no compact ID for exceptions
            }

            // Read the slice size if necessary.
            if ((_current.SliceFlags & EncodingDefinitions.FLAG_HAS_SLICE_SIZE) != 0)
            {
                _current.SliceSize = ReadInt();
                if (_current.SliceSize < 4)
                {
                    throw new MarshalException("invalid slice size");
                }
            }
            else
            {
                _current.SliceSize = 0;
            }

            // Clear other per-slice fields:
            _current.IndirectionTable = null;
            _current.PosAfterIndirectionTable = null;

            return _current.SliceTypeId;
        }

        // Read the indirection table into _current's fields if there is an indirection table.
        // Precondition: called after reading the slice's header.
        // This method does not change Pos.
        private void ReadIndirectionTableIntoCurrent()
        {
            Debug.Assert(_current != null && _current.IndirectionTable == null);
            if ((_current.SliceFlags & EncodingDefinitions.FLAG_HAS_INDIRECTION_TABLE) != 0)
            {
                int savedPos = _tail;
                if (_current.SliceSize < 4)
                {
                    throw new MarshalException("invalid slice size");
                }
                _tail = savedPos + _current.SliceSize - 4;
                _current.IndirectionTable = ReadIndirectionTable();
                _current.PosAfterIndirectionTable = _tail;
                _tail = savedPos;
            }
        }

        // Skip the body of the current slice and it indirection table (if any).
        // When it's a class instance and there is an indirection table, it returns the starting position of that
        // indirection table; otherwise, it return 0.
        private int SkipSlice()
        {
            Debug.Assert(_current != null);
            if (Communicator.TraceLevels.Slicing > 0)
            {
                ILogger logger = Communicator.Logger;
                string slicingCat = Communicator.TraceLevels.SlicingCat;
                if (_current.InstanceType == InstanceType.Exception)
                {
                    IceInternal.TraceUtil.TraceSlicing("exception", _current.SliceTypeId ?? "", slicingCat, logger);
                }
                else
                {
                    IceInternal.TraceUtil.TraceSlicing("object", _current.SliceTypeId ?? "", slicingCat, logger);
                }
            }

            int start = _tail;

            if ((_current.SliceFlags & EncodingDefinitions.FLAG_HAS_SLICE_SIZE) != 0)
            {
                Debug.Assert(_current.SliceSize >= 4);
                Skip(_current.SliceSize - 4);
            }
            else
            {
                if (_current.InstanceType == InstanceType.Class)
                {
                    throw new NoClassFactoryException("no class factory found and compact format prevents " +
                                                      "slicing (the sender should use the sliced format " +
                                                      "instead)", _current.SliceTypeId ?? "");
                }
                else
                {
                    if (_current.SliceTypeId?.StartsWith("::", StringComparison.Ordinal) == true)
                    {
                        throw new UnknownUserException(_current.SliceTypeId!.Substring(2));
                    }
                    else
                    {
                        throw new UnknownUserException(_current.SliceTypeId ?? "");
                    }
                }
            }

            // Preserve this slice.
            bool hasOptionalMembers = (_current.SliceFlags & EncodingDefinitions.FLAG_HAS_OPTIONAL_MEMBERS) != 0;
            int end = _tail;
            int dataEnd = end;
            if (hasOptionalMembers)
            {
                // Don't include the tagged end marker. It will be re-written by IceEndSlice when the sliced data
                // is re-written.
                --dataEnd;
            }
            byte[] bytes = new byte[dataEnd - start];
            _buffer.Slice(start, bytes.Length).CopyTo(bytes);

            int startOfIndirectionTable = 0;

            if ((_current.SliceFlags & EncodingDefinitions.FLAG_HAS_INDIRECTION_TABLE) != 0)
            {
                if (_current.InstanceType == InstanceType.Class)
                {
                    startOfIndirectionTable = _tail;
                    SkipIndirectionTable();
                }
                else
                {
                    Debug.Assert(_current.PosAfterIndirectionTable != null);
                    // Move past indirection table
                    _tail = _current.PosAfterIndirectionTable.Value;
                    _current.PosAfterIndirectionTable = null;
                }
            }
            _current.Slices ??= new List<SliceInfo>();
            var info = new SliceInfo(_current.SliceTypeId,
                                     _current.SliceCompactId,
                                     new ReadOnlyMemory<byte>(bytes),
                                     Array.AsReadOnly(_current.IndirectionTable ?? Array.Empty<AnyClass>()),
                                     hasOptionalMembers,
                                     (_current.SliceFlags & EncodingDefinitions.FLAG_IS_LAST_SLICE) != 0);
            _current.Slices.Add(info);

            // An exception slice may have an indirection table (saved above). We don't need it anymore
            // since we're skipping this slice.
            _current.IndirectionTable = null;
            return startOfIndirectionTable;
        }

        // Skip the indirection table. The caller must save the current stream position before calling
        // SkipIndirectionTable (to read the indirection table at a later point) except when the caller
        // is SkipIndirectionTable itself.
        private void SkipIndirectionTable()
        {
            Debug.Assert(_current != null);
            // We should never skip an exception's indirection table
            Debug.Assert(_current.InstanceType == InstanceType.Class);

            // We use ReadSize and not ReadAndCheckSeqSize here because we don't allocate memory for this
            // sequence, and since we are skipping this sequence to read it later, we don't want to double-count
            // its contribution to _minTotalSeqSize.
            int tableSize = ReadSize();
            for (int i = 0; i < tableSize; ++i)
            {
                int index = ReadSize();
                if (index <= 0)
                {
                    throw new MarshalException($"read invalid index {index} in indirection table");
                }
                if (index == 1)
                {
                    if (++_classGraphDepth > Communicator.ClassGraphDepthMax)
                    {
                        throw new MarshalException("maximum class graph depth reached");
                    }

                    // Read/skip this instance
                    byte sliceFlags;
                    do
                    {
                        sliceFlags = ReadByte();
                        if ((sliceFlags & EncodingDefinitions.FLAG_HAS_TYPE_ID_COMPACT) == EncodingDefinitions.FLAG_HAS_TYPE_ID_COMPACT)
                        {
                            ReadSize(); // compact type-id
                        }
                        else if ((sliceFlags &
                            (EncodingDefinitions.FLAG_HAS_TYPE_ID_INDEX | EncodingDefinitions.FLAG_HAS_TYPE_ID_STRING)) != 0)
                        {
                            // This can update the typeIdMap
                            ReadTypeId((sliceFlags & EncodingDefinitions.FLAG_HAS_TYPE_ID_INDEX) != 0);
                        }
                        else
                        {
                            throw new MarshalException(
                                "indirection table cannot hold an instance without a type-id");
                        }

                        // Read the slice size, then skip the slice
                        if ((sliceFlags & EncodingDefinitions.FLAG_HAS_SLICE_SIZE) == 0)
                        {
                            throw new MarshalException("size of slice missing");
                        }
                        int sliceSize = ReadInt();
                        if (sliceSize < 4)
                        {
                            throw new MarshalException("invalid slice size");
                        }
                        _tail = _tail + sliceSize - 4;

                        // If this slice has an indirection table, skip it too
                        if ((sliceFlags & EncodingDefinitions.FLAG_HAS_INDIRECTION_TABLE) != 0)
                        {
                            SkipIndirectionTable();
                        }
                    } while ((sliceFlags & EncodingDefinitions.FLAG_IS_LAST_SLICE) == 0);
                    _classGraphDepth--;
                }
            }
        }

        private AnyClass[] ReadIndirectionTable()
        {
            int size = ReadAndCheckSeqSize(1);
            if (size == 0)
            {
                throw new MarshalException("invalid empty indirection table");
            }
            var indirectionTable = new AnyClass[size];
            for (int i = 0; i < indirectionTable.Length; ++i)
            {
                int index = ReadSize();
                if (index < 1)
                {
                    throw new MarshalException($"read invalid index {index} in indirection table");
                }
                indirectionTable[i] = ReadInstance(index);
            }
            return indirectionTable;
        }

        private AnyClass ReadInstance(int index)
        {
            Debug.Assert(index > 0);

            if (index > 1)
            {
                if (_instanceMap != null && _instanceMap.Count > index - 2)
                {
                    return _instanceMap[index - 2];
                }
                throw new MarshalException($"could not find index {index} in {nameof(_instanceMap)}");
            }

            InstanceData? previousCurrent = Push(InstanceType.Class);
            Debug.Assert(_current != null);

            // Read the first slice header.
            string? mostDerivedId = ReadSliceHeaderIntoCurrent();
            string? typeId = mostDerivedId;
            // We cannot read the indirection table at this point as it may reference the new instance that is not
            // created yet.

            AnyClass? v = null;
            List<int>? deferredIndirectionTableList = null;

            while (true)
            {
                Type? cls = null;
                if (typeId != null)
                {
                    Debug.Assert(_current.SliceCompactId == null);
                    cls = ResolveClass(typeId);
                }
                else if (_current.SliceCompactId.HasValue)
                {
                    cls = ResolveClass(_current.SliceCompactId.Value);
                }

                if (cls != null)
                {
                    try
                    {
                        Debug.Assert(!cls.IsAbstract && !cls.IsInterface);
                        v = (AnyClass?)IceInternal.AssemblyUtil.CreateInstance(cls);
                    }
                    catch (Exception ex)
                    {
                        throw new NoClassFactoryException("no class factory", typeId ?? "", ex);
                    }
                }

                if (v != null)
                {
                    // We have an instance, get out of this loop.
                    break;
                }

                // Slice off what we don't understand, and save the indirection table (if any) in
                // deferredIndirectionTableList.
                deferredIndirectionTableList ??= new List<int>();
                deferredIndirectionTableList.Add(SkipSlice());

                // If this is the last slice, keep the instance as an opaque UnknownSlicedClass object.
                if ((_current.SliceFlags & EncodingDefinitions.FLAG_IS_LAST_SLICE) != 0)
                {
                    v = new UnknownSlicedClass();
                    break;
                }

                typeId = ReadSliceHeaderIntoCurrent(); // Read next Slice header for next iteration.
            }

            if (++_classGraphDepth > Communicator.ClassGraphDepthMax)
            {
                throw new MarshalException("maximum class graph depth reached");
            }

            // Add the instance to the map/list of instances. This must be done before reading the instances (for
            // circular references).
            _instanceMap ??= new List<AnyClass>();
            _instanceMap.Add(v);

            // Read all the deferred indirection tables now that the instance is inserted in _instanceMap.
            if (deferredIndirectionTableList?.Count > 0)
            {
                int savedPos = _tail;

                Debug.Assert(_current.Slices?.Count == deferredIndirectionTableList.Count);
                for (int i = 0; i < deferredIndirectionTableList.Count; ++i)
                {
                    int pos = deferredIndirectionTableList[i];
                    if (pos > 0)
                    {
                        _tail = pos;
                        _current.Slices[i].Instances = Array.AsReadOnly(ReadIndirectionTable());
                    }
                    // else remains empty
                }
                _tail = savedPos;
            }

            // Read the instance.
            v.Read(this);
            Pop(previousCurrent);

            --_classGraphDepth;
            return v;
        }

        // Create a new current instance of the specified slice type
        // and return the previous current instance, if any.
        private InstanceData? Push(InstanceType instanceType)
        {
            // Can't have a current instance already if we are reading an exception
            Debug.Assert(instanceType == InstanceType.Class || _current == null);
            InstanceData? oldInstance = _current;
            _current = new InstanceData(instanceType);
            return oldInstance;
        }

        // Replace the current instance by savedInstance
        private void Pop(InstanceData? savedInstance)
        {
            Debug.Assert(_current != null);
            _current = savedInstance;
        }

        /// <summary>Helper method for read numeric arrays, the array is fill using Buffer.BlockCopy.</summary>
        /// <param name="dst">The numeric array to read.</param>
        private void ReadNumericArray(Array dst)
        {
            int byteCount = System.Buffer.ByteLength(dst);
            Debug.Assert(_buffer.Count - _tail >= byteCount);
            System.Buffer.BlockCopy(_buffer.Array, _buffer.Offset + _tail, dst, 0, byteCount);
            _tail += byteCount;
        }

        private enum InstanceType { Class, Exception }

        private sealed class InstanceData
        {
            internal InstanceData(InstanceType instanceType) => InstanceType = instanceType;

            // Instance attributes
            internal readonly InstanceType InstanceType;
            internal List<SliceInfo>? Slices; // Preserved slices.

            // Slice attributes
            internal byte SliceFlags = 0;
            internal int SliceSize = 0;
            internal string? SliceTypeId;
            internal int? SliceCompactId;
            // Indirection table of the current slice
            internal AnyClass[]? IndirectionTable;
            internal int? PosAfterIndirectionTable;
        }

        private readonly struct Encaps
        {
            // Previous upper limit of the buffer, if set
            internal readonly int? OldLimit;

            // Old Encoding
            internal readonly Encoding OldEncoding;

            // Size of the encaps, as read from the stream
            internal readonly int Size;

            internal Encaps(int? oldLimit, Encoding oldEncoding, int size)
            {
                OldLimit = oldLimit;
                OldEncoding = oldEncoding;
                Size = size;
            }
        }

        private readonly struct MainEncapsBackup
        {
            internal readonly Encaps Encaps;
            internal readonly int Pos;

            internal readonly Encoding Encoding;
            internal readonly int MinTotalSeqSize;

            internal MainEncapsBackup(Encaps encaps, int pos, Encoding encoding, int minTotalSeqSize)
            {
                Encaps = encaps;
                Pos = pos;
                Encoding = encoding;
                MinTotalSeqSize = minTotalSeqSize;
            }
        }

        private sealed class Collection<T> : ICollection<T>
        {
            private readonly InputStream _ins;
            private readonly InputStreamReader<T> _read;

            public int Count { get; }

            public bool IsReadOnly => true;

            public Collection(InputStream ins, InputStreamReader<T> read, int minSize)
            {
                _ins = ins;
                _read = read;
                Count = ins.ReadAndCheckSeqSize(minSize);
            }

            // TODO: Ideally this should use a InputStream view and cache the input stream start
            // position, so that succesivelly enumerators yield same valid results. In practice
            // GetEnuerator should only be called once when the collection is unmarshal.
            public IEnumerator<T> GetEnumerator() => new Enumerator<T>(_ins, _read, Count);

            IEnumerator IEnumerable.GetEnumerator() => new Enumerator<T>(_ins, _read, Count);
            public void Add(T item) => throw new NotSupportedException();
            public void Clear() => throw new NotSupportedException();
            public bool Contains(T item) => throw new NotSupportedException();
            public void CopyTo(T[] array, int arrayIndex)
            {
                foreach (T value in this)
                {
                    array[arrayIndex++] = value;
                }
            }
            public bool Remove(T item) => throw new NotSupportedException();
        }

        private sealed class Enumerator<T> : IEnumerator<T>
        {
            public T Current
            {
                get
                {
                    if (_pos == 0 || _pos > _size)
                    {
                        throw new InvalidOperationException();
                    }
                    return _current;
                }
            }

            object IEnumerator.Current => Current!;

            private T _current;
            private readonly InputStream _ins;
            private readonly InputStreamReader<T> _read;
            private int _pos;
            private readonly int _size;

#pragma warning disable CS8618 // Non-nullable field is uninitialized. Consider declaring as nullable.
            // Disabled this warning as the _current field is never read until it is initialized
            // in MoveNext. The Current property accessor warrants it. Declared the field as nullable
            // is not an option for a generic that can be used with reference and value types.
            public Enumerator(InputStream ins, InputStreamReader<T> read, int size)
#pragma warning restore CS8618 // Non-nullable field is uninitialized. Consider declaring as nullable.
            {
                _ins = ins;
                _read = read;
                _size = size;
                _pos = 0;
            }

            public bool MoveNext()
            {
                if (++_pos > _size)
                {
                    _pos = _size + 1;
                    return false;
                }
                else
                {
                    _current = _read(_ins);
                    return true;
                }
            }

            public void Reset() => throw new NotSupportedException();
            public void Dispose()
            {
            }
        }
    }
}<|MERGE_RESOLUTION|>--- conflicted
+++ resolved
@@ -228,26 +228,10 @@
         public Encoding SkipEmptyEncapsulation()
         {
             (Encoding Encoding, int Size) encapsHeader = ReadEncapsulationHeader();
-<<<<<<< HEAD
-            if (encapsHeader.Encoding.Equals(Util.Encoding_1_0))
-            {
-                if (encapsHeader.Size != 6)
-                {
-                    throw new EncapsulationException();
-                }
-            }
-            else
-            {
-                // Skip the optional content of the encapsulation if we are expecting an
-                // empty encapsulation.
-                _tail += encapsHeader.Size - 6;
-            }
-=======
             Debug.Assert(encapsHeader.Encoding == Encoding.V1_1); // TODO: temporary
             // Skip the optional content of the encapsulation if we are expecting an
             // empty encapsulation.
-            _buf.B.Position(_buf.B.Position() + encapsHeader.Size - 6);
->>>>>>> 0b4f78e0
+            _tail += (encapsHeader.Size - 6);
             return encapsHeader.Encoding;
         }
 
