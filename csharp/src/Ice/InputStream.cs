//
// Copyright (c) ZeroC, Inc. All rights reserved.
//

using System;
using System.Collections;
using System.Collections.Generic;
using System.ComponentModel;
using System.Diagnostics;
using System.Runtime.Serialization;
using System.Runtime.Serialization.Formatters.Binary;

namespace Ice
{
    public delegate T InputStreamReader<T>(InputStream ins);

    /// <summary>
    /// Throws a UserException corresponding to the given Slice type Id, such as "::Module::MyException".
    /// If the implementation does not throw an exception, the Ice run time will fall back
    /// to using its default behavior for instantiating the user exception.
    /// </summary>
    /// <param name="id">A Slice type Id corresponding to a Slice user exception.</param>
    public delegate void UserExceptionFactory(string id);

    /// <summary>
    /// Interface for input streams used to extract Slice types from a sequence of bytes.
    /// </summary>
    public sealed class InputStream
    {
        public static readonly InputStreamReader<bool> IceReaderIntoBool = (istr) => istr.ReadBool();
        public static readonly InputStreamReader<byte> IceReaderIntoByte = (istr) => istr.ReadByte();
        public static readonly InputStreamReader<short> IceReaderIntoShort = (istr) => istr.ReadShort();
        public static readonly InputStreamReader<int> IceReaderIntoInt = (istr) => istr.ReadInt();
        public static readonly InputStreamReader<long> IceReaderIntoLong = (istr) => istr.ReadLong();
        public static readonly InputStreamReader<float> IceReaderIntoFloat = (istr) => istr.ReadFloat();
        public static readonly InputStreamReader<double> IceReaderIntoDouble = (istr) => istr.ReadDouble();
        public static readonly InputStreamReader<string> IceReaderIntoString = (istr) => istr.ReadString();

        /// <summary>
        /// The communicator associated with this stream.
        /// </summary>
        /// <value>The communicator.</value>
        public Communicator Communicator { get; }

        /// <summary>
        /// The encoding used when reading from this stream.
        /// </summary>
        /// <value>The encoding.</value>
        public Encoding Encoding { get; private set; }

        /// <summary>A read only view of the contents of the stream.</summary>
        internal ReadOnlyMemory<byte> Buffer => new ReadOnlyMemory<byte>(_buffer.Array, 0, _buffer.Count);

        // Returns the sliced data held by the current instance.
        internal SlicedData? SlicedData
        {
            get
            {
                Debug.Assert(_current != null);
                if (_current.Slices == null)
                {
                    return null;
                }
                else
                {
                    return new SlicedData(Encoding, _current.Slices);
                }
            }
        }

        /// <summary>The position (offset) in the underlying buffer.</summary>
        internal int Pos
        {
            get => _pos;
            set
            {
                if (value < 0 || value > _buffer.Count)
                {
                    throw new ArgumentOutOfRangeException(nameof(Pos), "The position value is outside the buffer bounds.");
                }
                _pos = value;
            }
        }

        /// <summary>Returns the current size of the stream.</summary>
        internal int Size => _buffer.Count;

        // When set, we are in reading a top-level encapsulation.
        private Encaps? _mainEncaps;

        // See StartEncapsulation/RestartEncapsulation
        private MainEncapsBackup? _mainEncapsBackup;

        // When set, we are reading an endpoint encapsulation. An endpoint encaps is a lightweight encaps that cannot
        // contain classes, exceptions, tagged members/parameters, or another endpoint. It is often but not always set
        // when _mainEncaps is set (so nested inside _mainEncaps).
        private Encaps? _endpointEncaps;

        // Temporary upper limit set by an encapsulation. See Remaining.
        private int? _limit;

        // The sum of all the mininum sizes (in bytes) of the sequences read in this buffer. Must not exceed the buffer
        // size.
        private int _minTotalSeqSize = 0;

        private ArraySegment<byte> _buffer;
        private int _pos;

        // TODO: should we cache those per InputStream or per communicator?
        //       should we clear the caches in ResetEncapsulation?
        private Dictionary<string, Type?>? _typeIdCache;
        private Dictionary<int, Type?>? _compactIdCache;

        // Map of type ID index to type ID string.
        // When reading a top-level encapsulation, we assign a type ID index (starting with 1) to each type ID we
        // read, in order. Since this map is a list, we lookup a previously assigned type ID string with
        // _typeIdMap[index - 1].
        private List<string>? _typeIdMap;
        private int _posAfterLatestInsertedTypeId = 0;

        // The remaining fields are used for class/exception unmarshaling.
        // Class/exception unmarshaling is allowed only when _mainEncaps != null and _endpointEncaps == null.

        // Map of class instance ID to class instance.
        // When reading a top-level encapsulation:
        //  - Instance ID = 0 means null
        //  - Instance ID = 1 means the instance is encoded inline afterwards
        //  - Instance ID > 1 means a reference to a previously read instance, found in this map.
        // Since the map is actually a list, we use instance ID - 2 to lookup an instance.
        private List<AnyClass>? _instanceMap;
        private int _classGraphDepth = 0;

         // Data for the class or exception instance that is currently getting unmarshaled.
        private InstanceData? _current;

        /// <summary>This constructor uses the communicator's default encoding version.</summary>
        /// <param name="communicator">The communicator to use when initializing the stream.</param>
        /// <param name="buffer">The stream initial data.</param>
        public InputStream(Communicator communicator, ArraySegment<byte>? buffer = null)
            : this(communicator, communicator.DefaultsAndOverrides.DefaultEncoding, buffer)
        {
        }

        /// <summary>This constructor uses the given encoding version.</summary>
        /// <param name="communicator">The communicator to use when initializing the stream.</param>
        /// <param name="encoding">The desired encoding version.</param>
        /// <param name="buffer">The stream initial data.</param>
        public InputStream(Communicator communicator, Encoding encoding, ArraySegment<byte>? buffer = null)
        {
            Communicator = communicator;
            Encoding = encoding;
            _buffer = buffer ?? ArraySegment<byte>.Empty;
            _pos = 0;
        }

        /// <summary>Reads the start of an encapsulation.</summary>
        /// <returns>The encoding of the encapsulation.</returns>
        public Encoding StartEncapsulation()
        {
            Debug.Assert(_mainEncaps == null && _endpointEncaps == null);
            (Encoding Encoding, int Size) encapsHeader = ReadEncapsulationHeader();
            Debug.Assert(encapsHeader.Encoding == Encoding.V1_1); // TODO: temporary
            _mainEncaps = new Encaps(_limit, Encoding, encapsHeader.Size);
            Encoding = encapsHeader.Encoding;
            _limit = _pos + encapsHeader.Size - 6;

            // _mainEncapsBackup is usually null here, but can be set in the event we are reading a batch request
            // message/frame with multiple main encaps (one per request in the batch).
            _mainEncapsBackup = new MainEncapsBackup(_mainEncaps.Value, _pos, Encoding, _minTotalSeqSize);
            return encapsHeader.Encoding;
        }

        /// <summary>Ends an encapsulation started with StartEncpasulation or RestartEncapsulation.</summary>
        public void EndEncapsulation()
        {
            Debug.Assert(_mainEncaps != null && _endpointEncaps == null);
            SkipTaggedMembers();

            if (_buffer.Count - _pos != 0)
            {
                throw new EncapsulationException();
            }
            _limit = _mainEncaps.Value.OldLimit;
            Encoding = _mainEncaps.Value.OldEncoding;
            ResetEncapsulation();
        }

        /// <summary>Restarts the most recently started encapsulation.</summary>
        public void RestartEncapsulation()
        {
            if (_mainEncapsBackup == null)
            {
                throw new EncapsulationException();
            }

            if (_mainEncaps != null || _endpointEncaps != null)
            {
                ResetEncapsulation();
            }

            // Restore backup:
            _mainEncaps = _mainEncapsBackup.Value.Encaps;
            _pos = _mainEncapsBackup.Value.Pos;
            Encoding = _mainEncapsBackup.Value.Encoding;
            _minTotalSeqSize = _mainEncapsBackup.Value.MinTotalSeqSize;
            _limit = _pos + _mainEncaps.Value.Size - 6;
        }

        /// <summary>Verifies if this InputStream can read data encoded using its current encoding.
        /// Throws Ice.UnsupportedEncodingException if it cannot.</summary>
        public void CheckIsReadable() => Encoding.CheckSupported();

        /// <summary>Go to the end of the current main encapsulation, if we are in one.</summary>
        public void SkipCurrentEncapsulation()
        {
            Debug.Assert(_endpointEncaps == null);
            if (_mainEncaps != null)
            {
                _pos = _limit!.Value;
                EndEncapsulation();
            }
        }

        /// <summary>
        /// Skips an empty encapsulation.
        /// </summary>
        /// <returns>The encapsulation's encoding version.</returns>
        public Encoding SkipEmptyEncapsulation()
        {
            (Encoding Encoding, int Size) encapsHeader = ReadEncapsulationHeader();
            Debug.Assert(encapsHeader.Encoding == Encoding.V1_1); // TODO: temporary
            // Skip the optional content of the encapsulation if we are expecting an
            // empty encapsulation.
            _pos += encapsHeader.Size - 6;
            return encapsHeader.Encoding;
        }

        /// <summary>
        /// Returns a blob of bytes representing an encapsulation. The encapsulation's encoding version
        /// is returned in the argument.
        /// </summary>
        /// <param name="encoding">The encapsulation's encoding version.</param>
        /// <returns>The encoded encapsulation.</returns>
        public byte[] ReadEncapsulation(out Encoding encoding)
        {
            (Encoding Encoding, int Size) encapsHeader = ReadEncapsulationHeader();
            _pos -= 6;
            encoding = encapsHeader.Encoding;

            byte[] encaps = new byte[encapsHeader.Size];
            ReadNumericArray(encaps);
            return encaps;
        }

        /// <summary>
        /// Determines the size of the current encapsulation, excluding the encapsulation header.
        /// </summary>
        /// <returns>The size of the encapsulated data.</returns>
        public int GetEncapsulationSize()
        {
            Debug.Assert(_endpointEncaps != null || _mainEncaps != null);
            int size = _endpointEncaps?.Size ?? _mainEncaps?.Size ?? 0;
            return size - 6;
        }

        /// <summary>
        /// Skips over an encapsulation.
        /// </summary>
        /// <returns>The encoding version of the skipped encapsulation.</returns>
        public Encoding SkipEncapsulation()
        {
            (Encoding Encoding, int Size) encapsHeader = ReadEncapsulationHeader();

            int pos = _pos + encapsHeader.Size - 6;
            if (pos > _buffer.Count)
            {
                Debug.Assert(false);
                throw new UnmarshalOutOfBoundsException();
            }
            _pos = pos;
            return encapsHeader.Encoding;
        }

        // Start reading a slice of a class or exception instance.
        // This is an Ice-internal method marked public because it's called by the generated code.
        // typeId is the expected type ID of this slice.
        // firstSlice is true when reading the first (most derived) slice of an instance.
        [EditorBrowsable(EditorBrowsableState.Never)]
        public void IceStartSlice(string typeId, bool firstSlice)
        {
            Debug.Assert(_mainEncaps != null && _endpointEncaps == null);
            if (firstSlice)
            {
                Debug.Assert(_current != null && (_current.SliceTypeId == null || _current.SliceTypeId == typeId));
                if (_current.InstanceType == InstanceType.Class)
                {
                    // For exceptions, we read it for the first slice in ThrowException.
                    ReadIndirectionTableIntoCurrent();
                }

                // We can discard all the unknown slices: the generated code calls IceStartSliceAndGetSlicedData to
                // preserve them and it just called IceStartSlice instead.
                _current.Slices = null;
            }
            else
            {
                string? headerTypeId = ReadSliceHeaderIntoCurrent();
                Debug.Assert(headerTypeId == null || headerTypeId == typeId);
                ReadIndirectionTableIntoCurrent();
            }
        }

        // Start reading the first slice of an instance and get the unknown slices for this instances that were
        // previously saved (if any).
        // This is an Ice-internal method marked public because it's called by the generated code.
        // typeId is the expected typeId of this slice.
        [EditorBrowsable(EditorBrowsableState.Never)]
        public SlicedData? IceStartSliceAndGetSlicedData(string typeId)
        {
            Debug.Assert(_mainEncaps != null && _endpointEncaps == null);
            // Called by generated code for first slice instead of IceStartSlice
            Debug.Assert(_current != null && (_current.SliceTypeId == null || _current.SliceTypeId == typeId));
            if (_current.InstanceType == InstanceType.Class)
            {
                    // For exceptions, we read it for the first slice in ThrowException.
                    ReadIndirectionTableIntoCurrent();
            }
            return SlicedData;
        }

        // Tells the InputStream the end of a class or exception slice was reached.
        // This is an Ice-internal method marked public because it's called by the generated code.
        [EditorBrowsable(EditorBrowsableState.Never)]
        public void IceEndSlice()
        {
            // Note that IceEndSlice is not called when we call SkipSlice.
            Debug.Assert(_mainEncaps != null && _endpointEncaps == null && _current != null);
            if ((_current.SliceFlags & EncodingDefinitions.SliceFlags.HasTaggedMembers) != 0)
            {
                SkipTaggedMembers();
            }
            if ((_current.SliceFlags & EncodingDefinitions.SliceFlags.HasIndirectionTable) != 0)
            {
                Debug.Assert(_current.PosAfterIndirectionTable.HasValue && _current.IndirectionTable != null);
                _pos = _current.PosAfterIndirectionTable.Value;
                _current.PosAfterIndirectionTable = null;
                _current.IndirectionTable = null;
            }
        }

        /// <summary>
        /// Extracts a size from the stream.
        /// </summary>
        /// <returns>The extracted size.</returns>
        public int ReadSize()
        {
            byte b = ReadByte();
            if (b < 255)
            {
                return b;
            }

            int size = ReadInt();
            if (size < 0)
            {
                Debug.Assert(false);
                throw new UnmarshalOutOfBoundsException();
            }
            return size;
        }

        /// <summary>
        /// Reads a sequence size and make sure there is enough space in the underlying buffer to read the sequence.
        /// This validation is performed to make sure we do not allocate a large container based on an invalid encoded
        /// size.
        /// </summary>
        /// <param name="minElementSize">The minimum encoded size of an element of the sequence, in bytes.</param>
        /// <returns>The number of elements in the sequence.</returns>
        public int ReadAndCheckSeqSize(int minElementSize)
        {
            int sz = ReadSize();

            if (sz == 0)
            {
                return 0;
            }

            int minSize = sz * minElementSize;

            // With _minTotalSeqSize, we make sure that multiple sequences within an InpuStream can't trigger
            // maliciously the allocation of a large amount of memory before we read these sequences from the buffer.
            _minTotalSeqSize += minSize;

            if (_pos + minSize > _buffer.Count || _minTotalSeqSize > _buffer.Count)
            {
                throw new UnmarshalOutOfBoundsException();
            }
            return sz;
        }

        /// <summary>Reads a blob of bytes from the stream.</summary>
        /// <param name="sz">The number of bytes to read.</param>
        /// <returns>The requested bytes as a byte array.</returns>
        public byte[] ReadBlob(int sz)
        {
            if (_buffer.Count - _pos < sz)
            {
                throw new UnmarshalOutOfBoundsException();
            }
            byte[] v = new byte[sz];
            _buffer.Slice(_pos).CopyTo(v);
            _pos += sz;
            return v;
        }

        /// <summary>Determine if an optional value is available for reading.</summary>
        /// <param name="tag">The tag associated with the value.</param>
        /// <param name="expectedFormat">The optional format for the value.</param>
        /// <returns>True if the value is present, false otherwise.</returns>
        public bool ReadOptional(int tag, OptionalFormat expectedFormat)
        {
            // Tagged members/parameters can only be in the main encaps
            Debug.Assert(_mainEncaps != null && _endpointEncaps == null);

            // The current slice has no tagged member
            if (_current != null && (_current.SliceFlags & EncodingDefinitions.SliceFlags.HasTaggedMembers) == 0)
            {
                return false;
            }

            int requestedTag = tag;

            while (true)
            {
                if (_buffer.Count - _pos <= 0)
                {
                    return false; // End of encapsulation also indicates end of optionals.
                }

                int v = ReadByte();
                if (v == EncodingDefinitions.TaggedEndMarker)
                {
                    _pos--; // Rewind.
                    return false;
                }

                var format = (OptionalFormat)(v & 0x07); // First 3 bits.
                tag = v >> 3;
                if (tag == 30)
                {
                    tag = ReadSize();
                }

                if (tag > requestedTag)
                {
                    int offset = tag < 30 ? 1 : (tag < 255 ? 2 : 6); // Rewind
                    _pos -= offset;
                    return false; // No tagged member with the requested tag.
                }
                else if (tag < requestedTag)
                {
                    SkipTagged(format);
                }
                else
                {
                    if (format != expectedFormat)
                    {
                        throw new MarshalException("invalid tagged data member `" + tag + "': unexpected format");
                    }
                    return true;
                }
            }
        }

        /// <summary>Extracts a byte value from the stream.</summary>
        /// <returns>The extracted byte.</returns>
        public byte ReadByte() => _buffer[_pos++];

        /// <summary>Extracts an optional byte value from the stream.</summary>
        /// <param name="tag">The numeric tag associated with the value.</param>
        /// <returns>The optional value.</returns>
        public byte? ReadByte(int tag)
        {
            if (ReadOptional(tag, OptionalFormat.F1))
            {
                return ReadByte();
            }
            else
            {
                return null;
            }
        }

        /// <summary>Extracts a sequence of byte values from the stream.</summary>
        /// <returns>The extracted byte sequence.</returns>
        public byte[] ReadByteArray()
        {
            byte[] value = new byte[ReadAndCheckSeqSize(1)];
            ReadNumericArray(value);
            return value;
        }

        public void ReadSpan(Span<byte> span)
        {
            int length = span.Length;
            Debug.Assert(_buffer.Count - _pos >= length);
            _buffer.AsSpan(_pos, length).CopyTo(span);
            _pos += length;
        }

        /// <summary>Extracts an optional byte sequence from the stream.</summary>
        /// <param name="tag">The numeric tag associated with the value.</param>
        /// <returns>The optional value.</returns>
        public byte[]? ReadByteArray(int tag)
        {
            if (ReadOptional(tag, OptionalFormat.VSize))
            {
                return ReadByteArray();
            }
            else
            {
                return null;
            }
        }

        /// <summary>Extracts a serializable object from the stream.</summary>
        /// <returns>The serializable object.</returns>
        public object? ReadSerializable()
        {
            int sz = ReadAndCheckSeqSize(1);
            if (sz == 0)
            {
                return null;
            }
            var f = new BinaryFormatter(null, new StreamingContext(StreamingContextStates.All, Communicator));
            return f.Deserialize(new IceInternal.InputStreamWrapper(sz, this));
        }

        /// <summary>
        /// Extracts a boolean value from the stream.
        /// </summary>
        /// <returns>The extracted boolean.</returns>
        public bool ReadBool() => _buffer[_pos++] == 1;

        /// <summary>
        /// Extracts an optional boolean value from the stream.
        /// </summary>
        /// <param name="tag">The numeric tag associated with the value.</param>
        /// <returns>The optional value.</returns>
        public bool? ReadBool(int tag)
        {
            if (ReadOptional(tag, OptionalFormat.F1))
            {
                return ReadBool();
            }
            else
            {
                return null;
            }
        }

        /// <summary>
        /// Extracts a sequence of boolean values from the stream.
        /// </summary>
        /// <returns>The extracted boolean sequence.</returns>
        public bool[] ReadBoolArray()
        {
            bool[] value = new bool[ReadAndCheckSeqSize(1)];
            ReadNumericArray(value);
            return value;
        }

        /// <summary>
        /// Extracts an optional boolean sequence from the stream.
        /// </summary>
        /// <param name="tag">The numeric tag associated with the value.</param>
        /// <returns>The optional value.</returns>
        public bool[]? ReadBoolArray(int tag)
        {
            if (ReadOptional(tag, OptionalFormat.VSize))
            {
                return ReadBoolArray();
            }
            else
            {
                return null;
            }
        }

        /// <summary>
        /// Extracts a short value from the stream.
        /// </summary>
        /// <returns>The extracted short.</returns>
        public short ReadShort()
        {
            short value = BitConverter.ToInt16(_buffer.Array, _buffer.Offset + _pos);
            _pos += 2;
            return value;
        }

        public static short ReadShort(ReadOnlySpan<byte> buffer) => BitConverter.ToInt16(buffer);

        /// <summary>
        /// Extracts an optional short value from the stream.
        /// </summary>
        /// <param name="tag">The numeric tag associated with the value.</param>
        /// <returns>The optional value.</returns>
        public short? ReadShort(int tag)
        {
            if (ReadOptional(tag, OptionalFormat.F2))
            {
                return ReadShort();
            }
            else
            {
                return null;
            }
        }

        /// <summary>
        /// Extracts a sequence of short values from the stream.
        /// </summary>
        /// <returns>The extracted short sequence.</returns>
        public short[] ReadShortArray()
        {
            short[] value = new short[ReadAndCheckSeqSize(2)];
            ReadNumericArray(value);
            return value;
        }

        /// <summary>
        /// Extracts an optional short sequence from the stream.
        /// </summary>
        /// <param name="tag">The numeric tag associated with the value.</param>
        /// <returns>The optional value.</returns>
        public short[]? ReadShortArray(int tag)
        {
            if (ReadOptional(tag, OptionalFormat.VSize))
            {
                SkipSize();
                return ReadShortArray();
            }
            else
            {
                return null;
            }
        }

        /// <summary>
        /// Extracts an int value from the stream.
        /// </summary>
        /// <returns>The extracted int.</returns>
        public int ReadInt()
        {
            int value = BitConverter.ToInt32(_buffer.Array, _buffer.Offset + _pos);
            _pos += 4;
            return value;
        }

        public static int ReadInt(ReadOnlySpan<byte> buffer) => BitConverter.ToInt32(buffer);

        /// <summary>
        /// Extracts an optional int value from the stream.
        /// </summary>
        /// <param name="tag">The numeric tag associated with the value.</param>
        /// <returns>The optional value.</returns>
        public int? ReadInt(int tag)
        {
            if (ReadOptional(tag, OptionalFormat.F4))
            {
                return ReadInt();
            }
            else
            {
                return null;
            }
        }

        /// <summary>
        /// Extracts a sequence of int values from the stream.
        /// </summary>
        /// <returns>The extracted int sequence.</returns>
        public int[] ReadIntArray()
        {
            int[] value = new int[ReadAndCheckSeqSize(4)];
            ReadNumericArray(value);
            return value;
        }

        /// <summary>
        /// Extracts an optional int sequence from the stream.
        /// </summary>
        /// <param name="tag">The numeric tag associated with the value.</param>
        /// <returns>The optional value.</returns>
        public int[]? ReadIntArray(int tag)
        {
            if (ReadOptional(tag, OptionalFormat.VSize))
            {
                SkipSize();
                return ReadIntArray();
            }
            else
            {
                return null;
            }
        }

        /// <summary>
        /// Extracts a long value from the stream.
        /// </summary>
        /// <returns>The extracted long.</returns>
        public long ReadLong()
        {
            long value = BitConverter.ToInt64(_buffer.Array, _buffer.Offset + _pos);
            _pos += 8;
            return value;
        }

        public static long ReadLong(ReadOnlySpan<byte> buffer) => BitConverter.ToInt64(buffer);

        /// <summary>
        /// Extracts an optional long value from the stream.
        /// </summary>
        /// <param name="tag">The numeric tag associated with the value.</param>
        /// <returns>The optional value.</returns>
        public long? ReadLong(int tag)
        {
            if (ReadOptional(tag, OptionalFormat.F8))
            {
                return ReadLong();
            }
            else
            {
                return null;
            }
        }

        /// <summary>
        /// Extracts a sequence of long values from the stream.
        /// </summary>
        /// <returns>The extracted long sequence.</returns>
        public long[] ReadLongArray()
        {
            long[] value = new long[ReadAndCheckSeqSize(8)];
            ReadNumericArray(value);
            return value;
        }

        /// <summary>
        /// Extracts an optional long sequence from the stream.
        /// </summary>
        /// <param name="tag">The numeric tag associated with the value.</param>
        /// <returns>The optional value.</returns>
        public long[]? ReadLongArray(int tag)
        {
            if (ReadOptional(tag, OptionalFormat.VSize))
            {
                SkipSize();
                return ReadLongArray();
            }
            else
            {
                return null;
            }
        }

        /// <summary>
        /// Extracts a float value from the stream.
        /// </summary>
        /// <returns>The extracted float.</returns>
        public float ReadFloat()
        {
            float value = BitConverter.ToSingle(_buffer.Array, _buffer.Offset + _pos);
            _pos += 4;
            return value;
        }

        /// <summary>
        /// Extracts an optional float value from the stream.
        /// </summary>
        /// <param name="tag">The numeric tag associated with the value.</param>
        /// <returns>The optional value.</returns>
        public float? ReadFloat(int tag)
        {
            if (ReadOptional(tag, OptionalFormat.F4))
            {
                return ReadFloat();
            }
            else
            {
                return null;
            }
        }

        /// <summary>
        /// Extracts a sequence of float values from the stream.
        /// </summary>
        /// <returns>The extracted float sequence.</returns>
        public float[] ReadFloatArray()
        {
            float[] value = new float[ReadAndCheckSeqSize(4)];
            ReadNumericArray(value);
            return value;
        }

        /// <summary>
        /// Extracts an optional float sequence from the stream.
        /// </summary>
        /// <param name="tag">The numeric tag associated with the value.</param>
        /// <returns>The optional value.</returns>
        public float[]? ReadFloatArray(int tag)
        {
            if (ReadOptional(tag, OptionalFormat.VSize))
            {
                SkipSize();
                return ReadFloatArray();
            }
            else
            {
                return null;
            }
        }

        /// <summary>
        /// Extracts a double value from the stream.
        /// </summary>
        /// <returns>The extracted double.</returns>
        public double ReadDouble()
        {
            double value = BitConverter.ToDouble(_buffer.Array, _buffer.Offset + _pos);
            _pos += 8;
            return value;
        }

        /// <summary>
        /// Extracts an optional double value from the stream.
        /// </summary>
        /// <param name="tag">The numeric tag associated with the value.</param>
        /// <returns>The optional value.</returns>
        public double? ReadDouble(int tag)
        {
            if (ReadOptional(tag, OptionalFormat.F8))
            {
                return ReadDouble();
            }
            else
            {
                return null;
            }
        }

        /// <summary>
        /// Extracts a sequence of double values from the stream.
        /// </summary>
        /// <returns>The extracted double sequence.</returns>
        public double[] ReadDoubleArray()
        {
            double[] value = new double[ReadAndCheckSeqSize(8)];
            ReadNumericArray(value);
            return value;
        }

        /// <summary>
        /// Extracts an optional double sequence from the stream.
        /// </summary>
        /// <param name="tag">The numeric tag associated with the value.</param>
        /// <returns>The optional value.</returns>
        public double[]? ReadDoubleArray(int tag)
        {
            if (ReadOptional(tag, OptionalFormat.VSize))
            {
                SkipSize();
                return ReadDoubleArray();
            }
            else
            {
                return null;
            }
        }

        private static readonly System.Text.UTF8Encoding _utf8 = new System.Text.UTF8Encoding(false, true);

        /// <summary>
        /// Extracts a string from the stream.
        /// </summary>
        /// <returns>The extracted string.</returns>
        public string ReadString()
        {
            int size = ReadSize();
            if (size == 0)
            {
                return "";
            }
            string value = _utf8.GetString(_buffer.AsSpan(_pos, size));
            _pos += size;
            return value;
        }

        /// <summary>
        /// Extracts an optional string from the stream.
        /// </summary>
        /// <param name="tag">The numeric tag associated with the value.</param>
        /// <returns>The optional value.</returns>
        public string? ReadString(int tag)
        {
            if (ReadOptional(tag, OptionalFormat.VSize))
            {
                return ReadString();
            }
            else
            {
                return null;
            }
        }

        public T[] ReadArray<T>(InputStreamReader<T> reader, int minSize)
        {
            var enumerable = new Collection<T>(this, reader, minSize);
            var arr = new T[enumerable.Count];
            int pos = 0;
            foreach (T item in enumerable)
            {
                arr[pos++] = item;
            }
            return arr;
        }

        public IEnumerable<T> ReadCollection<T>(InputStreamReader<T> reader, int minSize) =>
            new Collection<T>(this, reader, minSize);

        public Dictionary<TKey, TValue> ReadDict<TKey, TValue>(InputStreamReader<TKey> keyReader,
            InputStreamReader<TValue> valueReader, int minWireSize = 1)
        {
            int sz = ReadAndCheckSeqSize(minWireSize);
            var dict = new Dictionary<TKey, TValue>(sz);
            for (int i = 0; i < sz; ++i)
            {
                TKey key = keyReader(this);
                TValue value = valueReader(this);
                dict.Add(key, value);
            }
            return dict;
        }

        public SortedDictionary<TKey, TValue> ReadSortedDict<TKey, TValue>(InputStreamReader<TKey> keyReader,
            InputStreamReader<TValue> valueReader)
        {
            int sz = ReadSize();
            var dict = new SortedDictionary<TKey, TValue>();
            for (int i = 0; i < sz; ++i)
            {
                TKey key = keyReader(this);
                TValue value = valueReader(this);
                dict.Add(key, value);
            }
            return dict;
        }

        /// <summary>
        /// Extracts a sequence of strings from the stream.
        /// </summary>
        /// <returns>The extracted string sequence.</returns>
        public string[] ReadStringArray() => ReadArray(IceReaderIntoString, 1);

        public IEnumerable<string> ReadStringCollection() => ReadCollection(IceReaderIntoString, 1);

        /// <summary>
        /// Extracts an optional string sequence from the stream.
        /// </summary>
        /// <param name="tag">The numeric tag associated with the value.</param>
        /// <returns>The optional value.</returns>
        public string[]? ReadStringArray(int tag)
        {
            if (ReadOptional(tag, OptionalFormat.FSize))
            {
                Skip(4);
                return ReadStringArray();
            }
            else
            {
                return null;
            }
        }

        /// <summary>
        /// Extracts a proxy from the stream. The stream must have been initialized with a communicator.
        /// </summary>
        /// <returns>The extracted proxy.</returns>
        public T? ReadProxy<T>(ProxyFactory<T> factory) where T : class, IObjectPrx
        {
            var ident = new Identity(this);
            if (ident.Name.Length == 0)
            {
                return null;
            }
            else
            {
                return factory(Communicator.CreateReference(ident, this));
            }
        }

        /// <summary>
        /// Extracts an optional proxy from the stream. The stream must have been initialized with a communicator.
        /// </summary>
        /// <param name="tag">The numeric tag associated with the value.</param>
        /// <param name="factory">The proxy factory used to create the typed proxy.</param>
        /// <returns>The optional value.</returns>
        public T? ReadProxy<T>(int tag, ProxyFactory<T> factory) where T : class, IObjectPrx
        {
            if (ReadOptional(tag, OptionalFormat.FSize))
            {
                Skip(4);
                return ReadProxy(factory);
            }
            else
            {
                return null;
            }
        }

        /// <summary>
        /// Read an enumerated value.
        /// </summary>
        /// <param name="maxValue">The maximum enumerator value in the definition.</param>
        /// <returns>The enumerator.</returns>
        public int ReadEnum(int maxValue)
        {
            // TODO: eliminate maxValue
            Debug.Assert(Encoding == Encoding.V1_1); // TODO: temporary
            return ReadSize();
        }

        /// <summary>
        /// Read an instance of class T.
        /// </summary>
        /// <returns>The class instance, or null.</returns>
        public T? ReadClass<T>() where T : AnyClass
        {
            AnyClass? obj = ReadAnyClass();
            if (obj == null)
            {
                return null;
            }
            else if (obj is T)
            {
                return (T)obj;
            }
            else
            {
                IceInternal.Ex.ThrowUOE(typeof(T), obj);
                return null;
            }
        }

        /// <summary>
        /// Read a tagged parameter or data member of type class T.
        /// </summary>
        /// <param name="tag">The numeric tag associated with the class parameter or data member.</param>
        /// <returns>The class instance, or null.</returns>
        public T? ReadClass<T>(int tag) where T : AnyClass
        {
            AnyClass? obj = ReadAnyClass(tag);
            if (obj == null)
            {
                return null;
            }
            else if (obj is T)
            {
                return (T)obj;
            }
            else
            {
                IceInternal.Ex.ThrowUOE(typeof(T), obj);
                return null;
            }
        }

        /// <summary>
        /// Extracts a user exception from the stream and throws it.
        /// </summary>
        public void ThrowException()
        {
            Push(InstanceType.Exception);
            Debug.Assert(_current != null);

            // Read the first slice header, and exception's type ID cannot be null.
            string typeId = ReadSliceHeaderIntoCurrent()!;
            string mostDerivedId = typeId;
            ReadIndirectionTableIntoCurrent(); // we read the indirection table immediately

            while (true)
            {
                UserException? userEx = null;

                try
                {
                    Type? type = Communicator.ResolveClass(typeId);
                    if (type != null)
                    {
                        userEx = (UserException?)IceInternal.AssemblyUtil.CreateInstance(type);
                    }
                }
                catch (Exception ex)
                {
                    throw new MarshalException(ex);
                }

                // We found the exception.
                if (userEx != null)
                {
                    userEx.Read(this);
                    Pop(null);
                    throw userEx;
                    // Never reached.
                }

                // Slice off what we don't understand.
                SkipSlice();

                if ((_current.SliceFlags & EncodingDefinitions.SliceFlags.IsLastSlice) != 0)
                {
                    if (mostDerivedId.StartsWith("::", StringComparison.Ordinal) == true)
                    {
                        throw new UnknownUserException(mostDerivedId.Substring(2));
                    }
                    else
                    {
                        throw new UnknownUserException(mostDerivedId);
                    }
                }

                typeId = ReadSliceHeaderIntoCurrent()!;
                ReadIndirectionTableIntoCurrent();
            }
        }

        /// <summary>
        /// Skip the given number of bytes.
        /// </summary>
        /// <param name="size">The number of bytes to skip</param>
        public void Skip(int size)
        {
            if (size < 0 || size > _buffer.Count - _pos)
            {
                throw new UnmarshalOutOfBoundsException();
            }
            _pos += size;
        }

        /// <summary>
        /// Skip over a size value.
        /// </summary>
        public void SkipSize()
        {
            byte b = ReadByte();
            if (b == 255)
            {
                Skip(4);
            }
        }

        internal Encoding StartEndpointEncapsulation()
        {
            Debug.Assert(_endpointEncaps == null);
            (Encoding Encoding, int Size) encapsHeader = ReadEncapsulationHeader();
            _endpointEncaps = new Encaps(_limit, Encoding, encapsHeader.Size);
            Encoding = encapsHeader.Encoding;
            _limit = _pos + encapsHeader.Size - 6;
            return encapsHeader.Encoding;
        }

        internal void EndEndpointEncapsulation()
        {
            Debug.Assert(_endpointEncaps != null);

            if (_limit - _pos != 0)
            {
                throw new EncapsulationException();
            }

            _limit = _endpointEncaps.Value.OldLimit;
            Encoding = _endpointEncaps.Value.OldEncoding;
            _endpointEncaps = null;
        }

       // Swaps the contents of one stream with another.
        internal void Swap(InputStream other)
        {
            Debug.Assert(Communicator == other.Communicator);

            (_buffer, other._buffer) = (other._buffer, _buffer);
            (Encoding, other.Encoding) = (other.Encoding, Encoding);
            (_pos, other._pos) = (other._pos, _pos);

            // Swap is never called for InputStreams that have encapsulations being read. However,
            // encapsulations might still be set in case un-marshalling failed. We just
            // reset the encapsulations if there are still some set.
            ResetEncapsulation();
            other.ResetEncapsulation();

            int tmpMinTotalSeqSize = other._minTotalSeqSize;
            other._minTotalSeqSize = _minTotalSeqSize;
            _minTotalSeqSize = tmpMinTotalSeqSize;
        }

        private void ResetEncapsulation()
        {
            _mainEncaps = null;
            _endpointEncaps = null;
            _instanceMap?.Clear();
            _classGraphDepth = 0;
            _typeIdMap?.Clear();
            _posAfterLatestInsertedTypeId = 0;
            _current = null;
            _limit = null;
        }

        private (Encoding Encoding, int Size) ReadEncapsulationHeader()
        {
            // With the 1.1 encoding, the encaps size is encoded on a 4-bytes int and not on a variable-length size,
            // for ease of marshaling.
            int sz = ReadInt();
            if (sz < 6)
            {
                throw new UnmarshalOutOfBoundsException();
            }
            if (sz - 4 > _buffer.Count - _pos)
            {
                throw new UnmarshalOutOfBoundsException();
            }
            byte major = ReadByte();
            byte minor = ReadByte();
            var encoding = new Encoding(major, minor);
            return (encoding, sz);
        }

        private void SkipTagged(OptionalFormat format)
        {
            switch (format)
            {
                case OptionalFormat.F1:
                    {
                        Skip(1);
                        break;
                    }
                case OptionalFormat.F2:
                    {
                        Skip(2);
                        break;
                    }
                case OptionalFormat.F4:
                    {
                        Skip(4);
                        break;
                    }
                case OptionalFormat.F8:
                    {
                        Skip(8);
                        break;
                    }
                case OptionalFormat.Size:
                    {
                        SkipSize();
                        break;
                    }
                case OptionalFormat.VSize:
                    {
                        Skip(ReadSize());
                        break;
                    }
                case OptionalFormat.FSize:
                    {
                        Skip(ReadInt());
                        break;
                    }
                case OptionalFormat.Class:
                    {
                        ReadAnyClass();
                        break;
                    }
            }
        }

        private bool SkipTaggedMembers()
        {
            // Skip remaining unread tagged members.
            while (true)
            {
                if (_buffer.Count - _pos <= 0)
                {
                    return false; // End of encapsulation also indicates end of tagged members.
                }

                int v = ReadByte();
                if (v == EncodingDefinitions.TaggedEndMarker)
                {
                    return true;
                }

                var format = (OptionalFormat)(v & 0x07); // Read first 3 bits.
                if ((v >> 3) == 30)
                {
                    SkipSize();
                }
                SkipTagged(format);
            }
        }

        private string ReadTypeId(bool isIndex)
        {
            _typeIdMap ??= new List<string>();

            if (isIndex)
            {
                int index = ReadSize();
                if (index > 0 && index - 1 < _typeIdMap.Count)
                {
                    // The encoded type-id indices start at 1, not 0.
                    return _typeIdMap[index - 1];
                }
                throw new MarshalException($"read invalid typeId index {index}");
            }
            else
            {
                string typeId = ReadString();

                // The typeIds of slices in indirection tables can be read several times: when we skip the
                // indirection table and later on when we read it. We only want to add this typeId to the list
                // and assign it an index when it's the first time we read it, so we save the largest pos we
                // read to figure out when to add to the list.
                if (_pos > _posAfterLatestInsertedTypeId)
                {
                    _posAfterLatestInsertedTypeId = _pos;
                    _typeIdMap.Add(typeId);
                }

                return typeId;
            }
        }

        private Type? ResolveClass(string typeId)
        {
            if (_typeIdCache == null || !_typeIdCache.TryGetValue(typeId, out Type? cls))
            {
                // Not found in typeIdCache
                try
                {
                    cls = Communicator.ResolveClass(typeId);
                    _typeIdCache ??= new Dictionary<string, Type?>(); // Lazy initialization
                    _typeIdCache.Add(typeId, cls);
                }
                catch (Exception ex)
                {
                    throw new NoClassFactoryException("no class factory", typeId, ex);
                }
            }
            return cls;
        }

        private Type? ResolveClass(int compactId)
        {
            Type? cls = null;
            if (_compactIdCache == null || !_compactIdCache.TryGetValue(compactId, out cls))
            {
                // Not found in compactIdCache
                string? typeId = Communicator.ResolveCompactId(compactId);
                if (typeId != null)
                {
                    cls = ResolveClass(typeId);
                    _compactIdCache ??= new Dictionary<int, Type?>();
                    _compactIdCache.Add(compactId, cls);
                }
            }
            return cls;
        }

        private AnyClass? ReadAnyClass()
        {
            int index = ReadSize();
            if (index < 0)
            {
                throw new MarshalException("invalid object id");
            }
            else if (index == 0)
            {
                return null;
            }
            else if (_current != null && (_current.SliceFlags & EncodingDefinitions.SliceFlags.HasIndirectionTable) != 0)
            {
                // When reading an instance within a slice and there is an
                // indirection table, we have an index within this indirection table.
                //
                // We need to decrement index since position 0 in the indirection table
                // corresponds to index 1.
                index--;
                if (index < _current.IndirectionTable?.Length)
                {
                    return _current.IndirectionTable[index];
                }
                else
                {
                    throw new MarshalException("index too big for indirection table");
                }
            }
            else
            {
                return ReadInstance(index);
            }
        }

        // Read a tagged parameter or data member of type class.
        private AnyClass? ReadAnyClass(int tag)
        {
            if (ReadOptional(tag, OptionalFormat.Class))
            {
                return ReadAnyClass();
            }
            else
            {
                return null;
            }
        }

        // Read a slice header into _current.
        // Returns the type ID of that slice. Null means it's a slice in compact format without a type ID,
        // or a slice with a compact ID we could not resolve.
        private string? ReadSliceHeaderIntoCurrent()
        {
            Debug.Assert(_current != null);

            _current.SliceFlags = (EncodingDefinitions.SliceFlags)ReadByte();

            // Read the type ID. For class slices, the type ID is encoded as a
            // string or as an index or as a compact ID, for exceptions it's always encoded as a
            // string.
            if (_current.InstanceType == InstanceType.Class)
            {
                // TYPE_ID_COMPACT must be checked first!
                if ((_current.SliceFlags & EncodingDefinitions.SliceFlags.HasTypeIdCompact) ==
                    EncodingDefinitions.SliceFlags.HasTypeIdCompact)
                {
                    _current.SliceCompactId = ReadSize();
                    _current.SliceTypeId = null;
                }
                else if ((_current.SliceFlags &
                        (EncodingDefinitions.SliceFlags.HasTypeIdIndex | EncodingDefinitions.SliceFlags.HasTypeIdString)) != 0)
                {
                    _current.SliceTypeId = ReadTypeId((_current.SliceFlags & EncodingDefinitions.SliceFlags.HasTypeIdIndex) != 0);
                    _current.SliceCompactId = null;
                }
                else
                {
                    // Slice in compact format, without a type ID or compact ID.
                    Debug.Assert((_current.SliceFlags & EncodingDefinitions.SliceFlags.HasSliceSize) == 0);
                    _current.SliceTypeId = null;
                    _current.SliceCompactId = null;
                }
            }
            else
            {
                _current.SliceTypeId = ReadString();
                Debug.Assert(_current.SliceCompactId == null); // no compact ID for exceptions
            }

            // Read the slice size if necessary.
            if ((_current.SliceFlags & EncodingDefinitions.SliceFlags.HasSliceSize) != 0)
            {
                _current.SliceSize = ReadInt();
                if (_current.SliceSize < 4)
                {
                    throw new MarshalException("invalid slice size");
                }
            }
            else
            {
                _current.SliceSize = 0;
            }

            // Clear other per-slice fields:
            _current.IndirectionTable = null;
            _current.PosAfterIndirectionTable = null;

            return _current.SliceTypeId;
        }

        // Read the indirection table into _current's fields if there is an indirection table.
        // Precondition: called after reading the slice's header.
        // This method does not change Pos.
        private void ReadIndirectionTableIntoCurrent()
        {
            Debug.Assert(_current != null && _current.IndirectionTable == null);
            if ((_current.SliceFlags & EncodingDefinitions.SliceFlags.HasIndirectionTable) != 0)
            {
                int savedPos = _pos;
                if (_current.SliceSize < 4)
                {
                    throw new MarshalException("invalid slice size");
                }
                _pos = savedPos + _current.SliceSize - 4;
                _current.IndirectionTable = ReadIndirectionTable();
                _current.PosAfterIndirectionTable = _pos;
                _pos = savedPos;
            }
        }

        // Skip the body of the current slice and it indirection table (if any).
        // When it's a class instance and there is an indirection table, it returns the starting position of that
        // indirection table; otherwise, it return 0.
        private int SkipSlice()
        {
            Debug.Assert(_current != null);
            if (Communicator.TraceLevels.Slicing > 0)
            {
                ILogger logger = Communicator.Logger;
                string slicingCat = Communicator.TraceLevels.SlicingCat;
                if (_current.InstanceType == InstanceType.Exception)
                {
                    IceInternal.TraceUtil.TraceSlicing("exception", _current.SliceTypeId ?? "", slicingCat, logger);
                }
                else
                {
                    IceInternal.TraceUtil.TraceSlicing("object", _current.SliceTypeId ?? "", slicingCat, logger);
                }
            }

            int start = _pos;

            if ((_current.SliceFlags & EncodingDefinitions.SliceFlags.HasSliceSize) != 0)
            {
                Debug.Assert(_current.SliceSize >= 4);
                Skip(_current.SliceSize - 4);
            }
            else
            {
                if (_current.InstanceType == InstanceType.Class)
                {
                    throw new NoClassFactoryException("no class factory found and compact format prevents " +
                                                      "slicing (the sender should use the sliced format " +
                                                      "instead)", _current.SliceTypeId ?? "");
                }
                else
                {
                    if (_current.SliceTypeId?.StartsWith("::", StringComparison.Ordinal) == true)
                    {
                        throw new UnknownUserException(_current.SliceTypeId!.Substring(2));
                    }
                    else
                    {
                        throw new UnknownUserException(_current.SliceTypeId ?? "");
                    }
                }
            }

            // Preserve this slice.
<<<<<<< HEAD
            bool hasOptionalMembers = (_current.SliceFlags & EncodingDefinitions.FLAG_HAS_OPTIONAL_MEMBERS) != 0;
            int end = _pos;
=======
            bool hasOptionalMembers = (_current.SliceFlags & EncodingDefinitions.SliceFlags.HasTaggedMembers) != 0;
            IceInternal.ByteBuffer b = GetBuffer().B;
            int end = b.Position();
>>>>>>> 0bb83b8c
            int dataEnd = end;
            if (hasOptionalMembers)
            {
                // Don't include the tagged end marker. It will be re-written by IceEndSlice when the sliced data
                // is re-written.
                --dataEnd;
            }
            byte[] bytes = new byte[dataEnd - start];
            _buffer.Slice(start, bytes.Length).CopyTo(bytes);

            int startOfIndirectionTable = 0;

            if ((_current.SliceFlags & EncodingDefinitions.SliceFlags.HasIndirectionTable) != 0)
            {
                if (_current.InstanceType == InstanceType.Class)
                {
                    startOfIndirectionTable = _pos;
                    SkipIndirectionTable();
                }
                else
                {
                    Debug.Assert(_current.PosAfterIndirectionTable != null);
                    // Move past indirection table
                    _pos = _current.PosAfterIndirectionTable.Value;
                    _current.PosAfterIndirectionTable = null;
                }
            }
            _current.Slices ??= new List<SliceInfo>();
            var info = new SliceInfo(_current.SliceTypeId,
                                     _current.SliceCompactId,
                                     new ReadOnlyMemory<byte>(bytes),
                                     Array.AsReadOnly(_current.IndirectionTable ?? Array.Empty<AnyClass>()),
                                     hasOptionalMembers,
                                     (_current.SliceFlags & EncodingDefinitions.SliceFlags.IsLastSlice) != 0);
            _current.Slices.Add(info);

            // An exception slice may have an indirection table (saved above). We don't need it anymore
            // since we're skipping this slice.
            _current.IndirectionTable = null;
            return startOfIndirectionTable;
        }

        // Skip the indirection table. The caller must save the current stream position before calling
        // SkipIndirectionTable (to read the indirection table at a later point) except when the caller
        // is SkipIndirectionTable itself.
        private void SkipIndirectionTable()
        {
            Debug.Assert(_current != null);
            // We should never skip an exception's indirection table
            Debug.Assert(_current.InstanceType == InstanceType.Class);

            // We use ReadSize and not ReadAndCheckSeqSize here because we don't allocate memory for this
            // sequence, and since we are skipping this sequence to read it later, we don't want to double-count
            // its contribution to _minTotalSeqSize.
            int tableSize = ReadSize();
            for (int i = 0; i < tableSize; ++i)
            {
                int index = ReadSize();
                if (index <= 0)
                {
                    throw new MarshalException($"read invalid index {index} in indirection table");
                }
                if (index == 1)
                {
                    if (++_classGraphDepth > Communicator.ClassGraphDepthMax)
                    {
                        throw new MarshalException("maximum class graph depth reached");
                    }

                    // Read/skip this instance
                    EncodingDefinitions.SliceFlags sliceFlags;
                    do
                    {
                        sliceFlags = (EncodingDefinitions.SliceFlags)ReadByte();
                        if ((sliceFlags & EncodingDefinitions.SliceFlags.HasTypeIdCompact) == EncodingDefinitions.SliceFlags.HasTypeIdCompact)
                        {
                            ReadSize(); // compact type-id
                        }
                        else if ((sliceFlags &
                            (EncodingDefinitions.SliceFlags.HasTypeIdIndex | EncodingDefinitions.SliceFlags.HasTypeIdString)) != 0)
                        {
                            // This can update the typeIdMap
                            ReadTypeId((sliceFlags & EncodingDefinitions.SliceFlags.HasTypeIdIndex) != 0);
                        }
                        else
                        {
                            throw new MarshalException(
                                "indirection table cannot hold an instance without a type-id");
                        }

                        // Read the slice size, then skip the slice
                        if ((sliceFlags & EncodingDefinitions.SliceFlags.HasSliceSize) == 0)
                        {
                            throw new MarshalException("size of slice missing");
                        }
                        int sliceSize = ReadInt();
                        if (sliceSize < 4)
                        {
                            throw new MarshalException("invalid slice size");
                        }
                        _pos = _pos + sliceSize - 4;

                        // If this slice has an indirection table, skip it too
                        if ((sliceFlags & EncodingDefinitions.SliceFlags.HasIndirectionTable) != 0)
                        {
                            SkipIndirectionTable();
                        }
                    } while ((sliceFlags & EncodingDefinitions.SliceFlags.IsLastSlice) == 0);
                    _classGraphDepth--;
                }
            }
        }

        private AnyClass[] ReadIndirectionTable()
        {
            int size = ReadAndCheckSeqSize(1);
            if (size == 0)
            {
                throw new MarshalException("invalid empty indirection table");
            }
            var indirectionTable = new AnyClass[size];
            for (int i = 0; i < indirectionTable.Length; ++i)
            {
                int index = ReadSize();
                if (index < 1)
                {
                    throw new MarshalException($"read invalid index {index} in indirection table");
                }
                indirectionTable[i] = ReadInstance(index);
            }
            return indirectionTable;
        }

        private AnyClass ReadInstance(int index)
        {
            Debug.Assert(index > 0);

            if (index > 1)
            {
                if (_instanceMap != null && _instanceMap.Count > index - 2)
                {
                    return _instanceMap[index - 2];
                }
                throw new MarshalException($"could not find index {index} in {nameof(_instanceMap)}");
            }

            InstanceData? previousCurrent = Push(InstanceType.Class);
            Debug.Assert(_current != null);

            // Read the first slice header.
            string? mostDerivedId = ReadSliceHeaderIntoCurrent();
            string? typeId = mostDerivedId;
            // We cannot read the indirection table at this point as it may reference the new instance that is not
            // created yet.

            AnyClass? v = null;
            List<int>? deferredIndirectionTableList = null;

            while (true)
            {
                Type? cls = null;
                if (typeId != null)
                {
                    Debug.Assert(_current.SliceCompactId == null);
                    cls = ResolveClass(typeId);
                }
                else if (_current.SliceCompactId.HasValue)
                {
                    cls = ResolveClass(_current.SliceCompactId.Value);
                }

                if (cls != null)
                {
                    try
                    {
                        Debug.Assert(!cls.IsAbstract && !cls.IsInterface);
                        v = (AnyClass?)IceInternal.AssemblyUtil.CreateInstance(cls);
                    }
                    catch (Exception ex)
                    {
                        throw new NoClassFactoryException("no class factory", typeId ?? "", ex);
                    }
                }

                if (v != null)
                {
                    // We have an instance, get out of this loop.
                    break;
                }

                // Slice off what we don't understand, and save the indirection table (if any) in
                // deferredIndirectionTableList.
                deferredIndirectionTableList ??= new List<int>();
                deferredIndirectionTableList.Add(SkipSlice());

                // If this is the last slice, keep the instance as an opaque UnknownSlicedClass object.
                if ((_current.SliceFlags & EncodingDefinitions.SliceFlags.IsLastSlice) != 0)
                {
                    v = new UnknownSlicedClass();
                    break;
                }

                typeId = ReadSliceHeaderIntoCurrent(); // Read next Slice header for next iteration.
            }

            if (++_classGraphDepth > Communicator.ClassGraphDepthMax)
            {
                throw new MarshalException("maximum class graph depth reached");
            }

            // Add the instance to the map/list of instances. This must be done before reading the instances (for
            // circular references).
            _instanceMap ??= new List<AnyClass>();
            _instanceMap.Add(v);

            // Read all the deferred indirection tables now that the instance is inserted in _instanceMap.
            if (deferredIndirectionTableList?.Count > 0)
            {
                int savedPos = _pos;

                Debug.Assert(_current.Slices?.Count == deferredIndirectionTableList.Count);
                for (int i = 0; i < deferredIndirectionTableList.Count; ++i)
                {
                    int pos = deferredIndirectionTableList[i];
                    if (pos > 0)
                    {
                        _pos = pos;
                        _current.Slices[i].Instances = Array.AsReadOnly(ReadIndirectionTable());
                    }
                    // else remains empty
                }
                _pos = savedPos;
            }

            // Read the instance.
            v.Read(this);
            Pop(previousCurrent);

            --_classGraphDepth;
            return v;
        }

        // Create a new current instance of the specified slice type
        // and return the previous current instance, if any.
        private InstanceData? Push(InstanceType instanceType)
        {
            // Can't have a current instance already if we are reading an exception
            Debug.Assert(instanceType == InstanceType.Class || _current == null);
            InstanceData? oldInstance = _current;
            _current = new InstanceData(instanceType);
            return oldInstance;
        }

        // Replace the current instance by savedInstance
        private void Pop(InstanceData? savedInstance)
        {
            Debug.Assert(_current != null);
            _current = savedInstance;
        }

        /// <summary>Helper method for read numeric arrays, the array is fill using Buffer.BlockCopy.</summary>
        /// <param name="dst">The numeric array to read.</param>
        private void ReadNumericArray(Array dst)
        {
            int byteCount = System.Buffer.ByteLength(dst);
            Debug.Assert(_buffer.Count - _pos >= byteCount);
            System.Buffer.BlockCopy(_buffer.Array, _buffer.Offset + _pos, dst, 0, byteCount);
            _pos += byteCount;
        }

        private enum InstanceType { Class, Exception }

        private sealed class InstanceData
        {
            internal InstanceData(InstanceType instanceType) => InstanceType = instanceType;

            // Instance attributes
            internal readonly InstanceType InstanceType;
            internal List<SliceInfo>? Slices; // Preserved slices.

            // Slice attributes
            internal EncodingDefinitions.SliceFlags SliceFlags = default;
            internal int SliceSize = 0;
            internal string? SliceTypeId;
            internal int? SliceCompactId;
            // Indirection table of the current slice
            internal AnyClass[]? IndirectionTable;
            internal int? PosAfterIndirectionTable;
        }

        private readonly struct Encaps
        {
            // Previous upper limit of the buffer, if set
            internal readonly int? OldLimit;

            // Old Encoding
            internal readonly Encoding OldEncoding;

            // Size of the encaps, as read from the stream
            internal readonly int Size;

            internal Encaps(int? oldLimit, Encoding oldEncoding, int size)
            {
                OldLimit = oldLimit;
                OldEncoding = oldEncoding;
                Size = size;
            }
        }

        private readonly struct MainEncapsBackup
        {
            internal readonly Encaps Encaps;
            internal readonly int Pos;

            internal readonly Encoding Encoding;
            internal readonly int MinTotalSeqSize;

            internal MainEncapsBackup(Encaps encaps, int pos, Encoding encoding, int minTotalSeqSize)
            {
                Encaps = encaps;
                Pos = pos;
                Encoding = encoding;
                MinTotalSeqSize = minTotalSeqSize;
            }
        }

        private sealed class Collection<T> : ICollection<T>
        {
            private readonly InputStream _ins;
            private readonly InputStreamReader<T> _read;

            public int Count { get; }

            public bool IsReadOnly => true;

            public Collection(InputStream ins, InputStreamReader<T> read, int minSize)
            {
                _ins = ins;
                _read = read;
                Count = ins.ReadAndCheckSeqSize(minSize);
            }

            // TODO: Ideally this should use a InputStream view and cache the input stream start
            // position, so that succesivelly enumerators yield same valid results. In practice
            // GetEnuerator should only be called once when the collection is unmarshal.
            public IEnumerator<T> GetEnumerator() => new Enumerator<T>(_ins, _read, Count);

            IEnumerator IEnumerable.GetEnumerator() => new Enumerator<T>(_ins, _read, Count);
            public void Add(T item) => throw new NotSupportedException();
            public void Clear() => throw new NotSupportedException();
            public bool Contains(T item) => throw new NotSupportedException();
            public void CopyTo(T[] array, int arrayIndex)
            {
                foreach (T value in this)
                {
                    array[arrayIndex++] = value;
                }
            }
            public bool Remove(T item) => throw new NotSupportedException();
        }

        private sealed class Enumerator<T> : IEnumerator<T>
        {
            public T Current
            {
                get
                {
                    if (_pos == 0 || _pos > _size)
                    {
                        throw new InvalidOperationException();
                    }
                    return _current;
                }
            }

            object IEnumerator.Current => Current!;

            private T _current;
            private readonly InputStream _ins;
            private readonly InputStreamReader<T> _read;
            private int _pos;
            private readonly int _size;

#pragma warning disable CS8618 // Non-nullable field is uninitialized. Consider declaring as nullable.
            // Disabled this warning as the _current field is never read until it is initialized
            // in MoveNext. The Current property accessor warrants it. Declared the field as nullable
            // is not an option for a generic that can be used with reference and value types.
            public Enumerator(InputStream ins, InputStreamReader<T> read, int size)
#pragma warning restore CS8618 // Non-nullable field is uninitialized. Consider declaring as nullable.
            {
                _ins = ins;
                _read = read;
                _size = size;
                _pos = 0;
            }

            public bool MoveNext()
            {
                if (++_pos > _size)
                {
                    _pos = _size + 1;
                    return false;
                }
                else
                {
                    _current = _read(_ins);
                    return true;
                }
            }

            public void Reset() => throw new NotSupportedException();
            public void Dispose()
            {
            }
        }
    }
}<|MERGE_RESOLUTION|>--- conflicted
+++ resolved
@@ -1,1979 +1,1974 @@
-//
-// Copyright (c) ZeroC, Inc. All rights reserved.
-//
-
-using System;
-using System.Collections;
-using System.Collections.Generic;
-using System.ComponentModel;
-using System.Diagnostics;
-using System.Runtime.Serialization;
-using System.Runtime.Serialization.Formatters.Binary;
-
-namespace Ice
-{
-    public delegate T InputStreamReader<T>(InputStream ins);
-
-    /// <summary>
-    /// Throws a UserException corresponding to the given Slice type Id, such as "::Module::MyException".
-    /// If the implementation does not throw an exception, the Ice run time will fall back
-    /// to using its default behavior for instantiating the user exception.
-    /// </summary>
-    /// <param name="id">A Slice type Id corresponding to a Slice user exception.</param>
-    public delegate void UserExceptionFactory(string id);
-
-    /// <summary>
-    /// Interface for input streams used to extract Slice types from a sequence of bytes.
-    /// </summary>
-    public sealed class InputStream
-    {
-        public static readonly InputStreamReader<bool> IceReaderIntoBool = (istr) => istr.ReadBool();
-        public static readonly InputStreamReader<byte> IceReaderIntoByte = (istr) => istr.ReadByte();
-        public static readonly InputStreamReader<short> IceReaderIntoShort = (istr) => istr.ReadShort();
-        public static readonly InputStreamReader<int> IceReaderIntoInt = (istr) => istr.ReadInt();
-        public static readonly InputStreamReader<long> IceReaderIntoLong = (istr) => istr.ReadLong();
-        public static readonly InputStreamReader<float> IceReaderIntoFloat = (istr) => istr.ReadFloat();
-        public static readonly InputStreamReader<double> IceReaderIntoDouble = (istr) => istr.ReadDouble();
-        public static readonly InputStreamReader<string> IceReaderIntoString = (istr) => istr.ReadString();
-
-        /// <summary>
-        /// The communicator associated with this stream.
-        /// </summary>
-        /// <value>The communicator.</value>
-        public Communicator Communicator { get; }
-
-        /// <summary>
-        /// The encoding used when reading from this stream.
-        /// </summary>
-        /// <value>The encoding.</value>
-        public Encoding Encoding { get; private set; }
-
-        /// <summary>A read only view of the contents of the stream.</summary>
-        internal ReadOnlyMemory<byte> Buffer => new ReadOnlyMemory<byte>(_buffer.Array, 0, _buffer.Count);
-
-        // Returns the sliced data held by the current instance.
-        internal SlicedData? SlicedData
-        {
-            get
-            {
-                Debug.Assert(_current != null);
-                if (_current.Slices == null)
-                {
-                    return null;
-                }
-                else
-                {
-                    return new SlicedData(Encoding, _current.Slices);
-                }
-            }
-        }
-
-        /// <summary>The position (offset) in the underlying buffer.</summary>
-        internal int Pos
-        {
-            get => _pos;
-            set
-            {
-                if (value < 0 || value > _buffer.Count)
-                {
-                    throw new ArgumentOutOfRangeException(nameof(Pos), "The position value is outside the buffer bounds.");
-                }
-                _pos = value;
-            }
-        }
-
-        /// <summary>Returns the current size of the stream.</summary>
-        internal int Size => _buffer.Count;
-
-        // When set, we are in reading a top-level encapsulation.
-        private Encaps? _mainEncaps;
-
-        // See StartEncapsulation/RestartEncapsulation
-        private MainEncapsBackup? _mainEncapsBackup;
-
-        // When set, we are reading an endpoint encapsulation. An endpoint encaps is a lightweight encaps that cannot
-        // contain classes, exceptions, tagged members/parameters, or another endpoint. It is often but not always set
-        // when _mainEncaps is set (so nested inside _mainEncaps).
-        private Encaps? _endpointEncaps;
-
-        // Temporary upper limit set by an encapsulation. See Remaining.
-        private int? _limit;
-
-        // The sum of all the mininum sizes (in bytes) of the sequences read in this buffer. Must not exceed the buffer
-        // size.
-        private int _minTotalSeqSize = 0;
-
-        private ArraySegment<byte> _buffer;
-        private int _pos;
-
-        // TODO: should we cache those per InputStream or per communicator?
-        //       should we clear the caches in ResetEncapsulation?
-        private Dictionary<string, Type?>? _typeIdCache;
-        private Dictionary<int, Type?>? _compactIdCache;
-
-        // Map of type ID index to type ID string.
-        // When reading a top-level encapsulation, we assign a type ID index (starting with 1) to each type ID we
-        // read, in order. Since this map is a list, we lookup a previously assigned type ID string with
-        // _typeIdMap[index - 1].
-        private List<string>? _typeIdMap;
-        private int _posAfterLatestInsertedTypeId = 0;
-
-        // The remaining fields are used for class/exception unmarshaling.
-        // Class/exception unmarshaling is allowed only when _mainEncaps != null and _endpointEncaps == null.
-
-        // Map of class instance ID to class instance.
-        // When reading a top-level encapsulation:
-        //  - Instance ID = 0 means null
-        //  - Instance ID = 1 means the instance is encoded inline afterwards
-        //  - Instance ID > 1 means a reference to a previously read instance, found in this map.
-        // Since the map is actually a list, we use instance ID - 2 to lookup an instance.
-        private List<AnyClass>? _instanceMap;
-        private int _classGraphDepth = 0;
-
-         // Data for the class or exception instance that is currently getting unmarshaled.
-        private InstanceData? _current;
-
-        /// <summary>This constructor uses the communicator's default encoding version.</summary>
-        /// <param name="communicator">The communicator to use when initializing the stream.</param>
-        /// <param name="buffer">The stream initial data.</param>
-        public InputStream(Communicator communicator, ArraySegment<byte>? buffer = null)
-            : this(communicator, communicator.DefaultsAndOverrides.DefaultEncoding, buffer)
-        {
-        }
-
-        /// <summary>This constructor uses the given encoding version.</summary>
-        /// <param name="communicator">The communicator to use when initializing the stream.</param>
-        /// <param name="encoding">The desired encoding version.</param>
-        /// <param name="buffer">The stream initial data.</param>
-        public InputStream(Communicator communicator, Encoding encoding, ArraySegment<byte>? buffer = null)
-        {
-            Communicator = communicator;
-            Encoding = encoding;
-            _buffer = buffer ?? ArraySegment<byte>.Empty;
-            _pos = 0;
-        }
-
-        /// <summary>Reads the start of an encapsulation.</summary>
-        /// <returns>The encoding of the encapsulation.</returns>
-        public Encoding StartEncapsulation()
-        {
-            Debug.Assert(_mainEncaps == null && _endpointEncaps == null);
-            (Encoding Encoding, int Size) encapsHeader = ReadEncapsulationHeader();
-            Debug.Assert(encapsHeader.Encoding == Encoding.V1_1); // TODO: temporary
-            _mainEncaps = new Encaps(_limit, Encoding, encapsHeader.Size);
-            Encoding = encapsHeader.Encoding;
-            _limit = _pos + encapsHeader.Size - 6;
-
-            // _mainEncapsBackup is usually null here, but can be set in the event we are reading a batch request
-            // message/frame with multiple main encaps (one per request in the batch).
-            _mainEncapsBackup = new MainEncapsBackup(_mainEncaps.Value, _pos, Encoding, _minTotalSeqSize);
-            return encapsHeader.Encoding;
-        }
-
-        /// <summary>Ends an encapsulation started with StartEncpasulation or RestartEncapsulation.</summary>
-        public void EndEncapsulation()
-        {
-            Debug.Assert(_mainEncaps != null && _endpointEncaps == null);
-            SkipTaggedMembers();
-
-            if (_buffer.Count - _pos != 0)
-            {
-                throw new EncapsulationException();
-            }
-            _limit = _mainEncaps.Value.OldLimit;
-            Encoding = _mainEncaps.Value.OldEncoding;
-            ResetEncapsulation();
-        }
-
-        /// <summary>Restarts the most recently started encapsulation.</summary>
-        public void RestartEncapsulation()
-        {
-            if (_mainEncapsBackup == null)
-            {
-                throw new EncapsulationException();
-            }
-
-            if (_mainEncaps != null || _endpointEncaps != null)
-            {
-                ResetEncapsulation();
-            }
-
-            // Restore backup:
-            _mainEncaps = _mainEncapsBackup.Value.Encaps;
-            _pos = _mainEncapsBackup.Value.Pos;
-            Encoding = _mainEncapsBackup.Value.Encoding;
-            _minTotalSeqSize = _mainEncapsBackup.Value.MinTotalSeqSize;
-            _limit = _pos + _mainEncaps.Value.Size - 6;
-        }
-
-        /// <summary>Verifies if this InputStream can read data encoded using its current encoding.
-        /// Throws Ice.UnsupportedEncodingException if it cannot.</summary>
-        public void CheckIsReadable() => Encoding.CheckSupported();
-
-        /// <summary>Go to the end of the current main encapsulation, if we are in one.</summary>
-        public void SkipCurrentEncapsulation()
-        {
-            Debug.Assert(_endpointEncaps == null);
-            if (_mainEncaps != null)
-            {
-                _pos = _limit!.Value;
-                EndEncapsulation();
-            }
-        }
-
-        /// <summary>
-        /// Skips an empty encapsulation.
-        /// </summary>
-        /// <returns>The encapsulation's encoding version.</returns>
-        public Encoding SkipEmptyEncapsulation()
-        {
-            (Encoding Encoding, int Size) encapsHeader = ReadEncapsulationHeader();
-            Debug.Assert(encapsHeader.Encoding == Encoding.V1_1); // TODO: temporary
-            // Skip the optional content of the encapsulation if we are expecting an
-            // empty encapsulation.
-            _pos += encapsHeader.Size - 6;
-            return encapsHeader.Encoding;
-        }
-
-        /// <summary>
-        /// Returns a blob of bytes representing an encapsulation. The encapsulation's encoding version
-        /// is returned in the argument.
-        /// </summary>
-        /// <param name="encoding">The encapsulation's encoding version.</param>
-        /// <returns>The encoded encapsulation.</returns>
-        public byte[] ReadEncapsulation(out Encoding encoding)
-        {
-            (Encoding Encoding, int Size) encapsHeader = ReadEncapsulationHeader();
-            _pos -= 6;
-            encoding = encapsHeader.Encoding;
-
-            byte[] encaps = new byte[encapsHeader.Size];
-            ReadNumericArray(encaps);
-            return encaps;
-        }
-
-        /// <summary>
-        /// Determines the size of the current encapsulation, excluding the encapsulation header.
-        /// </summary>
-        /// <returns>The size of the encapsulated data.</returns>
-        public int GetEncapsulationSize()
-        {
-            Debug.Assert(_endpointEncaps != null || _mainEncaps != null);
-            int size = _endpointEncaps?.Size ?? _mainEncaps?.Size ?? 0;
-            return size - 6;
-        }
-
-        /// <summary>
-        /// Skips over an encapsulation.
-        /// </summary>
-        /// <returns>The encoding version of the skipped encapsulation.</returns>
-        public Encoding SkipEncapsulation()
-        {
-            (Encoding Encoding, int Size) encapsHeader = ReadEncapsulationHeader();
-
-            int pos = _pos + encapsHeader.Size - 6;
-            if (pos > _buffer.Count)
-            {
-                Debug.Assert(false);
-                throw new UnmarshalOutOfBoundsException();
-            }
-            _pos = pos;
-            return encapsHeader.Encoding;
-        }
-
-        // Start reading a slice of a class or exception instance.
-        // This is an Ice-internal method marked public because it's called by the generated code.
-        // typeId is the expected type ID of this slice.
-        // firstSlice is true when reading the first (most derived) slice of an instance.
-        [EditorBrowsable(EditorBrowsableState.Never)]
-        public void IceStartSlice(string typeId, bool firstSlice)
-        {
-            Debug.Assert(_mainEncaps != null && _endpointEncaps == null);
-            if (firstSlice)
-            {
-                Debug.Assert(_current != null && (_current.SliceTypeId == null || _current.SliceTypeId == typeId));
-                if (_current.InstanceType == InstanceType.Class)
-                {
-                    // For exceptions, we read it for the first slice in ThrowException.
-                    ReadIndirectionTableIntoCurrent();
-                }
-
-                // We can discard all the unknown slices: the generated code calls IceStartSliceAndGetSlicedData to
-                // preserve them and it just called IceStartSlice instead.
-                _current.Slices = null;
-            }
-            else
-            {
-                string? headerTypeId = ReadSliceHeaderIntoCurrent();
-                Debug.Assert(headerTypeId == null || headerTypeId == typeId);
-                ReadIndirectionTableIntoCurrent();
-            }
-        }
-
-        // Start reading the first slice of an instance and get the unknown slices for this instances that were
-        // previously saved (if any).
-        // This is an Ice-internal method marked public because it's called by the generated code.
-        // typeId is the expected typeId of this slice.
-        [EditorBrowsable(EditorBrowsableState.Never)]
-        public SlicedData? IceStartSliceAndGetSlicedData(string typeId)
-        {
-            Debug.Assert(_mainEncaps != null && _endpointEncaps == null);
-            // Called by generated code for first slice instead of IceStartSlice
-            Debug.Assert(_current != null && (_current.SliceTypeId == null || _current.SliceTypeId == typeId));
-            if (_current.InstanceType == InstanceType.Class)
-            {
-                    // For exceptions, we read it for the first slice in ThrowException.
-                    ReadIndirectionTableIntoCurrent();
-            }
-            return SlicedData;
-        }
-
-        // Tells the InputStream the end of a class or exception slice was reached.
-        // This is an Ice-internal method marked public because it's called by the generated code.
-        [EditorBrowsable(EditorBrowsableState.Never)]
-        public void IceEndSlice()
-        {
-            // Note that IceEndSlice is not called when we call SkipSlice.
-            Debug.Assert(_mainEncaps != null && _endpointEncaps == null && _current != null);
-            if ((_current.SliceFlags & EncodingDefinitions.SliceFlags.HasTaggedMembers) != 0)
-            {
-                SkipTaggedMembers();
-            }
-            if ((_current.SliceFlags & EncodingDefinitions.SliceFlags.HasIndirectionTable) != 0)
-            {
-                Debug.Assert(_current.PosAfterIndirectionTable.HasValue && _current.IndirectionTable != null);
-                _pos = _current.PosAfterIndirectionTable.Value;
-                _current.PosAfterIndirectionTable = null;
-                _current.IndirectionTable = null;
-            }
-        }
-
-        /// <summary>
-        /// Extracts a size from the stream.
-        /// </summary>
-        /// <returns>The extracted size.</returns>
-        public int ReadSize()
-        {
-            byte b = ReadByte();
-            if (b < 255)
-            {
-                return b;
-            }
-
-            int size = ReadInt();
-            if (size < 0)
-            {
-                Debug.Assert(false);
-                throw new UnmarshalOutOfBoundsException();
-            }
-            return size;
-        }
-
-        /// <summary>
-        /// Reads a sequence size and make sure there is enough space in the underlying buffer to read the sequence.
-        /// This validation is performed to make sure we do not allocate a large container based on an invalid encoded
-        /// size.
-        /// </summary>
-        /// <param name="minElementSize">The minimum encoded size of an element of the sequence, in bytes.</param>
-        /// <returns>The number of elements in the sequence.</returns>
-        public int ReadAndCheckSeqSize(int minElementSize)
-        {
-            int sz = ReadSize();
-
-            if (sz == 0)
-            {
-                return 0;
-            }
-
-            int minSize = sz * minElementSize;
-
-            // With _minTotalSeqSize, we make sure that multiple sequences within an InpuStream can't trigger
-            // maliciously the allocation of a large amount of memory before we read these sequences from the buffer.
-            _minTotalSeqSize += minSize;
-
-            if (_pos + minSize > _buffer.Count || _minTotalSeqSize > _buffer.Count)
-            {
-                throw new UnmarshalOutOfBoundsException();
-            }
-            return sz;
-        }
-
-        /// <summary>Reads a blob of bytes from the stream.</summary>
-        /// <param name="sz">The number of bytes to read.</param>
-        /// <returns>The requested bytes as a byte array.</returns>
-        public byte[] ReadBlob(int sz)
-        {
-            if (_buffer.Count - _pos < sz)
-            {
-                throw new UnmarshalOutOfBoundsException();
-            }
-            byte[] v = new byte[sz];
-            _buffer.Slice(_pos).CopyTo(v);
-            _pos += sz;
-            return v;
-        }
-
-        /// <summary>Determine if an optional value is available for reading.</summary>
-        /// <param name="tag">The tag associated with the value.</param>
-        /// <param name="expectedFormat">The optional format for the value.</param>
-        /// <returns>True if the value is present, false otherwise.</returns>
-        public bool ReadOptional(int tag, OptionalFormat expectedFormat)
-        {
-            // Tagged members/parameters can only be in the main encaps
-            Debug.Assert(_mainEncaps != null && _endpointEncaps == null);
-
-            // The current slice has no tagged member
-            if (_current != null && (_current.SliceFlags & EncodingDefinitions.SliceFlags.HasTaggedMembers) == 0)
-            {
-                return false;
-            }
-
-            int requestedTag = tag;
-
-            while (true)
-            {
-                if (_buffer.Count - _pos <= 0)
-                {
-                    return false; // End of encapsulation also indicates end of optionals.
-                }
-
-                int v = ReadByte();
-                if (v == EncodingDefinitions.TaggedEndMarker)
-                {
-                    _pos--; // Rewind.
-                    return false;
-                }
-
-                var format = (OptionalFormat)(v & 0x07); // First 3 bits.
-                tag = v >> 3;
-                if (tag == 30)
-                {
-                    tag = ReadSize();
-                }
-
-                if (tag > requestedTag)
-                {
-                    int offset = tag < 30 ? 1 : (tag < 255 ? 2 : 6); // Rewind
-                    _pos -= offset;
-                    return false; // No tagged member with the requested tag.
-                }
-                else if (tag < requestedTag)
-                {
-                    SkipTagged(format);
-                }
-                else
-                {
-                    if (format != expectedFormat)
-                    {
-                        throw new MarshalException("invalid tagged data member `" + tag + "': unexpected format");
-                    }
-                    return true;
-                }
-            }
-        }
-
-        /// <summary>Extracts a byte value from the stream.</summary>
-        /// <returns>The extracted byte.</returns>
-        public byte ReadByte() => _buffer[_pos++];
-
-        /// <summary>Extracts an optional byte value from the stream.</summary>
-        /// <param name="tag">The numeric tag associated with the value.</param>
-        /// <returns>The optional value.</returns>
-        public byte? ReadByte(int tag)
-        {
-            if (ReadOptional(tag, OptionalFormat.F1))
-            {
-                return ReadByte();
-            }
-            else
-            {
-                return null;
-            }
-        }
-
-        /// <summary>Extracts a sequence of byte values from the stream.</summary>
-        /// <returns>The extracted byte sequence.</returns>
-        public byte[] ReadByteArray()
-        {
-            byte[] value = new byte[ReadAndCheckSeqSize(1)];
-            ReadNumericArray(value);
-            return value;
-        }
-
-        public void ReadSpan(Span<byte> span)
-        {
-            int length = span.Length;
-            Debug.Assert(_buffer.Count - _pos >= length);
-            _buffer.AsSpan(_pos, length).CopyTo(span);
-            _pos += length;
-        }
-
-        /// <summary>Extracts an optional byte sequence from the stream.</summary>
-        /// <param name="tag">The numeric tag associated with the value.</param>
-        /// <returns>The optional value.</returns>
-        public byte[]? ReadByteArray(int tag)
-        {
-            if (ReadOptional(tag, OptionalFormat.VSize))
-            {
-                return ReadByteArray();
-            }
-            else
-            {
-                return null;
-            }
-        }
-
-        /// <summary>Extracts a serializable object from the stream.</summary>
-        /// <returns>The serializable object.</returns>
-        public object? ReadSerializable()
-        {
-            int sz = ReadAndCheckSeqSize(1);
-            if (sz == 0)
-            {
-                return null;
-            }
-            var f = new BinaryFormatter(null, new StreamingContext(StreamingContextStates.All, Communicator));
-            return f.Deserialize(new IceInternal.InputStreamWrapper(sz, this));
-        }
-
-        /// <summary>
-        /// Extracts a boolean value from the stream.
-        /// </summary>
-        /// <returns>The extracted boolean.</returns>
-        public bool ReadBool() => _buffer[_pos++] == 1;
-
-        /// <summary>
-        /// Extracts an optional boolean value from the stream.
-        /// </summary>
-        /// <param name="tag">The numeric tag associated with the value.</param>
-        /// <returns>The optional value.</returns>
-        public bool? ReadBool(int tag)
-        {
-            if (ReadOptional(tag, OptionalFormat.F1))
-            {
-                return ReadBool();
-            }
-            else
-            {
-                return null;
-            }
-        }
-
-        /// <summary>
-        /// Extracts a sequence of boolean values from the stream.
-        /// </summary>
-        /// <returns>The extracted boolean sequence.</returns>
-        public bool[] ReadBoolArray()
-        {
-            bool[] value = new bool[ReadAndCheckSeqSize(1)];
-            ReadNumericArray(value);
-            return value;
-        }
-
-        /// <summary>
-        /// Extracts an optional boolean sequence from the stream.
-        /// </summary>
-        /// <param name="tag">The numeric tag associated with the value.</param>
-        /// <returns>The optional value.</returns>
-        public bool[]? ReadBoolArray(int tag)
-        {
-            if (ReadOptional(tag, OptionalFormat.VSize))
-            {
-                return ReadBoolArray();
-            }
-            else
-            {
-                return null;
-            }
-        }
-
-        /// <summary>
-        /// Extracts a short value from the stream.
-        /// </summary>
-        /// <returns>The extracted short.</returns>
-        public short ReadShort()
-        {
-            short value = BitConverter.ToInt16(_buffer.Array, _buffer.Offset + _pos);
-            _pos += 2;
-            return value;
-        }
-
-        public static short ReadShort(ReadOnlySpan<byte> buffer) => BitConverter.ToInt16(buffer);
-
-        /// <summary>
-        /// Extracts an optional short value from the stream.
-        /// </summary>
-        /// <param name="tag">The numeric tag associated with the value.</param>
-        /// <returns>The optional value.</returns>
-        public short? ReadShort(int tag)
-        {
-            if (ReadOptional(tag, OptionalFormat.F2))
-            {
-                return ReadShort();
-            }
-            else
-            {
-                return null;
-            }
-        }
-
-        /// <summary>
-        /// Extracts a sequence of short values from the stream.
-        /// </summary>
-        /// <returns>The extracted short sequence.</returns>
-        public short[] ReadShortArray()
-        {
-            short[] value = new short[ReadAndCheckSeqSize(2)];
-            ReadNumericArray(value);
-            return value;
-        }
-
-        /// <summary>
-        /// Extracts an optional short sequence from the stream.
-        /// </summary>
-        /// <param name="tag">The numeric tag associated with the value.</param>
-        /// <returns>The optional value.</returns>
-        public short[]? ReadShortArray(int tag)
-        {
-            if (ReadOptional(tag, OptionalFormat.VSize))
-            {
-                SkipSize();
-                return ReadShortArray();
-            }
-            else
-            {
-                return null;
-            }
-        }
-
-        /// <summary>
-        /// Extracts an int value from the stream.
-        /// </summary>
-        /// <returns>The extracted int.</returns>
-        public int ReadInt()
-        {
-            int value = BitConverter.ToInt32(_buffer.Array, _buffer.Offset + _pos);
-            _pos += 4;
-            return value;
-        }
-
-        public static int ReadInt(ReadOnlySpan<byte> buffer) => BitConverter.ToInt32(buffer);
-
-        /// <summary>
-        /// Extracts an optional int value from the stream.
-        /// </summary>
-        /// <param name="tag">The numeric tag associated with the value.</param>
-        /// <returns>The optional value.</returns>
-        public int? ReadInt(int tag)
-        {
-            if (ReadOptional(tag, OptionalFormat.F4))
-            {
-                return ReadInt();
-            }
-            else
-            {
-                return null;
-            }
-        }
-
-        /// <summary>
-        /// Extracts a sequence of int values from the stream.
-        /// </summary>
-        /// <returns>The extracted int sequence.</returns>
-        public int[] ReadIntArray()
-        {
-            int[] value = new int[ReadAndCheckSeqSize(4)];
-            ReadNumericArray(value);
-            return value;
-        }
-
-        /// <summary>
-        /// Extracts an optional int sequence from the stream.
-        /// </summary>
-        /// <param name="tag">The numeric tag associated with the value.</param>
-        /// <returns>The optional value.</returns>
-        public int[]? ReadIntArray(int tag)
-        {
-            if (ReadOptional(tag, OptionalFormat.VSize))
-            {
-                SkipSize();
-                return ReadIntArray();
-            }
-            else
-            {
-                return null;
-            }
-        }
-
-        /// <summary>
-        /// Extracts a long value from the stream.
-        /// </summary>
-        /// <returns>The extracted long.</returns>
-        public long ReadLong()
-        {
-            long value = BitConverter.ToInt64(_buffer.Array, _buffer.Offset + _pos);
-            _pos += 8;
-            return value;
-        }
-
-        public static long ReadLong(ReadOnlySpan<byte> buffer) => BitConverter.ToInt64(buffer);
-
-        /// <summary>
-        /// Extracts an optional long value from the stream.
-        /// </summary>
-        /// <param name="tag">The numeric tag associated with the value.</param>
-        /// <returns>The optional value.</returns>
-        public long? ReadLong(int tag)
-        {
-            if (ReadOptional(tag, OptionalFormat.F8))
-            {
-                return ReadLong();
-            }
-            else
-            {
-                return null;
-            }
-        }
-
-        /// <summary>
-        /// Extracts a sequence of long values from the stream.
-        /// </summary>
-        /// <returns>The extracted long sequence.</returns>
-        public long[] ReadLongArray()
-        {
-            long[] value = new long[ReadAndCheckSeqSize(8)];
-            ReadNumericArray(value);
-            return value;
-        }
-
-        /// <summary>
-        /// Extracts an optional long sequence from the stream.
-        /// </summary>
-        /// <param name="tag">The numeric tag associated with the value.</param>
-        /// <returns>The optional value.</returns>
-        public long[]? ReadLongArray(int tag)
-        {
-            if (ReadOptional(tag, OptionalFormat.VSize))
-            {
-                SkipSize();
-                return ReadLongArray();
-            }
-            else
-            {
-                return null;
-            }
-        }
-
-        /// <summary>
-        /// Extracts a float value from the stream.
-        /// </summary>
-        /// <returns>The extracted float.</returns>
-        public float ReadFloat()
-        {
-            float value = BitConverter.ToSingle(_buffer.Array, _buffer.Offset + _pos);
-            _pos += 4;
-            return value;
-        }
-
-        /// <summary>
-        /// Extracts an optional float value from the stream.
-        /// </summary>
-        /// <param name="tag">The numeric tag associated with the value.</param>
-        /// <returns>The optional value.</returns>
-        public float? ReadFloat(int tag)
-        {
-            if (ReadOptional(tag, OptionalFormat.F4))
-            {
-                return ReadFloat();
-            }
-            else
-            {
-                return null;
-            }
-        }
-
-        /// <summary>
-        /// Extracts a sequence of float values from the stream.
-        /// </summary>
-        /// <returns>The extracted float sequence.</returns>
-        public float[] ReadFloatArray()
-        {
-            float[] value = new float[ReadAndCheckSeqSize(4)];
-            ReadNumericArray(value);
-            return value;
-        }
-
-        /// <summary>
-        /// Extracts an optional float sequence from the stream.
-        /// </summary>
-        /// <param name="tag">The numeric tag associated with the value.</param>
-        /// <returns>The optional value.</returns>
-        public float[]? ReadFloatArray(int tag)
-        {
-            if (ReadOptional(tag, OptionalFormat.VSize))
-            {
-                SkipSize();
-                return ReadFloatArray();
-            }
-            else
-            {
-                return null;
-            }
-        }
-
-        /// <summary>
-        /// Extracts a double value from the stream.
-        /// </summary>
-        /// <returns>The extracted double.</returns>
-        public double ReadDouble()
-        {
-            double value = BitConverter.ToDouble(_buffer.Array, _buffer.Offset + _pos);
-            _pos += 8;
-            return value;
-        }
-
-        /// <summary>
-        /// Extracts an optional double value from the stream.
-        /// </summary>
-        /// <param name="tag">The numeric tag associated with the value.</param>
-        /// <returns>The optional value.</returns>
-        public double? ReadDouble(int tag)
-        {
-            if (ReadOptional(tag, OptionalFormat.F8))
-            {
-                return ReadDouble();
-            }
-            else
-            {
-                return null;
-            }
-        }
-
-        /// <summary>
-        /// Extracts a sequence of double values from the stream.
-        /// </summary>
-        /// <returns>The extracted double sequence.</returns>
-        public double[] ReadDoubleArray()
-        {
-            double[] value = new double[ReadAndCheckSeqSize(8)];
-            ReadNumericArray(value);
-            return value;
-        }
-
-        /// <summary>
-        /// Extracts an optional double sequence from the stream.
-        /// </summary>
-        /// <param name="tag">The numeric tag associated with the value.</param>
-        /// <returns>The optional value.</returns>
-        public double[]? ReadDoubleArray(int tag)
-        {
-            if (ReadOptional(tag, OptionalFormat.VSize))
-            {
-                SkipSize();
-                return ReadDoubleArray();
-            }
-            else
-            {
-                return null;
-            }
-        }
-
-        private static readonly System.Text.UTF8Encoding _utf8 = new System.Text.UTF8Encoding(false, true);
-
-        /// <summary>
-        /// Extracts a string from the stream.
-        /// </summary>
-        /// <returns>The extracted string.</returns>
-        public string ReadString()
-        {
-            int size = ReadSize();
-            if (size == 0)
-            {
-                return "";
-            }
-            string value = _utf8.GetString(_buffer.AsSpan(_pos, size));
-            _pos += size;
-            return value;
-        }
-
-        /// <summary>
-        /// Extracts an optional string from the stream.
-        /// </summary>
-        /// <param name="tag">The numeric tag associated with the value.</param>
-        /// <returns>The optional value.</returns>
-        public string? ReadString(int tag)
-        {
-            if (ReadOptional(tag, OptionalFormat.VSize))
-            {
-                return ReadString();
-            }
-            else
-            {
-                return null;
-            }
-        }
-
-        public T[] ReadArray<T>(InputStreamReader<T> reader, int minSize)
-        {
-            var enumerable = new Collection<T>(this, reader, minSize);
-            var arr = new T[enumerable.Count];
-            int pos = 0;
-            foreach (T item in enumerable)
-            {
-                arr[pos++] = item;
-            }
-            return arr;
-        }
-
-        public IEnumerable<T> ReadCollection<T>(InputStreamReader<T> reader, int minSize) =>
-            new Collection<T>(this, reader, minSize);
-
-        public Dictionary<TKey, TValue> ReadDict<TKey, TValue>(InputStreamReader<TKey> keyReader,
-            InputStreamReader<TValue> valueReader, int minWireSize = 1)
-        {
-            int sz = ReadAndCheckSeqSize(minWireSize);
-            var dict = new Dictionary<TKey, TValue>(sz);
-            for (int i = 0; i < sz; ++i)
-            {
-                TKey key = keyReader(this);
-                TValue value = valueReader(this);
-                dict.Add(key, value);
-            }
-            return dict;
-        }
-
-        public SortedDictionary<TKey, TValue> ReadSortedDict<TKey, TValue>(InputStreamReader<TKey> keyReader,
-            InputStreamReader<TValue> valueReader)
-        {
-            int sz = ReadSize();
-            var dict = new SortedDictionary<TKey, TValue>();
-            for (int i = 0; i < sz; ++i)
-            {
-                TKey key = keyReader(this);
-                TValue value = valueReader(this);
-                dict.Add(key, value);
-            }
-            return dict;
-        }
-
-        /// <summary>
-        /// Extracts a sequence of strings from the stream.
-        /// </summary>
-        /// <returns>The extracted string sequence.</returns>
-        public string[] ReadStringArray() => ReadArray(IceReaderIntoString, 1);
-
-        public IEnumerable<string> ReadStringCollection() => ReadCollection(IceReaderIntoString, 1);
-
-        /// <summary>
-        /// Extracts an optional string sequence from the stream.
-        /// </summary>
-        /// <param name="tag">The numeric tag associated with the value.</param>
-        /// <returns>The optional value.</returns>
-        public string[]? ReadStringArray(int tag)
-        {
-            if (ReadOptional(tag, OptionalFormat.FSize))
-            {
-                Skip(4);
-                return ReadStringArray();
-            }
-            else
-            {
-                return null;
-            }
-        }
-
-        /// <summary>
-        /// Extracts a proxy from the stream. The stream must have been initialized with a communicator.
-        /// </summary>
-        /// <returns>The extracted proxy.</returns>
-        public T? ReadProxy<T>(ProxyFactory<T> factory) where T : class, IObjectPrx
-        {
-            var ident = new Identity(this);
-            if (ident.Name.Length == 0)
-            {
-                return null;
-            }
-            else
-            {
-                return factory(Communicator.CreateReference(ident, this));
-            }
-        }
-
-        /// <summary>
-        /// Extracts an optional proxy from the stream. The stream must have been initialized with a communicator.
-        /// </summary>
-        /// <param name="tag">The numeric tag associated with the value.</param>
-        /// <param name="factory">The proxy factory used to create the typed proxy.</param>
-        /// <returns>The optional value.</returns>
-        public T? ReadProxy<T>(int tag, ProxyFactory<T> factory) where T : class, IObjectPrx
-        {
-            if (ReadOptional(tag, OptionalFormat.FSize))
-            {
-                Skip(4);
-                return ReadProxy(factory);
-            }
-            else
-            {
-                return null;
-            }
-        }
-
-        /// <summary>
-        /// Read an enumerated value.
-        /// </summary>
-        /// <param name="maxValue">The maximum enumerator value in the definition.</param>
-        /// <returns>The enumerator.</returns>
-        public int ReadEnum(int maxValue)
-        {
-            // TODO: eliminate maxValue
-            Debug.Assert(Encoding == Encoding.V1_1); // TODO: temporary
-            return ReadSize();
-        }
-
-        /// <summary>
-        /// Read an instance of class T.
-        /// </summary>
-        /// <returns>The class instance, or null.</returns>
-        public T? ReadClass<T>() where T : AnyClass
-        {
-            AnyClass? obj = ReadAnyClass();
-            if (obj == null)
-            {
-                return null;
-            }
-            else if (obj is T)
-            {
-                return (T)obj;
-            }
-            else
-            {
-                IceInternal.Ex.ThrowUOE(typeof(T), obj);
-                return null;
-            }
-        }
-
-        /// <summary>
-        /// Read a tagged parameter or data member of type class T.
-        /// </summary>
-        /// <param name="tag">The numeric tag associated with the class parameter or data member.</param>
-        /// <returns>The class instance, or null.</returns>
-        public T? ReadClass<T>(int tag) where T : AnyClass
-        {
-            AnyClass? obj = ReadAnyClass(tag);
-            if (obj == null)
-            {
-                return null;
-            }
-            else if (obj is T)
-            {
-                return (T)obj;
-            }
-            else
-            {
-                IceInternal.Ex.ThrowUOE(typeof(T), obj);
-                return null;
-            }
-        }
-
-        /// <summary>
-        /// Extracts a user exception from the stream and throws it.
-        /// </summary>
-        public void ThrowException()
-        {
-            Push(InstanceType.Exception);
-            Debug.Assert(_current != null);
-
-            // Read the first slice header, and exception's type ID cannot be null.
-            string typeId = ReadSliceHeaderIntoCurrent()!;
-            string mostDerivedId = typeId;
-            ReadIndirectionTableIntoCurrent(); // we read the indirection table immediately
-
-            while (true)
-            {
-                UserException? userEx = null;
-
-                try
-                {
-                    Type? type = Communicator.ResolveClass(typeId);
-                    if (type != null)
-                    {
-                        userEx = (UserException?)IceInternal.AssemblyUtil.CreateInstance(type);
-                    }
-                }
-                catch (Exception ex)
-                {
-                    throw new MarshalException(ex);
-                }
-
-                // We found the exception.
-                if (userEx != null)
-                {
-                    userEx.Read(this);
-                    Pop(null);
-                    throw userEx;
-                    // Never reached.
-                }
-
-                // Slice off what we don't understand.
-                SkipSlice();
-
-                if ((_current.SliceFlags & EncodingDefinitions.SliceFlags.IsLastSlice) != 0)
-                {
-                    if (mostDerivedId.StartsWith("::", StringComparison.Ordinal) == true)
-                    {
-                        throw new UnknownUserException(mostDerivedId.Substring(2));
-                    }
-                    else
-                    {
-                        throw new UnknownUserException(mostDerivedId);
-                    }
-                }
-
-                typeId = ReadSliceHeaderIntoCurrent()!;
-                ReadIndirectionTableIntoCurrent();
-            }
-        }
-
-        /// <summary>
-        /// Skip the given number of bytes.
-        /// </summary>
-        /// <param name="size">The number of bytes to skip</param>
-        public void Skip(int size)
-        {
-            if (size < 0 || size > _buffer.Count - _pos)
-            {
-                throw new UnmarshalOutOfBoundsException();
-            }
-            _pos += size;
-        }
-
-        /// <summary>
-        /// Skip over a size value.
-        /// </summary>
-        public void SkipSize()
-        {
-            byte b = ReadByte();
-            if (b == 255)
-            {
-                Skip(4);
-            }
-        }
-
-        internal Encoding StartEndpointEncapsulation()
-        {
-            Debug.Assert(_endpointEncaps == null);
-            (Encoding Encoding, int Size) encapsHeader = ReadEncapsulationHeader();
-            _endpointEncaps = new Encaps(_limit, Encoding, encapsHeader.Size);
-            Encoding = encapsHeader.Encoding;
-            _limit = _pos + encapsHeader.Size - 6;
-            return encapsHeader.Encoding;
-        }
-
-        internal void EndEndpointEncapsulation()
-        {
-            Debug.Assert(_endpointEncaps != null);
-
-            if (_limit - _pos != 0)
-            {
-                throw new EncapsulationException();
-            }
-
-            _limit = _endpointEncaps.Value.OldLimit;
-            Encoding = _endpointEncaps.Value.OldEncoding;
-            _endpointEncaps = null;
-        }
-
-       // Swaps the contents of one stream with another.
-        internal void Swap(InputStream other)
-        {
-            Debug.Assert(Communicator == other.Communicator);
-
-            (_buffer, other._buffer) = (other._buffer, _buffer);
-            (Encoding, other.Encoding) = (other.Encoding, Encoding);
-            (_pos, other._pos) = (other._pos, _pos);
-
-            // Swap is never called for InputStreams that have encapsulations being read. However,
-            // encapsulations might still be set in case un-marshalling failed. We just
-            // reset the encapsulations if there are still some set.
-            ResetEncapsulation();
-            other.ResetEncapsulation();
-
-            int tmpMinTotalSeqSize = other._minTotalSeqSize;
-            other._minTotalSeqSize = _minTotalSeqSize;
-            _minTotalSeqSize = tmpMinTotalSeqSize;
-        }
-
-        private void ResetEncapsulation()
-        {
-            _mainEncaps = null;
-            _endpointEncaps = null;
-            _instanceMap?.Clear();
-            _classGraphDepth = 0;
-            _typeIdMap?.Clear();
-            _posAfterLatestInsertedTypeId = 0;
-            _current = null;
-            _limit = null;
-        }
-
-        private (Encoding Encoding, int Size) ReadEncapsulationHeader()
-        {
-            // With the 1.1 encoding, the encaps size is encoded on a 4-bytes int and not on a variable-length size,
-            // for ease of marshaling.
-            int sz = ReadInt();
-            if (sz < 6)
-            {
-                throw new UnmarshalOutOfBoundsException();
-            }
-            if (sz - 4 > _buffer.Count - _pos)
-            {
-                throw new UnmarshalOutOfBoundsException();
-            }
-            byte major = ReadByte();
-            byte minor = ReadByte();
-            var encoding = new Encoding(major, minor);
-            return (encoding, sz);
-        }
-
-        private void SkipTagged(OptionalFormat format)
-        {
-            switch (format)
-            {
-                case OptionalFormat.F1:
-                    {
-                        Skip(1);
-                        break;
-                    }
-                case OptionalFormat.F2:
-                    {
-                        Skip(2);
-                        break;
-                    }
-                case OptionalFormat.F4:
-                    {
-                        Skip(4);
-                        break;
-                    }
-                case OptionalFormat.F8:
-                    {
-                        Skip(8);
-                        break;
-                    }
-                case OptionalFormat.Size:
-                    {
-                        SkipSize();
-                        break;
-                    }
-                case OptionalFormat.VSize:
-                    {
-                        Skip(ReadSize());
-                        break;
-                    }
-                case OptionalFormat.FSize:
-                    {
-                        Skip(ReadInt());
-                        break;
-                    }
-                case OptionalFormat.Class:
-                    {
-                        ReadAnyClass();
-                        break;
-                    }
-            }
-        }
-
-        private bool SkipTaggedMembers()
-        {
-            // Skip remaining unread tagged members.
-            while (true)
-            {
-                if (_buffer.Count - _pos <= 0)
-                {
-                    return false; // End of encapsulation also indicates end of tagged members.
-                }
-
-                int v = ReadByte();
-                if (v == EncodingDefinitions.TaggedEndMarker)
-                {
-                    return true;
-                }
-
-                var format = (OptionalFormat)(v & 0x07); // Read first 3 bits.
-                if ((v >> 3) == 30)
-                {
-                    SkipSize();
-                }
-                SkipTagged(format);
-            }
-        }
-
-        private string ReadTypeId(bool isIndex)
-        {
-            _typeIdMap ??= new List<string>();
-
-            if (isIndex)
-            {
-                int index = ReadSize();
-                if (index > 0 && index - 1 < _typeIdMap.Count)
-                {
-                    // The encoded type-id indices start at 1, not 0.
-                    return _typeIdMap[index - 1];
-                }
-                throw new MarshalException($"read invalid typeId index {index}");
-            }
-            else
-            {
-                string typeId = ReadString();
-
-                // The typeIds of slices in indirection tables can be read several times: when we skip the
-                // indirection table and later on when we read it. We only want to add this typeId to the list
-                // and assign it an index when it's the first time we read it, so we save the largest pos we
-                // read to figure out when to add to the list.
-                if (_pos > _posAfterLatestInsertedTypeId)
-                {
-                    _posAfterLatestInsertedTypeId = _pos;
-                    _typeIdMap.Add(typeId);
-                }
-
-                return typeId;
-            }
-        }
-
-        private Type? ResolveClass(string typeId)
-        {
-            if (_typeIdCache == null || !_typeIdCache.TryGetValue(typeId, out Type? cls))
-            {
-                // Not found in typeIdCache
-                try
-                {
-                    cls = Communicator.ResolveClass(typeId);
-                    _typeIdCache ??= new Dictionary<string, Type?>(); // Lazy initialization
-                    _typeIdCache.Add(typeId, cls);
-                }
-                catch (Exception ex)
-                {
-                    throw new NoClassFactoryException("no class factory", typeId, ex);
-                }
-            }
-            return cls;
-        }
-
-        private Type? ResolveClass(int compactId)
-        {
-            Type? cls = null;
-            if (_compactIdCache == null || !_compactIdCache.TryGetValue(compactId, out cls))
-            {
-                // Not found in compactIdCache
-                string? typeId = Communicator.ResolveCompactId(compactId);
-                if (typeId != null)
-                {
-                    cls = ResolveClass(typeId);
-                    _compactIdCache ??= new Dictionary<int, Type?>();
-                    _compactIdCache.Add(compactId, cls);
-                }
-            }
-            return cls;
-        }
-
-        private AnyClass? ReadAnyClass()
-        {
-            int index = ReadSize();
-            if (index < 0)
-            {
-                throw new MarshalException("invalid object id");
-            }
-            else if (index == 0)
-            {
-                return null;
-            }
-            else if (_current != null && (_current.SliceFlags & EncodingDefinitions.SliceFlags.HasIndirectionTable) != 0)
-            {
-                // When reading an instance within a slice and there is an
-                // indirection table, we have an index within this indirection table.
-                //
-                // We need to decrement index since position 0 in the indirection table
-                // corresponds to index 1.
-                index--;
-                if (index < _current.IndirectionTable?.Length)
-                {
-                    return _current.IndirectionTable[index];
-                }
-                else
-                {
-                    throw new MarshalException("index too big for indirection table");
-                }
-            }
-            else
-            {
-                return ReadInstance(index);
-            }
-        }
-
-        // Read a tagged parameter or data member of type class.
-        private AnyClass? ReadAnyClass(int tag)
-        {
-            if (ReadOptional(tag, OptionalFormat.Class))
-            {
-                return ReadAnyClass();
-            }
-            else
-            {
-                return null;
-            }
-        }
-
-        // Read a slice header into _current.
-        // Returns the type ID of that slice. Null means it's a slice in compact format without a type ID,
-        // or a slice with a compact ID we could not resolve.
-        private string? ReadSliceHeaderIntoCurrent()
-        {
-            Debug.Assert(_current != null);
-
-            _current.SliceFlags = (EncodingDefinitions.SliceFlags)ReadByte();
-
-            // Read the type ID. For class slices, the type ID is encoded as a
-            // string or as an index or as a compact ID, for exceptions it's always encoded as a
-            // string.
-            if (_current.InstanceType == InstanceType.Class)
-            {
-                // TYPE_ID_COMPACT must be checked first!
-                if ((_current.SliceFlags & EncodingDefinitions.SliceFlags.HasTypeIdCompact) ==
-                    EncodingDefinitions.SliceFlags.HasTypeIdCompact)
-                {
-                    _current.SliceCompactId = ReadSize();
-                    _current.SliceTypeId = null;
-                }
-                else if ((_current.SliceFlags &
-                        (EncodingDefinitions.SliceFlags.HasTypeIdIndex | EncodingDefinitions.SliceFlags.HasTypeIdString)) != 0)
-                {
-                    _current.SliceTypeId = ReadTypeId((_current.SliceFlags & EncodingDefinitions.SliceFlags.HasTypeIdIndex) != 0);
-                    _current.SliceCompactId = null;
-                }
-                else
-                {
-                    // Slice in compact format, without a type ID or compact ID.
-                    Debug.Assert((_current.SliceFlags & EncodingDefinitions.SliceFlags.HasSliceSize) == 0);
-                    _current.SliceTypeId = null;
-                    _current.SliceCompactId = null;
-                }
-            }
-            else
-            {
-                _current.SliceTypeId = ReadString();
-                Debug.Assert(_current.SliceCompactId == null); // no compact ID for exceptions
-            }
-
-            // Read the slice size if necessary.
-            if ((_current.SliceFlags & EncodingDefinitions.SliceFlags.HasSliceSize) != 0)
-            {
-                _current.SliceSize = ReadInt();
-                if (_current.SliceSize < 4)
-                {
-                    throw new MarshalException("invalid slice size");
-                }
-            }
-            else
-            {
-                _current.SliceSize = 0;
-            }
-
-            // Clear other per-slice fields:
-            _current.IndirectionTable = null;
-            _current.PosAfterIndirectionTable = null;
-
-            return _current.SliceTypeId;
-        }
-
-        // Read the indirection table into _current's fields if there is an indirection table.
-        // Precondition: called after reading the slice's header.
-        // This method does not change Pos.
-        private void ReadIndirectionTableIntoCurrent()
-        {
-            Debug.Assert(_current != null && _current.IndirectionTable == null);
-            if ((_current.SliceFlags & EncodingDefinitions.SliceFlags.HasIndirectionTable) != 0)
-            {
-                int savedPos = _pos;
-                if (_current.SliceSize < 4)
-                {
-                    throw new MarshalException("invalid slice size");
-                }
-                _pos = savedPos + _current.SliceSize - 4;
-                _current.IndirectionTable = ReadIndirectionTable();
-                _current.PosAfterIndirectionTable = _pos;
-                _pos = savedPos;
-            }
-        }
-
-        // Skip the body of the current slice and it indirection table (if any).
-        // When it's a class instance and there is an indirection table, it returns the starting position of that
-        // indirection table; otherwise, it return 0.
-        private int SkipSlice()
-        {
-            Debug.Assert(_current != null);
-            if (Communicator.TraceLevels.Slicing > 0)
-            {
-                ILogger logger = Communicator.Logger;
-                string slicingCat = Communicator.TraceLevels.SlicingCat;
-                if (_current.InstanceType == InstanceType.Exception)
-                {
-                    IceInternal.TraceUtil.TraceSlicing("exception", _current.SliceTypeId ?? "", slicingCat, logger);
-                }
-                else
-                {
-                    IceInternal.TraceUtil.TraceSlicing("object", _current.SliceTypeId ?? "", slicingCat, logger);
-                }
-            }
-
-            int start = _pos;
-
-            if ((_current.SliceFlags & EncodingDefinitions.SliceFlags.HasSliceSize) != 0)
-            {
-                Debug.Assert(_current.SliceSize >= 4);
-                Skip(_current.SliceSize - 4);
-            }
-            else
-            {
-                if (_current.InstanceType == InstanceType.Class)
-                {
-                    throw new NoClassFactoryException("no class factory found and compact format prevents " +
-                                                      "slicing (the sender should use the sliced format " +
-                                                      "instead)", _current.SliceTypeId ?? "");
-                }
-                else
-                {
-                    if (_current.SliceTypeId?.StartsWith("::", StringComparison.Ordinal) == true)
-                    {
-                        throw new UnknownUserException(_current.SliceTypeId!.Substring(2));
-                    }
-                    else
-                    {
-                        throw new UnknownUserException(_current.SliceTypeId ?? "");
-                    }
-                }
-            }
-
-            // Preserve this slice.
-<<<<<<< HEAD
-            bool hasOptionalMembers = (_current.SliceFlags & EncodingDefinitions.FLAG_HAS_OPTIONAL_MEMBERS) != 0;
-            int end = _pos;
-=======
-            bool hasOptionalMembers = (_current.SliceFlags & EncodingDefinitions.SliceFlags.HasTaggedMembers) != 0;
-            IceInternal.ByteBuffer b = GetBuffer().B;
-            int end = b.Position();
->>>>>>> 0bb83b8c
-            int dataEnd = end;
-            if (hasOptionalMembers)
-            {
-                // Don't include the tagged end marker. It will be re-written by IceEndSlice when the sliced data
-                // is re-written.
-                --dataEnd;
-            }
-            byte[] bytes = new byte[dataEnd - start];
-            _buffer.Slice(start, bytes.Length).CopyTo(bytes);
-
-            int startOfIndirectionTable = 0;
-
-            if ((_current.SliceFlags & EncodingDefinitions.SliceFlags.HasIndirectionTable) != 0)
-            {
-                if (_current.InstanceType == InstanceType.Class)
-                {
-                    startOfIndirectionTable = _pos;
-                    SkipIndirectionTable();
-                }
-                else
-                {
-                    Debug.Assert(_current.PosAfterIndirectionTable != null);
-                    // Move past indirection table
-                    _pos = _current.PosAfterIndirectionTable.Value;
-                    _current.PosAfterIndirectionTable = null;
-                }
-            }
-            _current.Slices ??= new List<SliceInfo>();
-            var info = new SliceInfo(_current.SliceTypeId,
-                                     _current.SliceCompactId,
-                                     new ReadOnlyMemory<byte>(bytes),
-                                     Array.AsReadOnly(_current.IndirectionTable ?? Array.Empty<AnyClass>()),
-                                     hasOptionalMembers,
-                                     (_current.SliceFlags & EncodingDefinitions.SliceFlags.IsLastSlice) != 0);
-            _current.Slices.Add(info);
-
-            // An exception slice may have an indirection table (saved above). We don't need it anymore
-            // since we're skipping this slice.
-            _current.IndirectionTable = null;
-            return startOfIndirectionTable;
-        }
-
-        // Skip the indirection table. The caller must save the current stream position before calling
-        // SkipIndirectionTable (to read the indirection table at a later point) except when the caller
-        // is SkipIndirectionTable itself.
-        private void SkipIndirectionTable()
-        {
-            Debug.Assert(_current != null);
-            // We should never skip an exception's indirection table
-            Debug.Assert(_current.InstanceType == InstanceType.Class);
-
-            // We use ReadSize and not ReadAndCheckSeqSize here because we don't allocate memory for this
-            // sequence, and since we are skipping this sequence to read it later, we don't want to double-count
-            // its contribution to _minTotalSeqSize.
-            int tableSize = ReadSize();
-            for (int i = 0; i < tableSize; ++i)
-            {
-                int index = ReadSize();
-                if (index <= 0)
-                {
-                    throw new MarshalException($"read invalid index {index} in indirection table");
-                }
-                if (index == 1)
-                {
-                    if (++_classGraphDepth > Communicator.ClassGraphDepthMax)
-                    {
-                        throw new MarshalException("maximum class graph depth reached");
-                    }
-
-                    // Read/skip this instance
-                    EncodingDefinitions.SliceFlags sliceFlags;
-                    do
-                    {
-                        sliceFlags = (EncodingDefinitions.SliceFlags)ReadByte();
-                        if ((sliceFlags & EncodingDefinitions.SliceFlags.HasTypeIdCompact) == EncodingDefinitions.SliceFlags.HasTypeIdCompact)
-                        {
-                            ReadSize(); // compact type-id
-                        }
-                        else if ((sliceFlags &
-                            (EncodingDefinitions.SliceFlags.HasTypeIdIndex | EncodingDefinitions.SliceFlags.HasTypeIdString)) != 0)
-                        {
-                            // This can update the typeIdMap
-                            ReadTypeId((sliceFlags & EncodingDefinitions.SliceFlags.HasTypeIdIndex) != 0);
-                        }
-                        else
-                        {
-                            throw new MarshalException(
-                                "indirection table cannot hold an instance without a type-id");
-                        }
-
-                        // Read the slice size, then skip the slice
-                        if ((sliceFlags & EncodingDefinitions.SliceFlags.HasSliceSize) == 0)
-                        {
-                            throw new MarshalException("size of slice missing");
-                        }
-                        int sliceSize = ReadInt();
-                        if (sliceSize < 4)
-                        {
-                            throw new MarshalException("invalid slice size");
-                        }
-                        _pos = _pos + sliceSize - 4;
-
-                        // If this slice has an indirection table, skip it too
-                        if ((sliceFlags & EncodingDefinitions.SliceFlags.HasIndirectionTable) != 0)
-                        {
-                            SkipIndirectionTable();
-                        }
-                    } while ((sliceFlags & EncodingDefinitions.SliceFlags.IsLastSlice) == 0);
-                    _classGraphDepth--;
-                }
-            }
-        }
-
-        private AnyClass[] ReadIndirectionTable()
-        {
-            int size = ReadAndCheckSeqSize(1);
-            if (size == 0)
-            {
-                throw new MarshalException("invalid empty indirection table");
-            }
-            var indirectionTable = new AnyClass[size];
-            for (int i = 0; i < indirectionTable.Length; ++i)
-            {
-                int index = ReadSize();
-                if (index < 1)
-                {
-                    throw new MarshalException($"read invalid index {index} in indirection table");
-                }
-                indirectionTable[i] = ReadInstance(index);
-            }
-            return indirectionTable;
-        }
-
-        private AnyClass ReadInstance(int index)
-        {
-            Debug.Assert(index > 0);
-
-            if (index > 1)
-            {
-                if (_instanceMap != null && _instanceMap.Count > index - 2)
-                {
-                    return _instanceMap[index - 2];
-                }
-                throw new MarshalException($"could not find index {index} in {nameof(_instanceMap)}");
-            }
-
-            InstanceData? previousCurrent = Push(InstanceType.Class);
-            Debug.Assert(_current != null);
-
-            // Read the first slice header.
-            string? mostDerivedId = ReadSliceHeaderIntoCurrent();
-            string? typeId = mostDerivedId;
-            // We cannot read the indirection table at this point as it may reference the new instance that is not
-            // created yet.
-
-            AnyClass? v = null;
-            List<int>? deferredIndirectionTableList = null;
-
-            while (true)
-            {
-                Type? cls = null;
-                if (typeId != null)
-                {
-                    Debug.Assert(_current.SliceCompactId == null);
-                    cls = ResolveClass(typeId);
-                }
-                else if (_current.SliceCompactId.HasValue)
-                {
-                    cls = ResolveClass(_current.SliceCompactId.Value);
-                }
-
-                if (cls != null)
-                {
-                    try
-                    {
-                        Debug.Assert(!cls.IsAbstract && !cls.IsInterface);
-                        v = (AnyClass?)IceInternal.AssemblyUtil.CreateInstance(cls);
-                    }
-                    catch (Exception ex)
-                    {
-                        throw new NoClassFactoryException("no class factory", typeId ?? "", ex);
-                    }
-                }
-
-                if (v != null)
-                {
-                    // We have an instance, get out of this loop.
-                    break;
-                }
-
-                // Slice off what we don't understand, and save the indirection table (if any) in
-                // deferredIndirectionTableList.
-                deferredIndirectionTableList ??= new List<int>();
-                deferredIndirectionTableList.Add(SkipSlice());
-
-                // If this is the last slice, keep the instance as an opaque UnknownSlicedClass object.
-                if ((_current.SliceFlags & EncodingDefinitions.SliceFlags.IsLastSlice) != 0)
-                {
-                    v = new UnknownSlicedClass();
-                    break;
-                }
-
-                typeId = ReadSliceHeaderIntoCurrent(); // Read next Slice header for next iteration.
-            }
-
-            if (++_classGraphDepth > Communicator.ClassGraphDepthMax)
-            {
-                throw new MarshalException("maximum class graph depth reached");
-            }
-
-            // Add the instance to the map/list of instances. This must be done before reading the instances (for
-            // circular references).
-            _instanceMap ??= new List<AnyClass>();
-            _instanceMap.Add(v);
-
-            // Read all the deferred indirection tables now that the instance is inserted in _instanceMap.
-            if (deferredIndirectionTableList?.Count > 0)
-            {
-                int savedPos = _pos;
-
-                Debug.Assert(_current.Slices?.Count == deferredIndirectionTableList.Count);
-                for (int i = 0; i < deferredIndirectionTableList.Count; ++i)
-                {
-                    int pos = deferredIndirectionTableList[i];
-                    if (pos > 0)
-                    {
-                        _pos = pos;
-                        _current.Slices[i].Instances = Array.AsReadOnly(ReadIndirectionTable());
-                    }
-                    // else remains empty
-                }
-                _pos = savedPos;
-            }
-
-            // Read the instance.
-            v.Read(this);
-            Pop(previousCurrent);
-
-            --_classGraphDepth;
-            return v;
-        }
-
-        // Create a new current instance of the specified slice type
-        // and return the previous current instance, if any.
-        private InstanceData? Push(InstanceType instanceType)
-        {
-            // Can't have a current instance already if we are reading an exception
-            Debug.Assert(instanceType == InstanceType.Class || _current == null);
-            InstanceData? oldInstance = _current;
-            _current = new InstanceData(instanceType);
-            return oldInstance;
-        }
-
-        // Replace the current instance by savedInstance
-        private void Pop(InstanceData? savedInstance)
-        {
-            Debug.Assert(_current != null);
-            _current = savedInstance;
-        }
-
-        /// <summary>Helper method for read numeric arrays, the array is fill using Buffer.BlockCopy.</summary>
-        /// <param name="dst">The numeric array to read.</param>
-        private void ReadNumericArray(Array dst)
-        {
-            int byteCount = System.Buffer.ByteLength(dst);
-            Debug.Assert(_buffer.Count - _pos >= byteCount);
-            System.Buffer.BlockCopy(_buffer.Array, _buffer.Offset + _pos, dst, 0, byteCount);
-            _pos += byteCount;
-        }
-
-        private enum InstanceType { Class, Exception }
-
-        private sealed class InstanceData
-        {
-            internal InstanceData(InstanceType instanceType) => InstanceType = instanceType;
-
-            // Instance attributes
-            internal readonly InstanceType InstanceType;
-            internal List<SliceInfo>? Slices; // Preserved slices.
-
-            // Slice attributes
-            internal EncodingDefinitions.SliceFlags SliceFlags = default;
-            internal int SliceSize = 0;
-            internal string? SliceTypeId;
-            internal int? SliceCompactId;
-            // Indirection table of the current slice
-            internal AnyClass[]? IndirectionTable;
-            internal int? PosAfterIndirectionTable;
-        }
-
-        private readonly struct Encaps
-        {
-            // Previous upper limit of the buffer, if set
-            internal readonly int? OldLimit;
-
-            // Old Encoding
-            internal readonly Encoding OldEncoding;
-
-            // Size of the encaps, as read from the stream
-            internal readonly int Size;
-
-            internal Encaps(int? oldLimit, Encoding oldEncoding, int size)
-            {
-                OldLimit = oldLimit;
-                OldEncoding = oldEncoding;
-                Size = size;
-            }
-        }
-
-        private readonly struct MainEncapsBackup
-        {
-            internal readonly Encaps Encaps;
-            internal readonly int Pos;
-
-            internal readonly Encoding Encoding;
-            internal readonly int MinTotalSeqSize;
-
-            internal MainEncapsBackup(Encaps encaps, int pos, Encoding encoding, int minTotalSeqSize)
-            {
-                Encaps = encaps;
-                Pos = pos;
-                Encoding = encoding;
-                MinTotalSeqSize = minTotalSeqSize;
-            }
-        }
-
-        private sealed class Collection<T> : ICollection<T>
-        {
-            private readonly InputStream _ins;
-            private readonly InputStreamReader<T> _read;
-
-            public int Count { get; }
-
-            public bool IsReadOnly => true;
-
-            public Collection(InputStream ins, InputStreamReader<T> read, int minSize)
-            {
-                _ins = ins;
-                _read = read;
-                Count = ins.ReadAndCheckSeqSize(minSize);
-            }
-
-            // TODO: Ideally this should use a InputStream view and cache the input stream start
-            // position, so that succesivelly enumerators yield same valid results. In practice
-            // GetEnuerator should only be called once when the collection is unmarshal.
-            public IEnumerator<T> GetEnumerator() => new Enumerator<T>(_ins, _read, Count);
-
-            IEnumerator IEnumerable.GetEnumerator() => new Enumerator<T>(_ins, _read, Count);
-            public void Add(T item) => throw new NotSupportedException();
-            public void Clear() => throw new NotSupportedException();
-            public bool Contains(T item) => throw new NotSupportedException();
-            public void CopyTo(T[] array, int arrayIndex)
-            {
-                foreach (T value in this)
-                {
-                    array[arrayIndex++] = value;
-                }
-            }
-            public bool Remove(T item) => throw new NotSupportedException();
-        }
-
-        private sealed class Enumerator<T> : IEnumerator<T>
-        {
-            public T Current
-            {
-                get
-                {
-                    if (_pos == 0 || _pos > _size)
-                    {
-                        throw new InvalidOperationException();
-                    }
-                    return _current;
-                }
-            }
-
-            object IEnumerator.Current => Current!;
-
-            private T _current;
-            private readonly InputStream _ins;
-            private readonly InputStreamReader<T> _read;
-            private int _pos;
-            private readonly int _size;
-
-#pragma warning disable CS8618 // Non-nullable field is uninitialized. Consider declaring as nullable.
-            // Disabled this warning as the _current field is never read until it is initialized
-            // in MoveNext. The Current property accessor warrants it. Declared the field as nullable
-            // is not an option for a generic that can be used with reference and value types.
-            public Enumerator(InputStream ins, InputStreamReader<T> read, int size)
-#pragma warning restore CS8618 // Non-nullable field is uninitialized. Consider declaring as nullable.
-            {
-                _ins = ins;
-                _read = read;
-                _size = size;
-                _pos = 0;
-            }
-
-            public bool MoveNext()
-            {
-                if (++_pos > _size)
-                {
-                    _pos = _size + 1;
-                    return false;
-                }
-                else
-                {
-                    _current = _read(_ins);
-                    return true;
-                }
-            }
-
-            public void Reset() => throw new NotSupportedException();
-            public void Dispose()
-            {
-            }
-        }
-    }
-}+//
+// Copyright (c) ZeroC, Inc. All rights reserved.
+//
+
+using System;
+using System.Collections;
+using System.Collections.Generic;
+using System.ComponentModel;
+using System.Diagnostics;
+using System.Runtime.Serialization;
+using System.Runtime.Serialization.Formatters.Binary;
+
+namespace Ice
+{
+    public delegate T InputStreamReader<T>(InputStream ins);
+
+    /// <summary>
+    /// Throws a UserException corresponding to the given Slice type Id, such as "::Module::MyException".
+    /// If the implementation does not throw an exception, the Ice run time will fall back
+    /// to using its default behavior for instantiating the user exception.
+    /// </summary>
+    /// <param name="id">A Slice type Id corresponding to a Slice user exception.</param>
+    public delegate void UserExceptionFactory(string id);
+
+    /// <summary>
+    /// Interface for input streams used to extract Slice types from a sequence of bytes.
+    /// </summary>
+    public sealed class InputStream
+    {
+        public static readonly InputStreamReader<bool> IceReaderIntoBool = (istr) => istr.ReadBool();
+        public static readonly InputStreamReader<byte> IceReaderIntoByte = (istr) => istr.ReadByte();
+        public static readonly InputStreamReader<short> IceReaderIntoShort = (istr) => istr.ReadShort();
+        public static readonly InputStreamReader<int> IceReaderIntoInt = (istr) => istr.ReadInt();
+        public static readonly InputStreamReader<long> IceReaderIntoLong = (istr) => istr.ReadLong();
+        public static readonly InputStreamReader<float> IceReaderIntoFloat = (istr) => istr.ReadFloat();
+        public static readonly InputStreamReader<double> IceReaderIntoDouble = (istr) => istr.ReadDouble();
+        public static readonly InputStreamReader<string> IceReaderIntoString = (istr) => istr.ReadString();
+
+        /// <summary>
+        /// The communicator associated with this stream.
+        /// </summary>
+        /// <value>The communicator.</value>
+        public Communicator Communicator { get; }
+
+        /// <summary>
+        /// The encoding used when reading from this stream.
+        /// </summary>
+        /// <value>The encoding.</value>
+        public Encoding Encoding { get; private set; }
+
+        /// <summary>A read only view of the contents of the stream.</summary>
+        internal ReadOnlyMemory<byte> Buffer => new ReadOnlyMemory<byte>(_buffer.Array, 0, _buffer.Count);
+
+        // Returns the sliced data held by the current instance.
+        internal SlicedData? SlicedData
+        {
+            get
+            {
+                Debug.Assert(_current != null);
+                if (_current.Slices == null)
+                {
+                    return null;
+                }
+                else
+                {
+                    return new SlicedData(Encoding, _current.Slices);
+                }
+            }
+        }
+
+        /// <summary>The position (offset) in the underlying buffer.</summary>
+        internal int Pos
+        {
+            get => _pos;
+            set
+            {
+                if (value < 0 || value > _buffer.Count)
+                {
+                    throw new ArgumentOutOfRangeException(nameof(Pos), "The position value is outside the buffer bounds.");
+                }
+                _pos = value;
+            }
+        }
+
+        /// <summary>Returns the current size of the stream.</summary>
+        internal int Size => _buffer.Count;
+
+        // When set, we are in reading a top-level encapsulation.
+        private Encaps? _mainEncaps;
+
+        // See StartEncapsulation/RestartEncapsulation
+        private MainEncapsBackup? _mainEncapsBackup;
+
+        // When set, we are reading an endpoint encapsulation. An endpoint encaps is a lightweight encaps that cannot
+        // contain classes, exceptions, tagged members/parameters, or another endpoint. It is often but not always set
+        // when _mainEncaps is set (so nested inside _mainEncaps).
+        private Encaps? _endpointEncaps;
+
+        // Temporary upper limit set by an encapsulation. See Remaining.
+        private int? _limit;
+
+        // The sum of all the mininum sizes (in bytes) of the sequences read in this buffer. Must not exceed the buffer
+        // size.
+        private int _minTotalSeqSize = 0;
+
+        private ArraySegment<byte> _buffer;
+        private int _pos;
+
+        // TODO: should we cache those per InputStream or per communicator?
+        //       should we clear the caches in ResetEncapsulation?
+        private Dictionary<string, Type?>? _typeIdCache;
+        private Dictionary<int, Type?>? _compactIdCache;
+
+        // Map of type ID index to type ID string.
+        // When reading a top-level encapsulation, we assign a type ID index (starting with 1) to each type ID we
+        // read, in order. Since this map is a list, we lookup a previously assigned type ID string with
+        // _typeIdMap[index - 1].
+        private List<string>? _typeIdMap;
+        private int _posAfterLatestInsertedTypeId = 0;
+
+        // The remaining fields are used for class/exception unmarshaling.
+        // Class/exception unmarshaling is allowed only when _mainEncaps != null and _endpointEncaps == null.
+
+        // Map of class instance ID to class instance.
+        // When reading a top-level encapsulation:
+        //  - Instance ID = 0 means null
+        //  - Instance ID = 1 means the instance is encoded inline afterwards
+        //  - Instance ID > 1 means a reference to a previously read instance, found in this map.
+        // Since the map is actually a list, we use instance ID - 2 to lookup an instance.
+        private List<AnyClass>? _instanceMap;
+        private int _classGraphDepth = 0;
+
+         // Data for the class or exception instance that is currently getting unmarshaled.
+        private InstanceData? _current;
+
+        /// <summary>This constructor uses the communicator's default encoding version.</summary>
+        /// <param name="communicator">The communicator to use when initializing the stream.</param>
+        /// <param name="buffer">The stream initial data.</param>
+        public InputStream(Communicator communicator, ArraySegment<byte>? buffer = null)
+            : this(communicator, communicator.DefaultsAndOverrides.DefaultEncoding, buffer)
+        {
+        }
+
+        /// <summary>This constructor uses the given encoding version.</summary>
+        /// <param name="communicator">The communicator to use when initializing the stream.</param>
+        /// <param name="encoding">The desired encoding version.</param>
+        /// <param name="buffer">The stream initial data.</param>
+        public InputStream(Communicator communicator, Encoding encoding, ArraySegment<byte>? buffer = null)
+        {
+            Communicator = communicator;
+            Encoding = encoding;
+            _buffer = buffer ?? ArraySegment<byte>.Empty;
+            _pos = 0;
+        }
+
+        /// <summary>Reads the start of an encapsulation.</summary>
+        /// <returns>The encoding of the encapsulation.</returns>
+        public Encoding StartEncapsulation()
+        {
+            Debug.Assert(_mainEncaps == null && _endpointEncaps == null);
+            (Encoding Encoding, int Size) encapsHeader = ReadEncapsulationHeader();
+            Debug.Assert(encapsHeader.Encoding == Encoding.V1_1); // TODO: temporary
+            _mainEncaps = new Encaps(_limit, Encoding, encapsHeader.Size);
+            Encoding = encapsHeader.Encoding;
+            _limit = _pos + encapsHeader.Size - 6;
+
+            // _mainEncapsBackup is usually null here, but can be set in the event we are reading a batch request
+            // message/frame with multiple main encaps (one per request in the batch).
+            _mainEncapsBackup = new MainEncapsBackup(_mainEncaps.Value, _pos, Encoding, _minTotalSeqSize);
+            return encapsHeader.Encoding;
+        }
+
+        /// <summary>Ends an encapsulation started with StartEncpasulation or RestartEncapsulation.</summary>
+        public void EndEncapsulation()
+        {
+            Debug.Assert(_mainEncaps != null && _endpointEncaps == null);
+            SkipTaggedMembers();
+
+            if (_buffer.Count - _pos != 0)
+            {
+                throw new EncapsulationException();
+            }
+            _limit = _mainEncaps.Value.OldLimit;
+            Encoding = _mainEncaps.Value.OldEncoding;
+            ResetEncapsulation();
+        }
+
+        /// <summary>Restarts the most recently started encapsulation.</summary>
+        public void RestartEncapsulation()
+        {
+            if (_mainEncapsBackup == null)
+            {
+                throw new EncapsulationException();
+            }
+
+            if (_mainEncaps != null || _endpointEncaps != null)
+            {
+                ResetEncapsulation();
+            }
+
+            // Restore backup:
+            _mainEncaps = _mainEncapsBackup.Value.Encaps;
+            _pos = _mainEncapsBackup.Value.Pos;
+            Encoding = _mainEncapsBackup.Value.Encoding;
+            _minTotalSeqSize = _mainEncapsBackup.Value.MinTotalSeqSize;
+            _limit = _pos + _mainEncaps.Value.Size - 6;
+        }
+
+        /// <summary>Verifies if this InputStream can read data encoded using its current encoding.
+        /// Throws Ice.UnsupportedEncodingException if it cannot.</summary>
+        public void CheckIsReadable() => Encoding.CheckSupported();
+
+        /// <summary>Go to the end of the current main encapsulation, if we are in one.</summary>
+        public void SkipCurrentEncapsulation()
+        {
+            Debug.Assert(_endpointEncaps == null);
+            if (_mainEncaps != null)
+            {
+                _pos = _limit!.Value;
+                EndEncapsulation();
+            }
+        }
+
+        /// <summary>
+        /// Skips an empty encapsulation.
+        /// </summary>
+        /// <returns>The encapsulation's encoding version.</returns>
+        public Encoding SkipEmptyEncapsulation()
+        {
+            (Encoding Encoding, int Size) encapsHeader = ReadEncapsulationHeader();
+            Debug.Assert(encapsHeader.Encoding == Encoding.V1_1); // TODO: temporary
+            // Skip the optional content of the encapsulation if we are expecting an
+            // empty encapsulation.
+            _pos += encapsHeader.Size - 6;
+            return encapsHeader.Encoding;
+        }
+
+        /// <summary>
+        /// Returns a blob of bytes representing an encapsulation. The encapsulation's encoding version
+        /// is returned in the argument.
+        /// </summary>
+        /// <param name="encoding">The encapsulation's encoding version.</param>
+        /// <returns>The encoded encapsulation.</returns>
+        public byte[] ReadEncapsulation(out Encoding encoding)
+        {
+            (Encoding Encoding, int Size) encapsHeader = ReadEncapsulationHeader();
+            _pos -= 6;
+            encoding = encapsHeader.Encoding;
+
+            byte[] encaps = new byte[encapsHeader.Size];
+            ReadNumericArray(encaps);
+            return encaps;
+        }
+
+        /// <summary>
+        /// Determines the size of the current encapsulation, excluding the encapsulation header.
+        /// </summary>
+        /// <returns>The size of the encapsulated data.</returns>
+        public int GetEncapsulationSize()
+        {
+            Debug.Assert(_endpointEncaps != null || _mainEncaps != null);
+            int size = _endpointEncaps?.Size ?? _mainEncaps?.Size ?? 0;
+            return size - 6;
+        }
+
+        /// <summary>
+        /// Skips over an encapsulation.
+        /// </summary>
+        /// <returns>The encoding version of the skipped encapsulation.</returns>
+        public Encoding SkipEncapsulation()
+        {
+            (Encoding Encoding, int Size) encapsHeader = ReadEncapsulationHeader();
+
+            int pos = _pos + encapsHeader.Size - 6;
+            if (pos > _buffer.Count)
+            {
+                Debug.Assert(false);
+                throw new UnmarshalOutOfBoundsException();
+            }
+            _pos = pos;
+            return encapsHeader.Encoding;
+        }
+
+        // Start reading a slice of a class or exception instance.
+        // This is an Ice-internal method marked public because it's called by the generated code.
+        // typeId is the expected type ID of this slice.
+        // firstSlice is true when reading the first (most derived) slice of an instance.
+        [EditorBrowsable(EditorBrowsableState.Never)]
+        public void IceStartSlice(string typeId, bool firstSlice)
+        {
+            Debug.Assert(_mainEncaps != null && _endpointEncaps == null);
+            if (firstSlice)
+            {
+                Debug.Assert(_current != null && (_current.SliceTypeId == null || _current.SliceTypeId == typeId));
+                if (_current.InstanceType == InstanceType.Class)
+                {
+                    // For exceptions, we read it for the first slice in ThrowException.
+                    ReadIndirectionTableIntoCurrent();
+                }
+
+                // We can discard all the unknown slices: the generated code calls IceStartSliceAndGetSlicedData to
+                // preserve them and it just called IceStartSlice instead.
+                _current.Slices = null;
+            }
+            else
+            {
+                string? headerTypeId = ReadSliceHeaderIntoCurrent();
+                Debug.Assert(headerTypeId == null || headerTypeId == typeId);
+                ReadIndirectionTableIntoCurrent();
+            }
+        }
+
+        // Start reading the first slice of an instance and get the unknown slices for this instances that were
+        // previously saved (if any).
+        // This is an Ice-internal method marked public because it's called by the generated code.
+        // typeId is the expected typeId of this slice.
+        [EditorBrowsable(EditorBrowsableState.Never)]
+        public SlicedData? IceStartSliceAndGetSlicedData(string typeId)
+        {
+            Debug.Assert(_mainEncaps != null && _endpointEncaps == null);
+            // Called by generated code for first slice instead of IceStartSlice
+            Debug.Assert(_current != null && (_current.SliceTypeId == null || _current.SliceTypeId == typeId));
+            if (_current.InstanceType == InstanceType.Class)
+            {
+                    // For exceptions, we read it for the first slice in ThrowException.
+                    ReadIndirectionTableIntoCurrent();
+            }
+            return SlicedData;
+        }
+
+        // Tells the InputStream the end of a class or exception slice was reached.
+        // This is an Ice-internal method marked public because it's called by the generated code.
+        [EditorBrowsable(EditorBrowsableState.Never)]
+        public void IceEndSlice()
+        {
+            // Note that IceEndSlice is not called when we call SkipSlice.
+            Debug.Assert(_mainEncaps != null && _endpointEncaps == null && _current != null);
+            if ((_current.SliceFlags & EncodingDefinitions.SliceFlags.HasTaggedMembers) != 0)
+            {
+                SkipTaggedMembers();
+            }
+            if ((_current.SliceFlags & EncodingDefinitions.SliceFlags.HasIndirectionTable) != 0)
+            {
+                Debug.Assert(_current.PosAfterIndirectionTable.HasValue && _current.IndirectionTable != null);
+                _pos = _current.PosAfterIndirectionTable.Value;
+                _current.PosAfterIndirectionTable = null;
+                _current.IndirectionTable = null;
+            }
+        }
+
+        /// <summary>
+        /// Extracts a size from the stream.
+        /// </summary>
+        /// <returns>The extracted size.</returns>
+        public int ReadSize()
+        {
+            byte b = ReadByte();
+            if (b < 255)
+            {
+                return b;
+            }
+
+            int size = ReadInt();
+            if (size < 0)
+            {
+                Debug.Assert(false);
+                throw new UnmarshalOutOfBoundsException();
+            }
+            return size;
+        }
+
+        /// <summary>+
+        /// Reads a sequence size and make sure there is enough space in the underlying buffer to read the sequence.
+        /// This validation is performed to make sure we do not allocate a large container based on an invalid encoded
+        /// size.
+        /// </summary>
+        /// <param name="minElementSize">The minimum encoded size of an element of the sequence, in bytes.</param>
+        /// <returns>The number of elements in the sequence.</returns>
+        public int ReadAndCheckSeqSize(int minElementSize)
+        {
+            int sz = ReadSize();
+
+            if (sz == 0)
+            {
+                return 0;
+            }
+
+            int minSize = sz * minElementSize;
+
+            // With _minTotalSeqSize, we make sure that multiple sequences within an InpuStream can't trigger
+            // maliciously the allocation of a large amount of memory before we read these sequences from the buffer.
+            _minTotalSeqSize += minSize;
+
+            if (_pos + minSize > _buffer.Count || _minTotalSeqSize > _buffer.Count)
+            {
+                throw new UnmarshalOutOfBoundsException();
+            }
+            return sz;
+        }
+
+        /// <summary>Reads a blob of bytes from the stream.</summary>
+        /// <param name="sz">The number of bytes to read.</param>
+        /// <returns>The requested bytes as a byte array.</returns>
+        public byte[] ReadBlob(int sz)
+        {
+            if (_buffer.Count - _pos < sz)
+            {
+                throw new UnmarshalOutOfBoundsException();
+            }
+            byte[] v = new byte[sz];
+            _buffer.Slice(_pos).CopyTo(v);
+            _pos += sz;
+            return v;
+        }
+
+        /// <summary>Determine if an optional value is available for reading.</summary>
+        /// <param name="tag">The tag associated with the value.</param>
+        /// <param name="expectedFormat">The optional format for the value.</param>
+        /// <returns>True if the value is present, false otherwise.</returns>
+        public bool ReadOptional(int tag, OptionalFormat expectedFormat)
+        {
+            // Tagged members/parameters can only be in the main encaps
+            Debug.Assert(_mainEncaps != null && _endpointEncaps == null);
+
+            // The current slice has no tagged member
+            if (_current != null && (_current.SliceFlags & EncodingDefinitions.SliceFlags.HasTaggedMembers) == 0)
+            {
+                return false;
+            }
+
+            int requestedTag = tag;
+
+            while (true)
+            {
+                if (_buffer.Count - _pos <= 0)
+                {
+                    return false; // End of encapsulation also indicates end of optionals.
+                }
+
+                int v = ReadByte();
+                if (v == EncodingDefinitions.TaggedEndMarker)
+                {
+                    _pos--; // Rewind.
+                    return false;
+                }
+
+                var format = (OptionalFormat)(v & 0x07); // First 3 bits.
+                tag = v >> 3;
+                if (tag == 30)
+                {
+                    tag = ReadSize();
+                }
+
+                if (tag > requestedTag)
+                {
+                    int offset = tag < 30 ? 1 : (tag < 255 ? 2 : 6); // Rewind
+                    _pos -= offset;
+                    return false; // No tagged member with the requested tag.
+                }
+                else if (tag < requestedTag)
+                {
+                    SkipTagged(format);
+                }
+                else
+                {
+                    if (format != expectedFormat)
+                    {
+                        throw new MarshalException("invalid tagged data member `" + tag + "': unexpected format");
+                    }
+                    return true;
+                }
+            }
+        }
+
+        /// <summary>Extracts a byte value from the stream.</summary>
+        /// <returns>The extracted byte.</returns>
+        public byte ReadByte() => _buffer[_pos++];
+
+        /// <summary>Extracts an optional byte value from the stream.</summary>
+        /// <param name="tag">The numeric tag associated with the value.</param>
+        /// <returns>The optional value.</returns>
+        public byte? ReadByte(int tag)
+        {
+            if (ReadOptional(tag, OptionalFormat.F1))
+            {
+                return ReadByte();
+            }
+            else
+            {
+                return null;
+            }
+        }
+
+        /// <summary>Extracts a sequence of byte values from the stream.</summary>
+        /// <returns>The extracted byte sequence.</returns>
+        public byte[] ReadByteArray()
+        {
+            byte[] value = new byte[ReadAndCheckSeqSize(1)];
+            ReadNumericArray(value);
+            return value;
+        }
+
+        public void ReadSpan(Span<byte> span)
+        {
+            int length = span.Length;
+            Debug.Assert(_buffer.Count - _pos >= length);
+            _buffer.AsSpan(_pos, length).CopyTo(span);
+            _pos += length;
+        }
+
+        /// <summary>Extracts an optional byte sequence from the stream.</summary>
+        /// <param name="tag">The numeric tag associated with the value.</param>
+        /// <returns>The optional value.</returns>
+        public byte[]? ReadByteArray(int tag)
+        {
+            if (ReadOptional(tag, OptionalFormat.VSize))
+            {
+                return ReadByteArray();
+            }
+            else
+            {
+                return null;
+            }
+        }
+
+        /// <summary>Extracts a serializable object from the stream.</summary>
+        /// <returns>The serializable object.</returns>
+        public object? ReadSerializable()
+        {
+            int sz = ReadAndCheckSeqSize(1);
+            if (sz == 0)
+            {
+                return null;
+            }
+            var f = new BinaryFormatter(null, new StreamingContext(StreamingContextStates.All, Communicator));
+            return f.Deserialize(new IceInternal.InputStreamWrapper(sz, this));
+        }
+
+        /// <summary>
+        /// Extracts a boolean value from the stream.
+        /// </summary>
+        /// <returns>The extracted boolean.</returns>
+        public bool ReadBool() => _buffer[_pos++] == 1;
+
+        /// <summary>
+        /// Extracts an optional boolean value from the stream.
+        /// </summary>
+        /// <param name="tag">The numeric tag associated with the value.</param>
+        /// <returns>The optional value.</returns>
+        public bool? ReadBool(int tag)
+        {
+            if (ReadOptional(tag, OptionalFormat.F1))
+            {
+                return ReadBool();
+            }
+            else
+            {
+                return null;
+            }
+        }
+
+        /// <summary>
+        /// Extracts a sequence of boolean values from the stream.
+        /// </summary>
+        /// <returns>The extracted boolean sequence.</returns>
+        public bool[] ReadBoolArray()
+        {
+            bool[] value = new bool[ReadAndCheckSeqSize(1)];
+            ReadNumericArray(value);
+            return value;
+        }
+
+        /// <summary>
+        /// Extracts an optional boolean sequence from the stream.
+        /// </summary>
+        /// <param name="tag">The numeric tag associated with the value.</param>
+        /// <returns>The optional value.</returns>
+        public bool[]? ReadBoolArray(int tag)
+        {
+            if (ReadOptional(tag, OptionalFormat.VSize))
+            {
+                return ReadBoolArray();
+            }
+            else
+            {
+                return null;
+            }
+        }
+
+        /// <summary>
+        /// Extracts a short value from the stream.
+        /// </summary>
+        /// <returns>The extracted short.</returns>
+        public short ReadShort()
+        {
+            short value = BitConverter.ToInt16(_buffer.Array, _buffer.Offset + _pos);
+            _pos += 2;
+            return value;
+        }
+
+        public static short ReadShort(ReadOnlySpan<byte> buffer) => BitConverter.ToInt16(buffer);
+
+        /// <summary>
+        /// Extracts an optional short value from the stream.
+        /// </summary>
+        /// <param name="tag">The numeric tag associated with the value.</param>
+        /// <returns>The optional value.</returns>
+        public short? ReadShort(int tag)
+        {
+            if (ReadOptional(tag, OptionalFormat.F2))
+            {
+                return ReadShort();
+            }
+            else
+            {
+                return null;
+            }
+        }
+
+        /// <summary>
+        /// Extracts a sequence of short values from the stream.
+        /// </summary>
+        /// <returns>The extracted short sequence.</returns>
+        public short[] ReadShortArray()
+        {
+            short[] value = new short[ReadAndCheckSeqSize(2)];
+            ReadNumericArray(value);
+            return value;
+        }
+
+        /// <summary>
+        /// Extracts an optional short sequence from the stream.
+        /// </summary>
+        /// <param name="tag">The numeric tag associated with the value.</param>
+        /// <returns>The optional value.</returns>
+        public short[]? ReadShortArray(int tag)
+        {
+            if (ReadOptional(tag, OptionalFormat.VSize))
+            {
+                SkipSize();
+                return ReadShortArray();
+            }
+            else
+            {
+                return null;
+            }
+        }
+
+        /// <summary>
+        /// Extracts an int value from the stream.
+        /// </summary>
+        /// <returns>The extracted int.</returns>
+        public int ReadInt()
+        {
+            int value = BitConverter.ToInt32(_buffer.Array, _buffer.Offset + _pos);
+            _pos += 4;
+            return value;
+        }
+
+        public static int ReadInt(ReadOnlySpan<byte> buffer) => BitConverter.ToInt32(buffer);
+
+        /// <summary>
+        /// Extracts an optional int value from the stream.
+        /// </summary>
+        /// <param name="tag">The numeric tag associated with the value.</param>
+        /// <returns>The optional value.</returns>
+        public int? ReadInt(int tag)
+        {
+            if (ReadOptional(tag, OptionalFormat.F4))
+            {
+                return ReadInt();
+            }
+            else
+            {
+                return null;
+            }
+        }
+
+        /// <summary>
+        /// Extracts a sequence of int values from the stream.
+        /// </summary>
+        /// <returns>The extracted int sequence.</returns>
+        public int[] ReadIntArray()
+        {
+            int[] value = new int[ReadAndCheckSeqSize(4)];
+            ReadNumericArray(value);
+            return value;
+        }
+
+        /// <summary>
+        /// Extracts an optional int sequence from the stream.
+        /// </summary>
+        /// <param name="tag">The numeric tag associated with the value.</param>
+        /// <returns>The optional value.</returns>
+        public int[]? ReadIntArray(int tag)
+        {
+            if (ReadOptional(tag, OptionalFormat.VSize))
+            {
+                SkipSize();
+                return ReadIntArray();
+            }
+            else
+            {
+                return null;
+            }
+        }
+
+        /// <summary>
+        /// Extracts a long value from the stream.
+        /// </summary>
+        /// <returns>The extracted long.</returns>
+        public long ReadLong()
+        {
+            long value = BitConverter.ToInt64(_buffer.Array, _buffer.Offset + _pos);
+            _pos += 8;
+            return value;
+        }
+
+        public static long ReadLong(ReadOnlySpan<byte> buffer) => BitConverter.ToInt64(buffer);
+
+        /// <summary>
+        /// Extracts an optional long value from the stream.
+        /// </summary>
+        /// <param name="tag">The numeric tag associated with the value.</param>
+        /// <returns>The optional value.</returns>
+        public long? ReadLong(int tag)
+        {
+            if (ReadOptional(tag, OptionalFormat.F8))
+            {
+                return ReadLong();
+            }
+            else
+            {
+                return null;
+            }
+        }
+
+        /// <summary>
+        /// Extracts a sequence of long values from the stream.
+        /// </summary>
+        /// <returns>The extracted long sequence.</returns>
+        public long[] ReadLongArray()
+        {
+            long[] value = new long[ReadAndCheckSeqSize(8)];
+            ReadNumericArray(value);
+            return value;
+        }
+
+        /// <summary>
+        /// Extracts an optional long sequence from the stream.
+        /// </summary>
+        /// <param name="tag">The numeric tag associated with the value.</param>
+        /// <returns>The optional value.</returns>
+        public long[]? ReadLongArray(int tag)
+        {
+            if (ReadOptional(tag, OptionalFormat.VSize))
+            {
+                SkipSize();
+                return ReadLongArray();
+            }
+            else
+            {
+                return null;
+            }
+        }
+
+        /// <summary>
+        /// Extracts a float value from the stream.
+        /// </summary>
+        /// <returns>The extracted float.</returns>
+        public float ReadFloat()
+        {
+            float value = BitConverter.ToSingle(_buffer.Array, _buffer.Offset + _pos);
+            _pos += 4;
+            return value;
+        }
+
+        /// <summary>
+        /// Extracts an optional float value from the stream.
+        /// </summary>
+        /// <param name="tag">The numeric tag associated with the value.</param>
+        /// <returns>The optional value.</returns>
+        public float? ReadFloat(int tag)
+        {
+            if (ReadOptional(tag, OptionalFormat.F4))
+            {
+                return ReadFloat();
+            }
+            else
+            {
+                return null;
+            }
+        }
+
+        /// <summary>
+        /// Extracts a sequence of float values from the stream.
+        /// </summary>
+        /// <returns>The extracted float sequence.</returns>
+        public float[] ReadFloatArray()
+        {
+            float[] value = new float[ReadAndCheckSeqSize(4)];
+            ReadNumericArray(value);
+            return value;
+        }
+
+        /// <summary>
+        /// Extracts an optional float sequence from the stream.
+        /// </summary>
+        /// <param name="tag">The numeric tag associated with the value.</param>
+        /// <returns>The optional value.</returns>
+        public float[]? ReadFloatArray(int tag)
+        {
+            if (ReadOptional(tag, OptionalFormat.VSize))
+            {
+                SkipSize();
+                return ReadFloatArray();
+            }
+            else
+            {
+                return null;
+            }
+        }
+
+        /// <summary>
+        /// Extracts a double value from the stream.
+        /// </summary>
+        /// <returns>The extracted double.</returns>
+        public double ReadDouble()
+        {
+            double value = BitConverter.ToDouble(_buffer.Array, _buffer.Offset + _pos);
+            _pos += 8;
+            return value;
+        }
+
+        /// <summary>
+        /// Extracts an optional double value from the stream.
+        /// </summary>
+        /// <param name="tag">The numeric tag associated with the value.</param>
+        /// <returns>The optional value.</returns>
+        public double? ReadDouble(int tag)
+        {
+            if (ReadOptional(tag, OptionalFormat.F8))
+            {
+                return ReadDouble();
+            }
+            else
+            {
+                return null;
+            }
+        }
+
+        /// <summary>
+        /// Extracts a sequence of double values from the stream.
+        /// </summary>
+        /// <returns>The extracted double sequence.</returns>
+        public double[] ReadDoubleArray()
+        {
+            double[] value = new double[ReadAndCheckSeqSize(8)];
+            ReadNumericArray(value);
+            return value;
+        }
+
+        /// <summary>
+        /// Extracts an optional double sequence from the stream.
+        /// </summary>
+        /// <param name="tag">The numeric tag associated with the value.</param>
+        /// <returns>The optional value.</returns>
+        public double[]? ReadDoubleArray(int tag)
+        {
+            if (ReadOptional(tag, OptionalFormat.VSize))
+            {
+                SkipSize();
+                return ReadDoubleArray();
+            }
+            else
+            {
+                return null;
+            }
+        }
+
+        private static readonly System.Text.UTF8Encoding _utf8 = new System.Text.UTF8Encoding(false, true);
+
+        /// <summary>
+        /// Extracts a string from the stream.
+        /// </summary>
+        /// <returns>The extracted string.</returns>
+        public string ReadString()
+        {
+            int size = ReadSize();
+            if (size == 0)
+            {
+                return "";
+            }
+            string value = _utf8.GetString(_buffer.AsSpan(_pos, size));
+            _pos += size;
+            return value;
+        }
+
+        /// <summary>
+        /// Extracts an optional string from the stream.
+        /// </summary>
+        /// <param name="tag">The numeric tag associated with the value.</param>
+        /// <returns>The optional value.</returns>
+        public string? ReadString(int tag)
+        {
+            if (ReadOptional(tag, OptionalFormat.VSize))
+            {
+                return ReadString();
+            }
+            else
+            {
+                return null;
+            }
+        }
+
+        public T[] ReadArray<T>(InputStreamReader<T> reader, int minSize)
+        {
+            var enumerable = new Collection<T>(this, reader, minSize);
+            var arr = new T[enumerable.Count];
+            int pos = 0;
+            foreach (T item in enumerable)
+            {
+                arr[pos++] = item;
+            }
+            return arr;
+        }
+
+        public IEnumerable<T> ReadCollection<T>(InputStreamReader<T> reader, int minSize) =>
+            new Collection<T>(this, reader, minSize);
+
+        public Dictionary<TKey, TValue> ReadDict<TKey, TValue>(InputStreamReader<TKey> keyReader,
+            InputStreamReader<TValue> valueReader, int minWireSize = 1)
+        {
+            int sz = ReadAndCheckSeqSize(minWireSize);
+            var dict = new Dictionary<TKey, TValue>(sz);
+            for (int i = 0; i < sz; ++i)
+            {
+                TKey key = keyReader(this);
+                TValue value = valueReader(this);
+                dict.Add(key, value);
+            }
+            return dict;
+        }
+
+        public SortedDictionary<TKey, TValue> ReadSortedDict<TKey, TValue>(InputStreamReader<TKey> keyReader,
+            InputStreamReader<TValue> valueReader)
+        {
+            int sz = ReadSize();
+            var dict = new SortedDictionary<TKey, TValue>();
+            for (int i = 0; i < sz; ++i)
+            {
+                TKey key = keyReader(this);
+                TValue value = valueReader(this);
+                dict.Add(key, value);
+            }
+            return dict;
+        }
+
+        /// <summary>
+        /// Extracts a sequence of strings from the stream.
+        /// </summary>
+        /// <returns>The extracted string sequence.</returns>
+        public string[] ReadStringArray() => ReadArray(IceReaderIntoString, 1);
+
+        public IEnumerable<string> ReadStringCollection() => ReadCollection(IceReaderIntoString, 1);
+
+        /// <summary>
+        /// Extracts an optional string sequence from the stream.
+        /// </summary>
+        /// <param name="tag">The numeric tag associated with the value.</param>
+        /// <returns>The optional value.</returns>
+        public string[]? ReadStringArray(int tag)
+        {
+            if (ReadOptional(tag, OptionalFormat.FSize))
+            {
+                Skip(4);
+                return ReadStringArray();
+            }
+            else
+            {
+                return null;
+            }
+        }
+
+        /// <summary>
+        /// Extracts a proxy from the stream. The stream must have been initialized with a communicator.
+        /// </summary>
+        /// <returns>The extracted proxy.</returns>
+        public T? ReadProxy<T>(ProxyFactory<T> factory) where T : class, IObjectPrx
+        {
+            var ident = new Identity(this);
+            if (ident.Name.Length == 0)
+            {
+                return null;
+            }
+            else
+            {
+                return factory(Communicator.CreateReference(ident, this));
+            }
+        }
+
+        /// <summary>
+        /// Extracts an optional proxy from the stream. The stream must have been initialized with a communicator.
+        /// </summary>
+        /// <param name="tag">The numeric tag associated with the value.</param>
+        /// <param name="factory">The proxy factory used to create the typed proxy.</param>
+        /// <returns>The optional value.</returns>
+        public T? ReadProxy<T>(int tag, ProxyFactory<T> factory) where T : class, IObjectPrx
+        {
+            if (ReadOptional(tag, OptionalFormat.FSize))
+            {
+                Skip(4);
+                return ReadProxy(factory);
+            }
+            else
+            {
+                return null;
+            }
+        }
+
+        /// <summary>
+        /// Read an enumerated value.
+        /// </summary>
+        /// <param name="maxValue">The maximum enumerator value in the definition.</param>
+        /// <returns>The enumerator.</returns>
+        public int ReadEnum(int maxValue)
+        {
+            // TODO: eliminate maxValue
+            Debug.Assert(Encoding == Encoding.V1_1); // TODO: temporary
+            return ReadSize();
+        }
+
+        /// <summary>
+        /// Read an instance of class T.
+        /// </summary>
+        /// <returns>The class instance, or null.</returns>
+        public T? ReadClass<T>() where T : AnyClass
+        {
+            AnyClass? obj = ReadAnyClass();
+            if (obj == null)
+            {
+                return null;
+            }
+            else if (obj is T)
+            {
+                return (T)obj;
+            }
+            else
+            {
+                IceInternal.Ex.ThrowUOE(typeof(T), obj);
+                return null;
+            }
+        }
+
+        /// <summary>
+        /// Read a tagged parameter or data member of type class T.
+        /// </summary>
+        /// <param name="tag">The numeric tag associated with the class parameter or data member.</param>
+        /// <returns>The class instance, or null.</returns>
+        public T? ReadClass<T>(int tag) where T : AnyClass
+        {
+            AnyClass? obj = ReadAnyClass(tag);
+            if (obj == null)
+            {
+                return null;
+            }
+            else if (obj is T)
+            {
+                return (T)obj;
+            }
+            else
+            {
+                IceInternal.Ex.ThrowUOE(typeof(T), obj);
+                return null;
+            }
+        }
+
+        /// <summary>
+        /// Extracts a user exception from the stream and throws it.
+        /// </summary>
+        public void ThrowException()
+        {
+            Push(InstanceType.Exception);
+            Debug.Assert(_current != null);
+
+            // Read the first slice header, and exception's type ID cannot be null.
+            string typeId = ReadSliceHeaderIntoCurrent()!;
+            string mostDerivedId = typeId;
+            ReadIndirectionTableIntoCurrent(); // we read the indirection table immediately
+
+            while (true)
+            {
+                UserException? userEx = null;
+
+                try
+                {
+                    Type? type = Communicator.ResolveClass(typeId);
+                    if (type != null)
+                    {
+                        userEx = (UserException?)IceInternal.AssemblyUtil.CreateInstance(type);
+                    }
+                }
+                catch (Exception ex)
+                {
+                    throw new MarshalException(ex);
+                }
+
+                // We found the exception.
+                if (userEx != null)
+                {
+                    userEx.Read(this);
+                    Pop(null);
+                    throw userEx;
+                    // Never reached.
+                }
+
+                // Slice off what we don't understand.
+                SkipSlice();
+
+                if ((_current.SliceFlags & EncodingDefinitions.SliceFlags.IsLastSlice) != 0)
+                {
+                    if (mostDerivedId.StartsWith("::", StringComparison.Ordinal) == true)
+                    {
+                        throw new UnknownUserException(mostDerivedId.Substring(2));
+                    }
+                    else
+                    {
+                        throw new UnknownUserException(mostDerivedId);
+                    }
+                }
+
+                typeId = ReadSliceHeaderIntoCurrent()!;
+                ReadIndirectionTableIntoCurrent();
+            }
+        }
+
+        /// <summary>
+        /// Skip the given number of bytes.
+        /// </summary>
+        /// <param name="size">The number of bytes to skip</param>
+        public void Skip(int size)
+        {
+            if (size < 0 || size > _buffer.Count - _pos)
+            {
+                throw new UnmarshalOutOfBoundsException();
+            }
+            _pos += size;
+        }
+
+        /// <summary>
+        /// Skip over a size value.
+        /// </summary>
+        public void SkipSize()
+        {
+            byte b = ReadByte();
+            if (b == 255)
+            {
+                Skip(4);
+            }
+        }
+
+        internal Encoding StartEndpointEncapsulation()
+        {
+            Debug.Assert(_endpointEncaps == null);
+            (Encoding Encoding, int Size) encapsHeader = ReadEncapsulationHeader();
+            _endpointEncaps = new Encaps(_limit, Encoding, encapsHeader.Size);
+            Encoding = encapsHeader.Encoding;
+            _limit = _pos + encapsHeader.Size - 6;
+            return encapsHeader.Encoding;
+        }
+
+        internal void EndEndpointEncapsulation()
+        {
+            Debug.Assert(_endpointEncaps != null);
+
+            if (_limit - _pos != 0)
+            {
+                throw new EncapsulationException();
+            }
+
+            _limit = _endpointEncaps.Value.OldLimit;
+            Encoding = _endpointEncaps.Value.OldEncoding;
+            _endpointEncaps = null;
+        }
+
+       // Swaps the contents of one stream with another.
+        internal void Swap(InputStream other)
+        {
+            Debug.Assert(Communicator == other.Communicator);
+
+            (_buffer, other._buffer) = (other._buffer, _buffer);
+            (Encoding, other.Encoding) = (other.Encoding, Encoding);
+            (_pos, other._pos) = (other._pos, _pos);
+
+            // Swap is never called for InputStreams that have encapsulations being read. However,
+            // encapsulations might still be set in case un-marshalling failed. We just
+            // reset the encapsulations if there are still some set.
+            ResetEncapsulation();
+            other.ResetEncapsulation();
+
+            int tmpMinTotalSeqSize = other._minTotalSeqSize;
+            other._minTotalSeqSize = _minTotalSeqSize;
+            _minTotalSeqSize = tmpMinTotalSeqSize;
+        }
+
+        private void ResetEncapsulation()
+        {
+            _mainEncaps = null;
+            _endpointEncaps = null;
+            _instanceMap?.Clear();
+            _classGraphDepth = 0;
+            _typeIdMap?.Clear();
+            _posAfterLatestInsertedTypeId = 0;
+            _current = null;
+            _limit = null;
+        }
+
+        private (Encoding Encoding, int Size) ReadEncapsulationHeader()
+        {
+            // With the 1.1 encoding, the encaps size is encoded on a 4-bytes int and not on a variable-length size,
+            // for ease of marshaling.
+            int sz = ReadInt();
+            if (sz < 6)
+            {
+                throw new UnmarshalOutOfBoundsException();
+            }
+            if (sz - 4 > _buffer.Count - _pos)
+            {
+                throw new UnmarshalOutOfBoundsException();
+            }
+            byte major = ReadByte();
+            byte minor = ReadByte();
+            var encoding = new Encoding(major, minor);
+            return (encoding, sz);
+        }
+
+        private void SkipTagged(OptionalFormat format)
+        {
+            switch (format)
+            {
+                case OptionalFormat.F1:
+                    {
+                        Skip(1);
+                        break;
+                    }
+                case OptionalFormat.F2:
+                    {
+                        Skip(2);
+                        break;
+                    }
+                case OptionalFormat.F4:
+                    {
+                        Skip(4);
+                        break;
+                    }
+                case OptionalFormat.F8:
+                    {
+                        Skip(8);
+                        break;
+                    }
+                case OptionalFormat.Size:
+                    {
+                        SkipSize();
+                        break;
+                    }
+                case OptionalFormat.VSize:
+                    {
+                        Skip(ReadSize());
+                        break;
+                    }
+                case OptionalFormat.FSize:
+                    {
+                        Skip(ReadInt());
+                        break;
+                    }
+                case OptionalFormat.Class:
+                    {
+                        ReadAnyClass();
+                        break;
+                    }
+            }
+        }
+
+        private bool SkipTaggedMembers()
+        {
+            // Skip remaining unread tagged members.
+            while (true)
+            {
+                if (_buffer.Count - _pos <= 0)
+                {
+                    return false; // End of encapsulation also indicates end of tagged members.
+                }
+
+                int v = ReadByte();
+                if (v == EncodingDefinitions.TaggedEndMarker)
+                {
+                    return true;
+                }
+
+                var format = (OptionalFormat)(v & 0x07); // Read first 3 bits.
+                if ((v >> 3) == 30)
+                {
+                    SkipSize();
+                }
+                SkipTagged(format);
+            }
+        }
+
+        private string ReadTypeId(bool isIndex)
+        {
+            _typeIdMap ??= new List<string>();
+
+            if (isIndex)
+            {
+                int index = ReadSize();
+                if (index > 0 && index - 1 < _typeIdMap.Count)
+                {
+                    // The encoded type-id indices start at 1, not 0.
+                    return _typeIdMap[index - 1];
+                }
+                throw new MarshalException($"read invalid typeId index {index}");
+            }
+            else
+            {
+                string typeId = ReadString();
+
+                // The typeIds of slices in indirection tables can be read several times: when we skip the
+                // indirection table and later on when we read it. We only want to add this typeId to the list
+                // and assign it an index when it's the first time we read it, so we save the largest pos we
+                // read to figure out when to add to the list.
+                if (_pos > _posAfterLatestInsertedTypeId)
+                {
+                    _posAfterLatestInsertedTypeId = _pos;
+                    _typeIdMap.Add(typeId);
+                }
+
+                return typeId;
+            }
+        }
+
+        private Type? ResolveClass(string typeId)
+        {
+            if (_typeIdCache == null || !_typeIdCache.TryGetValue(typeId, out Type? cls))
+            {
+                // Not found in typeIdCache
+                try
+                {
+                    cls = Communicator.ResolveClass(typeId);
+                    _typeIdCache ??= new Dictionary<string, Type?>(); // Lazy initialization
+                    _typeIdCache.Add(typeId, cls);
+                }
+                catch (Exception ex)
+                {
+                    throw new NoClassFactoryException("no class factory", typeId, ex);
+                }
+            }
+            return cls;
+        }
+
+        private Type? ResolveClass(int compactId)
+        {
+            Type? cls = null;
+            if (_compactIdCache == null || !_compactIdCache.TryGetValue(compactId, out cls))
+            {
+                // Not found in compactIdCache
+                string? typeId = Communicator.ResolveCompactId(compactId);
+                if (typeId != null)
+                {
+                    cls = ResolveClass(typeId);
+                    _compactIdCache ??= new Dictionary<int, Type?>();
+                    _compactIdCache.Add(compactId, cls);
+                }
+            }
+            return cls;
+        }
+
+        private AnyClass? ReadAnyClass()
+        {
+            int index = ReadSize();
+            if (index < 0)
+            {
+                throw new MarshalException("invalid object id");
+            }
+            else if (index == 0)
+            {
+                return null;
+            }
+            else if (_current != null && (_current.SliceFlags & EncodingDefinitions.SliceFlags.HasIndirectionTable) != 0)
+            {
+                // When reading an instance within a slice and there is an
+                // indirection table, we have an index within this indirection table.
+                //
+                // We need to decrement index since position 0 in the indirection table
+                // corresponds to index 1.
+                index--;
+                if (index < _current.IndirectionTable?.Length)
+                {
+                    return _current.IndirectionTable[index];
+                }
+                else
+                {
+                    throw new MarshalException("index too big for indirection table");
+                }
+            }
+            else
+            {
+                return ReadInstance(index);
+            }
+        }
+
+        // Read a tagged parameter or data member of type class.
+        private AnyClass? ReadAnyClass(int tag)
+        {
+            if (ReadOptional(tag, OptionalFormat.Class))
+            {
+                return ReadAnyClass();
+            }
+            else
+            {
+                return null;
+            }
+        }
+
+        // Read a slice header into _current.
+        // Returns the type ID of that slice. Null means it's a slice in compact format without a type ID,
+        // or a slice with a compact ID we could not resolve.
+        private string? ReadSliceHeaderIntoCurrent()
+        {
+            Debug.Assert(_current != null);
+
+            _current.SliceFlags = (EncodingDefinitions.SliceFlags)ReadByte();
+
+            // Read the type ID. For class slices, the type ID is encoded as a
+            // string or as an index or as a compact ID, for exceptions it's always encoded as a
+            // string.
+            if (_current.InstanceType == InstanceType.Class)
+            {
+                // TYPE_ID_COMPACT must be checked first!
+                if ((_current.SliceFlags & EncodingDefinitions.SliceFlags.HasTypeIdCompact) ==
+                    EncodingDefinitions.SliceFlags.HasTypeIdCompact)
+                {
+                    _current.SliceCompactId = ReadSize();
+                    _current.SliceTypeId = null;
+                }
+                else if ((_current.SliceFlags &
+                        (EncodingDefinitions.SliceFlags.HasTypeIdIndex | EncodingDefinitions.SliceFlags.HasTypeIdString)) != 0)
+                {
+                    _current.SliceTypeId = ReadTypeId((_current.SliceFlags & EncodingDefinitions.SliceFlags.HasTypeIdIndex) != 0);
+                    _current.SliceCompactId = null;
+                }
+                else
+                {
+                    // Slice in compact format, without a type ID or compact ID.
+                    Debug.Assert((_current.SliceFlags & EncodingDefinitions.SliceFlags.HasSliceSize) == 0);
+                    _current.SliceTypeId = null;
+                    _current.SliceCompactId = null;
+                }
+            }
+            else
+            {
+                _current.SliceTypeId = ReadString();
+                Debug.Assert(_current.SliceCompactId == null); // no compact ID for exceptions
+            }
+
+            // Read the slice size if necessary.
+            if ((_current.SliceFlags & EncodingDefinitions.SliceFlags.HasSliceSize) != 0)
+            {
+                _current.SliceSize = ReadInt();
+                if (_current.SliceSize < 4)
+                {
+                    throw new MarshalException("invalid slice size");
+                }
+            }
+            else
+            {
+                _current.SliceSize = 0;
+            }
+
+            // Clear other per-slice fields:
+            _current.IndirectionTable = null;
+            _current.PosAfterIndirectionTable = null;
+
+            return _current.SliceTypeId;
+        }
+
+        // Read the indirection table into _current's fields if there is an indirection table.
+        // Precondition: called after reading the slice's header.
+        // This method does not change Pos.
+        private void ReadIndirectionTableIntoCurrent()
+        {
+            Debug.Assert(_current != null && _current.IndirectionTable == null);
+            if ((_current.SliceFlags & EncodingDefinitions.SliceFlags.HasIndirectionTable) != 0)
+            {
+                int savedPos = _pos;
+                if (_current.SliceSize < 4)
+                {
+                    throw new MarshalException("invalid slice size");
+                }
+                _pos = savedPos + _current.SliceSize - 4;
+                _current.IndirectionTable = ReadIndirectionTable();
+                _current.PosAfterIndirectionTable = _pos;
+                _pos = savedPos;
+            }
+        }
+
+        // Skip the body of the current slice and it indirection table (if any).
+        // When it's a class instance and there is an indirection table, it returns the starting position of that
+        // indirection table; otherwise, it return 0.
+        private int SkipSlice()
+        {
+            Debug.Assert(_current != null);
+            if (Communicator.TraceLevels.Slicing > 0)
+            {
+                ILogger logger = Communicator.Logger;
+                string slicingCat = Communicator.TraceLevels.SlicingCat;
+                if (_current.InstanceType == InstanceType.Exception)
+                {
+                    IceInternal.TraceUtil.TraceSlicing("exception", _current.SliceTypeId ?? "", slicingCat, logger);
+                }
+                else
+                {
+                    IceInternal.TraceUtil.TraceSlicing("object", _current.SliceTypeId ?? "", slicingCat, logger);
+                }
+            }
+
+            int start = _pos;
+
+            if ((_current.SliceFlags & EncodingDefinitions.SliceFlags.HasSliceSize) != 0)
+            {
+                Debug.Assert(_current.SliceSize >= 4);
+                Skip(_current.SliceSize - 4);
+            }
+            else
+            {
+                if (_current.InstanceType == InstanceType.Class)
+                {
+                    throw new NoClassFactoryException("no class factory found and compact format prevents " +
+                                                      "slicing (the sender should use the sliced format " +
+                                                      "instead)", _current.SliceTypeId ?? "");
+                }
+                else
+                {
+                    if (_current.SliceTypeId?.StartsWith("::", StringComparison.Ordinal) == true)
+                    {
+                        throw new UnknownUserException(_current.SliceTypeId!.Substring(2));
+                    }
+                    else
+                    {
+                        throw new UnknownUserException(_current.SliceTypeId ?? "");
+                    }
+                }
+            }
+
+            // Preserve this slice.
+            bool hasOptionalMembers = (_current.SliceFlags & EncodingDefinitions.SliceFlags.HasTaggedMembers) != 0;
+            int end = _pos;
+            int dataEnd = end;
+            if (hasOptionalMembers)
+            {
+                // Don't include the tagged end marker. It will be re-written by IceEndSlice when the sliced data
+                // is re-written.
+                --dataEnd;
+            }
+            byte[] bytes = new byte[dataEnd - start];
+            _buffer.Slice(start, bytes.Length).CopyTo(bytes);
+
+            int startOfIndirectionTable = 0;
+
+            if ((_current.SliceFlags & EncodingDefinitions.SliceFlags.HasIndirectionTable) != 0)
+            {
+                if (_current.InstanceType == InstanceType.Class)
+                {
+                    startOfIndirectionTable = _pos;
+                    SkipIndirectionTable();
+                }
+                else
+                {
+                    Debug.Assert(_current.PosAfterIndirectionTable != null);
+                    // Move past indirection table
+                    _pos = _current.PosAfterIndirectionTable.Value;
+                    _current.PosAfterIndirectionTable = null;
+                }
+            }
+            _current.Slices ??= new List<SliceInfo>();
+            var info = new SliceInfo(_current.SliceTypeId,
+                                     _current.SliceCompactId,
+                                     new ReadOnlyMemory<byte>(bytes),
+                                     Array.AsReadOnly(_current.IndirectionTable ?? Array.Empty<AnyClass>()),
+                                     hasOptionalMembers,
+                                     (_current.SliceFlags & EncodingDefinitions.SliceFlags.IsLastSlice) != 0);
+            _current.Slices.Add(info);
+
+            // An exception slice may have an indirection table (saved above). We don't need it anymore
+            // since we're skipping this slice.
+            _current.IndirectionTable = null;
+            return startOfIndirectionTable;
+        }
+
+        // Skip the indirection table. The caller must save the current stream position before calling
+        // SkipIndirectionTable (to read the indirection table at a later point) except when the caller
+        // is SkipIndirectionTable itself.
+        private void SkipIndirectionTable()
+        {
+            Debug.Assert(_current != null);
+            // We should never skip an exception's indirection table
+            Debug.Assert(_current.InstanceType == InstanceType.Class);
+
+            // We use ReadSize and not ReadAndCheckSeqSize here because we don't allocate memory for this
+            // sequence, and since we are skipping this sequence to read it later, we don't want to double-count
+            // its contribution to _minTotalSeqSize.
+            int tableSize = ReadSize();
+            for (int i = 0; i < tableSize; ++i)
+            {
+                int index = ReadSize();
+                if (index <= 0)
+                {
+                    throw new MarshalException($"read invalid index {index} in indirection table");
+                }
+                if (index == 1)
+                {
+                    if (++_classGraphDepth > Communicator.ClassGraphDepthMax)
+                    {
+                        throw new MarshalException("maximum class graph depth reached");
+                    }
+
+                    // Read/skip this instance
+                    EncodingDefinitions.SliceFlags sliceFlags;
+                    do
+                    {
+                        sliceFlags = (EncodingDefinitions.SliceFlags)ReadByte();
+                        if ((sliceFlags & EncodingDefinitions.SliceFlags.HasTypeIdCompact) == EncodingDefinitions.SliceFlags.HasTypeIdCompact)
+                        {
+                            ReadSize(); // compact type-id
+                        }
+                        else if ((sliceFlags &
+                            (EncodingDefinitions.SliceFlags.HasTypeIdIndex | EncodingDefinitions.SliceFlags.HasTypeIdString)) != 0)
+                        {
+                            // This can update the typeIdMap
+                            ReadTypeId((sliceFlags & EncodingDefinitions.SliceFlags.HasTypeIdIndex) != 0);
+                        }
+                        else
+                        {
+                            throw new MarshalException(
+                                "indirection table cannot hold an instance without a type-id");
+                        }
+
+                        // Read the slice size, then skip the slice
+                        if ((sliceFlags & EncodingDefinitions.SliceFlags.HasSliceSize) == 0)
+                        {
+                            throw new MarshalException("size of slice missing");
+                        }
+                        int sliceSize = ReadInt();
+                        if (sliceSize < 4)
+                        {
+                            throw new MarshalException("invalid slice size");
+                        }
+                        _pos = _pos + sliceSize - 4;
+
+                        // If this slice has an indirection table, skip it too
+                        if ((sliceFlags & EncodingDefinitions.SliceFlags.HasIndirectionTable) != 0)
+                        {
+                            SkipIndirectionTable();
+                        }
+                    } while ((sliceFlags & EncodingDefinitions.SliceFlags.IsLastSlice) == 0);
+                    _classGraphDepth--;
+                }
+            }
+        }
+
+        private AnyClass[] ReadIndirectionTable()
+        {
+            int size = ReadAndCheckSeqSize(1);
+            if (size == 0)
+            {
+                throw new MarshalException("invalid empty indirection table");
+            }
+            var indirectionTable = new AnyClass[size];
+            for (int i = 0; i < indirectionTable.Length; ++i)
+            {
+                int index = ReadSize();
+                if (index < 1)
+                {
+                    throw new MarshalException($"read invalid index {index} in indirection table");
+                }
+                indirectionTable[i] = ReadInstance(index);
+            }
+            return indirectionTable;
+        }
+
+        private AnyClass ReadInstance(int index)
+        {
+            Debug.Assert(index > 0);
+
+            if (index > 1)
+            {
+                if (_instanceMap != null && _instanceMap.Count > index - 2)
+                {
+                    return _instanceMap[index - 2];
+                }
+                throw new MarshalException($"could not find index {index} in {nameof(_instanceMap)}");
+            }
+
+            InstanceData? previousCurrent = Push(InstanceType.Class);
+            Debug.Assert(_current != null);
+
+            // Read the first slice header.
+            string? mostDerivedId = ReadSliceHeaderIntoCurrent();
+            string? typeId = mostDerivedId;
+            // We cannot read the indirection table at this point as it may reference the new instance that is not
+            // created yet.
+
+            AnyClass? v = null;
+            List<int>? deferredIndirectionTableList = null;
+
+            while (true)
+            {
+                Type? cls = null;
+                if (typeId != null)
+                {
+                    Debug.Assert(_current.SliceCompactId == null);
+                    cls = ResolveClass(typeId);
+                }
+                else if (_current.SliceCompactId.HasValue)
+                {
+                    cls = ResolveClass(_current.SliceCompactId.Value);
+                }
+
+                if (cls != null)
+                {
+                    try
+                    {
+                        Debug.Assert(!cls.IsAbstract && !cls.IsInterface);
+                        v = (AnyClass?)IceInternal.AssemblyUtil.CreateInstance(cls);
+                    }
+                    catch (Exception ex)
+                    {
+                        throw new NoClassFactoryException("no class factory", typeId ?? "", ex);
+                    }
+                }
+
+                if (v != null)
+                {
+                    // We have an instance, get out of this loop.
+                    break;
+                }
+
+                // Slice off what we don't understand, and save the indirection table (if any) in
+                // deferredIndirectionTableList.
+                deferredIndirectionTableList ??= new List<int>();
+                deferredIndirectionTableList.Add(SkipSlice());
+
+                // If this is the last slice, keep the instance as an opaque UnknownSlicedClass object.
+                if ((_current.SliceFlags & EncodingDefinitions.SliceFlags.IsLastSlice) != 0)
+                {
+                    v = new UnknownSlicedClass();
+                    break;
+                }
+
+                typeId = ReadSliceHeaderIntoCurrent(); // Read next Slice header for next iteration.
+            }
+
+            if (++_classGraphDepth > Communicator.ClassGraphDepthMax)
+            {
+                throw new MarshalException("maximum class graph depth reached");
+            }
+
+            // Add the instance to the map/list of instances. This must be done before reading the instances (for
+            // circular references).
+            _instanceMap ??= new List<AnyClass>();
+            _instanceMap.Add(v);
+
+            // Read all the deferred indirection tables now that the instance is inserted in _instanceMap.
+            if (deferredIndirectionTableList?.Count > 0)
+            {
+                int savedPos = _pos;
+
+                Debug.Assert(_current.Slices?.Count == deferredIndirectionTableList.Count);
+                for (int i = 0; i < deferredIndirectionTableList.Count; ++i)
+                {
+                    int pos = deferredIndirectionTableList[i];
+                    if (pos > 0)
+                    {
+                        _pos = pos;
+                        _current.Slices[i].Instances = Array.AsReadOnly(ReadIndirectionTable());
+                    }
+                    // else remains empty
+                }
+                _pos = savedPos;
+            }
+
+            // Read the instance.
+            v.Read(this);
+            Pop(previousCurrent);
+
+            --_classGraphDepth;
+            return v;
+        }
+
+        // Create a new current instance of the specified slice type
+        // and return the previous current instance, if any.
+        private InstanceData? Push(InstanceType instanceType)
+        {
+            // Can't have a current instance already if we are reading an exception
+            Debug.Assert(instanceType == InstanceType.Class || _current == null);
+            InstanceData? oldInstance = _current;
+            _current = new InstanceData(instanceType);
+            return oldInstance;
+        }
+
+        // Replace the current instance by savedInstance
+        private void Pop(InstanceData? savedInstance)
+        {
+            Debug.Assert(_current != null);
+            _current = savedInstance;
+        }
+
+        /// <summary>Helper method for read numeric arrays, the array is fill using Buffer.BlockCopy.</summary>
+        /// <param name="dst">The numeric array to read.</param>
+        private void ReadNumericArray(Array dst)
+        {
+            int byteCount = System.Buffer.ByteLength(dst);
+            Debug.Assert(_buffer.Count - _pos >= byteCount);
+            System.Buffer.BlockCopy(_buffer.Array, _buffer.Offset + _pos, dst, 0, byteCount);
+            _pos += byteCount;
+        }
+
+        private enum InstanceType { Class, Exception }
+
+        private sealed class InstanceData
+        {
+            internal InstanceData(InstanceType instanceType) => InstanceType = instanceType;
+
+            // Instance attributes
+            internal readonly InstanceType InstanceType;
+            internal List<SliceInfo>? Slices; // Preserved slices.
+
+            // Slice attributes
+            internal EncodingDefinitions.SliceFlags SliceFlags = default;
+            internal int SliceSize = 0;
+            internal string? SliceTypeId;
+            internal int? SliceCompactId;
+            // Indirection table of the current slice
+            internal AnyClass[]? IndirectionTable;
+            internal int? PosAfterIndirectionTable;
+        }
+
+        private readonly struct Encaps
+        {
+            // Previous upper limit of the buffer, if set
+            internal readonly int? OldLimit;
+
+            // Old Encoding
+            internal readonly Encoding OldEncoding;
+
+            // Size of the encaps, as read from the stream
+            internal readonly int Size;
+
+            internal Encaps(int? oldLimit, Encoding oldEncoding, int size)
+            {
+                OldLimit = oldLimit;
+                OldEncoding = oldEncoding;
+                Size = size;
+            }
+        }
+
+        private readonly struct MainEncapsBackup
+        {
+            internal readonly Encaps Encaps;
+            internal readonly int Pos;
+
+            internal readonly Encoding Encoding;
+            internal readonly int MinTotalSeqSize;
+
+            internal MainEncapsBackup(Encaps encaps, int pos, Encoding encoding, int minTotalSeqSize)
+            {
+                Encaps = encaps;
+                Pos = pos;
+                Encoding = encoding;
+                MinTotalSeqSize = minTotalSeqSize;
+            }
+        }
+
+        private sealed class Collection<T> : ICollection<T>
+        {
+            private readonly InputStream _ins;
+            private readonly InputStreamReader<T> _read;
+
+            public int Count { get; }
+
+            public bool IsReadOnly => true;
+
+            public Collection(InputStream ins, InputStreamReader<T> read, int minSize)
+            {
+                _ins = ins;
+                _read = read;
+                Count = ins.ReadAndCheckSeqSize(minSize);
+            }
+
+            // TODO: Ideally this should use a InputStream view and cache the input stream start
+            // position, so that succesivelly enumerators yield same valid results. In practice
+            // GetEnuerator should only be called once when the collection is unmarshal.
+            public IEnumerator<T> GetEnumerator() => new Enumerator<T>(_ins, _read, Count);
+
+            IEnumerator IEnumerable.GetEnumerator() => new Enumerator<T>(_ins, _read, Count);
+            public void Add(T item) => throw new NotSupportedException();
+            public void Clear() => throw new NotSupportedException();
+            public bool Contains(T item) => throw new NotSupportedException();
+            public void CopyTo(T[] array, int arrayIndex)
+            {
+                foreach (T value in this)
+                {
+                    array[arrayIndex++] = value;
+                }
+            }
+            public bool Remove(T item) => throw new NotSupportedException();
+        }
+
+        private sealed class Enumerator<T> : IEnumerator<T>
+        {
+            public T Current
+            {
+                get
+                {
+                    if (_pos == 0 || _pos > _size)
+                    {
+                        throw new InvalidOperationException();
+                    }
+                    return _current;
+                }
+            }
+
+            object IEnumerator.Current => Current!;
+
+            private T _current;
+            private readonly InputStream _ins;
+            private readonly InputStreamReader<T> _read;
+            private int _pos;
+            private readonly int _size;
+
+#pragma warning disable CS8618 // Non-nullable field is uninitialized. Consider declaring as nullable.
+            // Disabled this warning as the _current field is never read until it is initialized
+            // in MoveNext. The Current property accessor warrants it. Declared the field as nullable
+            // is not an option for a generic that can be used with reference and value types.
+            public Enumerator(InputStream ins, InputStreamReader<T> read, int size)
+#pragma warning restore CS8618 // Non-nullable field is uninitialized. Consider declaring as nullable.
+            {
+                _ins = ins;
+                _read = read;
+                _size = size;
+                _pos = 0;
+            }
+
+            public bool MoveNext()
+            {
+                if (++_pos > _size)
+                {
+                    _pos = _size + 1;
+                    return false;
+                }
+                else
+                {
+                    _current = _read(_ins);
+                    return true;
+                }
+            }
+
+            public void Reset() => throw new NotSupportedException();
+            public void Dispose()
+            {
+            }
+        }
+    }
+}