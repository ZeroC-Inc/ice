//
// Copyright (c) ZeroC, Inc. All rights reserved.
//

using System;
using System.Collections.Generic;
using System.Diagnostics;
using System.Runtime.Serialization;
using System.Runtime.Serialization.Formatters.Binary;
using Protocol = IceInternal.Protocol;

namespace Ice
{
    /// <summary>
    /// Throws a UserException corresponding to the given Slice type Id, such as "::Module::MyException".
    /// If the implementation does not throw an exception, the Ice run time will fall back
    /// to using its default behavior for instantiating the user exception.
    /// </summary>
    /// <param name="id">A Slice type Id corresponding to a Slice user exception.</param>
    public delegate void UserExceptionFactory(string id);

    /// <summary>
    /// Interface for input streams used to extract Slice types from a sequence of bytes.
    /// </summary>
    public sealed class InputStream
    {
        /// <summary>
        /// Returns the current size of the stream.
        /// </summary>
        /// <value>The size of the stream.</value>
        public int Size => _buf.size();

        /// <summary>
        /// The communicator associated with this stream.
        /// </summary>
        /// <value>The communicator.</value>
        public Communicator Communicator
        {
            get; private set;
        }

        /// <summary>
        /// The encoding used when reading from this stream.
        /// </summary>
        /// <value>The encoding.</value>
        public EncodingVersion Encoding
        {
            get; private set;
        }

        // The position (offset) in the underlying buffer.
        internal int Pos
        {
            get => _buf.b.position();
            set => _buf.b.position(value);
        }

        // True if the internal buffer has no data, false otherwise.
        internal bool IsEmpty => _buf.empty();

        // Number of bytes remaining in the underlying buffer.
        private int Remaining => _limit - Pos ?? _buf.b.remaining();

        // When set, we are in reading a top-level encapsulation.
        private Encaps? _mainEncaps;

        // When set, we are reading an endpoint encapsulation. An endpoint encaps is a lightweight encaps that cannot
        // contain classes, exceptions, tagged members/parameters, or another endpoint. It is often but not always set
        // when _mainEncaps is set (so nested inside _mainEncaps).
        private Encaps? _endpointEncaps;

        // Temporary upper limit set by an encapsulation. See Remaining.
        private int? _limit;

        private readonly int _classGraphDepthMax;

        // The sum of all the mininum sizes (in bytes) of the sequences read in this buffer. Must not exceed the buffer
        // size.
        private int _minTotalSeqSize = 0;
        private readonly Func<string, Type?> _classResolver;
        private IceInternal.Buffer _buf;

        private byte[]? _stringBytes; // Reusable array for reading strings.

        // TODO: should we cache those per InputStream?
        //       should we clear the caches in ResetEncapsulation?
        private Dictionary<string, Type?>? _typeIdCache;
        private Dictionary<int, Type>? _compactIdCache;

        // Map of type-id index to type-id string.
        // When reading a top-level encapsulation, we assign a type-id index (starting with 1) to each type-id we
        // read, in order. Since this map is a list, we lookup a previously assigned type-id string with
        // _typeIdMap[index - 1].
        private List<string>? _typeIdMap;
        private int _posAfterLatestInsertedTypeId = 0;

        // The remaining fields are used for class/exception unmarshaling.
        // Class/exception unmarshaling is allowed only when _mainEncaps != null and _endpointEncaps == null.

        // Map of class instance ID to class instance.
        // When reading a top-level encapsulation:
        //  - Instance ID = 0 means null
        //  - Instance ID = 1 means the instance is encoded inline afterwards
        //  - Instance ID > 1 means a reference to a previously read instance, found in this map.
        // Since the map is actually a list, we use instance ID - 2 to lookup an instance.
        private List<AnyClass>? _instanceMap;
        private int _classGraphDepth = 0;
        private InstanceData? _current;

        /// <summary>
        /// This constructor uses the communicator's default encoding version.
        /// </summary>
        /// <param name="communicator">The communicator to use when initializing the stream.</param>
        /// <param name="data">The byte array containing encoded Slice types.</param>
        public InputStream(Communicator communicator, byte[] data)
            : this(communicator, null, new IceInternal.Buffer(data))
        {
        }

        /// <summary>
        /// This constructor uses the given encoding version.
        /// </summary>
        /// <param name="communicator">The communicator to use when initializing the stream.</param>
        /// <param name="encoding">The desired encoding version.</param>
        public InputStream(Communicator communicator, EncodingVersion encoding)
            : this(communicator, encoding, new IceInternal.Buffer())
        {
        }

        internal InputStream(Communicator communicator, EncodingVersion encoding, IceInternal.Buffer buf, bool adopt)
            : this(communicator, encoding, new IceInternal.Buffer(buf, adopt))
        {
        }

        // Helper constructor used by the constructors above.
        private InputStream(Communicator communicator, EncodingVersion? encoding, IceInternal.Buffer buf)
        {
            Encoding = encoding ?? communicator.DefaultsAndOverrides.defaultEncoding;
            Communicator = communicator;
<<<<<<< HEAD
            _classGraphDepthMax = communicator.classGraphDepthMax();
            _classResolver = communicator.resolveClass;
=======
            _traceSlicing = communicator.TraceLevels.slicing > 0;
            _classGraphDepthMax = communicator.ClassGraphDepthMax;
            _logger = communicator.Logger;
            _classResolver = communicator.ResolveClass;
>>>>>>> 9b3ea835
            _buf = buf;
        }

        /// <summary>
        /// Resets this stream. This method allows the stream to be reused, to avoid creating
        /// unnecessary garbage.
        /// </summary>
        public void Reset()
        {
            _buf.reset();
            _minTotalSeqSize = 0;
            Clear();
        }

        /// <summary>
        /// Releases any data retained by encapsulations.
        /// </summary>
        public void Clear()
        {
            ResetEncapsulation();
        }

        /// <summary>
        /// Swaps the contents of one stream with another.
        /// </summary>
        /// <param name="other">The other stream.</param>
        public void Swap(InputStream other)
        {
            Debug.Assert(Communicator == other.Communicator);

            IceInternal.Buffer tmpBuf = other._buf;
            other._buf = _buf;
            _buf = tmpBuf;

            EncodingVersion tmpEncoding = other.Encoding;
            other.Encoding = Encoding;
            Encoding = tmpEncoding;

            // Swap is never called for InputStreams that have encapsulations being read. However,
            // encapsulations might still be set in case un-marshalling failed. We just
            // reset the encapsulations if there are still some set.
            ResetEncapsulation();
            other.ResetEncapsulation();

            int tmpMinTotalSeqSize = other._minTotalSeqSize;
            other._minTotalSeqSize = _minTotalSeqSize;
            _minTotalSeqSize = tmpMinTotalSeqSize;
        }

        private void ResetEncapsulation()
        {
            _mainEncaps = null;
            _endpointEncaps = null;
            _instanceMap?.Clear();
            _classGraphDepth = 0;
            _typeIdMap?.Clear();
            _posAfterLatestInsertedTypeId = 0;
            _current = null;
            _limit = null;
        }

        /// <summary>
        /// Resizes the stream to a new size.
        /// </summary>
        /// <param name="sz">The new size.</param>
        internal void Resize(int sz)
        {
            _buf.resize(sz, true);
            _buf.b.position(sz);
        }

        internal IceInternal.Buffer GetBuffer()
        {
            return _buf;
        }

        /// <summary>
        /// Reads the start of an encapsulation.
        /// </summary>
        /// <returns>The encapsulation encoding version.</returns>
        public EncodingVersion StartEncapsulation()
        {
            Debug.Assert(_mainEncaps == null && _endpointEncaps == null);
            var encapsHeader = ReadEncapsulationHeader();
            _mainEncaps = new Encaps(_limit, Encoding, encapsHeader.Size);
            // TODO: is this check necessary / correct?
            Protocol.checkSupportedEncoding(encapsHeader.Encoding);
            Debug.Assert(!encapsHeader.Encoding.Equals(Util.Encoding_1_0));
            Encoding = encapsHeader.Encoding;
            _limit = Pos + encapsHeader.Size - 6;
            return encapsHeader.Encoding;
        }

        // for endpoints
        internal EncodingVersion StartEndpointEncapsulation()
        {
            Debug.Assert(_endpointEncaps == null);
            var encapsHeader = ReadEncapsulationHeader();
            _endpointEncaps = new Encaps(_limit, Encoding, encapsHeader.Size);
            // TODO: is this check necessary / correct?
            Protocol.checkSupportedEncoding(encapsHeader.Encoding);
            Encoding = encapsHeader.Encoding;
            _limit = Pos + encapsHeader.Size - 6;
            return encapsHeader.Encoding;
        }

        private (EncodingVersion Encoding, int Size) ReadEncapsulationHeader()
        {
            // With the 1.1 encoding, the encaps size is encoded on a 4-bytes int and not on a variable-length size,
            // for ease of marshaling.
            int sz = ReadInt();
            if (sz < 6)
            {
                throw new UnmarshalOutOfBoundsException();
            }
            if (sz - 4 > Remaining)
            {
                throw new UnmarshalOutOfBoundsException();
            }
            byte major = ReadByte();
            byte minor = ReadByte();
            var encoding = new EncodingVersion(major, minor);
            return (encoding, sz);
        }

        /// <summary>
        /// Ends the previous encapsulation.
        /// </summary>
        public void EndEncapsulation()
        {
            Debug.Assert(_mainEncaps != null && _endpointEncaps == null);
            SkipTaggedMembers();

            if (Remaining != 0)
            {
                throw new EncapsulationException();
            }
            _limit = _mainEncaps.Value.OldLimit;
            Encoding = _mainEncaps.Value.OldEncoding;
            ResetEncapsulation();
        }

        // for endpoints
        internal void EndEndpointEncapsulation()
        {
            Debug.Assert(_endpointEncaps != null);

            if (Remaining != 0)
            {
                throw new EncapsulationException();
            }

            _limit = _endpointEncaps.Value.OldLimit;
            Encoding = _endpointEncaps.Value.OldEncoding;
            _endpointEncaps = null;
        }

        /// <summary>
        /// Skips an empty encapsulation.
        /// </summary>
        /// <returns>The encapsulation's encoding version.</returns>
        public EncodingVersion SkipEmptyEncapsulation()
        {
            var encapsHeader = ReadEncapsulationHeader();
            if (encapsHeader.Encoding.Equals(Util.Encoding_1_0))
            {
                if (encapsHeader.Size != 6)
                {
                    throw new EncapsulationException();
                }
            }
            else
            {
                // Skip the optional content of the encapsulation if we are expecting an
                // empty encapsulation.
                _buf.b.position(_buf.b.position() + encapsHeader.Size - 6);
            }
            return encapsHeader.Encoding;
        }

        /// <summary>
        /// Returns a blob of bytes representing an encapsulation. The encapsulation's encoding version
        /// is returned in the argument.
        /// </summary>
        /// <param name="encoding">The encapsulation's encoding version.</param>
        /// <returns>The encoded encapsulation.</returns>
        public byte[] ReadEncapsulation(out EncodingVersion encoding)
        {
            var encapsHeader = ReadEncapsulationHeader();
            _buf.b.position(_buf.b.position() - 6);
            encoding = encapsHeader.Encoding;

            byte[] v = new byte[encapsHeader.Size];
            try
            {
                _buf.b.get(v);
                return v;
            }
            catch (InvalidOperationException ex)
            {
                throw new UnmarshalOutOfBoundsException(ex);
            }
        }

        /// <summary>
        /// Determines the size of the current encapsulation, excluding the encapsulation header.
        /// </summary>
        /// <returns>The size of the encapsulated data.</returns>
        public int GetEncapsulationSize()
        {
            Debug.Assert(_endpointEncaps != null || _mainEncaps != null);
            int size = _endpointEncaps?.Size ?? _mainEncaps?.Size ?? 0;
            return size - 6;
        }

        /// <summary>
        /// Skips over an encapsulation.
        /// </summary>
        /// <returns>The encoding version of the skipped encapsulation.</returns>
        public EncodingVersion SkipEncapsulation()
        {
            var encapsHeader = ReadEncapsulationHeader();
            try
            {
                _buf.b.position(_buf.b.position() + encapsHeader.Size - 6);
            }
            catch (ArgumentOutOfRangeException ex)
            {
                throw new UnmarshalOutOfBoundsException(ex);
            }
            return encapsHeader.Encoding;
        }

        /// <summary>
        /// Start reading a slice of a class or exception instance.
        /// This is an Ice-internal method marked public because it's called by the generated code.
        /// </summary>
        /// <param name="typeId">The expected typeId of this slice.</param>
        /// <param name="firstSlice">True when reading the first (most derived) slice of an instance.</param>
        public void IceStartSlice(string typeId, bool firstSlice)
        {
            Debug.Assert(_mainEncaps != null && _endpointEncaps == null);
            string? headerTypeId = ReadSliceHeader(true, firstSlice);
            Debug.Assert(headerTypeId == null || headerTypeId == typeId);
            if (firstSlice)
            {
                // We can discard all the unknown slices: the generated code calls IceSaveUnknownSlices to
                // preserve them and it just called IceStartSlice instead.
                _current.Slices?.Clear();
                _current.IndirectionTableList?.Clear();
                Debug.Assert(_current.DeferredIndirectionTableList == null ||
                    _current.DeferredIndirectionTableList.Count == 0);
            }
        }

        /// <summary>
        /// Save unknown slices of a class or exception instance.
        /// This is an Ice-internal method marked public because it's called by the generated code.
        /// </summary>
        /// <param name="typeId">The expected typeId of this slice.</param>
        public SlicedData? IceSaveUnknownSlices(string? typeId)
        {
            Debug.Assert(_mainEncaps != null && _endpointEncaps == null);
            if (typeId != null)
            {
                // Called by generated code, so we may need to read the indirection table.
                string? headerTypeId = ReadSliceHeader(true, true);
                Debug.Assert(headerTypeId == null || headerTypeId == typeId);
            }
            // Else we were called by UnknownSlicedClass, and we are already at the end of the instance since
            // we sliced off everything.

            SlicedData? slicedData = null;
            if (_current.Slices?.Count > 0)
            {
                // The IndirectionTableList member holds the indirection table for each slice in _slices.
                Debug.Assert(_current.Slices.Count == _current.IndirectionTableList.Count);
                for (int n = 0; n < _current.Slices.Count; ++n)
                {
                    // We use the "instances" list in SliceInfo to hold references
                    // to the target instances. Note that the instances might not have
                    // been read yet in the case of a circular reference to an
                    // enclosing instance.
                    // TODO: use/fill SliceInfo directly in _current
                    SliceInfo info = _current.Slices[n];
                    info.instances = _current.IndirectionTableList[n];
                }

                slicedData = new SlicedData(_current.Slices.ToArray());
                _current.Slices.Clear();
            }

            // We may reuse this instance data (current) so we need to clean it well (see push)
            _current.IndirectionTableList?.Clear();
            Debug.Assert(_current.DeferredIndirectionTableList == null ||
                _current.DeferredIndirectionTableList.Count == 0);
            return slicedData;
        }

        /// <summary>
        /// Tells the InputStream the end of a class or exception slice was reached.
        /// This is an Ice-internal method marked public because it's called by the generated code.
        /// </summary>
        public void IceEndSlice()
        {
            Debug.Assert(_mainEncaps != null && _endpointEncaps == null);
            if ((_current.SliceFlags & Protocol.FLAG_HAS_OPTIONAL_MEMBERS) != 0)
            {
                SkipTaggedMembers();
            }
            if ((_current.SliceFlags & Protocol.FLAG_HAS_INDIRECTION_TABLE) != 0)
            {
                Debug.Assert(_current.PosAfterIndirectionTable.HasValue && _current.IndirectionTable != null);
                Pos = _current.PosAfterIndirectionTable.Value;
                _current.PosAfterIndirectionTable = null;
                _current.IndirectionTable = null;
            }
        }

        /// <summary>
        /// Extracts a size from the stream.
        /// </summary>
        /// <returns>The extracted size.</returns>
        public int ReadSize()
        {
            try
            {
                byte b = _buf.b.get();
                if (b == 255)
                {
                    int v = _buf.b.getInt();
                    if (v < 0)
                    {
                        throw new UnmarshalOutOfBoundsException();
                    }
                    return v;
                }
                else
                {
                    return b; // byte is unsigned
                }
            }
            catch (InvalidOperationException ex)
            {
                throw new UnmarshalOutOfBoundsException(ex);
            }
        }

        /// <summary>
        /// Reads a sequence size and make sure there is enough space in the underlying buffer to read the sequence.
        /// This validation is performed to make sure we do not allocate a large container based on an invalid encoded
        /// size.
        /// </summary>
        /// <param name="minElementSize">The minimum encoded size of an element of the sequence, in bytes.</param>
        /// <returns>The number of elements in the sequence.</returns>
        public int ReadAndCheckSeqSize(int minElementSize)
        {
            int sz = ReadSize();

            if (sz == 0)
            {
                return 0;
            }

            int minSize = sz * minElementSize;

            // With _minTotalSeqSize, we make sure that multiple sequences within an InpuStream can't trigger
            // maliciously the allocation of a large amount of memory before we read these sequences from the buffer.
            _minTotalSeqSize += minSize;

            if (_buf.b.position() + minSize > _buf.size() || _minTotalSeqSize > _buf.size())
            {
                throw new UnmarshalOutOfBoundsException();
            }
            return sz;
        }

        /// <summary>
        /// Reads a blob of bytes from the stream. The length of the given array determines how many bytes are read.
        /// </summary>
        /// <param name="v">Bytes from the stream.</param>
        public void ReadBlob(byte[] v)
        {
            try
            {
                _buf.b.get(v);
            }
            catch (InvalidOperationException ex)
            {
                throw new UnmarshalOutOfBoundsException(ex);
            }
        }

        /// <summary>
        /// Reads a blob of bytes from the stream.
        /// </summary>
        /// <param name="sz">The number of bytes to read.</param>
        /// <returns>The requested bytes as a byte array.</returns>
        public byte[] ReadBlob(int sz)
        {
            if (Remaining < sz)
            {
                throw new UnmarshalOutOfBoundsException();
            }
            byte[] v = new byte[sz];
            try
            {
                _buf.b.get(v);
                return v;
            }
            catch (InvalidOperationException ex)
            {
                throw new UnmarshalOutOfBoundsException(ex);
            }
        }

        /// <summary>
        /// Determine if an optional value is available for reading.
        /// </summary>
        /// <param name="tag">The tag associated with the value.</param>
        /// <param name="expectedFormat">The optional format for the value.</param>
        /// <returns>True if the value is present, false otherwise.</returns>
        public bool ReadOptional(int tag, OptionalFormat expectedFormat)
        {
            // Tagged members/parameters can only be in the main encaps
            Debug.Assert(_mainEncaps != null && _endpointEncaps == null);

            // The current slice has no tagged member
            if (_current != null && (_current.SliceFlags & Protocol.FLAG_HAS_OPTIONAL_MEMBERS) == 0)
            {
                return false;
            }

            int requestedTag = tag;

            while (true)
            {
                if (Remaining <= 0)
                {
                    return false; // End of encapsulation also indicates end of optionals.
                }

                int v = ReadByte();
                if (v == Protocol.OPTIONAL_END_MARKER)
                {
                    _buf.b.position(_buf.b.position() - 1); // Rewind.
                    return false;
                }

                OptionalFormat format = (OptionalFormat)(v & 0x07); // First 3 bits.
                tag = v >> 3;
                if (tag == 30)
                {
                    tag = ReadSize();
                }

                if (tag > requestedTag)
                {
                    int offset = tag < 30 ? 1 : (tag < 255 ? 2 : 6); // Rewind
                    _buf.b.position(_buf.b.position() - offset);
                    return false; // No tagged member with the requested tag.
                }
                else if (tag < requestedTag)
                {
                    SkipTagged(format);
                }
                else
                {
                    if (format != expectedFormat)
                    {
                        throw new MarshalException("invalid tagged data member `" + tag + "': unexpected format");
                    }
                    return true;
                }
            }
        }

        /// <summary>
        /// Extracts a byte value from the stream.
        /// </summary>
        /// <returns>The extracted byte.</returns>
        public byte ReadByte()
        {
            try
            {
                return _buf.b.get();
            }
            catch (InvalidOperationException ex)
            {
                throw new UnmarshalOutOfBoundsException(ex);
            }
        }

        /// <summary>
        /// Extracts an optional byte value from the stream.
        /// </summary>
        /// <param name="tag">The numeric tag associated with the value.</param>
        /// <returns>The optional value.</returns>
        public byte? ReadByte(int tag)
        {
            if (ReadOptional(tag, OptionalFormat.F1))
            {
                return ReadByte();
            }
            else
            {
                return null;
            }
        }

        /// <summary>
        /// Extracts a sequence of byte values from the stream.
        /// </summary>
        /// <returns>The extracted byte sequence.</returns>
        public byte[] ReadByteSeq()
        {
            try
            {
                int sz = ReadAndCheckSeqSize(1);
                byte[] v = new byte[sz];
                _buf.b.get(v);
                return v;
            }
            catch (InvalidOperationException ex)
            {
                throw new UnmarshalOutOfBoundsException(ex);
            }
        }

        /// <summary>
        /// Extracts a sequence of byte values from the stream.
        /// </summary>
        /// <param name="l">The extracted byte sequence as a list.</param>
        public void ReadByteSeq(out List<byte> l)
        {
            //
            // Reading into an array and copy-constructing the
            // list is faster than constructing the list
            // and adding to it one element at a time.
            //
            l = new List<byte>(ReadByteSeq());
        }

        /// <summary>
        /// Extracts a sequence of byte values from the stream.
        /// </summary>
        /// <param name="l">The extracted byte sequence as a linked list.</param>
        public void ReadByteSeq(out LinkedList<byte> l)
        {
            //
            // Reading into an array and copy-constructing the
            // list is faster than constructing the list
            // and adding to it one element at a time.
            //
            l = new LinkedList<byte>(ReadByteSeq());
        }

        /// <summary>
        /// Extracts a sequence of byte values from the stream.
        /// </summary>
        /// <param name="l">The extracted byte sequence as a queue.</param>
        public void ReadByteSeq(out Queue<byte> l)
        {
            //
            // Reading into an array and copy-constructing the
            // queue is faster than constructing the queue
            // and adding to it one element at a time.
            //
            l = new Queue<byte>(ReadByteSeq());
        }

        /// <summary>
        /// Extracts a sequence of byte values from the stream.
        /// </summary>
        /// <param name="l">The extracted byte sequence as a stack.</param>
        public void ReadByteSeq(out Stack<byte> l)
        {
            //
            // Reverse the contents by copying into an array first
            // because the stack is marshaled in top-to-bottom order.
            //
            byte[] array = ReadByteSeq();
            Array.Reverse(array);
            l = new Stack<byte>(array);
        }

        /// <summary>
        /// Extracts an optional byte sequence from the stream.
        /// </summary>
        /// <param name="tag">The numeric tag associated with the value.</param>
        /// <returns>The optional value.</returns>
        public byte[]? ReadByteSeq(int tag)
        {
            if (ReadOptional(tag, OptionalFormat.VSize))
            {
                return ReadByteSeq();
            }
            else
            {
                return null;
            }
        }

        /// <summary>
        /// Extracts a serializable object from the stream.
        /// </summary>
        /// <returns>The serializable object.</returns>
        public object? ReadSerializable()
        {
            int sz = ReadAndCheckSeqSize(1);
            if (sz == 0)
            {
                return null;
            }
            try
            {
                var f = new BinaryFormatter(null, new StreamingContext(StreamingContextStates.All, Communicator));
                return f.Deserialize(new IceInternal.InputStreamWrapper(sz, this));
            }
            catch (System.Exception ex)
            {
                throw new MarshalException("cannot deserialize object:", ex);
            }
        }

        /// <summary>
        /// Extracts a boolean value from the stream.
        /// </summary>
        /// <returns>The extracted boolean.</returns>
        public bool ReadBool()
        {
            try
            {
                return _buf.b.get() == 1;
            }
            catch (InvalidOperationException ex)
            {
                throw new UnmarshalOutOfBoundsException(ex);
            }
        }

        /// <summary>
        /// Extracts an optional boolean value from the stream.
        /// </summary>
        /// <param name="tag">The numeric tag associated with the value.</param>
        /// <returns>The optional value.</returns>
        public bool? ReadBool(int tag)
        {
            if (ReadOptional(tag, OptionalFormat.F1))
            {
                return ReadBool();
            }
            else
            {
                return null;
            }
        }

        /// <summary>
        /// Extracts a sequence of boolean values from the stream.
        /// </summary>
        /// <returns>The extracted boolean sequence.</returns>
        public bool[] ReadBoolSeq()
        {
            try
            {
                int sz = ReadAndCheckSeqSize(1);
                bool[] v = new bool[sz];
                _buf.b.getBoolSeq(v);
                return v;
            }
            catch (InvalidOperationException ex)
            {
                throw new UnmarshalOutOfBoundsException(ex);
            }
        }

        /// <summary>
        /// Extracts a sequence of boolean values from the stream.
        /// </summary>
        /// <param name="l">The extracted boolean sequence as a list.</param>
        public void ReadBoolSeq(out List<bool> l)
        {
            //
            // Reading into an array and copy-constructing the
            // list is faster than constructing the list
            // and adding to it one element at a time.
            //
            l = new List<bool>(ReadBoolSeq());
        }

        /// <summary>
        /// Extracts a sequence of boolean values from the stream.
        /// </summary>
        /// <param name="l">The extracted boolean sequence as a linked list.</param>
        public void ReadBoolSeq(out LinkedList<bool> l)
        {
            //
            // Reading into an array and copy-constructing the
            // list is faster than constructing the list
            // and adding to it one element at a time.
            //
            l = new LinkedList<bool>(ReadBoolSeq());
        }

        /// <summary>
        /// Extracts a sequence of boolean values from the stream.
        /// </summary>
        /// <param name="l">The extracted boolean sequence as a queue.</param>
        public void ReadBoolSeq(out Queue<bool> l)
        {
            //
            // Reading into an array and copy-constructing the
            // queue is faster than constructing the queue
            // and adding to it one element at a time.
            //
            l = new Queue<bool>(ReadBoolSeq());
        }

        /// <summary>
        /// Extracts a sequence of boolean values from the stream.
        /// </summary>
        /// <param name="l">The extracted boolean sequence as a stack.</param>
        public void ReadBoolSeq(out Stack<bool> l)
        {
            //
            // Reverse the contents by copying into an array first
            // because the stack is marshaled in top-to-bottom order.
            //
            bool[] array = ReadBoolSeq();
            Array.Reverse(array);
            l = new Stack<bool>(array);
        }

        /// <summary>
        /// Extracts an optional boolean sequence from the stream.
        /// </summary>
        /// <param name="tag">The numeric tag associated with the value.</param>
        /// <returns>The optional value.</returns>
        public bool[]? ReadBoolSeq(int tag)
        {
            if (ReadOptional(tag, OptionalFormat.VSize))
            {
                return ReadBoolSeq();
            }
            else
            {
                return null;
            }
        }

        /// <summary>
        /// Extracts a short value from the stream.
        /// </summary>
        /// <returns>The extracted short.</returns>
        public short ReadShort()
        {
            try
            {
                return _buf.b.getShort();
            }
            catch (InvalidOperationException ex)
            {
                throw new UnmarshalOutOfBoundsException(ex);
            }
        }

        /// <summary>
        /// Extracts an optional short value from the stream.
        /// </summary>
        /// <param name="tag">The numeric tag associated with the value.</param>
        /// <returns>The optional value.</returns>
        public short? ReadShort(int tag)
        {
            if (ReadOptional(tag, OptionalFormat.F2))
            {
                return ReadShort();
            }
            else
            {
                return null;
            }
        }

        /// <summary>
        /// Extracts a sequence of short values from the stream.
        /// </summary>
        /// <returns>The extracted short sequence.</returns>
        public short[] ReadShortSeq()
        {
            try
            {
                int sz = ReadAndCheckSeqSize(2);
                short[] v = new short[sz];
                _buf.b.getShortSeq(v);
                return v;
            }
            catch (InvalidOperationException ex)
            {
                throw new UnmarshalOutOfBoundsException(ex);
            }
        }

        /// <summary>
        /// Extracts a sequence of short values from the stream.
        /// </summary>
        /// <param name="l">The extracted short sequence as a list.</param>
        public void ReadShortSeq(out List<short> l)
        {
            //
            // Reading into an array and copy-constructing the
            // list is faster than constructing the list
            // and adding to it one element at a time.
            //
            l = new List<short>(ReadShortSeq());
        }

        /// <summary>
        /// Extracts a sequence of short values from the stream.
        /// </summary>
        /// <param name="l">The extracted short sequence as a linked list.</param>
        public void ReadShortSeq(out LinkedList<short> l)
        {
            //
            // Reading into an array and copy-constructing the
            // list is faster than constructing the list
            // and adding to it one element at a time.
            //
            l = new LinkedList<short>(ReadShortSeq());
        }

        /// <summary>
        /// Extracts a sequence of short values from the stream.
        /// </summary>
        /// <param name="l">The extracted short sequence as a queue.</param>
        public void ReadShortSeq(out Queue<short> l)
        {
            //
            // Reading into an array and copy-constructing the
            // queue is faster than constructing the queue
            // and adding to it one element at a time.
            //
            l = new Queue<short>(ReadShortSeq());
        }

        /// <summary>
        /// Extracts a sequence of short values from the stream.
        /// </summary>
        /// <param name="l">The extracted short sequence as a stack.</param>
        public void ReadShortSeq(out Stack<short> l)
        {
            //
            // Reverse the contents by copying into an array first
            // because the stack is marshaled in top-to-bottom order.
            //
            short[] array = ReadShortSeq();
            Array.Reverse(array);
            l = new Stack<short>(array);
        }

        /// <summary>
        /// Extracts an optional short sequence from the stream.
        /// </summary>
        /// <param name="tag">The numeric tag associated with the value.</param>
        /// <returns>The optional value.</returns>
        public short[]? ReadShortSeq(int tag)
        {
            if (ReadOptional(tag, OptionalFormat.VSize))
            {
                skipSize();
                return ReadShortSeq();
            }
            else
            {
                return null;
            }
        }

        /// <summary>
        /// Extracts an int value from the stream.
        /// </summary>
        /// <returns>The extracted int.</returns>
        public int ReadInt()
        {
            try
            {
                return _buf.b.getInt();
            }
            catch (InvalidOperationException ex)
            {
                throw new UnmarshalOutOfBoundsException(ex);
            }
        }

        /// <summary>
        /// Extracts an optional int value from the stream.
        /// </summary>
        /// <param name="tag">The numeric tag associated with the value.</param>
        /// <returns>The optional value.</returns>
        public int? ReadInt(int tag)
        {
            if (ReadOptional(tag, OptionalFormat.F4))
            {
                return ReadInt();
            }
            else
            {
                return null;
            }
        }

        /// <summary>
        /// Extracts a sequence of int values from the stream.
        /// </summary>
        /// <returns>The extracted int sequence.</returns>
        public int[] ReadIntSeq()
        {
            try
            {
                int sz = ReadAndCheckSeqSize(4);
                int[] v = new int[sz];
                _buf.b.getIntSeq(v);
                return v;
            }
            catch (InvalidOperationException ex)
            {
                throw new UnmarshalOutOfBoundsException(ex);
            }
        }

        /// <summary>
        /// Extracts a sequence of int values from the stream.
        /// </summary>
        /// <param name="l">The extracted int sequence as a list.</param>
        public void ReadIntSeq(out List<int> l)
        {
            //
            // Reading into an array and copy-constructing the
            // list is faster than constructing the list
            // and adding to it one element at a time.
            //
            l = new List<int>(ReadIntSeq());
        }

        /// <summary>
        /// Extracts a sequence of int values from the stream.
        /// </summary>
        /// <param name="l">The extracted int sequence as a linked list.</param>
        public void ReadIntSeq(out LinkedList<int> l)
        {
            try
            {
                int sz = ReadAndCheckSeqSize(4);
                l = new LinkedList<int>();
                for (int i = 0; i < sz; ++i)
                {
                    l.AddLast(_buf.b.getInt());
                }
            }
            catch (InvalidOperationException ex)
            {
                throw new UnmarshalOutOfBoundsException(ex);
            }
        }

        /// <summary>
        /// Extracts a sequence of int values from the stream.
        /// </summary>
        /// <param name="l">The extracted int sequence as a queue.</param>
        public void ReadIntSeq(out Queue<int> l)
        {
            //
            // Reading into an array and copy-constructing the
            // queue takes the same time as constructing the queue
            // and adding to it one element at a time, so
            // we avoid the copy.
            //
            try
            {
                int sz = ReadAndCheckSeqSize(4);
                l = new Queue<int>(sz);
                for (int i = 0; i < sz; ++i)
                {
                    l.Enqueue(_buf.b.getInt());
                }
            }
            catch (InvalidOperationException ex)
            {
                throw new UnmarshalOutOfBoundsException(ex);
            }
        }

        /// <summary>
        /// Extracts a sequence of int values from the stream.
        /// </summary>
        /// <param name="l">The extracted int sequence as a stack.</param>
        public void ReadIntSeq(out Stack<int> l)
        {
            //
            // Reverse the contents by copying into an array first
            // because the stack is marshaled in top-to-bottom order.
            //
            int[] array = ReadIntSeq();
            Array.Reverse(array);
            l = new Stack<int>(array);
        }

        /// <summary>
        /// Extracts an optional int sequence from the stream.
        /// </summary>
        /// <param name="tag">The numeric tag associated with the value.</param>
        /// <returns>The optional value.</returns>
        public int[]? ReadIntSeq(int tag)
        {
            if (ReadOptional(tag, OptionalFormat.VSize))
            {
                skipSize();
                return ReadIntSeq();
            }
            else
            {
                return null;
            }
        }

        /// <summary>
        /// Extracts a long value from the stream.
        /// </summary>
        /// <returns>The extracted long.</returns>
        public long ReadLong()
        {
            try
            {
                return _buf.b.getLong();
            }
            catch (InvalidOperationException ex)
            {
                throw new UnmarshalOutOfBoundsException(ex);
            }
        }

        /// <summary>
        /// Extracts an optional long value from the stream.
        /// </summary>
        /// <param name="tag">The numeric tag associated with the value.</param>
        /// <returns>The optional value.</returns>
        public long? ReadLong(int tag)
        {
            if (ReadOptional(tag, OptionalFormat.F8))
            {
                return ReadLong();
            }
            else
            {
                return null;
            }
        }

        /// <summary>
        /// Extracts a sequence of long values from the stream.
        /// </summary>
        /// <returns>The extracted long sequence.</returns>
        public long[] ReadLongSeq()
        {
            try
            {
                int sz = ReadAndCheckSeqSize(8);
                long[] v = new long[sz];
                _buf.b.getLongSeq(v);
                return v;
            }
            catch (InvalidOperationException ex)
            {
                throw new UnmarshalOutOfBoundsException(ex);
            }
        }

        /// <summary>
        /// Extracts a sequence of long values from the stream.
        /// </summary>
        /// <param name="l">The extracted long sequence as a list.</param>
        public void ReadLongSeq(out List<long> l)
        {
            //
            // Reading into an array and copy-constructing the
            // list is faster than constructing the list
            // and adding to it one element at a time.
            //
            l = new List<long>(ReadLongSeq());
        }

        /// <summary>
        /// Extracts a sequence of long values from the stream.
        /// </summary>
        /// <param name="l">The extracted long sequence as a linked list.</param>
        public void ReadLongSeq(out LinkedList<long> l)
        {
            try
            {
                int sz = ReadAndCheckSeqSize(4);
                l = new LinkedList<long>();
                for (int i = 0; i < sz; ++i)
                {
                    l.AddLast(_buf.b.getLong());
                }
            }
            catch (InvalidOperationException ex)
            {
                throw new UnmarshalOutOfBoundsException(ex);
            }
        }

        /// <summary>
        /// Extracts a sequence of long values from the stream.
        /// </summary>
        /// <param name="l">The extracted long sequence as a queue.</param>
        public void ReadLongSeq(out Queue<long> l)
        {
            //
            // Reading into an array and copy-constructing the
            // queue takes the same time as constructing the queue
            // and adding to it one element at a time, so
            // we avoid the copy.
            //
            try
            {
                int sz = ReadAndCheckSeqSize(4);
                l = new Queue<long>(sz);
                for (int i = 0; i < sz; ++i)
                {
                    l.Enqueue(_buf.b.getLong());
                }
            }
            catch (InvalidOperationException ex)
            {
                throw new UnmarshalOutOfBoundsException(ex);
            }
        }

        /// <summary>
        /// Extracts a sequence of long values from the stream.
        /// </summary>
        /// <param name="l">The extracted long sequence as a stack.</param>
        public void ReadLongSeq(out Stack<long> l)
        {
            //
            // Reverse the contents by copying into an array first
            // because the stack is marshaled in top-to-bottom order.
            //
            long[] array = ReadLongSeq();
            Array.Reverse(array);
            l = new Stack<long>(array);
        }

        /// <summary>
        /// Extracts an optional long sequence from the stream.
        /// </summary>
        /// <param name="tag">The numeric tag associated with the value.</param>
        /// <returns>The optional value.</returns>
        public long[]? ReadLongSeq(int tag)
        {
            if (ReadOptional(tag, OptionalFormat.VSize))
            {
                skipSize();
                return ReadLongSeq();
            }
            else
            {
                return null;
            }
        }

        /// <summary>
        /// Extracts a float value from the stream.
        /// </summary>
        /// <returns>The extracted float.</returns>
        public float ReadFloat()
        {
            try
            {
                return _buf.b.getFloat();
            }
            catch (InvalidOperationException ex)
            {
                throw new UnmarshalOutOfBoundsException(ex);
            }
        }

        /// <summary>
        /// Extracts an optional float value from the stream.
        /// </summary>
        /// <param name="tag">The numeric tag associated with the value.</param>
        /// <returns>The optional value.</returns>
        public float? ReadFloat(int tag)
        {
            if (ReadOptional(tag, OptionalFormat.F4))
            {
                return ReadFloat();
            }
            else
            {
                return null;
            }
        }

        /// <summary>
        /// Extracts a sequence of float values from the stream.
        /// </summary>
        /// <returns>The extracted float sequence.</returns>
        public float[] ReadFloatSeq()
        {
            try
            {
                int sz = ReadAndCheckSeqSize(4);
                float[] v = new float[sz];
                _buf.b.getFloatSeq(v);
                return v;
            }
            catch (InvalidOperationException ex)
            {
                throw new UnmarshalOutOfBoundsException(ex);
            }
        }

        /// <summary>
        /// Extracts a sequence of float values from the stream.
        /// </summary>
        /// <param name="l">The extracted float sequence as a list.</param>
        public void ReadFloatSeq(out List<float> l)
        {
            //
            // Reading into an array and copy-constructing the
            // list is faster than constructing the list
            // and adding to it one element at a time.
            //
            l = new List<float>(ReadFloatSeq());
        }

        /// <summary>
        /// Extracts a sequence of float values from the stream.
        /// </summary>
        /// <param name="l">The extracted float sequence as a linked list.</param>
        public void ReadFloatSeq(out LinkedList<float> l)
        {
            try
            {
                int sz = ReadAndCheckSeqSize(4);
                l = new LinkedList<float>();
                for (int i = 0; i < sz; ++i)
                {
                    l.AddLast(_buf.b.getFloat());
                }
            }
            catch (InvalidOperationException ex)
            {
                throw new UnmarshalOutOfBoundsException(ex);
            }
        }

        /// <summary>
        /// Extracts a sequence of float values from the stream.
        /// </summary>
        /// <param name="l">The extracted float sequence as a queue.</param>
        public void ReadFloatSeq(out Queue<float> l)
        {
            //
            // Reading into an array and copy-constructing the
            // queue takes the same time as constructing the queue
            // and adding to it one element at a time, so
            // we avoid the copy.
            //
            try
            {
                int sz = ReadAndCheckSeqSize(4);
                l = new Queue<float>(sz);
                for (int i = 0; i < sz; ++i)
                {
                    l.Enqueue(_buf.b.getFloat());
                }
            }
            catch (InvalidOperationException ex)
            {
                throw new UnmarshalOutOfBoundsException(ex);
            }
        }

        /// <summary>
        /// Extracts a sequence of float values from the stream.
        /// </summary>
        /// <param name="l">The extracted float sequence as a stack.</param>
        public void ReadFloatSeq(out Stack<float> l)
        {
            //
            // Reverse the contents by copying into an array first
            // because the stack is marshaled in top-to-bottom order.
            //
            float[] array = ReadFloatSeq();
            Array.Reverse(array);
            l = new Stack<float>(array);
        }

        /// <summary>
        /// Extracts an optional float sequence from the stream.
        /// </summary>
        /// <param name="tag">The numeric tag associated with the value.</param>
        /// <returns>The optional value.</returns>
        public float[]? ReadFloatSeq(int tag)
        {
            if (ReadOptional(tag, OptionalFormat.VSize))
            {
                skipSize();
                return ReadFloatSeq();
            }
            else
            {
                return null;
            }
        }

        /// <summary>
        /// Extracts a double value from the stream.
        /// </summary>
        /// <returns>The extracted double.</returns>
        public double ReadDouble()
        {
            try
            {
                return _buf.b.getDouble();
            }
            catch (InvalidOperationException ex)
            {
                throw new UnmarshalOutOfBoundsException(ex);
            }
        }

        /// <summary>
        /// Extracts an optional double value from the stream.
        /// </summary>
        /// <param name="tag">The numeric tag associated with the value.</param>
        /// <returns>The optional value.</returns>
        public double? ReadDouble(int tag)
        {
            if (ReadOptional(tag, OptionalFormat.F8))
            {
                return ReadDouble();
            }
            else
            {
                return null;
            }
        }

        /// <summary>
        /// Extracts a sequence of double values from the stream.
        /// </summary>
        /// <returns>The extracted double sequence.</returns>
        public double[] ReadDoubleSeq()
        {
            try
            {
                int sz = ReadAndCheckSeqSize(8);
                double[] v = new double[sz];
                _buf.b.getDoubleSeq(v);
                return v;
            }
            catch (InvalidOperationException ex)
            {
                throw new UnmarshalOutOfBoundsException(ex);
            }
        }

        /// <summary>
        /// Extracts a sequence of double values from the stream.
        /// </summary>
        /// <param name="l">The extracted double sequence as a list.</param>
        public void ReadDoubleSeq(out List<double> l)
        {
            //
            // Reading into an array and copy-constructing the
            // list is faster than constructing the list
            // and adding to it one element at a time.
            //
            l = new List<double>(ReadDoubleSeq());
        }

        /// <summary>
        /// Extracts a sequence of double values from the stream.
        /// </summary>
        /// <param name="l">The extracted double sequence as a linked list.</param>
        public void ReadDoubleSeq(out LinkedList<double> l)
        {
            try
            {
                int sz = ReadAndCheckSeqSize(4);
                l = new LinkedList<double>();
                for (int i = 0; i < sz; ++i)
                {
                    l.AddLast(_buf.b.getDouble());
                }
            }
            catch (InvalidOperationException ex)
            {
                throw new UnmarshalOutOfBoundsException(ex);
            }
        }

        /// <summary>
        /// Extracts a sequence of double values from the stream.
        /// </summary>
        /// <param name="l">The extracted double sequence as a queue.</param>
        public void ReadDoubleSeq(out Queue<double> l)
        {
            //
            // Reading into an array and copy-constructing the
            // queue takes the same time as constructing the queue
            // and adding to it one element at a time, so
            // we avoid the copy.
            //
            try
            {
                int sz = ReadAndCheckSeqSize(4);
                l = new Queue<double>(sz);
                for (int i = 0; i < sz; ++i)
                {
                    l.Enqueue(_buf.b.getDouble());
                }
            }
            catch (InvalidOperationException ex)
            {
                throw new UnmarshalOutOfBoundsException(ex);
            }
        }

        /// <summary>
        /// Extracts a sequence of double values from the stream.
        /// </summary>
        /// <param name="l">The extracted double sequence as a stack.</param>
        public void ReadDoubleSeq(out Stack<double> l)
        {
            //
            // Reverse the contents by copying into an array first
            // because the stack is marshaled in top-to-bottom order.
            //
            double[] array = ReadDoubleSeq();
            Array.Reverse(array);
            l = new Stack<double>(array);
        }

        /// <summary>
        /// Extracts an optional double sequence from the stream.
        /// </summary>
        /// <param name="tag">The numeric tag associated with the value.</param>
        /// <returns>The optional value.</returns>
        public double[]? ReadDoubleSeq(int tag)
        {
            if (ReadOptional(tag, OptionalFormat.VSize))
            {
                skipSize();
                return ReadDoubleSeq();
            }
            else
            {
                return null;
            }
        }

        private static System.Text.UTF8Encoding utf8 = new System.Text.UTF8Encoding(false, true);

        /// <summary>
        /// Extracts a string from the stream.
        /// </summary>
        /// <returns>The extracted string.</returns>
        public string ReadString()
        {
            int len = ReadSize();

            if (len == 0)
            {
                return "";
            }

            //
            // Check the buffer has enough bytes to read.
            //
            if (Remaining < len)
            {
                throw new UnmarshalOutOfBoundsException();
            }

            try
            {
                //
                // We reuse the _stringBytes array to avoid creating
                // excessive garbage
                //
                if (_stringBytes == null || len > _stringBytes.Length)
                {
                    _stringBytes = new byte[len];
                }
                _buf.b.get(_stringBytes, 0, len);
                return utf8.GetString(_stringBytes, 0, len);
            }
            catch (InvalidOperationException ex)
            {
                throw new UnmarshalOutOfBoundsException(ex);
            }
            catch (ArgumentException ex)
            {
                throw new MarshalException("Invalid UTF8 string", ex);
            }
        }

        /// <summary>
        /// Extracts an optional string from the stream.
        /// </summary>
        /// <param name="tag">The numeric tag associated with the value.</param>
        /// <returns>The optional value.</returns>
        public string? ReadString(int tag)
        {
            if (ReadOptional(tag, OptionalFormat.VSize))
            {
                return ReadString();
            }
            else
            {
                return null;
            }
        }

        /// <summary>
        /// Extracts a sequence of strings from the stream.
        /// </summary>
        /// <returns>The extracted string sequence.</returns>
        public string[] ReadStringSeq()
        {
            int sz = ReadAndCheckSeqSize(1);
            string[] v = new string[sz];
            for (int i = 0; i < sz; i++)
            {
                v[i] = ReadString();
            }
            return v;
        }

        /// <summary>
        /// Extracts a sequence of strings from the stream.
        /// </summary>
        /// <param name="l">The extracted string sequence as a list.</param>
        public void ReadStringSeq(out List<string> l)
        {
            //
            // Reading into an array and copy-constructing the
            // list is slower than constructing the list
            // and adding to it one element at a time.
            //
            int sz = ReadAndCheckSeqSize(1);
            l = new List<string>(sz);
            for (int i = 0; i < sz; ++i)
            {
                l.Add(ReadString());
            }
        }

        /// <summary>
        /// Extracts a sequence of strings from the stream.
        /// </summary>
        /// <param name="l">The extracted string sequence as a linked list.</param>
        public void ReadStringSeq(out LinkedList<string> l)
        {
            //
            // Reading into an array and copy-constructing the
            // list is slower than constructing the list
            // and adding to it one element at a time.
            //
            int sz = ReadAndCheckSeqSize(1);
            l = new LinkedList<string>();
            for (int i = 0; i < sz; ++i)
            {
                l.AddLast(ReadString());
            }
        }

        /// <summary>
        /// Extracts a sequence of strings from the stream.
        /// </summary>
        /// <param name="l">The extracted string sequence as a queue.</param>
        public void ReadStringSeq(out Queue<string> l)
        {
            //
            // Reading into an array and copy-constructing the
            // queue is slower than constructing the queue
            // and adding to it one element at a time.
            //
            int sz = ReadAndCheckSeqSize(1);
            l = new Queue<string>();
            for (int i = 0; i < sz; ++i)
            {
                l.Enqueue(ReadString());
            }
        }

        /// <summary>
        /// Extracts a sequence of strings from the stream.
        /// </summary>
        /// <param name="l">The extracted string sequence as a stack.</param>
        public void ReadStringSeq(out Stack<string> l)
        {
            //
            // Reverse the contents by copying into an array first
            // because the stack is marshaled in top-to-bottom order.
            //
            string[] array = ReadStringSeq();
            Array.Reverse(array);
            l = new Stack<string>(array);
        }

        /// <summary>
        /// Extracts an optional string sequence from the stream.
        /// </summary>
        /// <param name="tag">The numeric tag associated with the value.</param>
        /// <returns>The optional value.</returns>
        public string[]? ReadStringSeq(int tag)
        {
            if (ReadOptional(tag, OptionalFormat.FSize))
            {
                skip(4);
                return ReadStringSeq();
            }
            else
            {
                return null;
            }
        }

        /// <summary>
        /// Extracts a proxy from the stream. The stream must have been initialized with a communicator.
        /// </summary>
        /// <returns>The extracted proxy.</returns>
        public T? ReadProxy<T>(ProxyFactory<T> factory) where T : class, IObjectPrx
        {
            Identity ident = new Identity();
            ident.ice_readMembers(this);
            if (ident.Name.Length == 0)
            {
                return null;
            }
            else
            {
                return factory(Communicator.CreateReference(ident, this));
            }
        }

        /// <summary>
        /// Extracts an optional proxy from the stream. The stream must have been initialized with a communicator.
        /// </summary>
        /// <param name="tag">The numeric tag associated with the value.</param>
        /// <param name="factory">The proxy factory used to create the typed proxy.</param>
        /// <returns>The optional value.</returns>
        public T? ReadProxy<T>(int tag, ProxyFactory<T> factory) where T : class, IObjectPrx
        {
            if (ReadOptional(tag, OptionalFormat.FSize))
            {
                skip(4);
                return ReadProxy(factory);
            }
            else
            {
                return null;
            }
        }

        /// <summary>
        /// Read an enumerated value.
        /// </summary>
        /// <param name="maxValue">The maximum enumerator value in the definition.</param>
        /// <returns>The enumerator.</returns>
        public int ReadEnum(int maxValue)
        {
            if (Encoding.Equals(Util.Encoding_1_0))
            {
                if (maxValue < 127)
                {
                    return ReadByte();
                }
                else if (maxValue < 32767)
                {
                    return ReadShort();
                }
                else
                {
                    return ReadInt();
                }
            }
            else
            {
                return ReadSize();
            }
        }

        /// <summary>
        /// Read an instance of class T.
        /// </summary>
        /// <returns>The class instance, or null.</returns>
        public T? ReadClass<T>() where T : AnyClass
        {
            var obj = ReadAnyClass();
            if (obj == null)
            {
                return null;
            }
            else if (obj is T)
            {
                return (T)obj;
            }
            else
            {
                IceInternal.Ex.throwUOE(typeof(T), obj);
                return null;
            }
        }

        /// <summary>
        /// Read a tagged parameter or data member of type class T.
        /// </summary>
        /// <param name="tag">The numeric tag associated with the class parameter or data member.</param>
        /// <returns>The class instance, or null.</returns>
        public T? ReadClass<T>(int tag) where T : AnyClass
        {
            var obj = ReadAnyClass(tag);
            if (obj == null)
            {
                return null;
            }
            else if (obj is T)
            {
                return (T)obj;
            }
            else
            {
                IceInternal.Ex.throwUOE(typeof(T), obj);
                return null;
            }
        }

        /// <summary>
        /// Read a tagged parameter or data member of type class.
        /// </summary>
        /// <param name="tag">The numeric tag associated with the class parameter or data member.</param>
        /// <returns>The class instance, or null.</returns>
        private AnyClass? ReadAnyClass(int tag)
        {
            if (ReadOptional(tag, OptionalFormat.Class))
            {
                return ReadAnyClass();
            }
            else
            {
                return null;
            }
        }

        /// <summary>
        /// Extracts a user exception from the stream and throws it.
        /// </summary>
        /// <param name="factory">The user exception factory, or null to use the stream's default behavior.</param>
        public void ThrowException(UserExceptionFactory? factory = null)
        {
            Push(InstanceType.Exception);

            // Read the first slice header.
            string? typeId = ReadSliceHeader(true); // we read the indirection table immediately
            var mostDerivedId = typeId;
            while (true)
            {
                UserException? userEx = null;

                // Use a factory if one was provided.
                try
                {
                    factory?.Invoke(typeId ?? "");
                }
                catch (UserException ex)
                {
                    userEx = ex;
                }

                if (userEx == null)
                {
                    try
                    {
                        Type? type = _classResolver?.Invoke(typeId ?? "");
                        if (type != null)
                        {
                            userEx = (UserException?)IceInternal.AssemblyUtil.createInstance(type);
                        }
                    }
                    catch (Exception ex)
                    {
                        throw new MarshalException(ex);
                    }
                }

                // We found the exception.
                if (userEx != null)
                {
                    userEx.Read(this);
                    Pop(null);
                    throw userEx;
                    // Never reached.
                }

                // Slice off what we don't understand.
                SkipSlice();

                if ((_current.SliceFlags & Protocol.FLAG_IS_LAST_SLICE) != 0)
                {
                    if (mostDerivedId?.StartsWith("::", StringComparison.Ordinal) == true)
                    {
                        throw new UnknownUserException(mostDerivedId.Substring(2));
                    }
                    else
                    {
                        throw new UnknownUserException(mostDerivedId ?? "");
                    }
                }

                typeId = ReadSliceHeader(true);
            }
        }

        /// <summary>
        /// Skip the given number of bytes.
        /// </summary>
        /// <param name="size">The number of bytes to skip</param>
        public void skip(int size)
        {
            if (size < 0 || size > Remaining)
            {
                throw new UnmarshalOutOfBoundsException();
            }
            _buf.b.position(_buf.b.position() + size);
        }

        /// <summary>
        /// Skip over a size value.
        /// </summary>
        public void skipSize()
        {
            byte b = ReadByte();
            if (b == 255)
            {
                skip(4);
            }
        }

        private void SkipTagged(OptionalFormat format)
        {
            switch (format)
            {
                case OptionalFormat.F1:
                    {
                        skip(1);
                        break;
                    }
                case OptionalFormat.F2:
                    {
                        skip(2);
                        break;
                    }
                case OptionalFormat.F4:
                    {
                        skip(4);
                        break;
                    }
                case OptionalFormat.F8:
                    {
                        skip(8);
                        break;
                    }
                case OptionalFormat.Size:
                    {
                        skipSize();
                        break;
                    }
                case OptionalFormat.VSize:
                    {
                        skip(ReadSize());
                        break;
                    }
                case OptionalFormat.FSize:
                    {
                        skip(ReadInt());
                        break;
                    }
                case OptionalFormat.Class:
                    {
                        ReadAnyClass();
                        break;
                    }
            }
        }

        private bool SkipTaggedMembers()
        {
            // Skip remaining unread tagged members.
            while (true)
            {
                if (Remaining <= 0)
                {
                    return false; // End of encapsulation also indicates end of tagged members.
                }

                int v = ReadByte();
                if (v == Protocol.OPTIONAL_END_MARKER)
                {
                    return true;
                }

                OptionalFormat format = (OptionalFormat)(v & 0x07); // Read first 3 bits.
                if ((v >> 3) == 30)
                {
                    skipSize();
                }
                SkipTagged(format);
            }
        }

        private string ReadTypeId(bool isIndex)
        {
            _typeIdMap ??= new List<string>();

            if (isIndex)
            {
                int index = ReadSize();
                if (index > 0 && index - 1 < _typeIdMap.Count)
                {
                    // The encoded type-id indices start at 1, not 0.
                    return _typeIdMap[index - 1];
                }
                throw new MarshalException($"read invalid typeId index {index}");
            }
            else
            {
                string typeId = ReadString();

                // The typeIds of slices in indirection tables can be read several times: when we skip the
                // indirection table and later on when we read it. We only want to add this typeId to the list
                // and assign it an index when it's the first time we read it, so we save the largest pos we
                // read to figure out when to add to the list.
                if (Pos > _posAfterLatestInsertedTypeId)
                {
                    _posAfterLatestInsertedTypeId = Pos;
                    _typeIdMap.Add(typeId);
                }

                return typeId;
            }
        }

        private Type? ResolveClass(string typeId)
        {
            Type? cls = null;
            if (_typeIdCache?.TryGetValue(typeId, out cls) != true)
            {
                // Not found in typeIdCache
                try
                {
                    cls = _classResolver?.Invoke(typeId);
                    _typeIdCache ??= new Dictionary<string, Type?>(); // Lazy initialization
                    _typeIdCache.Add(typeId, cls);
                }
                catch (Exception ex)
                {
                    throw new NoClassFactoryException("no class factory", typeId, ex);
                }
            }
            return cls;
        }

        private AnyClass? ReadAnyClass()
        {
            int index = ReadSize();
            if (index < 0)
            {
                throw new MarshalException("invalid object id");
            }
            else if (index == 0)
            {
                return null;
            }
            else if (_current != null && (_current.SliceFlags & Protocol.FLAG_HAS_INDIRECTION_TABLE) != 0)
            {
                // When reading an instance within a slice and there is an
                // indirection table, we have an index within this indirection table.
                //
                // We need to decrement index since position 0 in the indirection table
                // corresponds to index 1.
                index--;
                if (index < _current.IndirectionTable?.Length)
                {
                    return _current.IndirectionTable[index];
                }
                else
                {
                    throw new MarshalException("index too big for indirection table");
                }
            }
            else
            {
                return ReadInstance(index);
            }
        }

        // Read a slice header and optionally the indirection table, if present.
        // Returns the type ID of that slice. Null means it's a slice in compact format without a type ID,
        // or a slice with a compact ID we could not resolve.
        private string? ReadSliceHeader(bool plusIndirectionTable, bool firstSlice = false)
        {
            Debug.Assert(_current != null);

            // If first slice, don't read the header, it was already read in
            // ReadInstance or ThrowException to find the factory.
            if (!firstSlice)
            {
                _current.SliceFlags = ReadByte();

                // Read the type ID. For class slices, the type ID is encoded as a
                // string or as an index or as a compact ID, for exceptions it's always encoded as a
                // string.
                if (_current.InstanceType == InstanceType.Class)
                {
                    // TYPE_ID_COMPACT must be checked first!
                    if ((_current.SliceFlags & Protocol.FLAG_HAS_TYPE_ID_COMPACT) ==
                        Protocol.FLAG_HAS_TYPE_ID_COMPACT)
                    {
                        _current.SliceCompactId = ReadSize();
                        _current.SliceTypeId = null;
                    }
                    else if ((_current.SliceFlags &
                            (Protocol.FLAG_HAS_TYPE_ID_INDEX | Protocol.FLAG_HAS_TYPE_ID_STRING)) != 0)
                    {
                        _current.SliceTypeId = ReadTypeId((_current.SliceFlags & Protocol.FLAG_HAS_TYPE_ID_INDEX) != 0);
                        _current.SliceCompactId = null;
                    }
                    else
                    {
                        // Slice in compact format, without a type ID or compact ID.
                        Debug.Assert((_current.SliceFlags & Protocol.FLAG_HAS_SLICE_SIZE) == 0);
                        _current.SliceTypeId = null;
                        _current.SliceCompactId = null;
                    }
                }
                else
                {
                    _current.SliceTypeId = ReadString();
                    Debug.Assert(_current.SliceCompactId == null); // no compact ID for exceptions
                }

                // Read the slice size if necessary.
                if ((_current.SliceFlags & Protocol.FLAG_HAS_SLICE_SIZE) != 0)
                {
                    _current.SliceSize = ReadInt();
                    if (_current.SliceSize < 4)
                    {
                        throw new MarshalException("invalid slice size");
                    }
                }
                else
                {
                    _current.SliceSize = null;
                }
            }

            // Read the indirection table now
            if (plusIndirectionTable && (_current.SliceFlags & Protocol.FLAG_HAS_INDIRECTION_TABLE) != 0)
            {
                if (_current.IndirectionTable != null)
                {
                    Debug.Assert(firstSlice && _current.InstanceType == InstanceType.Exception);
                    // We already read it (firstSlice is true and it's an exception), so nothing to do
                    // Note that for classes, we only read the indirection table for the first slice
                    // when firtSlice is true.
                }
                else
                {
                    int savedPos = Pos;
                    if (_current.SliceSize.Value < 4)
                    {
                        throw new MarshalException("invalid slice size");
                    }
                    Pos = savedPos + _current.SliceSize.Value - 4;
                    _current.IndirectionTable = ReadIndirectionTable();
                    _current.PosAfterIndirectionTable = Pos;
                    Pos = savedPos;
                }
            }

            return _current.SliceTypeId;
        }

        private void SkipSlice()
        {
            if (Communicator.TraceLevels.slicing > 0)
            {
                ILogger logger = Communicator.Logger;
<<<<<<< HEAD
                string slicingCat = Communicator.traceLevels().slicingCat;
                if (_current.InstanceType == InstanceType.Exception)
=======
                string slicingCat = Communicator.TraceLevels.slicingCat;
                if (_current.sliceType == SliceType.ExceptionSlice)
>>>>>>> 9b3ea835
                {
                    IceInternal.TraceUtil.traceSlicing("exception", _current.SliceTypeId ?? "", slicingCat, logger);
                }
                else
                {
                    IceInternal.TraceUtil.traceSlicing("object", _current.SliceTypeId ?? "", slicingCat, logger);
                }
            }

            int start = Pos;

            if ((_current.SliceFlags & Protocol.FLAG_HAS_SLICE_SIZE) != 0)
            {
                Debug.Assert(_current.SliceSize.Value >= 4);
                skip(_current.SliceSize.Value - 4);
            }
            else
            {
                if (_current.InstanceType == InstanceType.Class)
                {
                    throw new NoClassFactoryException("no class factory found and compact format prevents " +
                                                      "slicing (the sender should use the sliced format " +
                                                      "instead)", _current.SliceTypeId ?? "");
                }
                else
                {
                    if (_current.SliceTypeId?.StartsWith("::", StringComparison.Ordinal) == true)
                    {
                        throw new UnknownUserException(_current.SliceTypeId!.Substring(2));
                    }
                    else
                    {
                        throw new UnknownUserException(_current.SliceTypeId ?? "");
                    }
                }
            }

            // Preserve this slice.
            bool hasOptionalMembers = (_current.SliceFlags & Protocol.FLAG_HAS_OPTIONAL_MEMBERS) != 0;
            bool isLastSlice = (_current.SliceFlags & Protocol.FLAG_IS_LAST_SLICE) != 0;
            IceInternal.ByteBuffer b = GetBuffer().b;
            int end = b.position();
            int dataEnd = end;
            if (hasOptionalMembers)
            {
                // Don't include the tagged end marker. It will be re-written by IceEndSlice when the sliced data
                // is re-written.
                --dataEnd;
            }
            byte[] bytes = new byte[dataEnd - start];
            b.position(start);
            b.get(bytes);
            b.position(end);

            _current.Slices ??= new List<SliceInfo>();
            // TODO: fix SliceInfo to use nullable types
            var info = new SliceInfo(_current.SliceTypeId ?? "",
                                     _current.SliceCompactId ?? -1,
                                     bytes,
                                     Array.Empty<AnyClass>(),
                                     hasOptionalMembers,
                                     isLastSlice);
            _current.Slices.Add(info);

            // The deferred indirection table is only used by classes. For exceptions, the indirection table is
            // unmarshaled immediately.
            if (_current.InstanceType == InstanceType.Class)
            {
                _current.DeferredIndirectionTableList ??= new List<int>();
                if ((_current.SliceFlags & Protocol.FLAG_HAS_INDIRECTION_TABLE) != 0)
                {
                    _current.DeferredIndirectionTableList.Add(Pos);
                    SkipIndirectionTable();
                }
                else
                {
                    _current.DeferredIndirectionTableList.Add(0);
                }
            }
            else
            {
                _current.IndirectionTableList ??= new List<AnyClass[]?>();
                if ((_current.SliceFlags & Protocol.FLAG_HAS_INDIRECTION_TABLE) != 0)
                {
                    Debug.Assert(_current.IndirectionTable != null); // previously read by ReadSliceHeader
                    _current.IndirectionTableList.Add(_current.IndirectionTable);
                    Pos = _current.PosAfterIndirectionTable.Value;
                    _current.PosAfterIndirectionTable = null;
                    _current.IndirectionTable = null;
                }
                else
                {
                    _current.IndirectionTableList.Add(null);
                }
            }
        }

        // Skip the indirection table. The caller must save the current stream position before calling
        // SkipIndirectionTable (to read the indirection table at a later point) except when the caller
        // is SkipIndirectionTable itself.
        private void SkipIndirectionTable()
        {
            // We should never skip an exception's indirection table
            Debug.Assert(_current.InstanceType == InstanceType.Class);

            // We use ReadSize and not ReadAndCheckSeqSize here because we don't allocate memory for this
            // sequence, and since we are skipping this sequence to read it later, we don't want to double-count
            // its contribution to _minTotalSeqSize.
            var tableSize = ReadSize();
            for (int i = 0; i < tableSize; ++i)
            {
                var index = ReadSize();
                if (index <= 0)
                {
                    throw new MarshalException($"read invalid index {index} in indirection table");
                }
                if (index == 1)
                {
                    if (++_classGraphDepth > _classGraphDepthMax)
                    {
                        throw new MarshalException("maximum class graph depth reached");
                    }

                    // Read/skip this instance
                    byte sliceFlags = 0;
                    do
                    {
                        sliceFlags = ReadByte();
                        if ((sliceFlags & Protocol.FLAG_HAS_TYPE_ID_COMPACT) == Protocol.FLAG_HAS_TYPE_ID_COMPACT)
                        {
                            ReadSize(); // compact type-id
                        }
                        else if ((sliceFlags &
                            (Protocol.FLAG_HAS_TYPE_ID_INDEX | Protocol.FLAG_HAS_TYPE_ID_STRING)) != 0)
                        {
                            // This can update the typeIdMap
                            ReadTypeId((sliceFlags & Protocol.FLAG_HAS_TYPE_ID_INDEX) != 0);
                        }
                        else
                        {
                            throw new MarshalException(
                                "indirection table cannot hold an instance without a type-id");
                        }

                        // Read the slice size, then skip the slice
                        if ((sliceFlags & Protocol.FLAG_HAS_SLICE_SIZE) == 0)
                        {
                            throw new MarshalException("size of slice missing");
                        }
                        int sliceSize = ReadInt();
                        if (sliceSize < 4)
                        {
                            throw new MarshalException("invalid slice size");
                        }
                        Pos = Pos + sliceSize - 4;

                        // If this slice has an indirection table, skip it too
                        if ((sliceFlags & Protocol.FLAG_HAS_INDIRECTION_TABLE) != 0)
                        {
                            SkipIndirectionTable();
                        }
                    } while ((sliceFlags & Protocol.FLAG_IS_LAST_SLICE) == 0);
                    _classGraphDepth--;
                }
            }
        }

        private AnyClass[] ReadIndirectionTable()
        {
            var size = ReadAndCheckSeqSize(1);
            if (size == 0)
            {
                throw new MarshalException("invalid empty indirection table");
            }
            var indirectionTable = new AnyClass[size];
            for (int i = 0; i < indirectionTable.Length; ++i)
            {
                int index = ReadSize();
                if (index < 1)
                {
                    throw new MarshalException($"read invalid index {index} in indirection table");
                }
                indirectionTable[i] = ReadInstance(index);
            }
            return indirectionTable;
        }

        private AnyClass ReadInstance(int index)
        {
            Debug.Assert(index > 0);

            if (index > 1)
            {
                if (_instanceMap != null && _instanceMap.Count > index - 2)
                {
                    return _instanceMap[index - 2];
                }
                throw new MarshalException($"could not find index {index} in {nameof(_instanceMap)}");
            }

            var previousCurrent = Push(InstanceType.Class);

            // Read the first slice header.
            string? mostDerivedId = ReadSliceHeader(false);
            var typeId = mostDerivedId;
            AnyClass? v = null;
            while (true)
            {
                bool updateCache = false;

                if (_current.SliceCompactId.HasValue)
                {
                    updateCache = true;

                    // Translate a compact (numeric) type ID into a class.
                    if (_compactIdCache == null)
                    {
                        _compactIdCache = new Dictionary<int, Type>(); // Lazy initialization.
                    }
                    else
                    {
                        // Check the cache to see if we've already translated the compact type ID into a class.
                        Type? cls = null;
                        _compactIdCache.TryGetValue(_current.SliceCompactId.Value, out cls);
                        if (cls != null)
                        {
                            try
                            {
                                Debug.Assert(!cls.IsAbstract && !cls.IsInterface);
                                v = (AnyClass?)IceInternal.AssemblyUtil.createInstance(cls);
                                updateCache = false;
                            }
                            catch (Exception ex)
                            {
                                throw new NoClassFactoryException("no class factory", "compact ID " +
                                                                  _current.SliceCompactId.Value, ex);
                            }
                        }
                    }

                    // If we haven't already cached a class for the compact ID, then try to translate the
                    // compact ID into a type ID.
                    if (v == null && typeId == null)
                    {
<<<<<<< HEAD
                        typeId = Communicator.resolveCompactId(_current.SliceCompactId.Value);
=======
                        sliceTypeId = Communicator.ResolveCompactId(_current.compactId);
>>>>>>> 9b3ea835
                    }
                }

                // TODO: fix code so that typeId can be either null or non-empty.
                if (v == null && typeId != null && typeId.Length > 0)
                {
                    Type? cls = ResolveClass(typeId);

                    if (cls != null)
                    {
                        try
                        {
                            Debug.Assert(!cls.IsAbstract && !cls.IsInterface);
                            v = (AnyClass?)IceInternal.AssemblyUtil.createInstance(cls);
                        }
                        catch (Exception ex)
                        {
                            throw new NoClassFactoryException("no class factory", typeId, ex);
                        }
                    }
                }

                if (v != null)
                {
                    if (updateCache)
                    {
                        Debug.Assert(_current.SliceCompactId.HasValue);
                        _compactIdCache!.Add(_current.SliceCompactId.Value, v.GetType());
                    }

                    // We have an instance, get out of this loop.
                    break;
                }

                // Slice off what we don't understand.
                SkipSlice();

                // If this is the last slice, keep the instance as an opaque UnknownSlicedClass object.
                if ((_current.SliceFlags & Protocol.FLAG_IS_LAST_SLICE) != 0)
                {
                    // Note that mostDerivedId can be null with an unresolved compactId.
                    v = new UnknownSlicedClass(mostDerivedId ?? "");
                    break;
                }

                typeId = ReadSliceHeader(false); // Read next Slice header for next iteration.
            }

            if (++_classGraphDepth > _classGraphDepthMax)
            {
                throw new MarshalException("maximum class graph depth reached");
            }

            // Add the instance to the map/list of instances. This must be done before reading the instances (for
            // circular references).
            _instanceMap ??= new List<AnyClass>();
            _instanceMap.Add(v);

            // Read all the deferred indirection tables now that the instance is inserted in _instanceMap.
            if (_current.DeferredIndirectionTableList?.Count > 0)
            {
                int savedPos = Pos;

                Debug.Assert(_current.IndirectionTableList == null || _current.IndirectionTableList.Count == 0);
                _current.IndirectionTableList ??= new List<AnyClass[]?>(_current.DeferredIndirectionTableList.Count);
                foreach (int pos in _current.DeferredIndirectionTableList)
                {
                    if (pos > 0)
                    {
                        Pos = pos;
                        _current.IndirectionTableList.Add(ReadIndirectionTable());
                    }
                    else
                    {
                        _current.IndirectionTableList.Add(null);
                    }
                }
                Pos = savedPos;
                _current.DeferredIndirectionTableList.Clear();
            }

            // Read the instance.
            v.Read(this);
            Pop(previousCurrent);

            --_classGraphDepth;
            return v;
        }

        // Create a new current instance of the specified slice type
        // and return the previous current instance, if any.
        private InstanceData? Push(InstanceType sliceType)
        {
            // Can't have a current instance already if we are reading an exception
            Debug.Assert(sliceType == InstanceType.Class || _current == null);
            var oldInstance = _current;
            _current = new InstanceData(sliceType);
            return oldInstance;
        }

        // Replace the current instance by savedInstance
        private void Pop(InstanceData? savedInstance)
        {
            Debug.Assert(_current != null);
            _current = savedInstance;
        }

        private enum InstanceType { Class, Exception }

        private sealed class InstanceData
        {
            internal InstanceData(InstanceType sliceType)
            {
                InstanceType = sliceType;
            }

            // Instance attributes
            internal readonly InstanceType InstanceType;
            internal List<SliceInfo>? Slices; // Preserved slices.
            internal List<AnyClass[]?>? IndirectionTableList;

            // Position of indirection tables that we skipped for now and that will
            // unmarshal (into IndirectionTableList) once the instance is created.
            // Used only when SliceType is ClassSlice.
            internal List<int>? DeferredIndirectionTableList;

            // Slice attributes
            internal byte SliceFlags = 0;
            internal int? SliceSize;
            internal string? SliceTypeId;
            internal int? SliceCompactId;
            // Indirection table of the current slice
            internal AnyClass[]? IndirectionTable;
            internal int? PosAfterIndirectionTable;
        }

        private readonly struct Encaps
        {
            // Previous upper limit of the buffer, if set
            internal readonly int? OldLimit;

            // Old Encoding
            internal readonly EncodingVersion OldEncoding;

            // Size of the encaps, as read from the stream
            internal readonly int Size;

            internal Encaps(int? oldLimit, EncodingVersion oldEncoding, int size)
            {
                OldLimit = oldLimit;
                OldEncoding = oldEncoding;
                Size = size;
            }
        }
    }
}<|MERGE_RESOLUTION|>--- conflicted
+++ resolved
@@ -137,15 +137,8 @@
         {
             Encoding = encoding ?? communicator.DefaultsAndOverrides.defaultEncoding;
             Communicator = communicator;
-<<<<<<< HEAD
-            _classGraphDepthMax = communicator.classGraphDepthMax();
-            _classResolver = communicator.resolveClass;
-=======
-            _traceSlicing = communicator.TraceLevels.slicing > 0;
             _classGraphDepthMax = communicator.ClassGraphDepthMax;
-            _logger = communicator.Logger;
             _classResolver = communicator.ResolveClass;
->>>>>>> 9b3ea835
             _buf = buf;
         }
 
@@ -2251,13 +2244,8 @@
             if (Communicator.TraceLevels.slicing > 0)
             {
                 ILogger logger = Communicator.Logger;
-<<<<<<< HEAD
-                string slicingCat = Communicator.traceLevels().slicingCat;
+                string slicingCat = Communicator.TraceLevels.slicingCat;
                 if (_current.InstanceType == InstanceType.Exception)
-=======
-                string slicingCat = Communicator.TraceLevels.slicingCat;
-                if (_current.sliceType == SliceType.ExceptionSlice)
->>>>>>> 9b3ea835
                 {
                     IceInternal.TraceUtil.traceSlicing("exception", _current.SliceTypeId ?? "", slicingCat, logger);
                 }
@@ -2502,11 +2490,7 @@
                     // compact ID into a type ID.
                     if (v == null && typeId == null)
                     {
-<<<<<<< HEAD
-                        typeId = Communicator.resolveCompactId(_current.SliceCompactId.Value);
-=======
-                        sliceTypeId = Communicator.ResolveCompactId(_current.compactId);
->>>>>>> 9b3ea835
+                        typeId = Communicator.ResolveCompactId(_current.SliceCompactId.Value);
                     }
                 }
 
