--- conflicted
+++ resolved
@@ -65,17 +65,6 @@
                         try
                         {
                             stream = new ColocatedStream(streamId, this);
-<<<<<<< HEAD
-                            if (stream.ReceivedFrame(frame, fin))
-                            {
-                                return stream;
-                            }
-                            stream.Dispose();
-                        }
-                        catch
-                        {
-                            // Ignore, the stream can't be created because the connection is being closed.
-=======
                             stream.ReceivedFrame(frame, fin);
                             return stream;
                         }
@@ -83,7 +72,6 @@
                         {
                             // Ignore, the connection is being closed or the stream got aborted.
                             stream?.Dispose();
->>>>>>> bb885e3c
                         }
                     }
                     else
