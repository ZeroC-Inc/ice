//
// Copyright (c) ZeroC, Inc. All rights reserved.
//

using System;
using System.ComponentModel;
using System.Diagnostics;

namespace ZeroC.Ice
{
<<<<<<< HEAD
    /// <summary>The base class for classes defined in Slice</summary>
    [Serializable]
=======
>>>>>>> d1778aab
    public abstract class AnyClass
    {
        /// <summary>An InputStream reader used to read non nullable class instances.</summary>
        [EditorBrowsable(EditorBrowsableState.Never)]
        public static readonly InputStreamReader<AnyClass> IceReader =
            istr => istr.ReadClass<AnyClass>(formalTypeId: null);

        /// <summary>An InputStream reader used to read nullable class instances.</summary>
        [EditorBrowsable(EditorBrowsableState.Never)]
        public static readonly InputStreamReader<AnyClass?> IceReaderIntoNullable =
            istr => istr.ReadNullableClass<AnyClass>(formalTypeId: null);

        /// <summary>An OutputStream writer used to write non nullable class instances.</summary>
        [EditorBrowsable(EditorBrowsableState.Never)]
        public static readonly OutputStreamWriter<AnyClass> IceWriter = (ostr, value) => ostr.WriteClass(value, null);

        /// <summary>An OutputStream writer used to write nullable class instances.</summary>
        [EditorBrowsable(EditorBrowsableState.Never)]
        public static readonly OutputStreamWriter<AnyClass?> IceWriterFromNullable =
            (ostr, value) => ostr.WriteNullableClass(value, null);

        /// <summary>Returns the sliced data if the class has a preserved-slice base class and has been sliced during
        /// un-marshaling, <c>null</c> is returned otherwise.</summary>
        protected virtual SlicedData? IceSlicedData
        {
            get => null;
            set => Debug.Assert(false);
        }

        internal SlicedData? SlicedData
        {
            get => IceSlicedData;
            set => IceSlicedData = value;
        }

        /// <summary>Unmarshal the current object by reading its data members from the <see cref="InputStream"/>.</summary>
        /// <param name="istr">The stream to read from.</param>
        /// <param name="firstSlice"><c>True</c> if this is the first Slice otherwise<c>False</c>.</param>
        protected abstract void IceRead(InputStream istr, bool firstSlice);
        internal void Read(InputStream istr) => IceRead(istr, true);

        /// <summary>Marshal the current object by writting its data to from the <see cref="OutputStream"/>.</summary>
        /// <param name="ostr">The stream to write to.</param>
        /// <param name="firstSlice"><c>True</c> if this is the first Slice otherwise<c>False</c>.</param>
        protected abstract void IceWrite(OutputStream ostr, bool firstSlice);
        internal void Write(OutputStream ostr) => IceWrite(ostr, true);
    }

    /// <summary>Provides public extensions methods for AnyClass instances.</summary>
    public static class AnyClassExtensions
    {
        /// <summary>During unmarshaling, Ice can slice off derived slices that it does not know how to read, and it can
        /// optionally preserve those "unknown" slices. See the Slice preserve metadata directive and class
        /// <see cref="UnknownSlicedClass"/>.</summary>
        /// <returns>A SlicedData value that provides the list of sliced-off slices.</returns>
        public static SlicedData? GetSlicedData(this AnyClass obj) => obj.SlicedData;
    }
}<|MERGE_RESOLUTION|>--- conflicted
+++ resolved
@@ -2,17 +2,12 @@
 // Copyright (c) ZeroC, Inc. All rights reserved.
 //
 
-using System;
 using System.ComponentModel;
 using System.Diagnostics;
 
 namespace ZeroC.Ice
 {
-<<<<<<< HEAD
     /// <summary>The base class for classes defined in Slice</summary>
-    [Serializable]
-=======
->>>>>>> d1778aab
     public abstract class AnyClass
     {
         /// <summary>An InputStream reader used to read non nullable class instances.</summary>
