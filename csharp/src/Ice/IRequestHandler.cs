//
// Copyright (c) ZeroC, Inc. All rights reserved.
//

using System;
using System.Threading;
using System.Threading.Tasks;

using ZeroC.Ice.Instrumentation;

namespace ZeroC.Ice
{
    /// <summary>The request handler interface is used by the proxy code to send requests and get a response task in
    /// return to wait for the reception of the response for twoway requests. This interface has two concrete
    /// implementations: the connection request handler which hands over the request to an Ice network connection and
    /// the colocated request handler which instead directly invokes the request on the colocated servant.</summary>
    internal interface IRequestHandler
    {
        /// <summary>Sends a request. The sending is asynchronous because it might block waiting for the underlying
        /// transport to send other queued requests. When the sending of the request completes, this method returns
        /// the stream created to send the request. The stream can be used to receive the response or for stream
        /// parameters.</summary>
        /// <param name="frame">The request frame to send.</param>
<<<<<<< HEAD
        /// <param name="bidirectional">Indicates if the request should create a bi-directional stream.</param>
=======
        /// <param name="oneway">Indicates if the request is a oneway request or not.</param>
        /// <param name="synchronous">Indicates whether or not the request is synchronous or asynchronous. This is
        /// useful for the colocated request handler implementation to figure out whether or not the request can be
        /// invoked on the user thread or not.</param>
>>>>>>> 6ed93507
        /// <param name="observer">The invocation observer.</param>
        /// <param name="cancel">The cancellation token to cancel the sending of the request</param>
        /// <returns>The stream to receive the response or stream additional data.</returns>
        ValueTask<Stream> SendRequestAsync(
            OutgoingRequestFrame frame,
            bool bidirectional,
            IInvocationObserver? observer,
            CancellationToken cancel);
    }
}<|MERGE_RESOLUTION|>--- conflicted
+++ resolved
@@ -21,14 +21,7 @@
         /// the stream created to send the request. The stream can be used to receive the response or for stream
         /// parameters.</summary>
         /// <param name="frame">The request frame to send.</param>
-<<<<<<< HEAD
         /// <param name="bidirectional">Indicates if the request should create a bi-directional stream.</param>
-=======
-        /// <param name="oneway">Indicates if the request is a oneway request or not.</param>
-        /// <param name="synchronous">Indicates whether or not the request is synchronous or asynchronous. This is
-        /// useful for the colocated request handler implementation to figure out whether or not the request can be
-        /// invoked on the user thread or not.</param>
->>>>>>> 6ed93507
         /// <param name="observer">The invocation observer.</param>
         /// <param name="cancel">The cancellation token to cancel the sending of the request</param>
         /// <returns>The stream to receive the response or stream additional data.</returns>
