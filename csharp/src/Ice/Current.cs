// Copyright (c) ZeroC, Inc. All rights reserved.

using System.Collections.Generic;
using System.Threading;

namespace ZeroC.Ice
{
    /// <summary>Information about the current method dispatch for servers. Each method on the server has a
    /// Current as its final parameter.</summary>
    public class Current
    {
        /// <summary>The object adapter.</summary>
        public ObjectAdapter Adapter { get; }

        /// <summary>A cancellation token that is notified of cancellation when the dispatch is cancelled.</summary>
        public CancellationToken CancellationToken { get; }

        /// <summary>The communicator.</summary>
        public Communicator Communicator => Adapter.Communicator;
<<<<<<< HEAD
        /// <summary>
        /// The <see cref="Connection"/> over which the request was dispatched; it is null for colocated dispatches.</summary>
        public Connection Connection { get; }
=======

        /// <summary>The <see cref="Connection"/> over which the request was dispatched; it is null for colocated
        /// dispatches.</summary>
        public Connection? Connection { get; }

>>>>>>> bfbd2748
        /// <summary>The request context, as received from the client.</summary>
        public Dictionary<string, string> Context => IncomingRequestFrame.Context;

        /// <summary>The encoding used by the request.</summary>
        public Encoding Encoding => IncomingRequestFrame.Encoding;

        /// <summary>The Ice object facet.</summary>
        public string Facet => IncomingRequestFrame.Facet;

        /// <summary>The Ice object Identity.</summary>
        public Identity Identity => IncomingRequestFrame.Identity;

        /// <summary><c>True</c> if the operation was marked as idempotent, <c>False</c> otherwise.</summary>
        public bool IsIdempotent => IncomingRequestFrame.IsIdempotent;

        /// <summary><c>True</c> for oneway requests, <c>False</c> otherwise.</summary>
        public bool IsOneway { get; }

        /// <summary>The location of the target Ice object.</summary>
        public string[] Location => IncomingRequestFrame.Location;

        /// <summary>The operation name.</summary>
        public string Operation => IncomingRequestFrame.Operation;

        /// <summary>The protocol used by the request.</summary>
        public Protocol Protocol => IncomingRequestFrame.Protocol;
        /// <summary>The stream ID</summary>
        public long StreamId => Stream.Id;
        internal bool EndOfStream { get; }
        internal IncomingRequestFrame IncomingRequestFrame { get; }
        internal TransceiverStream Stream { get; }

        internal Current(
            ObjectAdapter adapter,
            IncomingRequestFrame incomingRequestFrame,
            TransceiverStream stream,
            bool endOfStream,
            Connection connection,
            CancellationToken token)
        {
            Adapter = adapter;
            CancellationToken = token;
            Connection = connection;
            EndOfStream = endOfStream;
            IsOneway = !stream.IsBidirectional;
            IncomingRequestFrame = incomingRequestFrame;
            Stream = stream;
        }
    }
}<|MERGE_RESOLUTION|>--- conflicted
+++ resolved
@@ -17,17 +17,10 @@
 
         /// <summary>The communicator.</summary>
         public Communicator Communicator => Adapter.Communicator;
-<<<<<<< HEAD
-        /// <summary>
-        /// The <see cref="Connection"/> over which the request was dispatched; it is null for colocated dispatches.</summary>
+
+        /// <summary>The <see cref="Connection"/> over which the request was dispatched.</summary>
         public Connection Connection { get; }
-=======
 
-        /// <summary>The <see cref="Connection"/> over which the request was dispatched; it is null for colocated
-        /// dispatches.</summary>
-        public Connection? Connection { get; }
-
->>>>>>> bfbd2748
         /// <summary>The request context, as received from the client.</summary>
         public Dictionary<string, string> Context => IncomingRequestFrame.Context;
 
