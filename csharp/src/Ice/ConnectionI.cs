// Copyright (c) ZeroC, Inc.

using Ice.Instrumentation;
using Ice.Internal;
using System.Diagnostics;
using System.Text;

namespace Ice;

public sealed class ConnectionI : Internal.EventHandler, CancellationHandler, Connection
{
    internal interface StartCallback
    {
        void connectionStartCompleted(ConnectionI connection);
        void connectionStartFailed(ConnectionI connection, LocalException ex);
    }

    internal void start(StartCallback callback)
    {
        try
        {
            lock (this)
            {
                //
                // The connection might already be closed if the communicator was destroyed.
                //
                if (_state >= StateClosed)
                {
                    Debug.Assert(_exception is not null);
                    throw _exception;
                }

                if (!initialize(SocketOperation.None) || !validate(SocketOperation.None))
                {
                    if (_connectTimeout > TimeSpan.Zero)
                    {
                        var connectTimer = new System.Threading.Timer(
                            timerObj => connectTimedOut((System.Threading.Timer)timerObj));
                        // schedule timer to run once; connectTimedOut disposes the timer too.
                        connectTimer.Change(_connectTimeout, Timeout.InfiniteTimeSpan);
                    }

                    _startCallback = callback;
                    return;
                }

                // The connection starts in the holding state. It will be activated by the connection factory.
                setState(StateHolding);
            }
        }
        catch (LocalException ex)
        {
            exception(ex);
            callback.connectionStartFailed(this, _exception);
            return;
        }

        callback.connectionStartCompleted(this);
    }

    internal void startAndWait()
    {
        try
        {
            lock (this)
            {
                //
                // The connection might already be closed if the communicator was destroyed.
                //
                if (_state >= StateClosed)
                {
                    Debug.Assert(_exception is not null);
                    throw _exception;
                }

                if (!initialize(SocketOperation.None) || !validate(SocketOperation.None))
                {
                    //
                    // Wait for the connection to be validated.
                    //
                    while (_state <= StateNotValidated)
                    {
                        Monitor.Wait(this);
                    }

                    if (_state >= StateClosing)
                    {
                        Debug.Assert(_exception is not null);
                        throw _exception;
                    }
                }

                //
                // We start out in holding state.
                //
                setState(StateHolding);
            }
        }
        catch (LocalException ex)
        {
            exception(ex);
            waitUntilFinished();
            return;
        }
    }

    internal void activate()
    {
        lock (this)
        {
            if (_state <= StateNotValidated)
            {
                return;
            }

            setState(StateActive);
        }
    }

    internal void hold()
    {
        lock (this)
        {
            if (_state <= StateNotValidated)
            {
                return;
            }

            setState(StateHolding);
        }
    }

    // DestructionReason.
    public const int ObjectAdapterDeactivated = 0;
    public const int CommunicatorDestroyed = 1;

    internal void destroy(int reason)
    {
        lock (this)
        {
            switch (reason)
            {
                case ObjectAdapterDeactivated:
                {
                    setState(StateClosing, new ObjectAdapterDeactivatedException(_adapter?.getName() ?? ""));
                    break;
                }

                case CommunicatorDestroyed:
                {
                    setState(StateClosing, new CommunicatorDestroyedException());
                    break;
                }
            }
        }
    }

    public void close(ConnectionClose mode)
    {
        lock (this)
        {
            if (mode == ConnectionClose.Forcefully)
            {
                setState(StateClosed,
                    new ConnectionAbortedException(
                        "The connection was aborted by the application.",
                        closedByApplication: true));
            }
            else if (mode == ConnectionClose.Gracefully)
            {
                setState(
                    StateClosing,
                    new ConnectionClosedException(
                        "The connection was closed gracefully by the application.",
                        closedByApplication: true));
            }
            else
            {
                Debug.Assert(mode == ConnectionClose.GracefullyWithWait);

                //
                // Wait until all outstanding requests have been completed.
                //
                while (_asyncRequests.Count != 0)
                {
                    Monitor.Wait(this);
                }

                setState(
                    StateClosing,
                    new ConnectionClosedException(
                        "Connection close gracefully by the application.",
                        closedByApplication: true));
            }
        }
    }

    internal bool isActiveOrHolding()
    {
        lock (this)
        {
            return _state > StateNotValidated && _state < StateClosing;
        }
    }

    internal bool isFinished()
    {
        //
        // We can use TryLock here, because as long as there are still
        // threads operating in this connection object, connection
        // destruction is considered as not yet finished.
        //
        if (!Monitor.TryEnter(this))
        {
            return false;
        }

        try
        {
            if (_state != StateFinished || _upcallCount != 0)
            {
                return false;
            }

            Debug.Assert(_state == StateFinished);
            return true;
        }
        finally
        {
            Monitor.Exit(this);
        }
    }

    public void throwException()
    {
        lock (this)
        {
            if (_exception is not null)
            {
                Debug.Assert(_state >= StateClosing);
                throw _exception;
            }
        }
    }

    internal void waitUntilHolding()
    {
        lock (this)
        {
            while (_state < StateHolding || _upcallCount > 0)
            {
                Monitor.Wait(this);
            }
        }
    }

    internal void waitUntilFinished()
    {
        lock (this)
        {
            //
            // We wait indefinitely until the connection is finished and all
            // outstanding requests are completed. Otherwise we couldn't
            // guarantee that there are no outstanding calls when deactivate()
            // is called on the servant locators.
            //
            while (_state < StateFinished || _upcallCount > 0)
            {
                Monitor.Wait(this);
            }

            Debug.Assert(_state == StateFinished);

            //
            // Clear the OA. See bug 1673 for the details of why this is necessary.
            //
            _adapter = null;
        }
    }

    internal void updateObserver()
    {
        lock (this)
        {
            if (_state < StateNotValidated || _state > StateClosed)
            {
                return;
            }

            Debug.Assert(_instance.initializationData().observer is not null);
            _observer = _instance.initializationData().observer.getConnectionObserver(initConnectionInfo(),
                                                                                      _endpoint,
                                                                                      toConnectionState(_state),
                                                                                      _observer);
            if (_observer is not null)
            {
                _observer.attach();
            }
            else
            {
                _writeStreamPos = -1;
                _readStreamPos = -1;
            }
        }
    }

    internal int sendAsyncRequest(OutgoingAsyncBase og, bool compress, bool response,
                                int batchRequestCount)
    {
        OutputStream os = og.getOs();

        lock (this)
        {
            //
            // If the exception is closed before we even have a chance
            // to send our request, we always try to send the request
            // again.
            //
            if (_exception is not null)
            {
                throw new RetryException(_exception);
            }

            Debug.Assert(_state > StateNotValidated);
            Debug.Assert(_state < StateClosing);

            //
            // Ensure the message isn't bigger than what we can send with the
            // transport.
            //
            _transceiver.checkSendSize(os.getBuffer());

            //
            // Notify the request that it's cancelable with this connection.
            // This will throw if the request is canceled.
            //
            og.cancelable(this);
            int requestId = 0;
            if (response)
            {
                //
                // Create a new unique request ID.
                //
                requestId = _nextRequestId++;
                if (requestId <= 0)
                {
                    _nextRequestId = 1;
                    requestId = _nextRequestId++;
                }

                //
                // Fill in the request ID.
                //
                os.pos(Protocol.headerSize);
                os.writeInt(requestId);
            }
            else if (batchRequestCount > 0)
            {
                os.pos(Protocol.headerSize);
                os.writeInt(batchRequestCount);
            }

            og.attachRemoteObserver(initConnectionInfo(), _endpoint, requestId);

            int status = OutgoingAsyncBase.AsyncStatusQueued;
            try
            {
                OutgoingMessage message = new OutgoingMessage(og, os, compress, requestId);
                status = sendMessage(message);
            }
            catch (LocalException ex)
            {
                setState(StateClosed, ex);
                Debug.Assert(_exception is not null);
                throw _exception;
            }

            if (response)
            {
                //
                // Add to the async requests map.
                //
                _asyncRequests[requestId] = og;
            }
            return status;
        }
    }

    public BatchRequestQueue getBatchRequestQueue()
    {
        return _batchRequestQueue;
    }

    public void flushBatchRequests(CompressBatch compressBatch)
    {
        try
        {
            var completed = new FlushBatchTaskCompletionCallback();
            var outgoing = new ConnectionFlushBatchAsync(this, _instance, completed);
            outgoing.invoke(_flushBatchRequests_name, compressBatch, true);
            completed.Task.Wait();
        }
        catch (AggregateException ex)
        {
            throw ex.InnerException;
        }
    }

    public Task flushBatchRequestsAsync(CompressBatch compressBatch,
                                        IProgress<bool> progress = null,
                                        CancellationToken cancel = default)
    {
        var completed = new FlushBatchTaskCompletionCallback(progress, cancel);
        var outgoing = new ConnectionFlushBatchAsync(this, _instance, completed);
        outgoing.invoke(_flushBatchRequests_name, compressBatch, false);
        return completed.Task;
    }

    private const string _flushBatchRequests_name = "flushBatchRequests";

    public void setCloseCallback(CloseCallback callback)
    {
        lock (this)
        {
            if (_state >= StateClosed)
            {
                if (callback is not null)
                {
                    _threadPool.execute(() =>
                    {
                        try
                        {
                            callback(this);
                        }
                        catch (System.Exception ex)
                        {
                            _logger.error("connection callback exception:\n" + ex + '\n' + _desc);
                        }
                    }, this);
                }
            }
            else
            {
                _closeCallback = callback;
            }
        }
    }

    public void setHeartbeatCallback(HeartbeatCallback callback)
    {
        lock (this)
        {
            if (_state >= StateClosed)
            {
                return;
            }
            _heartbeatCallback = callback;
        }
    }

    public void heartbeat()
    {
        heartbeatAsync().Wait();
    }

    private class HeartbeatTaskCompletionCallback : TaskCompletionCallback<object>
    {
        public HeartbeatTaskCompletionCallback(System.IProgress<bool> progress,
                                               CancellationToken cancellationToken) :
            base(progress, cancellationToken)
        {
        }

        public override void handleInvokeResponse(bool ok, OutgoingAsyncBase og)
        {
            SetResult(null);
        }
    }

    private class HeartbeatAsync : OutgoingAsyncBase
    {
        public HeartbeatAsync(Ice.ConnectionI connection,
                              Instance instance,
                              OutgoingAsyncCompletionCallback completionCallback) :
            base(instance, completionCallback)
        {
            _connection = connection;
        }

        public void invoke()
        {
            try
            {
                os_.writeBlob(Ice.Internal.Protocol.magic);
                ProtocolVersion.ice_write(os_, Ice.Util.currentProtocol);
                EncodingVersion.ice_write(os_, Ice.Util.currentProtocolEncoding);
                os_.writeByte(Ice.Internal.Protocol.validateConnectionMsg);
                os_.writeByte((byte)0);
                os_.writeInt(Ice.Internal.Protocol.headerSize); // Message size.

                int status = _connection.sendAsyncRequest(this, false, false, 0);

                if ((status & AsyncStatusSent) != 0)
                {
                    sentSynchronously_ = true;
                    if ((status & AsyncStatusInvokeSentCallback) != 0)
                    {
                        invokeSent();
                    }
                }
            }
            catch (RetryException ex)
            {
                try
                {
                    throw ex.get();
                }
                catch (Ice.LocalException ee)
                {
                    if (exception(ee))
                    {
                        invokeExceptionAsync();
                    }
                }
            }
            catch (Ice.Exception ex)
            {
                if (exception(ex))
                {
                    invokeExceptionAsync();
                }
            }
        }

        private readonly Ice.ConnectionI _connection;
    }

    public Task heartbeatAsync(IProgress<bool> progress = null, CancellationToken cancel = default)
    {
        var completed = new HeartbeatTaskCompletionCallback(progress, cancel);
        var outgoing = new HeartbeatAsync(this, _instance, completed);
        outgoing.invoke();
        return completed.Task;
    }

    public void asyncRequestCanceled(OutgoingAsyncBase outAsync, LocalException ex)
    {
        //
        // NOTE: This isn't called from a thread pool thread.
        //

        lock (this)
        {
            if (_state >= StateClosed)
            {
                return; // The request has already been or will be shortly notified of the failure.
            }

            OutgoingMessage o = _sendStreams.FirstOrDefault(m => m.outAsync == outAsync);
            if (o is not null)
            {
                if (o.requestId > 0)
                {
                    _asyncRequests.Remove(o.requestId);
                }

                if (ex is ConnectionAbortedException)
                {
                    setState(StateClosed, ex);
                }
                else
                {
                    //
                    // If the request is being sent, don't remove it from the send streams,
                    // it will be removed once the sending is finished.
                    //
                    if (o == _sendStreams.First.Value)
                    {
                        o.canceled();
                    }
                    else
                    {
                        o.canceled();
                        _sendStreams.Remove(o);
                    }
                    if (outAsync.exception(ex))
                    {
                        outAsync.invokeExceptionAsync();
                    }
                }
                return;
            }

            if (outAsync is OutgoingAsync)
            {
                foreach (KeyValuePair<int, OutgoingAsyncBase> kvp in _asyncRequests)
                {
                    if (kvp.Value == outAsync)
                    {
                        if (ex is ConnectionAbortedException)
                        {
                            setState(StateClosed, ex);
                        }
                        else
                        {
                            _asyncRequests.Remove(kvp.Key);
                            if (outAsync.exception(ex))
                            {
                                outAsync.invokeExceptionAsync();
                            }
                        }
                        return;
                    }
                }
            }
        }
    }

    internal EndpointI endpoint()
    {
        return _endpoint; // No mutex protection necessary, _endpoint is immutable.
    }

    internal Connector connector()
    {
        return _connector; // No mutex protection necessary, _endpoint is immutable.
    }

    public void setAdapter(ObjectAdapter adapter)
    {
        if (adapter is not null)
        {
            // Go through the adapter to set the adapter and servant manager on this connection
            // to ensure the object adapter is still active.
            adapter.setAdapterOnConnection(this);
        }
        else
        {
            lock (this)
            {
                if (_state <= StateNotValidated || _state >= StateClosing)
                {
                    return;
                }
                _adapter = null;
            }
        }

        //
        // We never change the thread pool with which we were initially
        // registered, even if we add or remove an object adapter.
        //
    }

    public ObjectAdapter getAdapter()
    {
        lock (this)
        {
            return _adapter;
        }
    }

    public Endpoint getEndpoint()
    {
        return _endpoint; // No mutex protection necessary, _endpoint is immutable.
    }

    public ObjectPrx createProxy(Identity ident)
    {
        ObjectAdapter.checkIdentity(ident);
        return new ObjectPrxHelper(_instance.referenceFactory().create(ident, this));
    }

    public void setAdapterFromAdapter(ObjectAdapter adapter)
    {
        lock (this)
        {
            if (_state <= StateNotValidated || _state >= StateClosing)
            {
                return;
            }
            Debug.Assert(adapter is not null); // Called by ObjectAdapter::setAdapterOnConnection
            _adapter = adapter;
        }
    }

    //
    // Operations from EventHandler
    //
    public override bool startAsync(int operation, Ice.Internal.AsyncCallback cb, ref bool completedSynchronously)
    {
        if (_state >= StateClosed)
        {
            return false;
        }

        try
        {
            if ((operation & SocketOperation.Write) != 0)
            {
                if (_observer is not null)
                {
                    observerStartWrite(_writeStream.getBuffer());
                }

                bool completed;
                completedSynchronously = _transceiver.startWrite(_writeStream.getBuffer(), cb, this, out completed);
                if (completed && _sendStreams.Count > 0)
                {
                    // The whole message is written, assume it's sent now for at-most-once semantics.
                    _sendStreams.First.Value.isSent = true;
                }
            }
            else if ((operation & SocketOperation.Read) != 0)
            {
                if (_observer is not null && !_readHeader)
                {
                    observerStartRead(_readStream.getBuffer());
                }

                completedSynchronously = _transceiver.startRead(_readStream.getBuffer(), cb, this);
            }
        }
        catch (LocalException ex)
        {
            setState(StateClosed, ex);
            return false;
        }
        return true;
    }

    public override bool finishAsync(int operation)
    {
        try
        {
            if ((operation & SocketOperation.Write) != 0)
            {
                Ice.Internal.Buffer buf = _writeStream.getBuffer();
                int start = buf.b.position();
                _transceiver.finishWrite(buf);
                if (_instance.traceLevels().network >= 3 && buf.b.position() != start)
                {
                    StringBuilder s = new StringBuilder("sent ");
                    s.Append(buf.b.position() - start);
                    if (!_endpoint.datagram())
                    {
                        s.Append(" of ");
                        s.Append(buf.b.limit() - start);
                    }
                    s.Append(" bytes via ");
                    s.Append(_endpoint.protocol());
                    s.Append('\n');
                    s.Append(ToString());
                    _instance.initializationData().logger.trace(_instance.traceLevels().networkCat, s.ToString());
                }

                if (_observer is not null)
                {
                    observerFinishWrite(_writeStream.getBuffer());
                }
            }
            else if ((operation & SocketOperation.Read) != 0)
            {
                Ice.Internal.Buffer buf = _readStream.getBuffer();
                int start = buf.b.position();
                _transceiver.finishRead(buf);
                if (_instance.traceLevels().network >= 3 && buf.b.position() != start)
                {
                    StringBuilder s = new StringBuilder("received ");
                    if (_endpoint.datagram())
                    {
                        s.Append(buf.b.limit());
                    }
                    else
                    {
                        s.Append(buf.b.position() - start);
                        s.Append(" of ");
                        s.Append(buf.b.limit() - start);
                    }
                    s.Append(" bytes via ");
                    s.Append(_endpoint.protocol());
                    s.Append('\n');
                    s.Append(ToString());
                    _instance.initializationData().logger.trace(_instance.traceLevels().networkCat, s.ToString());
                }

                if (_observer is not null && !_readHeader)
                {
                    observerFinishRead(_readStream.getBuffer());
                }
            }
        }
        catch (LocalException ex)
        {
            setState(StateClosed, ex);
        }
        return _state < StateClosed;
    }

    public override void message(ref ThreadPoolCurrent current)
    {
        StartCallback startCB = null;
        Queue<OutgoingMessage> sentCBs = null;
        MessageInfo info = new MessageInfo();
        int upcallCount = 0;

        ThreadPoolMessage msg = new ThreadPoolMessage(this);
        try
        {
            lock (this)
            {
                if (!msg.startIOScope(ref current))
                {
                    return;
                }

                if (_state >= StateClosed)
                {
                    return;
                }

                try
                {
                    int writeOp = SocketOperation.None;
                    int readOp = SocketOperation.None;

                    // If writes are ready, write the data from the connection's write buffer (_writeStream)
                    if ((current.operation & SocketOperation.Write) != 0)
                    {
                        if (_observer is not null)
                        {
                            observerStartWrite(_writeStream.getBuffer());
                        }
                        writeOp = write(_writeStream.getBuffer());
                        if (_observer is not null && (writeOp & SocketOperation.Write) == 0)
                        {
                            observerFinishWrite(_writeStream.getBuffer());
                        }
                    }

                    // If reads are ready, read the data into the connection's read buffer (_readStream). The data is
                    // read until:
                    // - the full message is read (the transport read returns SocketOperationNone) and
                    //   the read buffer is fully filled
                    // - the read operation on the transport can't continue without blocking
                    if ((current.operation & SocketOperation.Read) != 0)
                    {
                        while (true)
                        {
                            Ice.Internal.Buffer buf = _readStream.getBuffer();

                            if (_observer is not null && !_readHeader)
                            {
                                observerStartRead(buf);
                            }

                            readOp = read(buf);
                            if ((readOp & SocketOperation.Read) != 0)
                            {
                                // Can't continue without blocking, exit out of the loop.
                                break;
                            }
                            if (_observer is not null && !_readHeader)
                            {
                                Debug.Assert(!buf.b.hasRemaining());
                                observerFinishRead(buf);
                            }

                            // If read header is true, we're reading a new Ice protocol message and we need to read
                            // the message header.
                            if (_readHeader)
                            {
                                // The next read will read the remainder of the message.
                                _readHeader = false;

                                if (_observer is not null)
                                {
                                    _observer.receivedBytes(Protocol.headerSize);
                                }

                                //
                                // Connection is validated on first message. This is only used by
                                // setState() to check wether or not we can print a connection
                                // warning (a client might close the connection forcefully if the
                                // connection isn't validated, we don't want to print a warning
                                // in this case).
                                //
                                _validated = true;

                                // Full header should be read because the size of _readStream is always headerSize (14)
                                // when reading a new message (see the code that sets _readHeader = true).
                                int pos = _readStream.pos();
                                if (pos < Protocol.headerSize)
                                {
                                    //
                                    // This situation is possible for small UDP packets.
                                    //
                                    throw new MarshalException("Received Ice message with too few bytes in header.");
                                }

                                // Decode the header.
                                _readStream.pos(0);
                                byte[] m = new byte[4];
                                m[0] = _readStream.readByte();
                                m[1] = _readStream.readByte();
                                m[2] = _readStream.readByte();
                                m[3] = _readStream.readByte();
                                if (m[0] != Protocol.magic[0] || m[1] != Protocol.magic[1] ||
                                m[2] != Protocol.magic[2] || m[3] != Protocol.magic[3])
                                {
                                    throw new ProtocolException(
                                        $"Bad magic in message header: {m[0]:X2} {m[1]:X2} {m[2]:X2} {m[3]:X2}");
                                }

                                var pv = new ProtocolVersion(_readStream);
                                if (pv != Util.currentProtocol)
                                {
                                    throw new MarshalException(
                                        $"Invalid protocol version in message header: {pv.major}.{pv.minor}");
                                }
                                var ev = new EncodingVersion(_readStream);
                                if (ev != Util.currentProtocolEncoding)
                                {
                                    throw new MarshalException(
                                        $"Invalid protocol encoding version in message header: {ev.major}.{ev.minor}");
                                }

                                _readStream.readByte(); // messageType
                                _readStream.readByte(); // compress
                                int size = _readStream.readInt();
                                if (size < Protocol.headerSize)
                                {
                                    throw new MarshalException($"Received Ice message with unexpected size {size}.");
                                }

                                // Resize the read buffer to the message size.
                                if (size > _messageSizeMax)
                                {
                                    Ex.throwMemoryLimitException(size, _messageSizeMax);
                                }
                                if (size > _readStream.size())
                                {
                                    _readStream.resize(size);
                                }
                                _readStream.pos(pos);
                            }

                            if (buf.b.hasRemaining())
                            {
                                if (_endpoint.datagram())
                                {
                                    throw new DatagramLimitException(); // The message was truncated.
                                }
                                continue;
                            }
                            break;
                        }
                    }

                    // readOp and writeOp are set to the operations that the transport read or write calls from above
                    // returned. They indicate which operations will need to be monitored by the thread pool's selector
                    // when this method returns.
                    int newOp = readOp | writeOp;

                    // Operations that are ready. For example, if message was called with SocketOperationRead and the
                    // transport read returned SocketOperationNone, reads are considered done: there's no additional
                    // data to read.
                    int readyOp = current.operation & ~newOp;

                    if (_state <= StateNotValidated)
                    {
                        // If the connection is still not validated and there's still data to read or write, continue
                        // waiting for data to read or write.
                        if (newOp != 0)
                        {
                            _threadPool.update(this, current.operation, newOp);
                            return;
                        }

                        // Initialize the connection if it's not initialized yet.
                        if (_state == StateNotInitialized && !initialize(current.operation))
                        {
                            return;
                        }

                        // Validate the connection if it's not validated yet.
                        if (_state <= StateNotValidated && !validate(current.operation))
                        {
                            return;
                        }

                        // The connection is validated and doesn't need additional data to be read or written. So
                        // unregister it from the thread pool's selector.
                        _threadPool.unregister(this, current.operation);

                        //
                        // We start out in holding state.
                        //
                        setState(StateHolding);
                        if (_startCallback is not null)
                        {
                            startCB = _startCallback;
                            _startCallback = null;
                            if (startCB is not null)
                            {
                                ++upcallCount;
                            }
                        }
                    }
                    else
                    {
                        Debug.Assert(_state <= StateClosingPending);

                        //
                        // We parse messages first, if we receive a close
                        // connection message we won't send more messages.
                        //
                        if ((readyOp & SocketOperation.Read) != 0)
                        {
                            // At this point, the protocol message is fully read and can therefore be decoded by
                            // parseMessage. parseMessage returns the operation to wait for readiness next.
                            newOp |= parseMessage(ref info);
                            upcallCount += info.upcallCount;
                        }

                        if ((readyOp & SocketOperation.Write) != 0)
                        {
                            // At this point the message from _writeStream is fully written and the next message can be
                            // written.

                            newOp |= sendNextMessage(out sentCBs);
                            if (sentCBs is not null)
                            {
                                ++upcallCount;
                            }
                        }

                        // If the connection is not closed yet, we can update the thread pool selector to wait for
                        // readiness of read, write or both operations.
                        if (_state < StateClosed)
                        {
                            _threadPool.update(this, current.operation, newOp);
                        }
                    }

                    if (upcallCount == 0)
                    {
                        return; // Nothing to dispatch we're done!
                    }

                    _upcallCount += upcallCount;

                    // There's something to dispatch so we mark IO as completed to elect a new leader thread and let IO
                    // be performed on this new leader thread while this thread continues with dispatching the up-calls.
                    msg.completed(ref current);
                }
                catch (DatagramLimitException) // Expected.
                {
                    if (_warnUdp)
                    {
                        _logger.warning(string.Format("maximum datagram size of {0} exceeded", _readStream.pos()));
                    }
                    _readStream.resize(Protocol.headerSize);
                    _readStream.pos(0);
                    _readHeader = true;
                    return;
                }
                catch (SocketException ex)
                {
                    setState(StateClosed, ex);
                    return;
                }
                catch (LocalException ex)
                {
                    if (_endpoint.datagram())
                    {
                        if (_warn)
                        {
                            _logger.warning(string.Format("datagram connection exception:\n{0}\n{1}", ex, _desc));
                        }
                        _readStream.resize(Protocol.headerSize);
                        _readStream.pos(0);
                        _readHeader = true;
                    }
                    else
                    {
                        setState(StateClosed, ex);
                    }
                    return;
                }

                ThreadPoolCurrent c = current;
                _threadPool.execute(() =>
                {
                    upcall(startCB, sentCBs, info);
                    msg.destroy(ref c);
                }, this);
            }
        }
        finally
        {
            msg.finishIOScope(ref current);
        }

    }

    private void upcall(StartCallback startCB, Queue<OutgoingMessage> sentCBs, MessageInfo info)
    {
        int completedUpcallCount = 0;

        //
        // Notify the factory that the connection establishment and
        // validation has completed.
        //
        if (startCB is not null)
        {
            startCB.connectionStartCompleted(this);
            ++completedUpcallCount;
        }

        //
        // Notify AMI calls that the message was sent.
        //
        if (sentCBs is not null)
        {
            foreach (OutgoingMessage m in sentCBs)
            {
                if (m.invokeSent)
                {
                    m.outAsync.invokeSent();
                }
                if (m.receivedReply)
                {
                    OutgoingAsync outAsync = (OutgoingAsync)m.outAsync;
                    if (outAsync.response())
                    {
                        outAsync.invokeResponse();
                    }
                }
            }
            ++completedUpcallCount;
        }

        //
        // Asynchronous replies must be handled outside the thread
        // synchronization, so that nested calls are possible.
        //
        if (info.outAsync is not null)
        {
            info.outAsync.invokeResponse();
            ++completedUpcallCount;
        }

        if (info.heartbeatCallback is not null)
        {
            try
            {
                info.heartbeatCallback(this);
            }
            catch (System.Exception ex)
            {
                _logger.error("connection callback exception:\n" + ex + '\n' + _desc);
            }
            ++completedUpcallCount;
        }

        //
        // Method invocation (or multiple invocations for batch messages)
        // must be done outside the thread synchronization, so that nested
        // calls are possible.
        //
        if (info.requestCount > 0)
        {
            dispatchAll(info.stream, info.requestCount, info.requestId, info.compress, info.adapter);
        }

        //
        // Decrease the upcall count.
        //
        bool finished = false;
        if (completedUpcallCount > 0)
        {
            lock (this)
            {
                _upcallCount -= completedUpcallCount;
                if (_upcallCount == 0)
                {
                    // Only initiate shutdown if not already initiated. It might have already been initiated if the sent
                    // callback or AMI callback was called when the connection was in the closing state.
                    if (_state == StateClosing)
                    {
                        try
                        {
                            initiateShutdown();
                        }
                        catch (Ice.LocalException ex)
                        {
                            setState(StateClosed, ex);
                        }
                    }
                    else if (_state == StateFinished)
                    {
                        finished = true;
                        _observer?.detach();
                    }
                    Monitor.PulseAll(this);
                }
            }
        }

        if (finished && _removeFromFactory is not null)
        {
            _removeFromFactory(this);
        }
    }

    public override void finished(ref ThreadPoolCurrent current)
    {
        // Lock the connection here to ensure setState() completes before the code below is executed. This method can
        // be called by the thread pool as soon as setState() calls _threadPool->finish(...). There's no need to lock
        // the mutex for the remainder of the code because the data members accessed by finish() are immutable once
        // _state == StateClosed (and we don't want to hold the mutex when calling upcalls).
        lock (this)
        {
            Debug.Assert(_state == StateClosed);
        }

        //
        // If there are no callbacks to call, we don't call ioCompleted() since we're not going
        // to call code that will potentially block (this avoids promoting a new leader and
        // unnecessary thread creation, especially if this is called on shutdown).
        //
        if (_startCallback is null && _sendStreams.Count == 0 && _asyncRequests.Count == 0 &&
           _closeCallback is null && _heartbeatCallback is null)
        {
            finish();
            return;
        }

        //
        // Unlike C++/Java, this method is called from an IO thread of the .NET thread
        // pool of from the communicator async IO thread. While it's fine to handle the
        // non-blocking activity of the connection from these threads, the dispatching
        // of the message must be taken care of by the Ice thread pool.
        //
        _threadPool.execute(finish, this);
    }

    private void finish()
    {
        if (!_initialized)
        {
            if (_instance.traceLevels().network >= 2)
            {
                StringBuilder s = new StringBuilder("failed to ");
                s.Append(_connector is not null ? "establish" : "accept");
                s.Append(' ');
                s.Append(_endpoint.protocol());
                s.Append(" connection\n");
                s.Append(ToString());
                s.Append('\n');
                s.Append(_exception);
                _instance.initializationData().logger.trace(_instance.traceLevels().networkCat, s.ToString());
            }
        }
        else
        {
            if (_instance.traceLevels().network >= 1)
            {
                StringBuilder s = new StringBuilder("closed ");
                s.Append(_endpoint.protocol());
                s.Append(" connection\n");
                s.Append(ToString());

                //
                // Trace the cause of unexpected connection closures
                //
                if (!(_exception is CloseConnectionException ||
                     _exception is ConnectionAbortedException ||
                     _exception is ConnectionClosedException ||
                     _exception is CommunicatorDestroyedException ||
                     _exception is ObjectAdapterDeactivatedException))
                {
                    s.Append('\n');
                    s.Append(_exception);
                }

                _instance.initializationData().logger.trace(_instance.traceLevels().networkCat, s.ToString());
            }
        }

        if (_startCallback is not null)
        {
            _startCallback.connectionStartFailed(this, _exception);
            _startCallback = null;
        }

        if (_sendStreams.Count > 0)
        {
            if (!_writeStream.isEmpty())
            {
                //
                // Return the stream to the outgoing call. This is important for
                // retriable AMI calls which are not marshaled again.
                //
                OutgoingMessage message = _sendStreams.First.Value;
                _writeStream.swap(message.stream);

                //
                // The current message might be sent but not yet removed from _sendStreams. If
                // the response has been received in the meantime, we remove the message from
                // _sendStreams to not call finished on a message which is already done.
                //
                if (message.isSent || message.receivedReply)
                {
                    if (message.sent() && message.invokeSent)
                    {
                        message.outAsync.invokeSent();
                    }
                    if (message.receivedReply)
                    {
                        OutgoingAsync outAsync = (OutgoingAsync)message.outAsync;
                        if (outAsync.response())
                        {
                            outAsync.invokeResponse();
                        }
                    }
                    _sendStreams.RemoveFirst();
                }
            }

            foreach (OutgoingMessage o in _sendStreams)
            {
                o.completed(_exception);
                if (o.requestId > 0) // Make sure finished isn't called twice.
                {
                    _asyncRequests.Remove(o.requestId);
                }
            }
            _sendStreams.Clear(); // Must be cleared before _requests because of Outgoing* references in OutgoingMessage
        }

        foreach (OutgoingAsyncBase o in _asyncRequests.Values)
        {
            if (o.exception(_exception))
            {
                o.invokeException();
            }
        }
        _asyncRequests.Clear();

        //
        // Don't wait to be reaped to reclaim memory allocated by read/write streams.
        //
        _writeStream.clear();
        _writeStream.getBuffer().clear();
        _readStream.clear();
        _readStream.getBuffer().clear();

        if (_closeCallback is not null)
        {
            try
            {
                _closeCallback(this);
            }
            catch (System.Exception ex)
            {
                _logger.error("connection callback exception:\n" + ex + '\n' + _desc);
            }
            _closeCallback = null;
        }

        _heartbeatCallback = null;

        //
        // This must be done last as this will cause waitUntilFinished() to return (and communicator
        // objects such as the timer might be destroyed too).
        //
        bool finished = false;
        lock (this)
        {
            setState(StateFinished);

            if (_upcallCount == 0)
            {
                finished = true;
                _observer?.detach();
            }
        }

        if (finished && _removeFromFactory is not null)
        {
            _removeFromFactory(this);
        }
    }

    public override string ToString()
    {
        return _desc; // No mutex lock, _desc is immutable.
    }

    public string type()
    {
        return _type; // No mutex lock, _type is immutable.
    }

    public ConnectionInfo getInfo()
    {
        lock (this)
        {
            if (_state >= StateClosed)
            {
                throw _exception;
            }
            return initConnectionInfo();
        }
    }

    public void setBufferSize(int rcvSize, int sndSize)
    {
        lock (this)
        {
            if (_state >= StateClosed)
            {
                throw _exception;
            }
            _transceiver.setBufferSize(rcvSize, sndSize);
            _info = null; // Invalidate the cached connection info
        }
    }

    public void exception(LocalException ex)
    {
        lock (this)
        {
            setState(StateClosed, ex);
        }
    }

    public Ice.Internal.ThreadPool getThreadPool()
    {
        return _threadPool;
    }

    static ConnectionI()
    {
        _compressionSupported = BZip2.supported();
    }

    internal ConnectionI(
        Instance instance,
        Transceiver transceiver,
        Connector connector,
        EndpointI endpoint,
        ObjectAdapter adapter,
        Action<ConnectionI> removeFromFactory, // can be null
        ConnectionOptions options)
    {
        _instance = instance;
        _desc = transceiver.ToString();
        _type = transceiver.protocol();
        _connector = connector;
        _endpoint = endpoint;
        _adapter = adapter;
        InitializationData initData = instance.initializationData();
        _logger = initData.logger; // Cached for better performance.
        _traceLevels = instance.traceLevels(); // Cached for better performance.
        _connectTimeout = options.connectTimeout;
        _closeTimeout = options.closeTimeout; // not used for datagram connections
        // suppress inactivity timeout for datagram connections
        _inactivityTimeout = endpoint.datagram() ? TimeSpan.Zero : options.inactivityTimeout;
        _removeFromFactory = removeFromFactory;
        _warn = initData.properties.getIcePropertyAsInt("Ice.Warn.Connections") > 0;
        _warnUdp = initData.properties.getIcePropertyAsInt("Ice.Warn.Datagrams") > 0;
        _nextRequestId = 1;
        _messageSizeMax = adapter is not null ? adapter.messageSizeMax() : instance.messageSizeMax();
        _batchRequestQueue = new BatchRequestQueue(instance, _endpoint.datagram());
        _readStream = new InputStream(instance, Util.currentProtocolEncoding);
        _readHeader = false;
        _readStreamPos = -1;
        _writeStream = new OutputStream(instance, Util.currentProtocolEncoding);
        _writeStreamPos = -1;
        _upcallCount = 0;
        _state = StateNotInitialized;

        _compressionLevel = initData.properties.getIcePropertyAsInt("Ice.Compression.Level");
        if (_compressionLevel < 1)
        {
            _compressionLevel = 1;
        }
        else if (_compressionLevel > 9)
        {
            _compressionLevel = 9;
        }

        if (options.idleTimeout > TimeSpan.Zero && !endpoint.datagram())
        {
            transceiver = new IdleTimeoutTransceiverDecorator(
                transceiver,
                this,
                options.idleTimeout,
                options.enableIdleCheck);
        }
        _transceiver = transceiver;

        try
        {
            if (adapter is not null)
            {
                _threadPool = adapter.getThreadPool();
            }
            else
            {
                _threadPool = instance.clientThreadPool();
            }
            _threadPool.initialize(this);
        }
        catch (LocalException)
        {
            throw;
        }
        catch (System.Exception ex)
        {
            throw new SyscallException(ex);
        }
    }

    /// <summary>Aborts the connection with a <see cref="ConnectionAbortedException" /> if the connection is active or
    /// holding.</summary>
    internal void idleCheck(TimeSpan idleTimeout)
    {
        lock (this)
        {
            if (isActiveOrHolding())
            {
                int idleTimeoutInSeconds = (int)idleTimeout.TotalSeconds;

                if (_instance.traceLevels().network >= 1)
                {
                    _instance.initializationData().logger.trace(
                        _instance.traceLevels().networkCat,
                        $"connection aborted by the idle check because it did not receive any bytes for {idleTimeoutInSeconds}s\n{_transceiver.toDetailedString()}");
                }

<<<<<<< HEAD
                setState(StateClosed, new ConnectionIdleException($"The connection was aborted by the idle check because it did not receive any bytes for {idleTimeoutInSeconds}s."));
=======
                setState(
                    StateClosed,
                    new ConnectionAbortedException(
                        $"Connection aborted by the idle check because it did not receive any bytes for {idleTimeoutInSeconds}s.",
                        closedByApplication: false));
>>>>>>> a485868d
            }
            // else nothing to do
        }
    }

    internal void sendHeartbeat()
    {
        Debug.Assert(!_endpoint.datagram());

        lock (this)
        {
            if (isActiveOrHolding())
            {
                OutputStream os = new OutputStream(_instance, Util.currentProtocolEncoding);
                os.writeBlob(Protocol.magic);
                Util.currentProtocol.ice_writeMembers(os);
                Util.currentProtocolEncoding.ice_writeMembers(os);
                os.writeByte(Protocol.validateConnectionMsg);
                os.writeByte(0);
                os.writeInt(Protocol.headerSize); // Message size.
                try
                {
                    sendMessage(new OutgoingMessage(os, false, false));
                }
                catch (LocalException ex)
                {
                    setState(StateClosed, ex);
                }
            }
            // else nothing to do
        }
    }

    private const int StateNotInitialized = 0;
    private const int StateNotValidated = 1;
    private const int StateActive = 2;
    private const int StateHolding = 3;
    private const int StateClosing = 4;
    private const int StateClosingPending = 5;
    private const int StateClosed = 6;
    private const int StateFinished = 7;

    private void setState(int state, LocalException ex)
    {
        //
        // If setState() is called with an exception, then only closed
        // and closing states are permissible.
        //
        Debug.Assert(state >= StateClosing);

        if (_state == state) // Don't switch twice.
        {
            return;
        }

        if (_exception is null)
        {
            //
            // If we are in closed state, an exception must be set.
            //
            Debug.Assert(_state != StateClosed);

            _exception = ex;

            //
            // We don't warn if we are not validated.
            //
            if (_warn && _validated)
            {
                //
                // Don't warn about certain expected exceptions.
                //
                if (!(_exception is CloseConnectionException ||
                     _exception is ConnectionAbortedException ||
                     _exception is ConnectionClosedException ||
                     _exception is CommunicatorDestroyedException ||
                     _exception is ObjectAdapterDeactivatedException ||
                     (_exception is ConnectionLostException && _state >= StateClosing)))
                {
                    warning("connection exception", _exception);
                }
            }
        }

        //
        // We must set the new state before we notify requests of any
        // exceptions. Otherwise new requests may retry on a
        // connection that is not yet marked as closed or closing.
        //
        setState(state);
    }

    private void setState(int state)
    {
        //
        // We don't want to send close connection messages if the endpoint
        // only supports oneway transmission from client to server.
        //
        if (_endpoint.datagram() && state == StateClosing)
        {
            state = StateClosed;
        }

        //
        // Skip graceful shutdown if we are destroyed before validation.
        //
        if (_state <= StateNotValidated && state == StateClosing)
        {
            state = StateClosed;
        }

        if (_state == state) // Don't switch twice.
        {
            return;
        }

        if (state > StateActive)
        {
            // Dispose the inactivity timer, if not null.
            cancelInactivityTimer();
        }

        try
        {
            switch (state)
            {
                case StateNotInitialized:
                {
                    Debug.Assert(false);
                    break;
                }

                case StateNotValidated:
                {
                    if (_state != StateNotInitialized)
                    {
                        Debug.Assert(_state == StateClosed);
                        return;
                    }
                    break;
                }

                case StateActive:
                {
                    //
                    // Can only switch from holding or not validated to
                    // active.
                    //
                    if (_state != StateHolding && _state != StateNotValidated)
                    {
                        return;
                    }
                    _threadPool.register(this, SocketOperation.Read);
                    break;
                }

                case StateHolding:
                {
                    //
                    // Can only switch from active or not validated to
                    // holding.
                    //
                    if (_state != StateActive && _state != StateNotValidated)
                    {
                        return;
                    }
                    if (_state == StateActive)
                    {
                        _threadPool.unregister(this, SocketOperation.Read);
                    }
                    break;
                }

                case StateClosing:
                case StateClosingPending:
                {
                    //
                    // Can't change back from closing pending.
                    //
                    if (_state >= StateClosingPending)
                    {
                        return;
                    }
                    break;
                }

                case StateClosed:
                {
                    if (_state == StateFinished)
                    {
                        return;
                    }

                    _batchRequestQueue.destroy(_exception);
                    _threadPool.finish(this);
                    _transceiver.close();
                    break;
                }

                case StateFinished:
                {
                    Debug.Assert(_state == StateClosed);
                    _transceiver.destroy();
                    break;
                }
            }
        }
        catch (LocalException ex)
        {
            _logger.error("unexpected connection exception:\n" + ex + "\n" + _transceiver.ToString());
        }

        if (_instance.initializationData().observer is not null)
        {
            ConnectionState oldState = toConnectionState(_state);
            ConnectionState newState = toConnectionState(state);
            if (oldState != newState)
            {
                _observer = _instance.initializationData().observer.getConnectionObserver(initConnectionInfo(),
                                                                                          _endpoint,
                                                                                          newState,
                                                                                          _observer);
                if (_observer is not null)
                {
                    _observer.attach();
                }
                else
                {
                    _writeStreamPos = -1;
                    _readStreamPos = -1;
                }
            }
            if (_observer is not null && state == StateClosed && _exception is not null)
            {
                if (!(_exception is CloseConnectionException ||
                     _exception is ConnectionAbortedException ||
                     _exception is ConnectionClosedException ||
                     _exception is CommunicatorDestroyedException ||
                     _exception is ObjectAdapterDeactivatedException ||
                     (_exception is ConnectionLostException && _state >= StateClosing)))
                {
                    _observer.failed(_exception.ice_id());
                }
            }
        }
        _state = state;

        Monitor.PulseAll(this);

        if (_state == StateClosing && _upcallCount == 0)
        {
            try
            {
                initiateShutdown();
            }
            catch (LocalException ex)
            {
                setState(StateClosed, ex);
            }
        }
    }

    private void initiateShutdown()
    {
        Debug.Assert(_state == StateClosing && _upcallCount == 0);

        if (_shutdownInitiated)
        {
            return;
        }
        _shutdownInitiated = true;

        if (!_endpoint.datagram())
        {
            //
            // Before we shut down, we send a close connection message.
            //
            OutputStream os = new OutputStream(_instance, Util.currentProtocolEncoding);
            os.writeBlob(Protocol.magic);
            Util.currentProtocol.ice_writeMembers(os);
            Util.currentProtocolEncoding.ice_writeMembers(os);
            os.writeByte(Protocol.closeConnectionMsg);
            os.writeByte(_compressionSupported ? (byte)1 : (byte)0);
            os.writeInt(Protocol.headerSize); // Message size.

            if (_closeTimeout > TimeSpan.Zero)
            {
                var closeTimer = new System.Threading.Timer(
                    timerObj => closeTimedOut((System.Threading.Timer)timerObj));
                // schedule timer to run once; closeTimedOut disposes the timer too.
                closeTimer.Change(_closeTimeout, Timeout.InfiniteTimeSpan);
            }

            if ((sendMessage(new OutgoingMessage(os, false, false)) & OutgoingAsyncBase.AsyncStatusSent) != 0)
            {
                setState(StateClosingPending);

                //
                // Notify the transceiver of the graceful connection closure.
                //
                int op = _transceiver.closing(true, _exception);
                if (op != 0)
                {
                    _threadPool.register(this, op);
                }
            }
        }
    }

    private bool initialize(int operation)
    {
        int s = _transceiver.initialize(_readStream.getBuffer(), _writeStream.getBuffer(), ref _hasMoreData);
        if (s != SocketOperation.None)
        {
            _threadPool.update(this, operation, s);
            return false;
        }

        //
        // Update the connection description once the transceiver is initialized.
        //
        _desc = _transceiver.ToString();
        _initialized = true;
        setState(StateNotValidated);

        return true;
    }

    private bool validate(int operation)
    {
        if (!_endpoint.datagram()) // Datagram connections are always implicitly validated.
        {
            if (_adapter is not null) // The server side has the active role for connection validation.
            {
                if (_writeStream.size() == 0)
                {
                    _writeStream.writeBlob(Protocol.magic);
                    Util.currentProtocol.ice_writeMembers(_writeStream);
                    Util.currentProtocolEncoding.ice_writeMembers(_writeStream);
                    _writeStream.writeByte(Protocol.validateConnectionMsg);
                    _writeStream.writeByte(0); // Compression status (always zero for validate connection).
                    _writeStream.writeInt(Protocol.headerSize); // Message size.
                    TraceUtil.traceSend(_writeStream, _logger, _traceLevels);
                    _writeStream.prepareWrite();
                }

                if (_observer is not null)
                {
                    observerStartWrite(_writeStream.getBuffer());
                }

                if (_writeStream.pos() != _writeStream.size())
                {
                    int op = write(_writeStream.getBuffer());
                    if (op != 0)
                    {
                        _threadPool.update(this, operation, op);
                        return false;
                    }
                }

                if (_observer is not null)
                {
                    observerFinishWrite(_writeStream.getBuffer());
                }
            }
            else // The client side has the passive role for connection validation.
            {
                if (_readStream.size() == 0)
                {
                    _readStream.resize(Protocol.headerSize);
                    _readStream.pos(0);
                }

                if (_observer is not null)
                {
                    observerStartRead(_readStream.getBuffer());
                }

                if (_readStream.pos() != _readStream.size())
                {
                    int op = read(_readStream.getBuffer());
                    if (op != 0)
                    {
                        _threadPool.update(this, operation, op);
                        return false;
                    }
                }

                if (_observer is not null)
                {
                    observerFinishRead(_readStream.getBuffer());
                }

                _validated = true;

                Debug.Assert(_readStream.pos() == Protocol.headerSize);
                _readStream.pos(0);
                byte[] m = _readStream.readBlob(4);
                if (m[0] != Protocol.magic[0] || m[1] != Protocol.magic[1] ||
                   m[2] != Protocol.magic[2] || m[3] != Protocol.magic[3])
                {
                    throw new ProtocolException(
                        $"Bad magic in message header: {m[0]:X2} {m[1]:X2} {m[2]:X2} {m[3]:X2}");
                }

                var pv = new ProtocolVersion(_readStream);
                if (pv != Util.currentProtocol)
                {
                    throw new MarshalException(
                        $"Invalid protocol version in message header: {pv.major}.{pv.minor}");
                }
                var ev = new EncodingVersion(_readStream);
                if (ev != Util.currentProtocolEncoding)
                {
                    throw new MarshalException(
                        $"Invalid protocol encoding version in message header: {ev.major}.{ev.minor}");
                }

                byte messageType = _readStream.readByte();
                if (messageType != Protocol.validateConnectionMsg)
                {
                    throw new ProtocolException(
                        $"Received message of type {messageType} over a connection that is not yet validated.");
                }
                _readStream.readByte(); // Ignore compression status for validate connection.
                int size = _readStream.readInt();
                if (size != Protocol.headerSize)
                {
                    throw new MarshalException($"Received ValidateConnection message with unexpected size {size}.");
                }
                TraceUtil.traceRecv(_readStream, _logger, _traceLevels);
            }
        }

        _writeStream.resize(0);
        _writeStream.pos(0);

        _readStream.resize(Protocol.headerSize);
        _readStream.pos(0);
        _readHeader = true;

        if (_instance.traceLevels().network >= 1)
        {
            StringBuilder s = new StringBuilder();
            if (_endpoint.datagram())
            {
                s.Append("starting to ");
                s.Append(_connector is not null ? "send" : "receive");
                s.Append(' ');
                s.Append(_endpoint.protocol());
                s.Append(" messages\n");
                s.Append(_transceiver.toDetailedString());
            }
            else
            {
                s.Append(_connector is not null ? "established" : "accepted");
                s.Append(' ');
                s.Append(_endpoint.protocol());
                s.Append(" connection\n");
                s.Append(ToString());
            }
            _instance.initializationData().logger.trace(_instance.traceLevels().networkCat, s.ToString());
        }

        return true;
    }

    private int sendNextMessage(out Queue<OutgoingMessage> callbacks)
    {
        callbacks = null;

        if (_sendStreams.Count == 0)
        {
            return SocketOperation.None;
        }
        else if (_state == StateClosingPending && _writeStream.pos() == 0)
        {
            // Message wasn't sent, empty the _writeStream, we're not going to send more data.
            OutgoingMessage message = _sendStreams.First.Value;
            _writeStream.swap(message.stream);
            return SocketOperation.None;
        }

        Debug.Assert(!_writeStream.isEmpty() && _writeStream.pos() == _writeStream.size());
        try
        {
            while (true)
            {
                //
                // Notify the message that it was sent.
                //
                OutgoingMessage message = _sendStreams.First.Value;
                _writeStream.swap(message.stream);
                if (message.sent())
                {
                    if (callbacks is null)
                    {
                        callbacks = new Queue<OutgoingMessage>();
                    }
                    callbacks.Enqueue(message);
                }
                _sendStreams.RemoveFirst();

                //
                // If there's nothing left to send, we're done.
                //
                if (_sendStreams.Count == 0)
                {
                    break;
                }

                //
                // If we are in the closed state or if the close is
                // pending, don't continue sending.
                //
                // This can occur if parseMessage (called before
                // sendNextMessage by message()) closes the connection.
                //
                if (_state >= StateClosingPending)
                {
                    return SocketOperation.None;
                }

                //
                // Otherwise, prepare the next message stream for writing.
                //
                message = _sendStreams.First.Value;
                Debug.Assert(!message.prepared);
                OutputStream stream = message.stream;

                message.stream = doCompress(message.stream, message.compress);
                message.stream.prepareWrite();
                message.prepared = true;

                TraceUtil.traceSend(stream, _logger, _traceLevels);
                _writeStream.swap(message.stream);

                //
                // Send the message.
                //
                if (_observer is not null)
                {
                    observerStartWrite(_writeStream.getBuffer());
                }
                if (_writeStream.pos() != _writeStream.size())
                {
                    int op = write(_writeStream.getBuffer());
                    if (op != 0)
                    {
                        return op;
                    }
                }
                if (_observer is not null)
                {
                    observerFinishWrite(_writeStream.getBuffer());
                }
            }

            //
            // If all the messages were sent and we are in the closing state, we schedule
            // the close timeout to wait for the peer to close the connection.
            //
            if (_state == StateClosing && _shutdownInitiated)
            {
                setState(StateClosingPending);
                int op = _transceiver.closing(true, _exception);
                if (op != 0)
                {
                    return op;
                }
            }
        }
        catch (LocalException ex)
        {
            setState(StateClosed, ex);
        }
        return SocketOperation.None;
    }

    private int sendMessage(OutgoingMessage message)
    {
        Debug.Assert(_state >= StateActive);
        Debug.Assert(_state < StateClosed);

        bool isHeartbeat = message.stream.getBuffer().b.get(8) == Protocol.validateConnectionMsg;
        if (!isHeartbeat)
        {
            cancelInactivityTimer();
        }
        // If we're sending a heartbeat, there is a chance the connection is inactive and that we need to schedule the
        // inactivity timer. It's ok to do this before actually sending the heartbeat since the heartbeat does not count
        // as an "activity".
        else if (
            _inactivityTimer is null &&           // timer not already scheduled
            _inactivityTimeout > TimeSpan.Zero && // inactivity timeout is enabled
            _state == StateActive &&              // only schedule the timer if the connection is active
            _dispatchCount == 0 &&                // no pending dispatch
            _asyncRequests.Count == 0 &&          // no pending invocation
            _readHeader)                          // we're not waiting for the remainder of an incoming message
        {
            bool isInactive = true;

            // We may become inactive while the peer is back-pressuring us. In this case, we only schedule the
            // inactivity timer if all outgoing messages in _sendStreams are heartbeats.
            foreach (OutgoingMessage queuedMessage in _sendStreams)
            {
                // TODO: temporary work-around for #2336
                Ice.Internal.Buffer buffer = queuedMessage.stream.getBuffer();
                if (!buffer.empty()) // should never happen
                {
                    if (buffer.b.get(8) != Protocol.validateConnectionMsg)
                    {
                        isInactive = false;
                        break; // for
                    }
                }
            }

            if (isInactive)
            {
                scheduleInactivityTimer();
            }
        }

        if (_sendStreams.Count > 0)
        {
            message.adopt();
            _sendStreams.AddLast(message);
            return OutgoingAsyncBase.AsyncStatusQueued;
        }

        //
        // Attempt to send the message without blocking. If the send blocks, we use
        // asynchronous I/O or we request the caller to call finishSendMessage() outside
        // the synchronization.
        //

        Debug.Assert(!message.prepared);

        OutputStream stream = message.stream;

        message.stream = doCompress(stream, message.compress);
        message.stream.prepareWrite();
        message.prepared = true;

        TraceUtil.traceSend(stream, _logger, _traceLevels);

        //
        // Send the message without blocking.
        //
        if (_observer is not null)
        {
            observerStartWrite(message.stream.getBuffer());
        }
        int op = write(message.stream.getBuffer());
        if (op == 0)
        {
            if (_observer is not null)
            {
                observerFinishWrite(message.stream.getBuffer());
            }

            int status = OutgoingAsyncBase.AsyncStatusSent;
            if (message.sent())
            {
                status = status | OutgoingAsyncBase.AsyncStatusInvokeSentCallback;
            }

            return status;
        }

        message.adopt();

        _writeStream.swap(message.stream);
        _sendStreams.AddLast(message);
        _threadPool.register(this, op);
        return OutgoingAsyncBase.AsyncStatusQueued;
    }

    private OutputStream doCompress(OutputStream uncompressed, bool compress)
    {
        if (_compressionSupported)
        {
            if (compress && uncompressed.size() >= 100)
            {
                //
                // Do compression.
                //
                Ice.Internal.Buffer cbuf = BZip2.compress(uncompressed.getBuffer(), Protocol.headerSize,
                                                         _compressionLevel);
                if (cbuf is not null)
                {
                    OutputStream cstream =
                        new OutputStream(uncompressed.instance(), uncompressed.getEncoding(), cbuf, true);

                    //
                    // Set compression status.
                    //
                    cstream.pos(9);
                    cstream.writeByte(2);

                    //
                    // Write the size of the compressed stream into the header.
                    //
                    cstream.pos(10);
                    cstream.writeInt(cstream.size());

                    //
                    // Write the compression status and size of the compressed stream into the header of the
                    // uncompressed stream -- we need this to trace requests correctly.
                    //
                    uncompressed.pos(9);
                    uncompressed.writeByte(2);
                    uncompressed.writeInt(cstream.size());

                    return cstream;
                }
            }
        }

        uncompressed.pos(9);
        uncompressed.writeByte((byte)((_compressionSupported && compress) ? 1 : 0));

        //
        // Not compressed, fill in the message size.
        //
        uncompressed.pos(10);
        uncompressed.writeInt(uncompressed.size());

        return uncompressed;
    }

    private struct MessageInfo
    {
        public InputStream stream;
        public int requestCount;
        public int requestId;
        public byte compress;
        public ObjectAdapter adapter;
        public OutgoingAsyncBase outAsync;
        public HeartbeatCallback heartbeatCallback;
        public int upcallCount;
    }

    private int parseMessage(ref MessageInfo info)
    {
        Debug.Assert(_state > StateNotValidated && _state < StateClosed);

        info.stream = new InputStream(_instance, Util.currentProtocolEncoding);
        _readStream.swap(info.stream);
        _readStream.resize(Protocol.headerSize);
        _readStream.pos(0);
        _readHeader = true;

        Debug.Assert(info.stream.pos() == info.stream.size());

        try
        {
            //
            // The magic and version fields have already been checked.
            //
            info.stream.pos(8);
            byte messageType = info.stream.readByte();
            info.compress = info.stream.readByte();
            if (info.compress == 2)
            {
                if (_compressionSupported)
                {
                    Ice.Internal.Buffer ubuf = BZip2.uncompress(info.stream.getBuffer(), Protocol.headerSize,
                                                               _messageSizeMax);
                    info.stream = new InputStream(info.stream.instance(), info.stream.getEncoding(), ubuf, true);
                }
                else
                {
                    string lib = AssemblyUtil.isWindows ? "bzip2.dll" : "libbz2.so.1";
                    throw new FeatureNotSupportedException($"Cannot uncompress compressed message: {lib} not found");
                }
            }
            info.stream.pos(Protocol.headerSize);

            switch (messageType)
            {
                case Protocol.closeConnectionMsg:
                {
                    TraceUtil.traceRecv(info.stream, _logger, _traceLevels);
                    if (_endpoint.datagram())
                    {
                        if (_warn)
                        {
                            _logger.warning("ignoring close connection message for datagram connection:\n" + _desc);
                        }
                    }
                    else
                    {
                        setState(StateClosingPending, new CloseConnectionException());

                        //
                        // Notify the transceiver of the graceful connection closure.
                        //
                        int op = _transceiver.closing(false, _exception);
                        if (op != 0)
                        {
                            if (_closeTimeout > TimeSpan.Zero)
                            {
                                var closeTimer = new System.Threading.Timer(
                                    timerObj => closeTimedOut((System.Threading.Timer)timerObj));
                                // schedule timer to run once; closeTimedOut disposes the timer too.
                                closeTimer.Change(_closeTimeout, Timeout.InfiniteTimeSpan);
                            }
                            return op;
                        }
                        setState(StateClosed);
                    }
                    break;
                }

                case Protocol.requestMsg:
                {
                    if (_state >= StateClosing)
                    {
                        TraceUtil.trace("received request during closing\n" +
                                        "(ignored by server, client will retry)", info.stream, _logger,
                                        _traceLevels);
                    }
                    else
                    {
                        TraceUtil.traceRecv(info.stream, _logger, _traceLevels);
                        info.requestId = info.stream.readInt();
                        info.requestCount = 1;
                        info.adapter = _adapter;
                        ++info.upcallCount;

                        cancelInactivityTimer();
                        ++_dispatchCount;
                    }
                    break;
                }

                case Protocol.requestBatchMsg:
                {
                    if (_state >= StateClosing)
                    {
                        TraceUtil.trace("received batch request during closing\n" +
                                        "(ignored by server, client will retry)", info.stream, _logger,
                                        _traceLevels);
                    }
                    else
                    {
                        TraceUtil.traceRecv(info.stream, _logger, _traceLevels);
                        int requestCount = info.stream.readInt();
                        if (requestCount < 0)
                        {
                            throw new MarshalException($"Received batch request with {requestCount} batches.");
                        }
                        info.requestCount = requestCount;
                        info.adapter = _adapter;
                        info.upcallCount += info.requestCount;

                        cancelInactivityTimer();
                        _dispatchCount += info.requestCount;
                    }
                    break;
                }

                case Protocol.replyMsg:
                {
                    TraceUtil.traceRecv(info.stream, _logger, _traceLevels);
                    info.requestId = info.stream.readInt();
                    if (_asyncRequests.TryGetValue(info.requestId, out info.outAsync))
                    {
                        _asyncRequests.Remove(info.requestId);

                        info.outAsync.getIs().swap(info.stream);

                        //
                        // If we just received the reply for a request which isn't acknowledge as
                        // sent yet, we queue the reply instead of processing it right away. It
                        // will be processed once the write callback is invoked for the message.
                        //
                        OutgoingMessage message = _sendStreams.Count > 0 ? _sendStreams.First.Value : null;
                        if (message is not null && message.outAsync == info.outAsync)
                        {
                            message.receivedReply = true;
                        }
                        else if (info.outAsync.response())
                        {
                            ++info.upcallCount;
                        }
                        else
                        {
                            info.outAsync = null;
                        }
                        Monitor.PulseAll(this); // Notify threads blocked in close()
                    }
                    break;
                }

                case Protocol.validateConnectionMsg:
                {
                    TraceUtil.traceRecv(info.stream, _logger, _traceLevels);
                    if (_heartbeatCallback is not null)
                    {
                        info.heartbeatCallback = _heartbeatCallback;
                        ++info.upcallCount;
                    }
                    break;
                }

                default:
                {
                    TraceUtil.trace("received unknown message\n(invalid, closing connection)",
                                    info.stream, _logger, _traceLevels);

                    throw new ProtocolException($"Received Ice protocol message with unknown type: {messageType}");
                }
            }
        }
        catch (LocalException ex)
        {
            if (_endpoint.datagram())
            {
                if (_warn)
                {
                    _logger.warning("datagram connection exception:\n" + ex.ToString() + "\n" + _desc);
                }
            }
            else
            {
                setState(StateClosed, ex);
            }
        }

        return _state == StateHolding ? SocketOperation.None : SocketOperation.Read;
    }

    private void dispatchAll(
        InputStream stream,
        int requestCount,
        int requestId,
        byte compress,
        ObjectAdapter adapter)
    {
        // Note: In contrast to other private or protected methods, this method must be called *without* the mutex
        // locked.

        Object dispatcher = adapter?.dispatchPipeline;

        try
        {
            while (requestCount > 0)
            {
                // adapter can be null here, however the adapter set in current can't be null, and we never pass
                // a null current.adapter to the application code. Once this file enables nullable, adapter should be
                // adapter! below.
                var request = new IncomingRequest(requestId, this, adapter, stream);

                if (dispatcher is not null)
                {
                    // We don't and can't await the dispatchAsync: with batch requests, we want all the dispatches to
                    // execute in the current Ice thread pool thread. If we awaited the dispatchAsync, we could
                    // switch to a .NET thread pool thread.
                    _ = dispatchAsync(request);
                }
                else
                {
                    // Received request on a connection without an object adapter.
                    sendResponse(
                        request.current.createOutgoingResponse(new ObjectNotExistException()),
                        isTwoWay: !_endpoint.datagram() && requestId != 0,
                        compress: 0);
                }
                --requestCount;
            }

            stream.clear();
        }
        catch (LocalException ex) // TODO: catch all exceptions
        {
            // Typically, the IncomingRequest constructor throws an exception, and we can't continue.
            dispatchException(ex, requestCount);
        }

        async Task dispatchAsync(IncomingRequest request)
        {
            try
            {
                OutgoingResponse response;

                try
                {
                    response = await dispatcher.dispatchAsync(request).ConfigureAwait(false);
                }
                catch (System.Exception ex)
                {
                    response = request.current.createOutgoingResponse(ex);
                }

                sendResponse(response, isTwoWay: !_endpoint.datagram() && requestId != 0, compress);
            }
            catch (LocalException ex) // TODO: catch all exceptions to avoid UnobservedTaskException
            {
                dispatchException(ex, requestCount: 1);
            }
        }
    }

    private void sendResponse(OutgoingResponse response, bool isTwoWay, byte compress)
    {
        bool finished = false;
        try
        {
            lock (this)
            {
                Debug.Assert(_state > StateNotValidated);

                try
                {
                    if (--_upcallCount == 0)
                    {
                        if (_state == StateFinished)
                        {
                            finished = true;
                            _observer?.detach();
                        }
                        Monitor.PulseAll(this);
                    }

                    if (_state >= StateClosed)
                    {
                        Debug.Assert(_exception is not null);
                        throw _exception;
                    }

                    if (isTwoWay)
                    {
                        sendMessage(new OutgoingMessage(response.outputStream, compress > 0, adopt: true));
                    }

                    --_dispatchCount;

                    if (_state == StateClosing && _upcallCount == 0)
                    {
                        initiateShutdown();
                    }
                }
                catch (LocalException ex)
                {
                    setState(StateClosed, ex);
                }
            }
        }
        finally
        {
            if (finished && _removeFromFactory is not null)
            {
                _removeFromFactory(this);
            }
        }
    }

    private void dispatchException(LocalException ex, int requestCount)
    {
        bool finished = false;

        // Fatal exception while dispatching a request. Since sendResponse isn't called in case of a fatal exception
        // we decrement _upcallCount here.
        lock (this)
        {
            setState(StateClosed, ex);

            if (requestCount > 0)
            {
                Debug.Assert(_upcallCount >= requestCount);
                _upcallCount -= requestCount;
                if (_upcallCount == 0)
                {
                    if (_state == StateFinished)
                    {
                        finished = true;
                        _observer?.detach();
                    }
                    Monitor.PulseAll(this);
                }
            }
        }

        if (finished && _removeFromFactory is not null)
        {
            _removeFromFactory(this);
        }
    }

    private void inactivityCheck(System.Threading.Timer inactivityTimer)
    {
        lock (this)
        {
            // If the timers are different, it means this inactivityTimer is no longer current.
            if (inactivityTimer == _inactivityTimer)
            {
                _inactivityTimer = null;
                inactivityTimer.Dispose(); // non-blocking

                if (_state == StateActive)
                {
                    setState(
                        StateClosing,
                        new ConnectionClosedException(
                            "Connection closed because it remained inactive for longer than the inactivity timeout.",
                            closedByApplication: false));
                }
            }
            // Else this timer was already canceled and disposed. Nothing to do.
        }
    }

    private void connectTimedOut(System.Threading.Timer connectTimer)
    {
        lock (this)
        {
            if (_state < StateActive)
            {
                setState(StateClosed, new ConnectTimeoutException());
            }
        }
        // else ignore since we're already connected.
        connectTimer.Dispose();
    }

    private void closeTimedOut(System.Threading.Timer closeTimer)
    {
        lock (this)
        {
            if (_state < StateClosed)
            {
                setState(StateClosed, new CloseTimeoutException());
            }
        }
        // else ignore since we're already closed.
        closeTimer.Dispose();
    }

    private ConnectionInfo initConnectionInfo()
    {
        if (_state > StateNotInitialized && _info is not null) // Update the connection info until it's initialized
        {
            return _info;
        }

        try
        {
            _info = _transceiver.getInfo();
        }
        catch (LocalException)
        {
            _info = new ConnectionInfo();
        }
        for (ConnectionInfo info = _info; info is not null; info = info.underlying)
        {
            info.connectionId = _endpoint.connectionId();
            info.adapterName = _adapter is not null ? _adapter.getName() : "";
            info.incoming = _connector is null;
        }
        return _info;
    }

    private static ConnectionState toConnectionState(int state)
    {
        return connectionStateMap[state];
    }

    private void warning(string msg, System.Exception ex)
    {
        _logger.warning(msg + ":\n" + ex + "\n" + _transceiver.ToString());
    }

    private void observerStartRead(Ice.Internal.Buffer buf)
    {
        if (_readStreamPos >= 0)
        {
            Debug.Assert(!buf.empty());
            _observer.receivedBytes(buf.b.position() - _readStreamPos);
        }
        _readStreamPos = buf.empty() ? -1 : buf.b.position();
    }

    private void observerFinishRead(Ice.Internal.Buffer buf)
    {
        if (_readStreamPos == -1)
        {
            return;
        }
        Debug.Assert(buf.b.position() >= _readStreamPos);
        _observer.receivedBytes(buf.b.position() - _readStreamPos);
        _readStreamPos = -1;
    }

    private void observerStartWrite(Ice.Internal.Buffer buf)
    {
        if (_writeStreamPos >= 0)
        {
            Debug.Assert(!buf.empty());
            _observer.sentBytes(buf.b.position() - _writeStreamPos);
        }
        _writeStreamPos = buf.empty() ? -1 : buf.b.position();
    }

    private void observerFinishWrite(Ice.Internal.Buffer buf)
    {
        if (_writeStreamPos == -1)
        {
            return;
        }
        if (buf.b.position() > _writeStreamPos)
        {
            _observer.sentBytes(buf.b.position() - _writeStreamPos);
        }
        _writeStreamPos = -1;
    }

    private int read(Ice.Internal.Buffer buf)
    {
        int start = buf.b.position();
        int op = _transceiver.read(buf, ref _hasMoreData);
        if (_instance.traceLevels().network >= 3 && buf.b.position() != start)
        {
            StringBuilder s = new StringBuilder("received ");
            if (_endpoint.datagram())
            {
                s.Append(buf.b.limit());
            }
            else
            {
                s.Append(buf.b.position() - start);
                s.Append(" of ");
                s.Append(buf.b.limit() - start);
            }
            s.Append(" bytes via ");
            s.Append(_endpoint.protocol());
            s.Append('\n');
            s.Append(ToString());
            _instance.initializationData().logger.trace(_instance.traceLevels().networkCat, s.ToString());
        }
        return op;
    }

    private int write(Ice.Internal.Buffer buf)
    {
        int start = buf.b.position();
        int op = _transceiver.write(buf);
        if (_instance.traceLevels().network >= 3 && buf.b.position() != start)
        {
            StringBuilder s = new StringBuilder("sent ");
            s.Append(buf.b.position() - start);
            if (!_endpoint.datagram())
            {
                s.Append(" of ");
                s.Append(buf.b.limit() - start);
            }
            s.Append(" bytes via ");
            s.Append(_endpoint.protocol());
            s.Append('\n');
            s.Append(ToString());
            _instance.initializationData().logger.trace(_instance.traceLevels().networkCat, s.ToString());
        }
        return op;
    }

    private void scheduleInactivityTimer()
    {
        // Called with the ConnectionI mutex locked.
        Debug.Assert(_inactivityTimer is null);
        Debug.Assert(_inactivityTimeout > TimeSpan.Zero);

        _inactivityTimer = new System.Threading.Timer(
            inactivityTimer => inactivityCheck((System.Threading.Timer)inactivityTimer));
        _inactivityTimer.Change(_inactivityTimeout, Timeout.InfiniteTimeSpan);
    }

    private void cancelInactivityTimer()
    {
        // Called with the ConnectionI mutex locked.
        if (_inactivityTimer is not null)
        {
            _inactivityTimer.Change(Timeout.InfiniteTimeSpan, Timeout.InfiniteTimeSpan);
            _inactivityTimer.Dispose();
            _inactivityTimer = null;
        }
    }

    private class OutgoingMessage
    {
        internal OutgoingMessage(OutputStream stream, bool compress, bool adopt)
        {
            this.stream = stream;
            this.compress = compress;
            _adopt = adopt;
        }

        internal OutgoingMessage(OutgoingAsyncBase outAsync, OutputStream stream, bool compress, int requestId)
        {
            this.outAsync = outAsync;
            this.stream = stream;
            this.compress = compress;
            this.requestId = requestId;
        }

        internal void canceled()
        {
            Debug.Assert(outAsync is not null); // Only requests can timeout.
            outAsync = null;
        }

        internal void adopt()
        {
            if (_adopt)
            {
                OutputStream stream = new OutputStream(this.stream.instance(), Util.currentProtocolEncoding);
                stream.swap(this.stream);
                this.stream = stream;
                _adopt = false;
            }
        }

        internal bool sent()
        {
            stream = null;
            if (outAsync is not null)
            {
                invokeSent = outAsync.sent();
                return invokeSent || receivedReply;
            }
            return false;
        }

        internal void completed(LocalException ex)
        {
            if (outAsync is not null)
            {
                if (outAsync.exception(ex))
                {
                    outAsync.invokeException();
                }
            }
            stream = null;
        }

        internal OutputStream stream;
        internal OutgoingAsyncBase outAsync;
        internal bool compress;
        internal int requestId;
        internal bool _adopt;
        internal bool prepared;
        internal bool isSent;
        internal bool invokeSent;
        internal bool receivedReply;
    }

    private Instance _instance;
    private readonly Transceiver _transceiver;
    private string _desc;
    private string _type;
    private Connector _connector;
    private EndpointI _endpoint;

    private ObjectAdapter _adapter;

    private Logger _logger;
    private TraceLevels _traceLevels;
    private Ice.Internal.ThreadPool _threadPool;

    private readonly TimeSpan _connectTimeout;
    private readonly TimeSpan _closeTimeout;
    private readonly TimeSpan _inactivityTimeout;

    private System.Threading.Timer _inactivityTimer; // can be null

    private StartCallback _startCallback;

    // This action must be called outside the ConnectionI lock to avoid lock acquisition deadlocks.
    private readonly Action<ConnectionI> _removeFromFactory;

    private bool _warn;
    private bool _warnUdp;

    private int _compressionLevel;

    private int _nextRequestId;

    private Dictionary<int, OutgoingAsyncBase> _asyncRequests = new Dictionary<int, OutgoingAsyncBase>();

    private LocalException _exception;

    private readonly int _messageSizeMax;
    private BatchRequestQueue _batchRequestQueue;

    private LinkedList<OutgoingMessage> _sendStreams = new LinkedList<OutgoingMessage>();

    private InputStream _readStream;

    // When _readHeader is true, the next bytes we'll read are the header of a new message. When false, we're reading
    // next the remainder of a message that was already partially received.
    private bool _readHeader;
    private OutputStream _writeStream;

    private ConnectionObserver _observer;
    private int _readStreamPos;
    private int _writeStreamPos;

    // The number of user calls currently executed by the thread-pool (servant dispatch, invocation response, etc.).
    private int _upcallCount;

    // The number of outstanding dispatches. This does not include heartbeat messages, even when the heartbeat
    // callback is not null. Maintained only while state is StateActive or StateHolding.
    private int _dispatchCount;

    private int _state; // The current state.
    private bool _shutdownInitiated;
    private bool _initialized;
    private bool _validated;

    private static bool _compressionSupported;

    private ConnectionInfo _info;

    private CloseCallback _closeCallback;
    private HeartbeatCallback _heartbeatCallback;

    private static ConnectionState[] connectionStateMap = [
        ConnectionState.ConnectionStateValidating,   // StateNotInitialized
        ConnectionState.ConnectionStateValidating,   // StateNotValidated
        ConnectionState.ConnectionStateActive,       // StateActive
        ConnectionState.ConnectionStateHolding,      // StateHolding
        ConnectionState.ConnectionStateClosing,      // StateClosing
        ConnectionState.ConnectionStateClosing,      // StateClosingPending
        ConnectionState.ConnectionStateClosed,       // StateClosed
        ConnectionState.ConnectionStateClosed,       // StateFinished
    ];
}<|MERGE_RESOLUTION|>--- conflicted
+++ resolved
@@ -1542,15 +1542,11 @@
                         $"connection aborted by the idle check because it did not receive any bytes for {idleTimeoutInSeconds}s\n{_transceiver.toDetailedString()}");
                 }
 
-<<<<<<< HEAD
-                setState(StateClosed, new ConnectionIdleException($"The connection was aborted by the idle check because it did not receive any bytes for {idleTimeoutInSeconds}s."));
-=======
                 setState(
                     StateClosed,
                     new ConnectionAbortedException(
                         $"Connection aborted by the idle check because it did not receive any bytes for {idleTimeoutInSeconds}s.",
                         closedByApplication: false));
->>>>>>> a485868d
             }
             // else nothing to do
         }
