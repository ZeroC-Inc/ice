// Copyright (c) ZeroC, Inc.

using Ice.Instrumentation;
using Ice.Internal;
using System.Diagnostics;
using System.Text;

namespace Ice;

public sealed class ConnectionI : Ice.Internal.EventHandler, ResponseHandler, CancellationHandler, Connection
{
    public interface StartCallback
    {
        void connectionStartCompleted(ConnectionI connection);
        void connectionStartFailed(ConnectionI connection, LocalException ex);
    }

    private class TimeoutCallback : TimerTask
    {
        public TimeoutCallback(ConnectionI connection)
        {
            _connection = connection;
        }

        public void runTimerTask()
        {
            _connection.timedOut();
        }

        private ConnectionI _connection;
    }

    public void start(StartCallback callback)
    {
        try
        {
            lock (this)
            {
                //
                // The connection might already be closed if the communicator was destroyed.
                //
                if (_state >= StateClosed)
                {
                    Debug.Assert(_exception != null);
                    throw _exception;
                }

                if (!initialize(SocketOperation.None) || !validate(SocketOperation.None))
                {
                    _startCallback = callback;
                    return;
                }

                // The connection starts in the holding state. It will be activated by the connection factory.
                setState(StateHolding);
            }
        }
        catch (LocalException ex)
        {
            exception(ex);
            callback.connectionStartFailed(this, _exception);
            return;
        }

        callback.connectionStartCompleted(this);
    }

    public void startAndWait()
    {
        try
        {
            lock (this)
            {
                //
                // The connection might already be closed if the communicator was destroyed.
                //
                if (_state >= StateClosed)
                {
                    Debug.Assert(_exception != null);
                    throw _exception;
                }

                if (!initialize(SocketOperation.None) || !validate(SocketOperation.None))
                {
                    //
                    // Wait for the connection to be validated.
                    //
                    while (_state <= StateNotValidated)
                    {
                        Monitor.Wait(this);
                    }

                    if (_state >= StateClosing)
                    {
                        Debug.Assert(_exception != null);
                        throw _exception;
                    }
                }

                //
                // We start out in holding state.
                //
                setState(StateHolding);
            }
        }
        catch (LocalException ex)
        {
            exception(ex);
            waitUntilFinished();
            return;
        }
    }

    public void activate()
    {
        lock (this)
        {
            if (_state <= StateNotValidated)
            {
                return;
            }

            if (_acmLastActivity > -1)
            {
                _acmLastActivity = Time.currentMonotonicTimeMillis();
            }
            setState(StateActive);
        }
    }

    public void hold()
    {
        lock (this)
        {
            if (_state <= StateNotValidated)
            {
                return;
            }

            setState(StateHolding);
        }
    }

    // DestructionReason.
    public const int ObjectAdapterDeactivated = 0;
    public const int CommunicatorDestroyed = 1;

    public void destroy(int reason)
    {
        lock (this)
        {
            switch (reason)
            {
                case ObjectAdapterDeactivated:
                {
                    setState(StateClosing, new ObjectAdapterDeactivatedException());
                    break;
                }

                case CommunicatorDestroyed:
                {
                    setState(StateClosing, new CommunicatorDestroyedException());
                    break;
                }
            }
        }
    }

    public void close(ConnectionClose mode)
    {
        lock (this)
        {
            if (mode == ConnectionClose.Forcefully)
            {
                setState(StateClosed, new ConnectionManuallyClosedException(false));
            }
            else if (mode == ConnectionClose.Gracefully)
            {
                setState(StateClosing, new ConnectionManuallyClosedException(true));
            }
            else
            {
                Debug.Assert(mode == ConnectionClose.GracefullyWithWait);

                //
                // Wait until all outstanding requests have been completed.
                //
                while (_asyncRequests.Count != 0)
                {
                    Monitor.Wait(this);
                }

                setState(StateClosing, new ConnectionManuallyClosedException(true));
            }
        }
    }

    public bool isActiveOrHolding()
    {
        lock (this)
        {
            return _state > StateNotValidated && _state < StateClosing;
        }
    }

    public bool isFinished()
    {
        //
        // We can use TryLock here, because as long as there are still
        // threads operating in this connection object, connection
        // destruction is considered as not yet finished.
        //
        if (!Monitor.TryEnter(this))
        {
            return false;
        }

        try
        {
            if (_state != StateFinished || _upcallCount != 0)
            {
                return false;
            }

            Debug.Assert(_state == StateFinished);
            return true;
        }
        finally
        {
            Monitor.Exit(this);
        }
    }

    public void throwException()
    {
        lock (this)
        {
            if (_exception != null)
            {
                Debug.Assert(_state >= StateClosing);
                throw _exception;
            }
        }
    }

    public void waitUntilHolding()
    {
        lock (this)
        {
            while (_state < StateHolding || _upcallCount > 0)
            {
                Monitor.Wait(this);
            }
        }
    }

    public void waitUntilFinished()
    {
        lock (this)
        {
            //
            // We wait indefinitely until the connection is finished and all
            // outstanding requests are completed. Otherwise we couldn't
            // guarantee that there are no outstanding calls when deactivate()
            // is called on the servant locators.
            //
            while (_state < StateFinished || _upcallCount > 0)
            {
                Monitor.Wait(this);
            }

            Debug.Assert(_state == StateFinished);

            //
            // Clear the OA. See bug 1673 for the details of why this is necessary.
            //
            _adapter = null;
        }
    }

    public void updateObserver()
    {
        lock (this)
        {
            if (_state < StateNotValidated || _state > StateClosed)
            {
                return;
            }

            Debug.Assert(_instance.initializationData().observer != null);
            _observer = _instance.initializationData().observer.getConnectionObserver(initConnectionInfo(),
                                                                                      _endpoint,
                                                                                      toConnectionState(_state),
                                                                                      _observer);
            if (_observer != null)
            {
                _observer.attach();
            }
            else
            {
                _writeStreamPos = -1;
                _readStreamPos = -1;
            }
        }
    }

    public void monitor(long now, ACMConfig acm)
    {
        lock (this)
        {
            if (_state != StateActive)
            {
                return;
            }

            //
            // We send a heartbeat if there was no activity in the last
            // (timeout / 4) period. Sending a heartbeat sooner than
            // really needed is safer to ensure that the receiver will
            // receive the heartbeat in time. Sending the heartbeat if
            // there was no activity in the last (timeout / 2) period
            // isn't enough since monitor() is called only every (timeout
            // / 2) period.
            //
            // Note that this doesn't imply that we are sending 4 heartbeats
            // per timeout period because the monitor() method is still only
            // called every (timeout / 2) period.
            //
            if (acm.heartbeat == ACMHeartbeat.HeartbeatAlways ||
               (acm.heartbeat != ACMHeartbeat.HeartbeatOff && _writeStream.isEmpty() &&
                now >= (_acmLastActivity + acm.timeout / 4)))
            {
                if (acm.heartbeat != ACMHeartbeat.HeartbeatOnDispatch || _upcallCount > 0)
                {
                    sendHeartbeatNow();
                }
            }

            if (_readStream.size() > Protocol.headerSize || !_writeStream.isEmpty())
            {
                //
                // If writing or reading, nothing to do, the connection
                // timeout will kick-in if writes or reads don't progress.
                // This check is necessary because the actitivy timer is
                // only set when a message is fully read/written.
                //
                return;
            }

            if (acm.close != ACMClose.CloseOff && now >= (_acmLastActivity + acm.timeout))
            {
                if (acm.close == ACMClose.CloseOnIdleForceful ||
                   (acm.close != ACMClose.CloseOnIdle && (_asyncRequests.Count > 0)))
                {
                    //
                    // Close the connection if we didn't receive a heartbeat in
                    // the last period.
                    //
                    setState(StateClosed, new ConnectionTimeoutException());
                }
                else if (acm.close != ACMClose.CloseOnInvocation &&
                        _upcallCount == 0 && _batchRequestQueue.isEmpty() &&
                        _asyncRequests.Count == 0)
                {
                    //
                    // The connection is idle, close it.
                    //
                    setState(StateClosing, new ConnectionTimeoutException());
                }
            }
        }
    }

    public int sendAsyncRequest(OutgoingAsyncBase og, bool compress, bool response,
                                int batchRequestCount)
    {
        OutputStream os = og.getOs();

        lock (this)
        {
            //
            // If the exception is closed before we even have a chance
            // to send our request, we always try to send the request
            // again.
            //
            if (_exception != null)
            {
                throw new RetryException(_exception);
            }

            Debug.Assert(_state > StateNotValidated);
            Debug.Assert(_state < StateClosing);

            //
            // Ensure the message isn't bigger than what we can send with the
            // transport.
            //
            _transceiver.checkSendSize(os.getBuffer());

            //
            // Notify the request that it's cancelable with this connection.
            // This will throw if the request is canceled.
            //
            og.cancelable(this);
            int requestId = 0;
            if (response)
            {
                //
                // Create a new unique request ID.
                //
                requestId = _nextRequestId++;
                if (requestId <= 0)
                {
                    _nextRequestId = 1;
                    requestId = _nextRequestId++;
                }

                //
                // Fill in the request ID.
                //
                os.pos(Protocol.headerSize);
                os.writeInt(requestId);
            }
            else if (batchRequestCount > 0)
            {
                os.pos(Protocol.headerSize);
                os.writeInt(batchRequestCount);
            }

            og.attachRemoteObserver(initConnectionInfo(), _endpoint, requestId);

            int status = OutgoingAsyncBase.AsyncStatusQueued;
            try
            {
                OutgoingMessage message = new OutgoingMessage(og, os, compress, requestId);
                status = sendMessage(message);
            }
            catch (LocalException ex)
            {
                setState(StateClosed, ex);
                Debug.Assert(_exception != null);
                throw _exception;
            }

            if (response)
            {
                //
                // Add to the async requests map.
                //
                _asyncRequests[requestId] = og;
            }
            return status;
        }
    }

    public BatchRequestQueue getBatchRequestQueue()
    {
        return _batchRequestQueue;
    }

    public void flushBatchRequests(CompressBatch compressBatch)
    {
        try
        {
            var completed = new FlushBatchTaskCompletionCallback();
            var outgoing = new ConnectionFlushBatchAsync(this, _instance, completed);
            outgoing.invoke(_flushBatchRequests_name, compressBatch, true);
            completed.Task.Wait();
        }
        catch (AggregateException ex)
        {
            throw ex.InnerException;
        }
    }

    public Task flushBatchRequestsAsync(CompressBatch compressBatch,
                                        IProgress<bool> progress = null,
                                        CancellationToken cancel = default)
    {
        var completed = new FlushBatchTaskCompletionCallback(progress, cancel);
        var outgoing = new ConnectionFlushBatchAsync(this, _instance, completed);
        outgoing.invoke(_flushBatchRequests_name, compressBatch, false);
        return completed.Task;
    }

    private const string _flushBatchRequests_name = "flushBatchRequests";

    public void setCloseCallback(CloseCallback callback)
    {
        lock (this)
        {
            if (_state >= StateClosed)
            {
                if (callback != null)
                {
                    _threadPool.dispatch(() =>
                    {
                        try
                        {
                            callback(this);
                        }
                        catch (System.Exception ex)
                        {
                            _logger.error("connection callback exception:\n" + ex + '\n' + _desc);
                        }
                    }, this);
                }
            }
            else
            {
                _closeCallback = callback;
            }
        }
    }

    public void setHeartbeatCallback(HeartbeatCallback callback)
    {
        lock (this)
        {
            if (_state >= StateClosed)
            {
                return;
            }
            _heartbeatCallback = callback;
        }
    }

    public void heartbeat()
    {
        heartbeatAsync().Wait();
    }

    private class HeartbeatTaskCompletionCallback : TaskCompletionCallback<object>
    {
        public HeartbeatTaskCompletionCallback(System.IProgress<bool> progress,
                                               CancellationToken cancellationToken) :
            base(progress, cancellationToken)
        {
        }

        public override void handleInvokeResponse(bool ok, OutgoingAsyncBase og)
        {
            SetResult(null);
        }
    }

    private class HeartbeatAsync : OutgoingAsyncBase
    {
        public HeartbeatAsync(Ice.ConnectionI connection,
                              Instance instance,
                              OutgoingAsyncCompletionCallback completionCallback) :
            base(instance, completionCallback)
        {
            _connection = connection;
        }

        public void invoke()
        {
            try
            {
                os_.writeBlob(Ice.Internal.Protocol.magic);
                ProtocolVersion.ice_write(os_, Ice.Util.currentProtocol);
                EncodingVersion.ice_write(os_, Ice.Util.currentProtocolEncoding);
                os_.writeByte(Ice.Internal.Protocol.validateConnectionMsg);
                os_.writeByte((byte)0);
                os_.writeInt(Ice.Internal.Protocol.headerSize); // Message size.

                int status = _connection.sendAsyncRequest(this, false, false, 0);

                if ((status & AsyncStatusSent) != 0)
                {
                    sentSynchronously_ = true;
                    if ((status & AsyncStatusInvokeSentCallback) != 0)
                    {
                        invokeSent();
                    }
                }
            }
            catch (RetryException ex)
            {
                try
                {
                    throw ex.get();
                }
                catch (Ice.LocalException ee)
                {
                    if (exception(ee))
                    {
                        invokeExceptionAsync();
                    }
                }
            }
            catch (Ice.Exception ex)
            {
                if (exception(ex))
                {
                    invokeExceptionAsync();
                }
            }
        }

        private readonly Ice.ConnectionI _connection;
    }

    public Task heartbeatAsync(IProgress<bool> progress = null, CancellationToken cancel = default)
    {
        var completed = new HeartbeatTaskCompletionCallback(progress, cancel);
        var outgoing = new HeartbeatAsync(this, _instance, completed);
        outgoing.invoke();
        return completed.Task;
    }

    public void setACM(int? timeout, ACMClose? close, ACMHeartbeat? heartbeat)
    {
        lock (this)
        {
            if (timeout.HasValue && timeout.Value < 0)
            {
                throw new ArgumentException("invalid negative ACM timeout value");
            }
            if (_monitor == null || _state >= StateClosed)
            {
                return;
            }

            if (_state == StateActive)
            {
                _monitor.remove(this);
            }
            _monitor = _monitor.acm(timeout, close, heartbeat);

            if (_monitor.getACM().timeout <= 0)
            {
                _acmLastActivity = -1; // Disable the recording of last activity.
            }
            else if (_state == StateActive && _acmLastActivity == -1)
            {
                _acmLastActivity = Time.currentMonotonicTimeMillis();
            }

            if (_state == StateActive)
            {
                _monitor.add(this);
            }
        }
    }

    public ACM getACM()
    {
        lock (this)
        {
            return _monitor != null ? _monitor.getACM() : new ACM(0, ACMClose.CloseOff, ACMHeartbeat.HeartbeatOff);
        }
    }

    public void asyncRequestCanceled(OutgoingAsyncBase outAsync, LocalException ex)
    {
        //
        // NOTE: This isn't called from a thread pool thread.
        //

        lock (this)
        {
            if (_state >= StateClosed)
            {
                return; // The request has already been or will be shortly notified of the failure.
            }

            OutgoingMessage o = _sendStreams.FirstOrDefault(m => m.outAsync == outAsync);
            if (o != null)
            {
                if (o.requestId > 0)
                {
                    _asyncRequests.Remove(o.requestId);
                }

                if (ex is ConnectionTimeoutException)
                {
                    setState(StateClosed, ex);
                }
                else
                {
                    //
                    // If the request is being sent, don't remove it from the send streams,
                    // it will be removed once the sending is finished.
                    //
                    if (o == _sendStreams.First.Value)
                    {
                        o.canceled();
                    }
                    else
                    {
                        o.canceled();
                        _sendStreams.Remove(o);
                    }
                    if (outAsync.exception(ex))
                    {
                        outAsync.invokeExceptionAsync();
                    }
                }
                return;
            }

            if (outAsync is OutgoingAsync)
            {
                foreach (KeyValuePair<int, OutgoingAsyncBase> kvp in _asyncRequests)
                {
                    if (kvp.Value == outAsync)
                    {
                        if (ex is ConnectionTimeoutException)
                        {
                            setState(StateClosed, ex);
                        }
                        else
                        {
                            _asyncRequests.Remove(kvp.Key);
                            if (outAsync.exception(ex))
                            {
                                outAsync.invokeExceptionAsync();
                            }
                        }
                        return;
                    }
                }
            }
        }
    }

    public void sendResponse(int requestId, OutputStream os, byte compressFlag, bool amd)
    {
        lock (this)
        {
            Debug.Assert(_state > StateNotValidated);

            try
            {
                if (--_upcallCount == 0)
                {
                    if (_state == StateFinished)
                    {
                        reap();
                    }
                    Monitor.PulseAll(this);
                }

                if (_state >= StateClosed)
                {
                    Debug.Assert(_exception != null);
                    throw _exception;
                }

                sendMessage(new OutgoingMessage(os, compressFlag > 0, true));

                if (_state == StateClosing && _upcallCount == 0)
                {
                    initiateShutdown();
                }
            }
            catch (LocalException ex)
            {
                setState(StateClosed, ex);
            }
        }
    }

    public void sendNoResponse()
    {
        lock (this)
        {
            Debug.Assert(_state > StateNotValidated);

            try
            {
                if (--_upcallCount == 0)
                {
                    if (_state == StateFinished)
                    {
                        reap();
                    }
                    Monitor.PulseAll(this);
                }

                if (_state >= StateClosed)
                {
                    Debug.Assert(_exception != null);
                    throw _exception;
                }

                if (_state == StateClosing && _upcallCount == 0)
                {
                    initiateShutdown();
                }
            }
            catch (LocalException ex)
            {
                setState(StateClosed, ex);
            }
        }
    }

<<<<<<< HEAD
    public void invokeException(int requestId, LocalException ex, int invokeNum, bool amd)
=======
    public bool systemException(int requestId, SystemException ex, bool amd)
    {
        return false; // System exceptions aren't marshaled.
    }

    public void dispatchException(int requestId, LocalException ex, int requestCount, bool amd)
>>>>>>> 194d9f7c
    {
        //
        // Fatal exception while dispatching a request. Since sendResponse/sendNoResponse isn't
        // called in case of a fatal exception we decrement _upcallCount here.
        //

        lock (this)
        {
            setState(StateClosed, ex);

            if (requestCount > 0)
            {
                Debug.Assert(_upcallCount >= requestCount);
                _upcallCount -= requestCount;
                if (_upcallCount == 0)
                {
                    if (_state == StateFinished)
                    {
                        reap();
                    }
                    Monitor.PulseAll(this);
                }
            }
        }
    }

    public EndpointI endpoint()
    {
        return _endpoint; // No mutex protection necessary, _endpoint is immutable.
    }

    public Connector connector()
    {
        return _connector; // No mutex protection necessary, _endpoint is immutable.
    }

    public void setAdapter(ObjectAdapter adapter)
    {
        if (adapter != null)
        {
            // Go through the adapter to set the adapter and servant manager on this connection
            // to ensure the object adapter is still active.
            ((ObjectAdapterI)adapter).setAdapterOnConnection(this);
        }
        else
        {
            lock (this)
            {
                if (_state <= StateNotValidated || _state >= StateClosing)
                {
                    return;
                }
                _adapter = null;
                _servantManager = null;
            }
        }

        //
        // We never change the thread pool with which we were initially
        // registered, even if we add or remove an object adapter.
        //
    }

    public ObjectAdapter getAdapter()
    {
        lock (this)
        {
            return _adapter;
        }
    }

    public Endpoint getEndpoint()
    {
        return _endpoint; // No mutex protection necessary, _endpoint is immutable.
    }

    public ObjectPrx createProxy(Identity ident)
    {
        //
        // Create a reference and return a reverse proxy for this
        // reference.
        //
        return _instance.proxyFactory().referenceToProxy(_instance.referenceFactory().create(ident, this));
    }

    public void setAdapterAndServantManager(ObjectAdapter adapter, Ice.Internal.ServantManager servantManager)
    {
        lock (this)
        {
            if (_state <= StateNotValidated || _state >= StateClosing)
            {
                return;
            }
            Debug.Assert(adapter != null); // Called by ObjectAdapterI::setAdapterOnConnection
            _adapter = adapter;
            _servantManager = servantManager;
        }
    }

    //
    // Operations from EventHandler
    //
    public override bool startAsync(int operation, Ice.Internal.AsyncCallback cb, ref bool completedSynchronously)
    {
        if (_state >= StateClosed)
        {
            return false;
        }

        try
        {
            if ((operation & SocketOperation.Write) != 0)
            {
                if (_observer != null)
                {
                    observerStartWrite(_writeStream.getBuffer());
                }

                bool completed;
                completedSynchronously = _transceiver.startWrite(_writeStream.getBuffer(), cb, this, out completed);
                if (completed && _sendStreams.Count > 0)
                {
                    // The whole message is written, assume it's sent now for at-most-once semantics.
                    _sendStreams.First.Value.isSent = true;
                }
            }
            else if ((operation & SocketOperation.Read) != 0)
            {
                if (_observer != null && !_readHeader)
                {
                    observerStartRead(_readStream.getBuffer());
                }

                completedSynchronously = _transceiver.startRead(_readStream.getBuffer(), cb, this);
            }
        }
        catch (LocalException ex)
        {
            setState(StateClosed, ex);
            return false;
        }
        return true;
    }

    public override bool finishAsync(int operation)
    {
        try
        {
            if ((operation & SocketOperation.Write) != 0)
            {
                Ice.Internal.Buffer buf = _writeStream.getBuffer();
                int start = buf.b.position();
                _transceiver.finishWrite(buf);
                if (_instance.traceLevels().network >= 3 && buf.b.position() != start)
                {
                    StringBuilder s = new StringBuilder("sent ");
                    s.Append(buf.b.position() - start);
                    if (!_endpoint.datagram())
                    {
                        s.Append(" of ");
                        s.Append(buf.b.limit() - start);
                    }
                    s.Append(" bytes via ");
                    s.Append(_endpoint.protocol());
                    s.Append('\n');
                    s.Append(ToString());
                    _instance.initializationData().logger.trace(_instance.traceLevels().networkCat, s.ToString());
                }

                if (_observer != null)
                {
                    observerFinishWrite(_writeStream.getBuffer());
                }
            }
            else if ((operation & SocketOperation.Read) != 0)
            {
                Ice.Internal.Buffer buf = _readStream.getBuffer();
                int start = buf.b.position();
                _transceiver.finishRead(buf);
                if (_instance.traceLevels().network >= 3 && buf.b.position() != start)
                {
                    StringBuilder s = new StringBuilder("received ");
                    if (_endpoint.datagram())
                    {
                        s.Append(buf.b.limit());
                    }
                    else
                    {
                        s.Append(buf.b.position() - start);
                        s.Append(" of ");
                        s.Append(buf.b.limit() - start);
                    }
                    s.Append(" bytes via ");
                    s.Append(_endpoint.protocol());
                    s.Append('\n');
                    s.Append(ToString());
                    _instance.initializationData().logger.trace(_instance.traceLevels().networkCat, s.ToString());
                }

                if (_observer != null && !_readHeader)
                {
                    observerFinishRead(_readStream.getBuffer());
                }
            }
        }
        catch (LocalException ex)
        {
            setState(StateClosed, ex);
        }
        return _state < StateClosed;
    }

    public override void message(ref ThreadPoolCurrent current)
    {
        StartCallback startCB = null;
        Queue<OutgoingMessage> sentCBs = null;
        MessageInfo info = new MessageInfo();
        int upcallCount = 0;

        ThreadPoolMessage msg = new ThreadPoolMessage(this);
        try
        {
            lock (this)
            {
                if (!msg.startIOScope(ref current))
                {
                    return;
                }

                if (_state >= StateClosed)
                {
                    return;
                }

                try
                {
                    unscheduleTimeout(current.operation);

                    int writeOp = SocketOperation.None;
                    int readOp = SocketOperation.None;

                    // If writes are ready, write the data from the connection's write buffer (_writeStream)
                    if ((current.operation & SocketOperation.Write) != 0)
                    {
                        if (_observer != null)
                        {
                            observerStartWrite(_writeStream.getBuffer());
                        }
                        writeOp = write(_writeStream.getBuffer());
                        if (_observer != null && (writeOp & SocketOperation.Write) == 0)
                        {
                            observerFinishWrite(_writeStream.getBuffer());
                        }
                    }

                    // If reads are ready, read the data into the connection's read buffer (_readStream). The data is
                    // read until:
                    // - the full message is read (the transport read returns SocketOperationNone) and
                    //   the read buffer is fully filled
                    // - the read operation on the transport can't continue without blocking
                    if ((current.operation & SocketOperation.Read) != 0)
                    {
                        while (true)
                        {
                            Ice.Internal.Buffer buf = _readStream.getBuffer();

                            if (_observer != null && !_readHeader)
                            {
                                observerStartRead(buf);
                            }

                            readOp = read(buf);
                            if ((readOp & SocketOperation.Read) != 0)
                            {
                                // Can't continue without blocking, exit out of the loop.
                                break;
                            }
                            if (_observer != null && !_readHeader)
                            {
                                Debug.Assert(!buf.b.hasRemaining());
                                observerFinishRead(buf);
                            }

                            // If read header is true, we're reading a new Ice protocol message and we need to read
                            // the message header.
                            if (_readHeader)
                            {
                                // The next read will read the remainder of the message.
                                _readHeader = false;

                                if (_observer != null)
                                {
                                    _observer.receivedBytes(Protocol.headerSize);
                                }

                                //
                                // Connection is validated on first message. This is only used by
                                // setState() to check wether or not we can print a connection
                                // warning (a client might close the connection forcefully if the
                                // connection isn't validated, we don't want to print a warning
                                // in this case).
                                //
                                _validated = true;

                                // Full header should be read because the size of _readStream is always headerSize (14)
                                // when reading a new message (see the code that sets _readHeader = true).
                                int pos = _readStream.pos();
                                if (pos < Protocol.headerSize)
                                {
                                    //
                                    // This situation is possible for small UDP packets.
                                    //
                                    throw new IllegalMessageSizeException();
                                }

                                // Decode the header.
                                _readStream.pos(0);
                                byte[] m = new byte[4];
                                m[0] = _readStream.readByte();
                                m[1] = _readStream.readByte();
                                m[2] = _readStream.readByte();
                                m[3] = _readStream.readByte();
                                if (m[0] != Protocol.magic[0] || m[1] != Protocol.magic[1] ||
                                m[2] != Protocol.magic[2] || m[3] != Protocol.magic[3])
                                {
                                    BadMagicException ex = new BadMagicException();
                                    ex.badMagic = m;
                                    throw ex;
                                }

                                ProtocolVersion pv = new ProtocolVersion(_readStream);
                                Protocol.checkSupportedProtocol(pv);
                                EncodingVersion ev = new EncodingVersion(_readStream);
                                Protocol.checkSupportedProtocolEncoding(ev);

                                _readStream.readByte(); // messageType
                                _readStream.readByte(); // compress
                                int size = _readStream.readInt();
                                if (size < Protocol.headerSize)
                                {
                                    throw new IllegalMessageSizeException();
                                }

                                // Resize the read buffer to the message size.
                                if (size > _messageSizeMax)
                                {
                                    Ex.throwMemoryLimitException(size, _messageSizeMax);
                                }
                                if (size > _readStream.size())
                                {
                                    _readStream.resize(size);
                                }
                                _readStream.pos(pos);
                            }

                            if (buf.b.hasRemaining())
                            {
                                if (_endpoint.datagram())
                                {
                                    throw new DatagramLimitException(); // The message was truncated.
                                }
                                continue;
                            }
                            break;
                        }
                    }

                    // readOp and writeOp are set to the operations that the transport read or write calls from above
                    // returned. They indicate which operations will need to be monitored by the thread pool's selector
                    // when this method returns.
                    int newOp = readOp | writeOp;

                    // Operations that are ready. For example, if message was called with SocketOperationRead and the
                    // transport read returned SocketOperationNone, reads are considered done: there's no additional
                    // data to read.
                    int readyOp = current.operation & ~newOp;

                    if (_state <= StateNotValidated)
                    {
                        // If the connection is still not validated and there's still data to read or write, continue
                        // waiting for data to read or write.
                        if (newOp != 0)
                        {
                            scheduleTimeout(newOp);
                            _threadPool.update(this, current.operation, newOp);
                            return;
                        }

                        // Initialize the connection if it's not initialized yet.
                        if (_state == StateNotInitialized && !initialize(current.operation))
                        {
                            return;
                        }

                        // Validate the connection if it's not validated yet.
                        if (_state <= StateNotValidated && !validate(current.operation))
                        {
                            return;
                        }

                        // The connection is validated and doesn't need additional data to be read or written. So
                        // unregister it from the thread pool's selector.
                        _threadPool.unregister(this, current.operation);

                        //
                        // We start out in holding state.
                        //
                        setState(StateHolding);
                        if (_startCallback != null)
                        {
                            startCB = _startCallback;
                            _startCallback = null;
                            if (startCB != null)
                            {
                                ++upcallCount;
                            }
                        }
                    }
                    else
                    {
                        Debug.Assert(_state <= StateClosingPending);

                        //
                        // We parse messages first, if we receive a close
                        // connection message we won't send more messages.
                        //
                        if ((readyOp & SocketOperation.Read) != 0)
                        {
                            // At this point, the protocol message is fully read and can therefore be decoded by
                            // parseMessage. parseMessage returns the operation to wait for readiness next.
                            newOp |= parseMessage(ref info);
                            upcallCount += info.upcallCount;
                        }

                        if ((readyOp & SocketOperation.Write) != 0)
                        {
                            // At this point the message from _writeStream is fully written and the next message can be
                            // written.

                            newOp |= sendNextMessage(out sentCBs);
                            if (sentCBs != null)
                            {
                                ++upcallCount;
                            }
                        }

                        // If the connection is not closed yet, we can schedule the read or write timeout and update the
                        // thread pool selector to wait for readiness of read, write or both operations.
                        if (_state < StateClosed)
                        {
                            scheduleTimeout(newOp);
                            _threadPool.update(this, current.operation, newOp);
                        }
                    }

                    if (_acmLastActivity > -1)
                    {
                        _acmLastActivity = Time.currentMonotonicTimeMillis();
                    }

                    if (upcallCount == 0)
                    {
                        return; // Nothing to dispatch we're done!
                    }

                    _upcallCount += upcallCount;

                    // There's something to dispatch so we mark IO as completed to elect a new leader thread and let IO
                    // be performed on this new leader thread while this thread continues with dispatching the up-calls.
                    msg.completed(ref current);
                }
                catch (DatagramLimitException) // Expected.
                {
                    if (_warnUdp)
                    {
                        _logger.warning(string.Format("maximum datagram size of {0} exceeded", _readStream.pos()));
                    }
                    _readStream.resize(Protocol.headerSize);
                    _readStream.pos(0);
                    _readHeader = true;
                    return;
                }
                catch (SocketException ex)
                {
                    setState(StateClosed, ex);
                    return;
                }
                catch (LocalException ex)
                {
                    if (_endpoint.datagram())
                    {
                        if (_warn)
                        {
                            _logger.warning(string.Format("datagram connection exception:\n{0}\n{1}", ex, _desc));
                        }
                        _readStream.resize(Protocol.headerSize);
                        _readStream.pos(0);
                        _readHeader = true;
                    }
                    else
                    {
                        setState(StateClosed, ex);
                    }
                    return;
                }

                ThreadPoolCurrent c = current;
                _threadPool.dispatch(() =>
                {
                    upcall(startCB, sentCBs, info);
                    msg.destroy(ref c);
                }, this);
            }
        }
        finally
        {
            msg.finishIOScope(ref current);
        }

    }

    private void upcall(StartCallback startCB, Queue<OutgoingMessage> sentCBs, MessageInfo info)
    {
        int completedUpcallCount = 0;

        //
        // Notify the factory that the connection establishment and
        // validation has completed.
        //
        if (startCB != null)
        {
            startCB.connectionStartCompleted(this);
            ++completedUpcallCount;
        }

        //
        // Notify AMI calls that the message was sent.
        //
        if (sentCBs != null)
        {
            foreach (OutgoingMessage m in sentCBs)
            {
                if (m.invokeSent)
                {
                    m.outAsync.invokeSent();
                }
                if (m.receivedReply)
                {
                    OutgoingAsync outAsync = (OutgoingAsync)m.outAsync;
                    if (outAsync.response())
                    {
                        outAsync.invokeResponse();
                    }
                }
            }
            ++completedUpcallCount;
        }

        //
        // Asynchronous replies must be handled outside the thread
        // synchronization, so that nested calls are possible.
        //
        if (info.outAsync != null)
        {
            info.outAsync.invokeResponse();
            ++completedUpcallCount;
        }

        if (info.heartbeatCallback != null)
        {
            try
            {
                info.heartbeatCallback(this);
            }
            catch (System.Exception ex)
            {
                _logger.error("connection callback exception:\n" + ex + '\n' + _desc);
            }
            ++completedUpcallCount;
        }

        //
        // Method invocation (or multiple invocations for batch messages)
        // must be done outside the thread synchronization, so that nested
        // calls are possible.
        //
        if (info.requestCount > 0)
        {
            dispatchAll(info.stream, info.requestCount, info.requestId, info.compress, info.servantManager,
                      info.adapter);
        }

        //
        // Decrease the upcall count.
        //
        if (completedUpcallCount > 0)
        {
            lock (this)
            {
                _upcallCount -= completedUpcallCount;
                if (_upcallCount == 0)
                {
                    // Only initiate shutdown if not already initiated. It might have already been initiated if the sent
                    // callback or AMI callback was called when the connection was in the closing state.
                    if (_state == StateClosing)
                    {
                        try
                        {
                            initiateShutdown();
                        }
                        catch (Ice.LocalException ex)
                        {
                            setState(StateClosed, ex);
                        }
                    }
                    else if (_state == StateFinished)
                    {
                        reap();
                    }
                    Monitor.PulseAll(this);
                }
            }
        }
    }

    public override void finished(ref ThreadPoolCurrent current)
    {
        lock (this)
        {
            Debug.Assert(_state == StateClosed);
            unscheduleTimeout(SocketOperation.Read | SocketOperation.Write);
        }

        //
        // If there are no callbacks to call, we don't call ioCompleted() since we're not going
        // to call code that will potentially block (this avoids promoting a new leader and
        // unecessary thread creation, especially if this is called on shutdown).
        //
        if (_startCallback == null && _sendStreams.Count == 0 && _asyncRequests.Count == 0 &&
           _closeCallback == null && _heartbeatCallback == null)
        {
            finish();
            return;
        }

        //
        // Unlike C++/Java, this method is called from an IO thread of the .NET thread
        // pool of from the communicator async IO thread. While it's fine to handle the
        // non-blocking activity of the connection from these threads, the dispatching
        // of the message must be taken care of by the Ice thread pool.
        //
        _threadPool.dispatch(finish, this);
    }

    private void finish()
    {
        if (!_initialized)
        {
            if (_instance.traceLevels().network >= 2)
            {
                StringBuilder s = new StringBuilder("failed to ");
                s.Append(_connector != null ? "establish" : "accept");
                s.Append(' ');
                s.Append(_endpoint.protocol());
                s.Append(" connection\n");
                s.Append(ToString());
                s.Append('\n');
                s.Append(_exception);
                _instance.initializationData().logger.trace(_instance.traceLevels().networkCat, s.ToString());
            }
        }
        else
        {
            if (_instance.traceLevels().network >= 1)
            {
                StringBuilder s = new StringBuilder("closed ");
                s.Append(_endpoint.protocol());
                s.Append(" connection\n");
                s.Append(ToString());

                //
                // Trace the cause of unexpected connection closures
                //
                if (!(_exception is CloseConnectionException ||
                     _exception is ConnectionManuallyClosedException ||
                     _exception is ConnectionTimeoutException ||
                     _exception is CommunicatorDestroyedException ||
                     _exception is ObjectAdapterDeactivatedException))
                {
                    s.Append('\n');
                    s.Append(_exception);
                }

                _instance.initializationData().logger.trace(_instance.traceLevels().networkCat, s.ToString());
            }
        }

        if (_startCallback != null)
        {
            _startCallback.connectionStartFailed(this, _exception);
            _startCallback = null;
        }

        if (_sendStreams.Count > 0)
        {
            if (!_writeStream.isEmpty())
            {
                //
                // Return the stream to the outgoing call. This is important for
                // retriable AMI calls which are not marshaled again.
                //
                OutgoingMessage message = _sendStreams.First.Value;
                _writeStream.swap(message.stream);

                //
                // The current message might be sent but not yet removed from _sendStreams. If
                // the response has been received in the meantime, we remove the message from
                // _sendStreams to not call finished on a message which is already done.
                //
                if (message.isSent || message.receivedReply)
                {
                    if (message.sent() && message.invokeSent)
                    {
                        message.outAsync.invokeSent();
                    }
                    if (message.receivedReply)
                    {
                        OutgoingAsync outAsync = (OutgoingAsync)message.outAsync;
                        if (outAsync.response())
                        {
                            outAsync.invokeResponse();
                        }
                    }
                    _sendStreams.RemoveFirst();
                }
            }

            foreach (OutgoingMessage o in _sendStreams)
            {
                o.completed(_exception);
                if (o.requestId > 0) // Make sure finished isn't called twice.
                {
                    _asyncRequests.Remove(o.requestId);
                }
            }
            _sendStreams.Clear(); // Must be cleared before _requests because of Outgoing* references in OutgoingMessage
        }

        foreach (OutgoingAsyncBase o in _asyncRequests.Values)
        {
            if (o.exception(_exception))
            {
                o.invokeException();
            }
        }
        _asyncRequests.Clear();

        //
        // Don't wait to be reaped to reclaim memory allocated by read/write streams.
        //
        _writeStream.clear();
        _writeStream.getBuffer().clear();
        _readStream.clear();
        _readStream.getBuffer().clear();
        _incomingCache = null;

        if (_closeCallback != null)
        {
            try
            {
                _closeCallback(this);
            }
            catch (System.Exception ex)
            {
                _logger.error("connection callback exception:\n" + ex + '\n' + _desc);
            }
            _closeCallback = null;
        }

        _heartbeatCallback = null;

        //
        // This must be done last as this will cause waitUntilFinished() to return (and communicator
        // objects such as the timer might be destroyed too).
        //
        lock (this)
        {
            setState(StateFinished);

            if (_upcallCount == 0)
            {
                reap();
            }
        }
    }

    public override string ToString()
    {
        return _desc; // No mutex lock, _desc is immutable.
    }

    public void timedOut()
    {
        lock (this)
        {
            if (_state <= StateNotValidated)
            {
                setState(StateClosed, new ConnectTimeoutException());
            }
            else if (_state < StateClosing)
            {
                setState(StateClosed, new TimeoutException());
            }
            else if (_state < StateClosed)
            {
                setState(StateClosed, new CloseTimeoutException());
            }
        }
    }

    public string type()
    {
        return _type; // No mutex lock, _type is immutable.
    }

    public int timeout()
    {
        return _endpoint.timeout(); // No mutex protection necessary, _endpoint is immutable.
    }

    public ConnectionInfo getInfo()
    {
        lock (this)
        {
            if (_state >= StateClosed)
            {
                throw _exception;
            }
            return initConnectionInfo();
        }
    }

    public void setBufferSize(int rcvSize, int sndSize)
    {
        lock (this)
        {
            if (_state >= StateClosed)
            {
                throw _exception;
            }
            _transceiver.setBufferSize(rcvSize, sndSize);
            _info = null; // Invalidate the cached connection info
        }
    }

    public string ice_toString_()
    {
        return ToString();
    }

    public void exception(LocalException ex)
    {
        lock (this)
        {
            setState(StateClosed, ex);
        }
    }

    public Ice.Internal.ThreadPool getThreadPool()
    {
        return _threadPool;
    }

    static ConnectionI()
    {
        _compressionSupported = BZip2.supported();
    }

    internal ConnectionI(Instance instance, ACMMonitor monitor, Transceiver transceiver,
                         Connector connector, EndpointI endpoint, ObjectAdapterI adapter)
    {
        _instance = instance;
        _monitor = monitor;
        _transceiver = transceiver;
        _desc = transceiver.ToString();
        _type = transceiver.protocol();
        _connector = connector;
        _endpoint = endpoint;
        _adapter = adapter;
        InitializationData initData = instance.initializationData();
        _logger = initData.logger; // Cached for better performance.
        _traceLevels = instance.traceLevels(); // Cached for better performance.
        _timer = instance.timer();
        _writeTimeout = new TimeoutCallback(this);
        _writeTimeoutScheduled = false;
        _readTimeout = new TimeoutCallback(this);
        _readTimeoutScheduled = false;
        _warn = initData.properties.getPropertyAsInt("Ice.Warn.Connections") > 0;
        _warnUdp = initData.properties.getPropertyAsInt("Ice.Warn.Datagrams") > 0;
        _cacheBuffers = instance.cacheMessageBuffers() > 0;
        if (_monitor != null && _monitor.getACM().timeout > 0)
        {
            _acmLastActivity = Time.currentMonotonicTimeMillis();
        }
        else
        {
            _acmLastActivity = -1;
        }
        _nextRequestId = 1;
        _messageSizeMax = adapter != null ? adapter.messageSizeMax() : instance.messageSizeMax();
        _batchRequestQueue = new BatchRequestQueue(instance, _endpoint.datagram());
        _readStream = new InputStream(instance, Util.currentProtocolEncoding);
        _readHeader = false;
        _readStreamPos = -1;
        _writeStream = new OutputStream(instance, Util.currentProtocolEncoding);
        _writeStreamPos = -1;
        _upcallCount = 0;
        _state = StateNotInitialized;

        _compressionLevel = initData.properties.getPropertyAsIntWithDefault("Ice.Compression.Level", 1);
        if (_compressionLevel < 1)
        {
            _compressionLevel = 1;
        }
        else if (_compressionLevel > 9)
        {
            _compressionLevel = 9;
        }

        if (adapter != null)
        {
            _servantManager = adapter.getServantManager();
        }

        try
        {
            if (adapter != null)
            {
                _threadPool = adapter.getThreadPool();
            }
            else
            {
                _threadPool = instance.clientThreadPool();
            }
            _threadPool.initialize(this);
        }
        catch (LocalException)
        {
            throw;
        }
        catch (System.Exception ex)
        {
            throw new SyscallException(ex);
        }
    }

    private const int StateNotInitialized = 0;
    private const int StateNotValidated = 1;
    private const int StateActive = 2;
    private const int StateHolding = 3;
    private const int StateClosing = 4;
    private const int StateClosingPending = 5;
    private const int StateClosed = 6;
    private const int StateFinished = 7;

    private void setState(int state, LocalException ex)
    {
        //
        // If setState() is called with an exception, then only closed
        // and closing states are permissible.
        //
        Debug.Assert(state >= StateClosing);

        if (_state == state) // Don't switch twice.
        {
            return;
        }

        if (_exception == null)
        {
            //
            // If we are in closed state, an exception must be set.
            //
            Debug.Assert(_state != StateClosed);

            _exception = ex;

            //
            // We don't warn if we are not validated.
            //
            if (_warn && _validated)
            {
                //
                // Don't warn about certain expected exceptions.
                //
                if (!(_exception is CloseConnectionException ||
                     _exception is ConnectionManuallyClosedException ||
                     _exception is ConnectionTimeoutException ||
                     _exception is CommunicatorDestroyedException ||
                     _exception is ObjectAdapterDeactivatedException ||
                     (_exception is ConnectionLostException && _state >= StateClosing)))
                {
                    warning("connection exception", _exception);
                }
            }
        }

        //
        // We must set the new state before we notify requests of any
        // exceptions. Otherwise new requests may retry on a
        // connection that is not yet marked as closed or closing.
        //
        setState(state);
    }

    private void setState(int state)
    {
        //
        // We don't want to send close connection messages if the endpoint
        // only supports oneway transmission from client to server.
        //
        if (_endpoint.datagram() && state == StateClosing)
        {
            state = StateClosed;
        }

        //
        // Skip graceful shutdown if we are destroyed before validation.
        //
        if (_state <= StateNotValidated && state == StateClosing)
        {
            state = StateClosed;
        }

        if (_state == state) // Don't switch twice.
        {
            return;
        }

        try
        {
            switch (state)
            {
                case StateNotInitialized:
                {
                    Debug.Assert(false);
                    break;
                }

                case StateNotValidated:
                {
                    if (_state != StateNotInitialized)
                    {
                        Debug.Assert(_state == StateClosed);
                        return;
                    }
                    break;
                }

                case StateActive:
                {
                    //
                    // Can only switch from holding or not validated to
                    // active.
                    //
                    if (_state != StateHolding && _state != StateNotValidated)
                    {
                        return;
                    }
                    _threadPool.register(this, SocketOperation.Read);
                    break;
                }

                case StateHolding:
                {
                    //
                    // Can only switch from active or not validated to
                    // holding.
                    //
                    if (_state != StateActive && _state != StateNotValidated)
                    {
                        return;
                    }
                    if (_state == StateActive)
                    {
                        _threadPool.unregister(this, SocketOperation.Read);
                    }
                    break;
                }

                case StateClosing:
                case StateClosingPending:
                {
                    //
                    // Can't change back from closing pending.
                    //
                    if (_state >= StateClosingPending)
                    {
                        return;
                    }
                    break;
                }

                case StateClosed:
                {
                    if (_state == StateFinished)
                    {
                        return;
                    }

                    _batchRequestQueue.destroy(_exception);
                    _threadPool.finish(this);
                    _transceiver.close();
                    break;
                }

                case StateFinished:
                {
                    Debug.Assert(_state == StateClosed);
                    _transceiver.destroy();
                    break;
                }
            }
        }
        catch (LocalException ex)
        {
            _logger.error("unexpected connection exception:\n" + ex + "\n" + _transceiver.ToString());
        }

        //
        // We only register with the connection monitor if our new state
        // is StateActive. Otherwise we unregister with the connection
        // monitor, but only if we were registered before, i.e., if our
        // old state was StateActive.
        //
        if (_monitor != null)
        {
            if (state == StateActive)
            {
                if (_acmLastActivity > -1)
                {
                    _acmLastActivity = Time.currentMonotonicTimeMillis();
                }
                _monitor.add(this);
            }
            else if (_state == StateActive)
            {
                _monitor.remove(this);
            }
        }

        if (_instance.initializationData().observer != null)
        {
            ConnectionState oldState = toConnectionState(_state);
            ConnectionState newState = toConnectionState(state);
            if (oldState != newState)
            {
                _observer = _instance.initializationData().observer.getConnectionObserver(initConnectionInfo(),
                                                                                          _endpoint,
                                                                                          newState,
                                                                                          _observer);
                if (_observer != null)
                {
                    _observer.attach();
                }
                else
                {
                    _writeStreamPos = -1;
                    _readStreamPos = -1;
                }
            }
            if (_observer != null && state == StateClosed && _exception != null)
            {
                if (!(_exception is CloseConnectionException ||
                     _exception is ConnectionManuallyClosedException ||
                     _exception is ConnectionTimeoutException ||
                     _exception is CommunicatorDestroyedException ||
                     _exception is ObjectAdapterDeactivatedException ||
                     (_exception is ConnectionLostException && _state >= StateClosing)))
                {
                    _observer.failed(_exception.ice_id());
                }
            }
        }
        _state = state;

        Monitor.PulseAll(this);

        if (_state == StateClosing && _upcallCount == 0)
        {
            try
            {
                initiateShutdown();
            }
            catch (LocalException ex)
            {
                setState(StateClosed, ex);
            }
        }
    }

    private void initiateShutdown()
    {
        Debug.Assert(_state == StateClosing && _upcallCount == 0);

        if (_shutdownInitiated)
        {
            return;
        }
        _shutdownInitiated = true;

        if (!_endpoint.datagram())
        {
            //
            // Before we shut down, we send a close connection message.
            //
            OutputStream os = new OutputStream(_instance, Util.currentProtocolEncoding);
            os.writeBlob(Protocol.magic);
            Util.currentProtocol.ice_writeMembers(os);
            Util.currentProtocolEncoding.ice_writeMembers(os);
            os.writeByte(Protocol.closeConnectionMsg);
            os.writeByte(_compressionSupported ? (byte)1 : (byte)0);
            os.writeInt(Protocol.headerSize); // Message size.

            if ((sendMessage(new OutgoingMessage(os, false, false)) & OutgoingAsyncBase.AsyncStatusSent) != 0)
            {
                setState(StateClosingPending);

                //
                // Notify the transceiver of the graceful connection closure.
                //
                int op = _transceiver.closing(true, _exception);
                if (op != 0)
                {
                    scheduleTimeout(op);
                    _threadPool.register(this, op);
                }
            }
        }
    }

    private void sendHeartbeatNow()
    {
        Debug.Assert(_state == StateActive);

        if (!_endpoint.datagram())
        {
            OutputStream os = new OutputStream(_instance, Util.currentProtocolEncoding);
            os.writeBlob(Protocol.magic);
            Util.currentProtocol.ice_writeMembers(os);
            Util.currentProtocolEncoding.ice_writeMembers(os);
            os.writeByte(Protocol.validateConnectionMsg);
            os.writeByte(0);
            os.writeInt(Protocol.headerSize); // Message size.
            try
            {
                sendMessage(new OutgoingMessage(os, false, false));
            }
            catch (LocalException ex)
            {
                setState(StateClosed, ex);
                Debug.Assert(_exception != null);
            }
        }
    }

    private bool initialize(int operation)
    {
        int s = _transceiver.initialize(_readStream.getBuffer(), _writeStream.getBuffer(), ref _hasMoreData);
        if (s != SocketOperation.None)
        {
            scheduleTimeout(s);
            _threadPool.update(this, operation, s);
            return false;
        }

        //
        // Update the connection description once the transceiver is initialized.
        //
        _desc = _transceiver.ToString();
        _initialized = true;
        setState(StateNotValidated);

        return true;
    }

    private bool validate(int operation)
    {
        if (!_endpoint.datagram()) // Datagram connections are always implicitly validated.
        {
            if (_adapter != null) // The server side has the active role for connection validation.
            {
                if (_writeStream.size() == 0)
                {
                    _writeStream.writeBlob(Protocol.magic);
                    Util.currentProtocol.ice_writeMembers(_writeStream);
                    Util.currentProtocolEncoding.ice_writeMembers(_writeStream);
                    _writeStream.writeByte(Protocol.validateConnectionMsg);
                    _writeStream.writeByte(0); // Compression status (always zero for validate connection).
                    _writeStream.writeInt(Protocol.headerSize); // Message size.
                    TraceUtil.traceSend(_writeStream, _logger, _traceLevels);
                    _writeStream.prepareWrite();
                }

                if (_observer != null)
                {
                    observerStartWrite(_writeStream.getBuffer());
                }

                if (_writeStream.pos() != _writeStream.size())
                {
                    int op = write(_writeStream.getBuffer());
                    if (op != 0)
                    {
                        scheduleTimeout(op);
                        _threadPool.update(this, operation, op);
                        return false;
                    }
                }

                if (_observer != null)
                {
                    observerFinishWrite(_writeStream.getBuffer());
                }
            }
            else // The client side has the passive role for connection validation.
            {
                if (_readStream.size() == 0)
                {
                    _readStream.resize(Protocol.headerSize);
                    _readStream.pos(0);
                }

                if (_observer != null)
                {
                    observerStartRead(_readStream.getBuffer());
                }

                if (_readStream.pos() != _readStream.size())
                {
                    int op = read(_readStream.getBuffer());
                    if (op != 0)
                    {
                        scheduleTimeout(op);
                        _threadPool.update(this, operation, op);
                        return false;
                    }
                }

                if (_observer != null)
                {
                    observerFinishRead(_readStream.getBuffer());
                }

                _validated = true;

                Debug.Assert(_readStream.pos() == Protocol.headerSize);
                _readStream.pos(0);
                byte[] m = _readStream.readBlob(4);
                if (m[0] != Protocol.magic[0] || m[1] != Protocol.magic[1] ||
                   m[2] != Protocol.magic[2] || m[3] != Protocol.magic[3])
                {
                    BadMagicException ex = new BadMagicException();
                    ex.badMagic = m;
                    throw ex;
                }

                ProtocolVersion pv = new ProtocolVersion(_readStream);
                Protocol.checkSupportedProtocol(pv);

                EncodingVersion ev = new EncodingVersion(_readStream);
                Protocol.checkSupportedProtocolEncoding(ev);

                byte messageType = _readStream.readByte();
                if (messageType != Protocol.validateConnectionMsg)
                {
                    throw new ConnectionNotValidatedException();
                }
                _readStream.readByte(); // Ignore compression status for validate connection.
                int size = _readStream.readInt();
                if (size != Protocol.headerSize)
                {
                    throw new IllegalMessageSizeException();
                }
                TraceUtil.traceRecv(_readStream, _logger, _traceLevels);
            }
        }

        _writeStream.resize(0);
        _writeStream.pos(0);

        _readStream.resize(Protocol.headerSize);
        _readStream.pos(0);
        _readHeader = true;

        if (_instance.traceLevels().network >= 1)
        {
            StringBuilder s = new StringBuilder();
            if (_endpoint.datagram())
            {
                s.Append("starting to ");
                s.Append(_connector != null ? "send" : "receive");
                s.Append(' ');
                s.Append(_endpoint.protocol());
                s.Append(" messages\n");
                s.Append(_transceiver.toDetailedString());
            }
            else
            {
                s.Append(_connector != null ? "established" : "accepted");
                s.Append(' ');
                s.Append(_endpoint.protocol());
                s.Append(" connection\n");
                s.Append(ToString());
            }
            _instance.initializationData().logger.trace(_instance.traceLevels().networkCat, s.ToString());
        }

        return true;
    }

    private int sendNextMessage(out Queue<OutgoingMessage> callbacks)
    {
        callbacks = null;

        if (_sendStreams.Count == 0)
        {
            return SocketOperation.None;
        }
        else if (_state == StateClosingPending && _writeStream.pos() == 0)
        {
            // Message wasn't sent, empty the _writeStream, we're not going to send more data.
            OutgoingMessage message = _sendStreams.First.Value;
            _writeStream.swap(message.stream);
            return SocketOperation.None;
        }

        Debug.Assert(!_writeStream.isEmpty() && _writeStream.pos() == _writeStream.size());
        try
        {
            while (true)
            {
                //
                // Notify the message that it was sent.
                //
                OutgoingMessage message = _sendStreams.First.Value;
                _writeStream.swap(message.stream);
                if (message.sent())
                {
                    if (callbacks == null)
                    {
                        callbacks = new Queue<OutgoingMessage>();
                    }
                    callbacks.Enqueue(message);
                }
                _sendStreams.RemoveFirst();

                //
                // If there's nothing left to send, we're done.
                //
                if (_sendStreams.Count == 0)
                {
                    break;
                }

                //
                // If we are in the closed state or if the close is
                // pending, don't continue sending.
                //
                // This can occur if parseMessage (called before
                // sendNextMessage by message()) closes the connection.
                //
                if (_state >= StateClosingPending)
                {
                    return SocketOperation.None;
                }

                //
                // Otherwise, prepare the next message stream for writing.
                //
                message = _sendStreams.First.Value;
                Debug.Assert(!message.prepared);
                OutputStream stream = message.stream;

                message.stream = doCompress(message.stream, message.compress);
                message.stream.prepareWrite();
                message.prepared = true;

                TraceUtil.traceSend(stream, _logger, _traceLevels);
                _writeStream.swap(message.stream);

                //
                // Send the message.
                //
                if (_observer != null)
                {
                    observerStartWrite(_writeStream.getBuffer());
                }
                if (_writeStream.pos() != _writeStream.size())
                {
                    int op = write(_writeStream.getBuffer());
                    if (op != 0)
                    {
                        return op;
                    }
                }
                if (_observer != null)
                {
                    observerFinishWrite(_writeStream.getBuffer());
                }
            }

            //
            // If all the messages were sent and we are in the closing state, we schedule
            // the close timeout to wait for the peer to close the connection.
            //
            if (_state == StateClosing && _shutdownInitiated)
            {
                setState(StateClosingPending);
                int op = _transceiver.closing(true, _exception);
                if (op != 0)
                {
                    return op;
                }
            }
        }
        catch (LocalException ex)
        {
            setState(StateClosed, ex);
        }
        return SocketOperation.None;
    }

    private int sendMessage(OutgoingMessage message)
    {
        Debug.Assert(_state < StateClosed);

        if (_sendStreams.Count > 0)
        {
            message.adopt();
            _sendStreams.AddLast(message);
            return OutgoingAsyncBase.AsyncStatusQueued;
        }

        //
        // Attempt to send the message without blocking. If the send blocks, we use
        // asynchronous I/O or we request the caller to call finishSendMessage() outside
        // the synchronization.
        //

        Debug.Assert(!message.prepared);

        OutputStream stream = message.stream;

        message.stream = doCompress(stream, message.compress);
        message.stream.prepareWrite();
        message.prepared = true;

        TraceUtil.traceSend(stream, _logger, _traceLevels);

        //
        // Send the message without blocking.
        //
        if (_observer != null)
        {
            observerStartWrite(message.stream.getBuffer());
        }
        int op = write(message.stream.getBuffer());
        if (op == 0)
        {
            if (_observer != null)
            {
                observerFinishWrite(message.stream.getBuffer());
            }

            int status = OutgoingAsyncBase.AsyncStatusSent;
            if (message.sent())
            {
                status = status | OutgoingAsyncBase.AsyncStatusInvokeSentCallback;
            }

            if (_acmLastActivity > -1)
            {
                _acmLastActivity = Time.currentMonotonicTimeMillis();
            }
            return status;
        }

        message.adopt();

        _writeStream.swap(message.stream);
        _sendStreams.AddLast(message);
        scheduleTimeout(op);
        _threadPool.register(this, op);
        return OutgoingAsyncBase.AsyncStatusQueued;
    }

    private OutputStream doCompress(OutputStream uncompressed, bool compress)
    {
        if (_compressionSupported)
        {
            if (compress && uncompressed.size() >= 100)
            {
                //
                // Do compression.
                //
                Ice.Internal.Buffer cbuf = BZip2.compress(uncompressed.getBuffer(), Protocol.headerSize,
                                                         _compressionLevel);
                if (cbuf != null)
                {
                    OutputStream cstream =
                        new OutputStream(uncompressed.instance(), uncompressed.getEncoding(), cbuf, true);

                    //
                    // Set compression status.
                    //
                    cstream.pos(9);
                    cstream.writeByte(2);

                    //
                    // Write the size of the compressed stream into the header.
                    //
                    cstream.pos(10);
                    cstream.writeInt(cstream.size());

                    //
                    // Write the compression status and size of the compressed stream into the header of the
                    // uncompressed stream -- we need this to trace requests correctly.
                    //
                    uncompressed.pos(9);
                    uncompressed.writeByte(2);
                    uncompressed.writeInt(cstream.size());

                    return cstream;
                }
            }
        }

        uncompressed.pos(9);
        uncompressed.writeByte((byte)((_compressionSupported && compress) ? 1 : 0));

        //
        // Not compressed, fill in the message size.
        //
        uncompressed.pos(10);
        uncompressed.writeInt(uncompressed.size());

        return uncompressed;
    }

    private struct MessageInfo
    {
        public InputStream stream;
        public int requestCount;
        public int requestId;
        public byte compress;
        public ServantManager servantManager;
        public ObjectAdapter adapter;
        public OutgoingAsyncBase outAsync;
        public HeartbeatCallback heartbeatCallback;
        public int upcallCount;
    }

    private int parseMessage(ref MessageInfo info)
    {
        Debug.Assert(_state > StateNotValidated && _state < StateClosed);

        info.stream = new InputStream(_instance, Util.currentProtocolEncoding);
        _readStream.swap(info.stream);
        _readStream.resize(Protocol.headerSize);
        _readStream.pos(0);
        _readHeader = true;

        Debug.Assert(info.stream.pos() == info.stream.size());

        try
        {
            //
            // The magic and version fields have already been checked.
            //
            info.stream.pos(8);
            byte messageType = info.stream.readByte();
            info.compress = info.stream.readByte();
            if (info.compress == 2)
            {
                if (_compressionSupported)
                {
                    Ice.Internal.Buffer ubuf = BZip2.uncompress(info.stream.getBuffer(), Protocol.headerSize,
                                                               _messageSizeMax);
                    info.stream = new InputStream(info.stream.instance(), info.stream.getEncoding(), ubuf, true);
                }
                else
                {
                    string lib = AssemblyUtil.isWindows ? "bzip2.dll" : "libbz2.so.1";
                    FeatureNotSupportedException ex = new FeatureNotSupportedException();
                    ex.unsupportedFeature = "Cannot uncompress compressed message: " + lib + " not found";
                    throw ex;
                }
            }
            info.stream.pos(Protocol.headerSize);

            switch (messageType)
            {
                case Protocol.closeConnectionMsg:
                {
                    TraceUtil.traceRecv(info.stream, _logger, _traceLevels);
                    if (_endpoint.datagram())
                    {
                        if (_warn)
                        {
                            _logger.warning("ignoring close connection message for datagram connection:\n" + _desc);
                        }
                    }
                    else
                    {
                        setState(StateClosingPending, new CloseConnectionException());

                        //
                        // Notify the transceiver of the graceful connection closure.
                        //
                        int op = _transceiver.closing(false, _exception);
                        if (op != 0)
                        {
                            return op;
                        }
                        setState(StateClosed);
                    }
                    break;
                }

                case Protocol.requestMsg:
                {
                    if (_state >= StateClosing)
                    {
                        TraceUtil.trace("received request during closing\n" +
                                        "(ignored by server, client will retry)", info.stream, _logger,
                                        _traceLevels);
                    }
                    else
                    {
                        TraceUtil.traceRecv(info.stream, _logger, _traceLevels);
                        info.requestId = info.stream.readInt();
                        info.requestCount = 1;
                        info.servantManager = _servantManager;
                        info.adapter = _adapter;
                        ++info.upcallCount;
                    }
                    break;
                }

                case Protocol.requestBatchMsg:
                {
                    if (_state >= StateClosing)
                    {
                        TraceUtil.trace("received batch request during closing\n" +
                                        "(ignored by server, client will retry)", info.stream, _logger,
                                        _traceLevels);
                    }
                    else
                    {
                        TraceUtil.traceRecv(info.stream, _logger, _traceLevels);
                        info.requestCount = info.stream.readInt();
                        if (info.requestCount < 0)
                        {
                            info.requestCount = 0;
                            throw new UnmarshalOutOfBoundsException();
                        }
                        info.servantManager = _servantManager;
                        info.adapter = _adapter;
                        info.upcallCount += info.requestCount;
                    }
                    break;
                }

                case Protocol.replyMsg:
                {
                    TraceUtil.traceRecv(info.stream, _logger, _traceLevels);
                    info.requestId = info.stream.readInt();
                    if (_asyncRequests.TryGetValue(info.requestId, out info.outAsync))
                    {
                        _asyncRequests.Remove(info.requestId);

                        info.outAsync.getIs().swap(info.stream);

                        //
                        // If we just received the reply for a request which isn't acknowledge as
                        // sent yet, we queue the reply instead of processing it right away. It
                        // will be processed once the write callback is invoked for the message.
                        //
                        OutgoingMessage message = _sendStreams.Count > 0 ? _sendStreams.First.Value : null;
                        if (message != null && message.outAsync == info.outAsync)
                        {
                            message.receivedReply = true;
                        }
                        else if (info.outAsync.response())
                        {
                            ++info.upcallCount;
                        }
                        else
                        {
                            info.outAsync = null;
                        }
                        Monitor.PulseAll(this); // Notify threads blocked in close()
                    }
                    break;
                }

                case Protocol.validateConnectionMsg:
                {
                    TraceUtil.traceRecv(info.stream, _logger, _traceLevels);
                    if (_heartbeatCallback != null)
                    {
                        info.heartbeatCallback = _heartbeatCallback;
                        ++info.upcallCount;
                    }
                    break;
                }

                default:
                {
                    TraceUtil.trace("received unknown message\n(invalid, closing connection)",
                                    info.stream, _logger, _traceLevels);
                    throw new UnknownMessageException();
                }
            }
        }
        catch (LocalException ex)
        {
            if (_endpoint.datagram())
            {
                if (_warn)
                {
                    _logger.warning("datagram connection exception:\n" + ex.ToString() + "\n" + _desc);
                }
            }
            else
            {
                setState(StateClosed, ex);
            }
        }

        return _state == StateHolding ? SocketOperation.None : SocketOperation.Read;
    }

    private void dispatchAll(InputStream stream, int requestCount, int requestId, byte compress,
                           ServantManager servantManager, ObjectAdapter adapter)
    {
        //
        // Note: In contrast to other private or protected methods, this
        // operation must be called *without* the mutex locked.
        //

        Incoming inc = null;
        try
        {
            while (requestCount > 0)
            {
                //
                // Prepare the invocation.
                //
                bool response = !_endpoint.datagram() && requestId != 0;
                Debug.Assert(!response || requestCount == 1);

                inc = getIncoming(adapter, response, compress, requestId);

                //
                // Dispatch the invocation.
                //
                inc.dispatch(servantManager, stream);

                --requestCount;

                reclaimIncoming(inc);
                inc = null;
            }

            stream.clear();
        }
        catch (LocalException ex)
        {
            this.dispatchException(requestId, ex, requestCount, false);
        }
        finally
        {
            if (inc != null)
            {
                reclaimIncoming(inc);
            }
        }
    }

    private void scheduleTimeout(int status)
    {
        int timeout;
        if (_state < StateActive)
        {
            DefaultsAndOverrides defaultsAndOverrides = _instance.defaultsAndOverrides();
            if (defaultsAndOverrides.overrideConnectTimeout)
            {
                timeout = defaultsAndOverrides.overrideConnectTimeoutValue;
            }
            else
            {
                timeout = _endpoint.timeout();
            }
        }
        else if (_state < StateClosingPending)
        {
            if (_readHeader) // No timeout for reading the header.
            {
                status &= ~SocketOperation.Read;
            }
            timeout = _endpoint.timeout();
        }
        else
        {
            DefaultsAndOverrides defaultsAndOverrides = _instance.defaultsAndOverrides();
            if (defaultsAndOverrides.overrideCloseTimeout)
            {
                timeout = defaultsAndOverrides.overrideCloseTimeoutValue;
            }
            else
            {
                timeout = _endpoint.timeout();
            }
        }

        if (timeout < 0)
        {
            return;
        }

        if ((status & SocketOperation.Read) != 0)
        {
            if (_readTimeoutScheduled)
            {
                _timer.cancel(_readTimeout);
            }
            _timer.schedule(_readTimeout, timeout);
            _readTimeoutScheduled = true;
        }
        if ((status & (SocketOperation.Write | SocketOperation.Connect)) != 0)
        {
            if (_writeTimeoutScheduled)
            {
                _timer.cancel(_writeTimeout);
            }
            _timer.schedule(_writeTimeout, timeout);
            _writeTimeoutScheduled = true;
        }
    }

    private void unscheduleTimeout(int status)
    {
        if ((status & SocketOperation.Read) != 0 && _readTimeoutScheduled)
        {
            _timer.cancel(_readTimeout);
            _readTimeoutScheduled = false;
        }
        if ((status & (SocketOperation.Write | SocketOperation.Connect)) != 0 &&
           _writeTimeoutScheduled)
        {
            _timer.cancel(_writeTimeout);
            _writeTimeoutScheduled = false;
        }
    }

    private ConnectionInfo initConnectionInfo()
    {
        if (_state > StateNotInitialized && _info != null) // Update the connection info until it's initialized
        {
            return _info;
        }

        try
        {
            _info = _transceiver.getInfo();
        }
        catch (LocalException)
        {
            _info = new ConnectionInfo();
        }
        for (ConnectionInfo info = _info; info != null; info = info.underlying)
        {
            info.connectionId = _endpoint.connectionId();
            info.adapterName = _adapter != null ? _adapter.getName() : "";
            info.incoming = _connector == null;
        }
        return _info;
    }

    private void reap()
    {
        if (_monitor != null)
        {
            _monitor.reap(this);
        }
        if (_observer != null)
        {
            _observer.detach();
        }
    }

    private static ConnectionState toConnectionState(int state)
    {
        return connectionStateMap[state];
    }

    private void warning(string msg, System.Exception ex)
    {
        _logger.warning(msg + ":\n" + ex + "\n" + _transceiver.ToString());
    }

    private void observerStartRead(Ice.Internal.Buffer buf)
    {
        if (_readStreamPos >= 0)
        {
            Debug.Assert(!buf.empty());
            _observer.receivedBytes(buf.b.position() - _readStreamPos);
        }
        _readStreamPos = buf.empty() ? -1 : buf.b.position();
    }

    private void observerFinishRead(Ice.Internal.Buffer buf)
    {
        if (_readStreamPos == -1)
        {
            return;
        }
        Debug.Assert(buf.b.position() >= _readStreamPos);
        _observer.receivedBytes(buf.b.position() - _readStreamPos);
        _readStreamPos = -1;
    }

    private void observerStartWrite(Ice.Internal.Buffer buf)
    {
        if (_writeStreamPos >= 0)
        {
            Debug.Assert(!buf.empty());
            _observer.sentBytes(buf.b.position() - _writeStreamPos);
        }
        _writeStreamPos = buf.empty() ? -1 : buf.b.position();
    }

    private void observerFinishWrite(Ice.Internal.Buffer buf)
    {
        if (_writeStreamPos == -1)
        {
            return;
        }
        if (buf.b.position() > _writeStreamPos)
        {
            _observer.sentBytes(buf.b.position() - _writeStreamPos);
        }
        _writeStreamPos = -1;
    }

    private Incoming getIncoming(ObjectAdapter adapter, bool response, byte compress, int requestId)
    {
        Incoming inc = null;

        if (_cacheBuffers)
        {
            lock (_incomingCacheMutex)
            {
                if (_incomingCache == null)
                {
                    inc = new Incoming(_instance, this, this, adapter, response, compress, requestId);
                }
                else
                {
                    inc = _incomingCache;
                    _incomingCache = _incomingCache.next;
                    inc.reset(_instance, this, this, adapter, response, compress, requestId);
                    inc.next = null;
                }
            }
        }
        else
        {
            inc = new Incoming(_instance, this, this, adapter, response, compress, requestId);
        }

        return inc;
    }

    internal void reclaimIncoming(Incoming inc)
    {
        if (_cacheBuffers && inc.reclaim())
        {
            lock (_incomingCacheMutex)
            {
                inc.next = _incomingCache;
                _incomingCache = inc;
            }
        }
    }

    private int read(Ice.Internal.Buffer buf)
    {
        int start = buf.b.position();
        int op = _transceiver.read(buf, ref _hasMoreData);
        if (_instance.traceLevels().network >= 3 && buf.b.position() != start)
        {
            StringBuilder s = new StringBuilder("received ");
            if (_endpoint.datagram())
            {
                s.Append(buf.b.limit());
            }
            else
            {
                s.Append(buf.b.position() - start);
                s.Append(" of ");
                s.Append(buf.b.limit() - start);
            }
            s.Append(" bytes via ");
            s.Append(_endpoint.protocol());
            s.Append('\n');
            s.Append(ToString());
            _instance.initializationData().logger.trace(_instance.traceLevels().networkCat, s.ToString());
        }
        return op;
    }

    private int write(Ice.Internal.Buffer buf)
    {
        int start = buf.b.position();
        int op = _transceiver.write(buf);
        if (_instance.traceLevels().network >= 3 && buf.b.position() != start)
        {
            StringBuilder s = new StringBuilder("sent ");
            s.Append(buf.b.position() - start);
            if (!_endpoint.datagram())
            {
                s.Append(" of ");
                s.Append(buf.b.limit() - start);
            }
            s.Append(" bytes via ");
            s.Append(_endpoint.protocol());
            s.Append('\n');
            s.Append(ToString());
            _instance.initializationData().logger.trace(_instance.traceLevels().networkCat, s.ToString());
        }
        return op;
    }

    private class OutgoingMessage
    {
        internal OutgoingMessage(OutputStream stream, bool compress, bool adopt)
        {
            this.stream = stream;
            this.compress = compress;
            _adopt = adopt;
        }

        internal OutgoingMessage(OutgoingAsyncBase outAsync, OutputStream stream, bool compress, int requestId)
        {
            this.outAsync = outAsync;
            this.stream = stream;
            this.compress = compress;
            this.requestId = requestId;
        }

        internal void canceled()
        {
            Debug.Assert(outAsync != null); // Only requests can timeout.
            outAsync = null;
        }

        internal void adopt()
        {
            if (_adopt)
            {
                OutputStream stream = new OutputStream(this.stream.instance(), Util.currentProtocolEncoding);
                stream.swap(this.stream);
                this.stream = stream;
                _adopt = false;
            }
        }

        internal bool sent()
        {
            stream = null;
            if (outAsync != null)
            {
                invokeSent = outAsync.sent();
                return invokeSent || receivedReply;
            }
            return false;
        }

        internal void completed(LocalException ex)
        {
            if (outAsync != null)
            {
                if (outAsync.exception(ex))
                {
                    outAsync.invokeException();
                }
            }
            stream = null;
        }

        internal OutputStream stream;
        internal OutgoingAsyncBase outAsync;
        internal bool compress;
        internal int requestId;
        internal bool _adopt;
        internal bool prepared;
        internal bool isSent;
        internal bool invokeSent;
        internal bool receivedReply;
    }

    private Instance _instance;
    private ACMMonitor _monitor;
    private Transceiver _transceiver;
    private string _desc;
    private string _type;
    private Connector _connector;
    private EndpointI _endpoint;

    private ObjectAdapter _adapter;
    private ServantManager _servantManager;

    private Logger _logger;
    private TraceLevels _traceLevels;
    private Ice.Internal.ThreadPool _threadPool;

    private Ice.Internal.Timer _timer;
    private TimerTask _writeTimeout;
    private bool _writeTimeoutScheduled;
    private TimerTask _readTimeout;
    private bool _readTimeoutScheduled;

    private StartCallback _startCallback;

    private bool _warn;
    private bool _warnUdp;

    private long _acmLastActivity;

    private int _compressionLevel;

    private int _nextRequestId;

    private Dictionary<int, OutgoingAsyncBase> _asyncRequests = new Dictionary<int, OutgoingAsyncBase>();

    private LocalException _exception;

    private readonly int _messageSizeMax;
    private BatchRequestQueue _batchRequestQueue;

    private LinkedList<OutgoingMessage> _sendStreams = new LinkedList<OutgoingMessage>();

    private InputStream _readStream;
    private bool _readHeader;
    private OutputStream _writeStream;

    private ConnectionObserver _observer;
    private int _readStreamPos;
    private int _writeStreamPos;

    private int _upcallCount;

    private int _state; // The current state.
    private bool _shutdownInitiated;
    private bool _initialized;
    private bool _validated;

    private Incoming _incomingCache;
    private readonly object _incomingCacheMutex = new object();

    private static bool _compressionSupported;

    private bool _cacheBuffers;

    private ConnectionInfo _info;

    private CloseCallback _closeCallback;
    private HeartbeatCallback _heartbeatCallback;

    private static ConnectionState[] connectionStateMap = [
        ConnectionState.ConnectionStateValidating,   // StateNotInitialized
        ConnectionState.ConnectionStateValidating,   // StateNotValidated
        ConnectionState.ConnectionStateActive,       // StateActive
        ConnectionState.ConnectionStateHolding,      // StateHolding
        ConnectionState.ConnectionStateClosing,      // StateClosing
        ConnectionState.ConnectionStateClosing,      // StateClosingPending
        ConnectionState.ConnectionStateClosed,       // StateClosed
        ConnectionState.ConnectionStateClosed,       // StateFinished
    ];
}<|MERGE_RESOLUTION|>--- conflicted
+++ resolved
@@ -798,16 +798,7 @@
         }
     }
 
-<<<<<<< HEAD
-    public void invokeException(int requestId, LocalException ex, int invokeNum, bool amd)
-=======
-    public bool systemException(int requestId, SystemException ex, bool amd)
-    {
-        return false; // System exceptions aren't marshaled.
-    }
-
     public void dispatchException(int requestId, LocalException ex, int requestCount, bool amd)
->>>>>>> 194d9f7c
     {
         //
         // Fatal exception while dispatching a request. Since sendResponse/sendNoResponse isn't
