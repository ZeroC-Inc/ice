--- conflicted
+++ resolved
@@ -20,13 +20,9 @@
 
             internal Encoding? Encoding;
             internal TimeSpan? InvocationTimeout;
-<<<<<<< HEAD
+            internal TimeSpan? LocatorCacheTimeout; // only for the ice URI scheme
             internal bool? PreferExistingConnection;
             internal NonSecure? PreferNonSecure;
-=======
-            internal TimeSpan? LocatorCacheTimeout; // only for the ice URI scheme
-            internal bool? PreferNonSecure;
->>>>>>> ec8d7bb2
             internal Protocol? Protocol;
             internal bool? Relative; // only for the ice URI scheme
 
@@ -35,13 +31,15 @@
                 out IReadOnlyDictionary<string, string>? context,
                 out TimeSpan? invocationTimeout,
                 out TimeSpan? locatorCacheTimeout,
-                out bool? preferNonSecure,
+                out bool? preferExistingConnection,
+                out NonSecure? preferNonSecure,
                 out bool? relative)
             {
                 cacheConnection = CacheConnection;
                 context = Context?.ToImmutableSortedDictionary();
                 invocationTimeout = InvocationTimeout;
                 locatorCacheTimeout = LocatorCacheTimeout;
+                preferExistingConnection = PreferExistingConnection;
                 preferNonSecure = PreferNonSecure;
                 relative = Relative;
             }
@@ -327,10 +325,19 @@
                     CheckProxyOption(name, proxyOptions.LocatorCacheTimeout != null);
                     proxyOptions.LocatorCacheTimeout = TimeSpanExtensions.Parse(value);
                 }
+                else if (name == "prefer-existing-connection")
+                {
+                    CheckProxyOption(name, proxyOptions.PreferExistingConnection != null);
+                    proxyOptions.PreferExistingConnection = bool.Parse(value);
+                }
                 else if (name == "prefer-non-secure")
                 {
                     CheckProxyOption(name, proxyOptions.PreferNonSecure != null);
-                    proxyOptions.PreferNonSecure = bool.Parse(value);
+                    if (int.TryParse(value, out int _))
+                    {
+                        throw new FormatException($"{value} is not a valid option for prefer-non-secure");
+                    }
+                    proxyOptions.PreferNonSecure = Enum.Parse<NonSecure>(value, ignoreCase: true);
                 }
                 else if (name == "protocol")
                 {
@@ -340,35 +347,6 @@
                     {
                         throw new FormatException("the URI format does not support protocol ice1");
                     }
-                }
-                else if (name == "prefer-existing-connection")
-                {
-                    if (pureEndpoints)
-                    {
-                        throw new FormatException(
-                            $"prefer-existing-connection is not a valid option for endpoint `{uriString}'");
-                    }
-                    if (proxyOptions.PreferExistingConnection != null)
-                    {
-                        throw new FormatException($"multiple prefer-existing-connection options in `{uriString}'");
-                    }
-                    proxyOptions.PreferExistingConnection = bool.Parse(value);
-                }
-                else if (name == "prefer-non-secure")
-                {
-                    if (pureEndpoints)
-                    {
-                        throw new FormatException($"prefer-non-secure is not a valid option for endpoint `{uriString}'");
-                    }
-                    else if (proxyOptions.PreferNonSecure != null)
-                    {
-                        throw new FormatException($"multiple prefer-non-secure options in `{uriString}'");
-                    }
-                    else if (int.TryParse(value, out int _))
-                    {
-                        throw new FormatException($"{value} is not a valid option for prefer-non-secure");
-                    }
-                    proxyOptions.PreferNonSecure = Enum.Parse<NonSecure>(value, ignoreCase: true);
                 }
                 else if (endpointOptions == null && name == "relative")
                 {
