// Copyright (c) ZeroC, Inc. All rights reserved.

using System;
using System.Collections.Generic;
using System.Collections.Immutable;
using System.Diagnostics;
using System.Threading;
using System.Threading.Tasks;

namespace ZeroC.Ice
{
    /// <summary>The legacy transceiver implements a multi-stream transport using the Ice1 protocol. A new incoming
    /// stream is created for each incoming Ice1 request and an outgoing stream is created for outgoing requests.
    /// The streams created by the legacy transceiver are always finished once the request or response frames are
    /// sent or received. Data streaming is not supported. Initialize or GoAway frames sent over the control streams
    /// are translated to connection validation or close connection Ice1 frames.</summary>
    internal class LegacyTransceiver : MultiStreamTransceiverWithUnderlyingTransceiver
    {
        internal AsyncSemaphore? BidirectionalSerializeSemaphore { get; }
        internal AsyncSemaphore? UnidirectionalSerializeSemaphore { get; }
        internal bool IsValidated { get; private set; }

        private long _nextBidirectionalId;
        private long _nextUnidirectionalId;
        private long _nextPeerUnidirectionalId;
        private Task _sendTask = Task.CompletedTask;
        private readonly ITransceiver _transceiver;

        public override async ValueTask<TransceiverStream> AcceptStreamAsync(CancellationToken cancel)
        {
            while (true)
            {
                // Receive the Ice1 frame header.
                ArraySegment<byte> buffer;
                if (Endpoint.IsDatagram)
                {
                    buffer = await _transceiver.ReceiveDatagramAsync(cancel).ConfigureAwait(false);
                    if (buffer.Count < Ice1Definitions.HeaderSize)
                    {
                        ReceivedInvalidData($"received datagram with {buffer.Count} bytes");
                        continue;
                    }
                    Received(buffer.Count);
                }
                else
                {
                    buffer = new ArraySegment<byte>(new byte[256], 0, Ice1Definitions.HeaderSize);
                    await ReceiveAsync(buffer, cancel).ConfigureAwait(false);
                }

                // Check the header
                Ice1Definitions.CheckHeader(buffer.AsReadOnlySpan(0, Ice1Definitions.HeaderSize));
                int size = buffer.AsReadOnlySpan(10, 4).ReadInt();
                if (size < Ice1Definitions.HeaderSize)
                {
                    ReceivedInvalidData($"received ice1 frame with only {size} bytes");
                    continue;
                }
                if (size > IncomingFrameSizeMax)
                {
                    ReceivedInvalidData($"frame with {size} bytes exceeds Ice.IncomingFrameSizeMax value");
                    continue;
                }

                // Read the remainder of the frame if needed.
                if (size > buffer.Count)
                {
                    if (Endpoint.IsDatagram)
                    {
                        ReceivedInvalidData($"maximum datagram size of {buffer.Count} exceeded");
                        continue;
                    }

                    if (size > buffer.Array!.Length)
                    {
                        // Allocate a new array and copy the header over.
                        var tmpBuffer = new ArraySegment<byte>(new byte[size], 0, size);
                        buffer.AsSpan().CopyTo(tmpBuffer.AsSpan(0, Ice1Definitions.HeaderSize));
                        buffer = tmpBuffer;
                    }
                    else
                    {
                        buffer = new ArraySegment<byte>(buffer.Array!, 0, size);
                    }
                    Debug.Assert(size == buffer.Count);

                    await ReceiveAsync(buffer.Slice(Ice1Definitions.HeaderSize), cancel).ConfigureAwait(false);
                }

                // Make sure the transceiver is marked as validated. This flag is necessary because incoming
                // connection initialization doesn't wait for connection validation message. So the connection
                // is considered validated on the server side only once the first frame is received. This is
                // only useful for connection warnings, to prevent a warning from showing up if the server side
                // connection is closed before the first message is received (which can occur with SSL for
                // example if the certification validation fails on the client side).
                IsValidated = true;

                // Parse the received frame and translate it into a stream ID, frame type and frame data. The returned
                // stream ID can be negative if the Ice1 frame is no longer supported (batch requests).
                (long streamId, Ice1Definitions.FrameType frameType, ArraySegment<byte> frame) = ParseFrame(buffer);
                if (streamId >= 0)
                {
                    if (TryGetStream(streamId, out LegacyStream? stream))
                    {
                        // If this is a known stream, pass the data to the stream.
                        if (frameType == Ice1Definitions.FrameType.ValidateConnection)
                        {
                            // Except for the validate connection frame, subsequent validate connection messages are
                            // heartbeats sent by the peer. We just handle it here and don't pass it over the control
                            // stream which only expect the close frame at this point.
                            Debug.Assert(stream.IsControl);
                            continue;
                        }
                        try
                        {
                            stream.ReceivedFrame(frameType, frame);
                        }
                        catch
                        {
                            // Ignore, the stream has been aborted
                        }
                    }
                    else if (frameType == Ice1Definitions.FrameType.Request)
                    {
                        // Create a new input stream for the request. If serialization is enabled, ensure we acquire
                        // the semaphore first to serialize the dispatching.
                        try
                        {
                            stream = new LegacyStream(streamId, this);
                            if (stream.IsBidirectional)
                            {
                                if (BidirectionalSerializeSemaphore != null)
                                {
                                    await BidirectionalSerializeSemaphore.WaitAsync(cancel).ConfigureAwait(false);
                                }
                            }
                            else if (UnidirectionalSerializeSemaphore != null)
                            {
                                await UnidirectionalSerializeSemaphore.WaitAsync(cancel).ConfigureAwait(false);
                            }
<<<<<<< HEAD
                            if (stream.ReceivedFrame(frameType, frame))
                            {
                                return stream;
                            }
                            stream.Dispose();
                        }
                        catch
                        {
                            // Ignore the frame if the connection is being closed.
=======
                            stream.ReceivedFrame(frameType, frame);
                            return stream;
                        }
                        catch
                        {
                            // Ignore, if the connection is being closed or the stream has been aborted.
                            stream?.Dispose();
>>>>>>> bb885e3c
                        }
                    }
                    else if (frameType == Ice1Definitions.FrameType.ValidateConnection)
                    {
                        // If we received a connection validation frame and the stream is not known, it's the first
                        // received connection validation message, create the control stream and return it.
                        stream = new LegacyStream(streamId, this);
                        Debug.Assert(stream.IsControl);
                        stream.ReceivedFrame(frameType, frame);
                        return stream;
                    }
                    else
                    {
                        // The stream has been disposed, ignore the data.
                    }
                }
            }

            void ReceivedInvalidData(string message)
            {
                // Invalid data on a datagram connection doesn't kill the connection. The bogus data could be sent by
                // a bogus or malicious peer. For non-datagram connections however, we raise an exception to abort the
                // connection.
                if (!Endpoint.IsDatagram)
                {
                    throw new InvalidDataException(message);
                }
                else if (Endpoint.Communicator.WarnDatagrams)
                {
                    Endpoint.Communicator.Logger.Warning(message);
                }
            }
        }

        public override ValueTask CloseAsync(Exception exception, CancellationToken cancel) =>
            _transceiver.CloseAsync(exception, cancel);

        public override TransceiverStream CreateStream(bool bidirectional)
        {
            lock (_mutex)
            {
                TransceiverStream stream;
                if (bidirectional)
                {
                    stream = new LegacyStream(_nextBidirectionalId, this);
                    _nextBidirectionalId += 4;
                }
                else
                {
                    stream = new LegacyStream(_nextUnidirectionalId, this);
                    _nextUnidirectionalId += 4;
                }
                return stream;
            }
        }

        public override ValueTask InitializeAsync(CancellationToken cancel) =>
            _transceiver.InitializeAsync(cancel);

        public override async Task PingAsync(CancellationToken cancel)
        {
            cancel.ThrowIfCancellationRequested();

            await SendFrameAsync(Ice1Definitions.ValidateConnectionFrame, CancellationToken.None).ConfigureAwait(false);

            if (Endpoint.Communicator.TraceLevels.Protocol >= 1)
            {
                TraceFrame(0,
                           ImmutableList<ArraySegment<byte>>.Empty,
                           (byte)Ice1Definitions.FrameType.ValidateConnection);
            }
        }

        internal LegacyTransceiver(ITransceiver transceiver, Endpoint endpoint, ObjectAdapter? adapter)
            : base(endpoint, adapter, transceiver)
        {
            _transceiver = transceiver;

            // If serialization is enabled on the object adapter, create semaphore to limit the number of concurrent
            // dispatch per connection.
            if (adapter?.SerializeDispatch ?? false)
            {
                BidirectionalSerializeSemaphore = new AsyncSemaphore(1);
                UnidirectionalSerializeSemaphore = new AsyncSemaphore(1);
            }

            // We use the same stream ID numbering scheme as Quic
            if (IsIncoming)
            {
                _nextBidirectionalId = 1;
                _nextUnidirectionalId = 3;
                _nextPeerUnidirectionalId = 2;
            }
            else
            {
                _nextBidirectionalId = 0;
                _nextUnidirectionalId = 2;
                _nextPeerUnidirectionalId = 3;
            }
        }

        internal override ValueTask<TransceiverStream> ReceiveInitializeFrameAsync(CancellationToken cancel)
        {
            // With Ice1, the connection validation message is only sent by the server to the client. So here we
            // only expect the connection validation message for an outgoing connection and just return the
            // control stream immediately for an incoming connection.
            if (IsIncoming)
            {
                return new ValueTask<TransceiverStream>(new LegacyStream(2, this));
            }
            else
            {
                return base.ReceiveInitializeFrameAsync(cancel);
            }
        }

        internal async ValueTask SendFrameAsync(IList<ArraySegment<byte>> buffer, CancellationToken cancel)
        {
            cancel.ThrowIfCancellationRequested();

            // Synchronization is required here because this might be called concurrently by the connection code.
            Task task;
            lock (_mutex)
            {
                ValueTask sendTask = QueueAsync(buffer, cancel);
                if (sendTask.IsCompletedSuccessfully)
                {
                    _sendTask = Task.CompletedTask;
                    return;
                }
                _sendTask = task = sendTask.AsTask();
            }
            await task.ConfigureAwait(false);

            async ValueTask QueueAsync(IList<ArraySegment<byte>> buffer, CancellationToken cancel)
            {
                try
                {
                    // Wait for the previous send to complete
                    await _sendTask.ConfigureAwait(false);
                }
                catch (DatagramLimitException)
                {
                    // If the send failed because the datagram was too large, ignore and continue sending.
                }
                catch (OperationCanceledException)
                {
                    // Ignore if it got canceled.
                }

                // If the send got cancelled, throw to notify the connection of the cancellation. This isn't a fatal
                // connection error, the next pending frame will be sent.
                cancel.ThrowIfCancellationRequested();

                // Perform the sending.
                await SendAsync(buffer, cancel).ConfigureAwait(false);
            }
        }

        internal override ValueTask<TransceiverStream> SendInitializeFrameAsync(CancellationToken cancel)
        {
            // With Ice1, the connection validation message is only sent by the server to the client. So here
            // we only expect the connection validation message for an incoming connection and just return the
            // control stream immediately for an outgoing connection.
            if (IsIncoming)
            {
                return base.SendInitializeFrameAsync(cancel);
            }
            else
            {
                return new ValueTask<TransceiverStream>(CreateStream(false));
            }
        }

        private (long, Ice1Definitions.FrameType, ArraySegment<byte>) ParseFrame(ArraySegment<byte> readBuffer)
        {
            // The magic and version fields have already been checked.
            var frameType = (Ice1Definitions.FrameType)readBuffer[8];
            byte compressionStatus = readBuffer[9];
            if (compressionStatus == 2)
            {
                if (BZip2.IsLoaded)
                {
                    readBuffer = BZip2.Decompress(readBuffer, Ice1Definitions.HeaderSize, IncomingFrameSizeMax);
                }
                else
                {
                    throw new LoadException("compression not supported, bzip2 library not found");
                }
            }

            switch (frameType)
            {
                case Ice1Definitions.FrameType.CloseConnection:
                {
                    if (Endpoint.IsDatagram)
                    {
                        if (Endpoint.Communicator.WarnConnections)
                        {
                            Endpoint.Communicator.Logger.Warning(
                                $"ignoring close connection frame for datagram connection:\n{this}");
                        }
                    }
                    return (IsIncoming ? 2 : 3, frameType, default);
                }

                case Ice1Definitions.FrameType.Request:
                {
                    int requestId = readBuffer.AsReadOnlySpan(Ice1Definitions.HeaderSize, 4).ReadInt();

                    // Compute the stream ID out of the request ID. For one-way requests which use a null request ID,
                    // we generated a new stream ID using the _nextPeerUnidirectionalId counter.
                    long streamId;
                    if (requestId == 0)
                    {
                        streamId = _nextPeerUnidirectionalId += 4;
                    }
                    else
                    {
                        streamId = ((requestId - 1) << 2) + (IsIncoming ? 0 : 1);
                    }
                    return (streamId, frameType, readBuffer.Slice(Ice1Definitions.HeaderSize + 4));
                }

                case Ice1Definitions.FrameType.RequestBatch:
                {
                    if (Endpoint.Communicator.TraceLevels.Protocol >= 1)
                    {
                        TraceFrame(0,
                                   readBuffer.Slice(Ice1Definitions.HeaderSize),
                                   (byte)Ice1Definitions.FrameType.RequestBatch);
                    }
                    int invokeNum = readBuffer.AsReadOnlySpan(Ice1Definitions.HeaderSize, 4).ReadInt();
                    if (invokeNum < 0)
                    {
                        throw new InvalidDataException(
                            $"received ice1 RequestBatchMessage with {invokeNum} batch requests");
                    }
                    return (-1, frameType, default);
                }

                case Ice1Definitions.FrameType.Reply:
                {
                    int requestId = readBuffer.AsReadOnlySpan(Ice1Definitions.HeaderSize, 4).ReadInt();
                    long streamId = ((requestId - 1) << 2) + (IsIncoming ? 1 : 0);
                    return (streamId, frameType, readBuffer.Slice(Ice1Definitions.HeaderSize + 4));
                }

                case Ice1Definitions.FrameType.ValidateConnection:
                {
                    if (Endpoint.Communicator.TraceLevels.Protocol >= 1)
                    {
                        TraceFrame(0, ArraySegment<byte>.Empty, (byte)Ice1Definitions.FrameType.ValidateConnection);
                    }
                    // Notify the control stream of the reception of a Ping frame.
                    ReceivedPing();
                    return (IsIncoming ? 2 : 3, frameType, default);
                }

                default:
                {
                    throw new InvalidDataException($"received ice1 frame with unknown frame type `{frameType}'");
                }
            }
        }

        private async ValueTask ReceiveAsync(ArraySegment<byte> buffer, CancellationToken cancel = default)
        {
            int offset = 0;
            while (offset != buffer.Count)
            {
                int received = await _transceiver.ReceiveAsync(buffer.Slice(offset), cancel).ConfigureAwait(false);
                offset += received;
                Received(received);
            }
        }

        private async ValueTask SendAsync(IList<ArraySegment<byte>> buffers, CancellationToken cancel = default)
        {
            int sent = await _transceiver.SendAsync(buffers, cancel).ConfigureAwait(false);
            Debug.Assert(sent == buffers.GetByteCount());
            Sent(sent);
        }
    }
}<|MERGE_RESOLUTION|>--- conflicted
+++ resolved
@@ -138,17 +138,6 @@
                             {
                                 await UnidirectionalSerializeSemaphore.WaitAsync(cancel).ConfigureAwait(false);
                             }
-<<<<<<< HEAD
-                            if (stream.ReceivedFrame(frameType, frame))
-                            {
-                                return stream;
-                            }
-                            stream.Dispose();
-                        }
-                        catch
-                        {
-                            // Ignore the frame if the connection is being closed.
-=======
                             stream.ReceivedFrame(frameType, frame);
                             return stream;
                         }
@@ -156,7 +145,6 @@
                         {
                             // Ignore, if the connection is being closed or the stream has been aborted.
                             stream?.Dispose();
->>>>>>> bb885e3c
                         }
                     }
                     else if (frameType == Ice1Definitions.FrameType.ValidateConnection)
