// Copyright (c) ZeroC, Inc. All rights reserved.

using System;
using System.Collections.Generic;
using System.ComponentModel;
using System.Threading;
using System.Threading.Tasks;

namespace ZeroC.Ice
{
    /// <summary>Base interface of all object proxies.</summary>
    public interface IObjectPrx : IEquatable<IObjectPrx>
    {
        /// <summary>Provides an <see cref="OutgoingRequestFrame"/> factory method for each remote operation defined in
        /// the pseudo-interface Object.</summary>
        public static class Request
        {
            /// <summary>Creates an <see cref="OutgoingRequestFrame"/> for operation ice_id.</summary>
            /// <param name="proxy">Proxy to the target Ice Object.</param>
            /// <param name="context">The context to write into the request.</param>
            /// <param name="cancel">A cancellation token that receives the cancellation requests.</param>
            /// <returns>A new <see cref="OutgoingRequestFrame"/>.</returns>
            public static OutgoingRequestFrame IceId(
                IObjectPrx proxy,
                IReadOnlyDictionary<string, string>? context,
                CancellationToken cancel) =>
                OutgoingRequestFrame.WithEmptyArgs(proxy, "ice_id", idempotent: true, context, cancel);

            /// <summary>Creates an <see cref="OutgoingRequestFrame"/> for operation ice_ids.</summary>
            /// <param name="proxy">Proxy to the target Ice Object.</param>
            /// <param name="context">The context to write into the request.</param>
            /// <param name="cancel">A cancellation token that receives the cancellation requests.</param>
            /// <returns>A new <see cref="OutgoingRequestFrame"/>.</returns>
            public static OutgoingRequestFrame IceIds(
                IObjectPrx proxy,
                IReadOnlyDictionary<string, string>? context,
                CancellationToken cancel) =>
                OutgoingRequestFrame.WithEmptyArgs(proxy, "ice_ids", idempotent: true, context, cancel);

            /// <summary>Creates an <see cref="OutgoingRequestFrame"/> for operation ice_isA.</summary>
            /// <param name="proxy">Proxy to the target Ice Object.</param>
            /// <param name="id">The type ID argument to write into the request.</param>
            /// <param name="context">The context to write into the request.</param>
            /// <param name="cancel">A cancellation token that receives the cancellation requests.</param>
            /// <returns>A new <see cref="OutgoingRequestFrame"/>.</returns>
            public static OutgoingRequestFrame IceIsA(
                IObjectPrx proxy,
                string id,
                IReadOnlyDictionary<string, string>? context,
                CancellationToken cancel) =>
                OutgoingRequestFrame.WithArgs(
                    proxy,
                    "ice_isA",
                    idempotent: true,
                    compress: false,
                    format: default,
                    context,
                    id,
                    OutputStream.IceWriterFromString,
                    cancel);

            /// <summary>Creates an <see cref="OutgoingRequestFrame"/> for operation ice_ping.</summary>
            /// <param name="proxy">Proxy to the target Ice Object.</param>
            /// <param name="context">The context to write into the request.</param>
            /// <param name="cancel">A cancellation token that receives the cancellation requests.</param>
            /// <returns>A new <see cref="OutgoingRequestFrame"/>.</returns>
            public static OutgoingRequestFrame IcePing(
                IObjectPrx proxy,
                IReadOnlyDictionary<string, string>? context,
                CancellationToken cancel) =>
                OutgoingRequestFrame.WithEmptyArgs(proxy, "ice_ping", idempotent: true, context, cancel);
        }

        /// <summary>Holds an <see cref="InputStreamReader{T}"/> for each non-void remote operation defined in the
        /// pseudo-interface Object.</summary>
        public static class Response
        {
            /// <summary>The <see cref="InputStreamReader{T}"/> reader for the return type of operation ice_id.
            /// </summary>
            public static readonly InputStreamReader<string> IceId = InputStream.IceReaderIntoString;

            /// <summary>The <see cref="InputStreamReader{T}"/> reader for the return type of operation ice_ids.
            /// </summary>
            public static readonly InputStreamReader<string[]> IceIds =
                istr => istr.ReadArray(minElementSize: 1, InputStream.IceReaderIntoString);

            /// <summary>The <see cref="InputStreamReader{T}"/> reader for the return type of operation ice_isA.
            /// </summary>
            public static readonly InputStreamReader<bool> IceIsA = InputStream.IceReaderIntoBool;
        }

        /// <summary>Factory for <see cref="IObjectPrx"/> proxies.</summary>
        public static readonly ProxyFactory<IObjectPrx> Factory = (reference) => new ObjectPrx(reference);

        /// <summary>An <see cref="InputStreamReader{T}"/> used to read <see cref="IObjectPrx"/> proxies.</summary>
        [EditorBrowsable(EditorBrowsableState.Never)]
        public static readonly InputStreamReader<IObjectPrx> IceReader = (istr) => istr.ReadProxy(Factory);

        /// <summary>An <see cref="InputStreamReader{T}"/> used to read <see cref="IObjectPrx"/> nullable proxies.</summary>
        [EditorBrowsable(EditorBrowsableState.Never)]
        public static readonly InputStreamReader<IObjectPrx?> IceReaderIntoNullable =
            (istr) => istr.ReadNullableProxy(Factory);

        /// <summary>An OutputStream writer used to write <see cref="IObjectPrx"/> proxies.</summary>
        [EditorBrowsable(EditorBrowsableState.Never)]
        public static readonly OutputStreamWriter<IObjectPrx> IceWriter = (ostr, value) => ostr.WriteProxy(value);

        /// <summary>An OutputStream writer used to write <see cref="IObjectPrx"/> nullable proxies.</summary>
        [EditorBrowsable(EditorBrowsableState.Never)]
        public static readonly OutputStreamWriter<IObjectPrx?> IceWriterFromNullable =
            (ostr, value) => ostr.WriteNullableProxy(value);

        /// <summary>Returns the communicator that created this proxy.</summary>
        /// <returns>The communicator that created this proxy.</returns>
        public Communicator Communicator => IceReference.Communicator;

        /// <summary>The connection ID of this proxy.</summary>
        public string ConnectionId => IceReference.ConnectionId;

        /// <summary>The context of this proxy, which will be sent with each invocation made using this proxy.
        /// </summary>
        public IReadOnlyDictionary<string, string> Context => IceReference.Context;

        /// <summary>The encoding used to marshal request parameters.</summary>
        public Encoding Encoding => IceReference.Encoding;

        /// <summary>The endpoints of this proxy. A proxy with a non-empty endpoint list is a direct proxy.</summary>
        public IReadOnlyList<Endpoint> Endpoints => IceReference.Endpoints;

        /// <summary>The endpoint selection policy of this proxy, which can be Random or Ordered.</summary>
        public EndpointSelectionType EndpointSelection => IceReference.EndpointSelection;

        /// <summary>The facet to use on the target Ice object. The empty string corresponds to the default facet.
        /// </summary>
        public string Facet => IceReference.Facet;

        /// <summary>The proxy's underlying reference. This is a publicly visible Ice-internal property. Applications
        /// should not use it directly.</summary>
        [EditorBrowsable(EditorBrowsableState.Never)]
        public Reference IceReference { get; }

        /// <summary>The identity of the target Ice object.</summary>
        public Identity Identity => IceReference.Identity;

        /// <summary>The invocation mode of this proxy. Only useful for ice1 proxies.</summary>
        public InvocationMode InvocationMode => IceReference.InvocationMode;

        /// <summary>The invocation timeout of this proxy.</summary>
        public TimeSpan InvocationTimeout => IceReference.InvocationTimeout;

        /// <summary>Indicates whether or not this proxy caches its connection.</summary>
        /// <value>True when the proxy caches its connection; otherwise, false.</value>
        public bool IsConnectionCached => IceReference.IsConnectionCached;

        /// <summary>Indicates whether or not this proxy is fixed proxy.</summary>
        /// <value>When true, the proxy is a fixed proxy; when false, the proxy is a regular proxy, not bound to
        /// any connection.</value>
        public bool IsFixed => IceReference.IsFixed;

        /// <summary>Indicates whether or not using this proxy to invoke an operation that does not return anything
        /// waits for an empty response from the target Ice object.</summary>
        /// <value>When true, invoking such an operation does not wait for the response from the target object. When
        /// false, invoking such an operation waits for the empty response from the target object, unless this behavior
        /// is overridden by metadata on the Slice operation's definition.</value>
        public bool IsOneway => IceReference.IsOneway;

        /// <summary>Gets the location of this proxy. Ice uses this location to find the target object.</summary>
        public IReadOnlyList<string> Location => IceReference.Location;

        /// <summary>The locator associated with this proxy. This property is null when no locator is associated with
        /// this proxy.</summary>
        public ILocatorPrx? Locator => IceReference.LocatorInfo?.Locator;

        /// <summary>The locator cache timeout of this proxy.</summary>
        public TimeSpan LocatorCacheTimeout => IceReference.LocatorCacheTimeout;

        /// <summary>Indicates whether or not this proxy prefers non-secure connections.</summary>
        /// <value>When true, the proxy attempts to establish a non-secure connection if such a connection is available;
        /// when false, the proxy attempts first to establish a secure connection and falls back to a non-secure
        /// connection. The fallback to a non-secure connection applies only when using the ice1 protocol.</value>
        public bool PreferNonSecure => IceReference.PreferNonSecure;

        /// <summary>The Ice protocol of this proxy. Requests sent with this proxy use only this Ice protocol.</summary>
        public Protocol Protocol => IceReference.Protocol;

        /// <summary>The router associated with this proxy. This property is null when no router is associated with this
        /// proxy.</summary>
        public IRouterPrx? Router => IceReference.RouterInfo?.Router;

        /// <summary>Indicates whether the two proxy operands are equal.</summary>
        /// <param name="lhs">The left hand-side operand.</param>
        /// <param name="rhs">The right hand-side operand.</param>
        /// <returns><c>True</c> if the tow proxies are equal, <c>False</c> otherwise.</returns>
        public static bool Equals(IObjectPrx? lhs, IObjectPrx? rhs)
        {
            if (ReferenceEquals(lhs, rhs))
            {
                return true;
            }

            if (lhs is null || rhs is null)
            {
                return false;
            }

            return lhs.IceReference.Equals(rhs.IceReference);
        }

        /// <summary>Converts the string representation of a proxy to its <see cref="IObjectPrx"/> equivalent.</summary>
        /// <param name="s">The proxy string representation.</param>
        /// <param name="communicator">The communicator for the new proxy.</param>
        /// <returns>The new proxy.</returns>
        /// <exception cref="FormatException"><c>s</c> does not contain a valid string representation of a proxy.
        /// </exception>
        public static IObjectPrx Parse(string s, Communicator communicator) =>
            new ObjectPrx(Reference.Parse(s, communicator));

        /// <summary>Converts the string representation of a proxy to its <see cref="IObjectPrx"/> equivalent.</summary>
        /// <param name="s">The proxy string representation.</param>
        /// <param name="communicator">The communicator for the new proxy.</param>
        /// <param name="prx">When this method returns it contains the new proxy, if the conversion succeeded or null
        /// if the conversion failed.</param>
        /// <returns><c>true</c> if the s parameter was converted successfully; otherwise, <c>false</c>.</returns>
        public static bool TryParse(string s, Communicator communicator, out IObjectPrx? prx)
        {
            try
            {
                prx = new ObjectPrx(Reference.Parse(s, communicator));
            }
            catch (Exception)
            {
                prx = null;
                return false;
            }
            return true;
        }

        /// <summary>Returns the Slice type ID of the most-derived interface supported by the target object of this
        /// proxy.</summary>
        /// <param name="context">The context dictionary for the invocation.</param>
        /// <param name="cancel">A cancellation token that receives the cancellation requests.</param>
        /// <returns>The Slice type ID of the most-derived interface.</returns>
        public string IceId(IReadOnlyDictionary<string, string>? context = null, CancellationToken cancel = default) =>
            IceInvoke(Request.IceId(this, context, cancel), Response.IceId);

        /// <summary>Returns the Slice type ID of the most-derived interface supported by the target object of this
        /// proxy.</summary>
        /// <param name="context">The context dictionary for the invocation.</param>
        /// <param name="progress">Sent progress provider.</param>
        /// <param name="cancel">A cancellation token that receives the cancellation requests.</param>
        /// <returns>The task object representing the asynchronous operation.</returns>
        public Task<string> IceIdAsync(
            IReadOnlyDictionary<string, string>? context = null,
            IProgress<bool>? progress = null,
            CancellationToken cancel = default) =>
            IceInvokeAsync(Request.IceId(this, context, cancel), Response.IceId, progress);

        /// <summary>Returns the Slice type IDs of the interfaces supported by the target object of this proxy.</summary>
        /// <param name="context">The context dictionary for the invocation.</param>
        /// <param name="cancel">A cancellation token that receives the cancellation requests.</param>
        /// <returns>The Slice type IDs of the interfaces supported by the target object, in base-to-derived
        /// order. The first element of the returned array is always ::Ice::IObject.</returns>
        public string[] IceIds(
            IReadOnlyDictionary<string, string>? context = null,
            CancellationToken cancel = default) =>
            IceInvoke(Request.IceIds(this, context, cancel), Response.IceIds);

        /// <summary>Returns the Slice type IDs of the interfaces supported by the target object of this proxy.
        /// </summary>
        /// <param name="context">The context dictionary for the invocation.</param>
        /// <param name="progress">Sent progress provider.</param>
        /// <param name="cancel">A cancellation token that receives the cancellation requests.</param>
        /// <returns>The task object representing the asynchronous operation.</returns>
        public Task<string[]> IceIdsAsync(
            IReadOnlyDictionary<string, string>? context = null,
            IProgress<bool>? progress = null,
            CancellationToken cancel = default) =>
            IceInvokeAsync(Request.IceIds(this, context, cancel), Response.IceIds, progress);

        /// <summary>Tests whether the target object implements a specific Slice interface.</summary>
        /// <param name="id">The type ID of the Slice interface to test against.</param>
        /// <param name="context">The context dictionary for the invocation.</param>
        /// <param name="cancel">A cancellation token that receives the cancellation requests.</param>
        /// <returns>True if the target object implements the Slice interface identified by id, false otherwise.
        /// </returns>
        public bool IceIsA(
            string id,
            IReadOnlyDictionary<string, string>? context = null,
            CancellationToken cancel = default) =>
            IceInvoke(Request.IceIsA(this, id, context, cancel), Response.IceIsA);

        /// <summary>Tests whether this object supports a specific Slice interface.</summary>
        /// <param name="id">The type ID of the Slice interface to test against.</param>
        /// <param name="context">The context dictionary for the invocation.</param>
        /// <param name="progress">Sent progress provider.</param>
        /// <param name="cancel">A cancellation token that receives the cancellation requests.</param>
        /// <returns>The task object representing the asynchronous operation.</returns>
        public Task<bool> IceIsAAsync(
            string id,
            IReadOnlyDictionary<string, string>? context = null,
            IProgress<bool>? progress = null,
            CancellationToken cancel = default) =>
            IceInvokeAsync(Request.IceIsA(this, id, context, cancel), Response.IceIsA, progress);

        /// <summary>Tests whether the target object of this proxy can be reached.</summary>
        /// <param name="context">The context dictionary for the invocation.</param>
        /// <param name="cancel">A cancellation token that receives the cancellation requests.</param>
        public void IcePing(IReadOnlyDictionary<string, string>? context = null, CancellationToken cancel = default) =>
            IceInvoke(Request.IcePing(this, context, cancel), IsOneway);

        /// <summary>Tests whether the target object of this proxy can be reached.</summary>
        /// <param name="context">The context dictionary for the invocation.</param>
        /// <param name="progress">Sent progress provider.</param>
        /// <param name="cancel">A cancellation token that receives the cancellation requests.</param>
        /// <returns>The task object representing the asynchronous operation.</returns>
        public Task IcePingAsync(
            IReadOnlyDictionary<string, string>? context = null,
            IProgress<bool>? progress = null,
            CancellationToken cancel = default) =>
            IceInvokeAsync(Request.IcePing(this, context, cancel), IsOneway, progress);

        /// <summary>Marshals the proxy into an OutputStream.</summary>
        /// <param name="ostr">The OutputStream used to marshal the proxy.</param>
        [EditorBrowsable(EditorBrowsableState.Never)]
        public void IceWrite(OutputStream ostr) => IceReference.Write(ostr);

        /// <summary>Converts a proxy to a set of proxy properties.</summary>
        /// <param name="property">The base property name.</param>
        /// <returns>The property set.</returns>
        public Dictionary<string, string> ToProperty(string property) => IceReference.ToProperty(property);

        /// <summary>Creates a clone of the current object, IceClone is re-implemented by all generated proxy classes.
        /// </summary>
        /// <param name="reference">The proxy's reference for the cloned proxy.</param>
        /// <returns>The new proxy.</returns>
        [EditorBrowsable(EditorBrowsableState.Never)]
        protected IObjectPrx IceClone(Reference reference) => new ObjectPrx(reference);

        /// <summary>Sends a request that returns a value and returns the result synchronously.</summary>
        /// <typeparam name="T">The operation's return type.</typeparam>
        /// <param name="request">The <see cref="OutgoingRequestFrame"/> for this invocation.</param>
        /// <param name="reader">An <see cref="InputStreamReader{T}"/> for the operation's return value. Typically
        /// {IInterfaceNamePrx}.Response.{OperationName}.</param>
        /// <returns>The operation's return value.</returns>
        [EditorBrowsable(EditorBrowsableState.Never)]
        protected T IceInvoke<T>(OutgoingRequestFrame request, InputStreamReader<T> reader)
        {
            try
            {
                return this.Invoke(request, oneway: false).ReadReturnValue(Communicator, reader);
            }
            finally
            {
                request.Dispose();
            }
        }

        /// <summary>Sends a request that returns void and waits synchronously for the result.</summary>
        /// <param name="request">The <see cref="OutgoingRequestFrame"/> for this invocation.</param>
        /// <param name="oneway">When true, the request is sent as a oneway request. When false, it is sent as a
        /// twoway request.</param>
        [EditorBrowsable(EditorBrowsableState.Never)]
        protected void IceInvoke(OutgoingRequestFrame request, bool oneway)
        {
            try
            {
                IncomingResponseFrame response = this.Invoke(request, oneway);
                if (!oneway)
                {
                    response.ReadVoidReturnValue(Communicator);
                }
            }
            finally
            {
                request.Dispose();
            }
        }

        /// <summary>Sends a request that returns a value and returns the result asynchronously.</summary>
        /// <typeparam name="T">The operation's return type.</typeparam>
        /// <param name="request">The <see cref="OutgoingRequestFrame"/> for this invocation.</param>
        /// <param name="reader">An <see cref="InputStreamReader{T}"/> for the operation's return value. Typically
        /// {IInterfaceNamePrx}.Response.{OperationName}.</param>
        /// <param name="progress">Sent progress provider.</param>
        /// <returns>A task that provides the return value asynchronously.</returns>
        [EditorBrowsable(EditorBrowsableState.Never)]
        protected Task<T> IceInvokeAsync<T>(
            OutgoingRequestFrame request,
            InputStreamReader<T> reader,
            IProgress<bool>? progress)
        {
            Task<IncomingResponseFrame> responseTask;
            try
            {
                responseTask = this.InvokeAsync(request, oneway: false, progress);
            }
            catch
            {
                request.Dispose();
                throw;
            }

            return ReadResponseAsync();

            async Task<T> ReadResponseAsync()
            {
                try
                {
                    return (await responseTask.ConfigureAwait(false)).ReadReturnValue(Communicator, reader);
                }
                finally
                {
                    request.Dispose();
                }
            }
        }

        /// <summary>Sends a request that returns void and returns the result asynchronously.</summary>
        /// <param name="request">The <see cref="OutgoingRequestFrame"/> for this invocation.</param>
        /// <param name="oneway">When true, the request is sent as a oneway request. When false, it is sent as a
        /// twoway request.</param>
        /// <param name="progress">Sent progress provider.</param>
        /// <returns>A task that completes when the request completes.</returns>
        [EditorBrowsable(EditorBrowsableState.Never)]
        protected Task IceInvokeAsync(
            OutgoingRequestFrame request,
            bool oneway,
            IProgress<bool>? progress)
        {
            Task<IncomingResponseFrame> responseTask;
            try
            {
                responseTask = this.InvokeAsync(request, oneway, progress);
            }
            catch
            {
                request.Dispose();
                throw;
            }
            // A oneway request still need to await the dummy response to return only once the request is sent.
            return ReadResponseAsync();

            async Task ReadResponseAsync()
            {
<<<<<<< HEAD
                try
                {
                    IncomingResponseFrame response = await responseTask.ConfigureAwait(false);
                    if (!oneway)
                    {
                        response.ReadVoidReturnValue(Communicator);
                    }
                }
                finally
                {
                    request.Dispose();
=======
                IncomingResponseFrame response = await task.ConfigureAwait(false);
                if (!oneway)
                {
                    response.ReadVoidReturnValue(communicator);
>>>>>>> 13766552
                }
            }
        }

        internal IObjectPrx Clone(Reference reference) => IceClone(reference);
    }

    /// <summary>The base class for all proxies. It's a publicly visible Ice-internal class. Applications
    /// should not use it directly.</summary>
    [EditorBrowsable(EditorBrowsableState.Never)]
    public class ObjectPrx : IObjectPrx
    {
        /// <summary>Returns whether this proxy equals the given object. Two proxies are equal if they are equal in all
        /// respects, that is, if their object identity, endpoints timeout settings, and so on are all equal.</summary>
        /// <param name="other">The object to compare this proxy with.</param>
        /// <returns>True if this proxy is equal to other; otherwise, false.</returns>
        public override bool Equals(object? other) => Equals(other as IObjectPrx);

        // Implements IEquatable<IObjectPrx>:
        /// <summary>Returns whether this proxy equals the given proxy. Two proxies are equal if they are equal in all
        /// respects, that is, if their object identity, endpoints timeout settings, and so on are all equal.</summary>
        /// <param name="other">The proxy to compare this proxy with.</param>
        /// <returns>True if this proxy is equal to other; otherwise, false.</returns>
        public bool Equals(IObjectPrx? other) => other != null && IceReference.Equals(other.IceReference);

        /// <summary>Returns a hash code for this proxy.</summary>
        /// <returns>The hash code.</returns>
        public override int GetHashCode() => IceReference.GetHashCode();

        /// <summary>The proxy's underlying reference.</summary>
        public Reference IceReference { get; }

        /// <summary>Returns the stringified form of this proxy.</summary>
        /// <returns>The stringified proxy.</returns>
        public override string ToString() => IceReference.ToString();

        /// <summary>Constructs a new proxy.</summary>
        /// <param name="reference">The proxy's underlying reference.</param>
        protected internal ObjectPrx(Reference reference) => IceReference = reference;
    }
}<|MERGE_RESOLUTION|>--- conflicted
+++ resolved
@@ -442,7 +442,6 @@
 
             async Task ReadResponseAsync()
             {
-<<<<<<< HEAD
                 try
                 {
                     IncomingResponseFrame response = await responseTask.ConfigureAwait(false);
@@ -454,12 +453,6 @@
                 finally
                 {
                     request.Dispose();
-=======
-                IncomingResponseFrame response = await task.ConfigureAwait(false);
-                if (!oneway)
-                {
-                    response.ReadVoidReturnValue(communicator);
->>>>>>> 13766552
                 }
             }
         }
