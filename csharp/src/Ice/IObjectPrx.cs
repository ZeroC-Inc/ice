// Copyright (c) ZeroC, Inc. All rights reserved.

using System;
using System.Collections.Generic;
using System.ComponentModel;
using System.Diagnostics;
using System.Threading;
using System.Threading.Tasks;

namespace ZeroC.Ice
{
    /// <summary>Base interface of all object proxies.</summary>
    public interface IObjectPrx : IEquatable<IObjectPrx>
    {
        /// <summary>Provides an <see cref="OutgoingRequestFrame"/> factory method for each remote operation defined in
        /// the pseudo-interface Object.</summary>
        public static class Request
        {
            /// <summary>Creates an <see cref="OutgoingRequestFrame"/> for operation ice_id.</summary>
            /// <param name="proxy">Proxy to the target Ice Object.</param>
            /// <param name="context">The context to write into the request.</param>
            /// <param name="cancel">A cancellation token that receives the cancellation requests.</param>
            /// <returns>A new <see cref="OutgoingRequestFrame"/>.</returns>
            public static OutgoingRequestFrame IceId(
                IObjectPrx proxy,
                IReadOnlyDictionary<string, string>? context,
                CancellationToken cancel) =>
                OutgoingRequestFrame.WithEmptyArgs(proxy, "ice_id", idempotent: true, context, cancel);

            /// <summary>Creates an <see cref="OutgoingRequestFrame"/> for operation ice_ids.</summary>
            /// <param name="proxy">Proxy to the target Ice Object.</param>
            /// <param name="context">The context to write into the request.</param>
            /// <param name="cancel">A cancellation token that receives the cancellation requests.</param>
            /// <returns>A new <see cref="OutgoingRequestFrame"/>.</returns>
            public static OutgoingRequestFrame IceIds(
                IObjectPrx proxy,
                IReadOnlyDictionary<string, string>? context,
                CancellationToken cancel) =>
                OutgoingRequestFrame.WithEmptyArgs(proxy, "ice_ids", idempotent: true, context, cancel);

            /// <summary>Creates an <see cref="OutgoingRequestFrame"/> for operation ice_isA.</summary>
            /// <param name="proxy">Proxy to the target Ice Object.</param>
            /// <param name="id">The type ID argument to write into the request.</param>
            /// <param name="context">The context to write into the request.</param>
            /// <param name="cancel">A cancellation token that receives the cancellation requests.</param>
            /// <returns>A new <see cref="OutgoingRequestFrame"/>.</returns>
            public static OutgoingRequestFrame IceIsA(
                IObjectPrx proxy,
                string id,
                IReadOnlyDictionary<string, string>? context,
                CancellationToken cancel) =>
                OutgoingRequestFrame.WithArgs(
                    proxy,
                    "ice_isA",
                    idempotent: true,
                    compress: false,
                    format: default,
                    context,
                    id,
                    OutputStream.IceWriterFromString,
                    cancel);

            /// <summary>Creates an <see cref="OutgoingRequestFrame"/> for operation ice_ping.</summary>
            /// <param name="proxy">Proxy to the target Ice Object.</param>
            /// <param name="context">The context to write into the request.</param>
            /// <param name="cancel">A cancellation token that receives the cancellation requests.</param>
            /// <returns>A new <see cref="OutgoingRequestFrame"/>.</returns>
            public static OutgoingRequestFrame IcePing(
                IObjectPrx proxy,
                IReadOnlyDictionary<string, string>? context,
                CancellationToken cancel) =>
                OutgoingRequestFrame.WithEmptyArgs(proxy, "ice_ping", idempotent: true, context, cancel);
        }

        /// <summary>Holds an <see cref="InputStreamReader{T}"/> for each non-void remote operation defined in the
        /// pseudo-interface Object.</summary>
        public static class Response
        {
            /// <summary>The <see cref="InputStreamReader{T}"/> reader for the return type of operation ice_id.
            /// </summary>
            public static readonly InputStreamReader<string> IceId = InputStream.IceReaderIntoString;

            /// <summary>The <see cref="InputStreamReader{T}"/> reader for the return type of operation ice_ids.
            /// </summary>
            public static readonly InputStreamReader<string[]> IceIds =
                istr => istr.ReadArray(minElementSize: 1, InputStream.IceReaderIntoString);

            /// <summary>The <see cref="InputStreamReader{T}"/> reader for the return type of operation ice_isA.
            /// </summary>
            public static readonly InputStreamReader<bool> IceIsA = InputStream.IceReaderIntoBool;
        }

        /// <summary>Factory for <see cref="IObjectPrx"/> proxies.</summary>
        public static readonly ProxyFactory<IObjectPrx> Factory = (reference) => new ObjectPrx(reference);

        /// <summary>An <see cref="InputStreamReader{T}"/> used to read <see cref="IObjectPrx"/> proxies.</summary>
        [EditorBrowsable(EditorBrowsableState.Never)]
        public static readonly InputStreamReader<IObjectPrx> IceReader = (istr) => istr.ReadProxy(Factory);

        /// <summary>An <see cref="InputStreamReader{T}"/> used to read <see cref="IObjectPrx"/> nullable proxies.</summary>
        [EditorBrowsable(EditorBrowsableState.Never)]
        public static readonly InputStreamReader<IObjectPrx?> IceReaderIntoNullable =
            (istr) => istr.ReadNullableProxy(Factory);

        /// <summary>An OutputStream writer used to write <see cref="IObjectPrx"/> proxies.</summary>
        [EditorBrowsable(EditorBrowsableState.Never)]
        public static readonly OutputStreamWriter<IObjectPrx> IceWriter = (ostr, value) => ostr.WriteProxy(value);

        /// <summary>An OutputStream writer used to write <see cref="IObjectPrx"/> nullable proxies.</summary>
        [EditorBrowsable(EditorBrowsableState.Never)]
        public static readonly OutputStreamWriter<IObjectPrx?> IceWriterFromNullable =
            (ostr, value) => ostr.WriteNullableProxy(value);

        /// <summary>Returns the communicator that created this proxy.</summary>
        /// <returns>The communicator that created this proxy.</returns>
        public Communicator Communicator => IceReference.Communicator;

        /// <summary>The connection ID of this proxy.</summary>
        public string ConnectionId => IceReference.ConnectionId;

        /// <summary>The context of this proxy, which will be sent with each invocation made using this proxy.
        /// </summary>
        public IReadOnlyDictionary<string, string> Context => IceReference.Context;

        /// <summary>The encoding used to marshal request parameters.</summary>
        public Encoding Encoding => IceReference.Encoding;

        /// <summary>The endpoints of this proxy. A proxy with a non-empty endpoint list is a direct proxy.</summary>
        public IReadOnlyList<Endpoint> Endpoints => IceReference.Endpoints;

        /// <summary>The endpoint selection policy of this proxy, which can be Random or Ordered.</summary>
        public EndpointSelectionType EndpointSelection => IceReference.EndpointSelection;

        /// <summary>The facet to use on the target Ice object. The empty string corresponds to the default facet.
        /// </summary>
        public string Facet => IceReference.Facet;

        /// <summary>The proxy's underlying reference. This is a publicly visible Ice-internal property. Applications
        /// should not use it directly.</summary>
        [EditorBrowsable(EditorBrowsableState.Never)]
        public Reference IceReference { get; }

        /// <summary>The identity of the target Ice object.</summary>
        public Identity Identity => IceReference.Identity;

        /// <summary>The invocation mode of this proxy. Only useful for ice1 proxies.</summary>
        public InvocationMode InvocationMode => IceReference.InvocationMode;

        /// <summary>The invocation timeout of this proxy.</summary>
        public TimeSpan InvocationTimeout => IceReference.InvocationTimeout;

        /// <summary>Indicates whether or not this proxy caches its connection.</summary>
        /// <value>True when the proxy caches its connection; otherwise, false.</value>
        public bool IsConnectionCached => IceReference.IsConnectionCached;

        /// <summary>Indicates whether or not this proxy is fixed proxy.</summary>
        /// <value>When true, the proxy is a fixed proxy; when false, the proxy is a regular proxy, not bound to
        /// any connection.</value>
        public bool IsFixed => IceReference.IsFixed;

        /// <summary>Indicates whether or not using this proxy to invoke an operation that does not return anything
        /// waits for an empty response from the target Ice object.</summary>
        /// <value>When true, invoking such an operation does not wait for the response from the target object. When
        /// false, invoking such an operation waits for the empty response from the target object, unless this behavior
        /// is overridden by metadata on the Slice operation's definition.</value>
        public bool IsOneway => IceReference.IsOneway;

        /// <summary>Gets the location of this proxy. Ice uses this location to find the target object.</summary>
        public IReadOnlyList<string> Location => IceReference.Location;

        /// <summary>The locator associated with this proxy. This property is null when no locator is associated with
        /// this proxy.</summary>
        public ILocatorPrx? Locator => IceReference.LocatorInfo?.Locator;

        /// <summary>The locator cache timeout of this proxy.</summary>
        public TimeSpan LocatorCacheTimeout => IceReference.LocatorCacheTimeout;

        /// <summary>Indicates whether or not this proxy prefers non-secure connections.</summary>
        /// <value>When true, the proxy attempts to establish a non-secure connection if such a connection is available;
        /// when false, the proxy attempts first to establish a secure connection and falls back to a non-secure
        /// connection. The fallback to a non-secure connection applies only when using the ice1 protocol.</value>
        public bool PreferNonSecure => IceReference.PreferNonSecure;

        /// <summary>The Ice protocol of this proxy. Requests sent with this proxy use only this Ice protocol.</summary>
        public Protocol Protocol => IceReference.Protocol;

        /// <summary>The router associated with this proxy. This property is null when no router is associated with this
        /// proxy.</summary>
        public IRouterPrx? Router => IceReference.RouterInfo?.Router;

        /// <summary>Indicates whether the two proxy operands are equal.</summary>
        /// <param name="lhs">The left hand-side operand.</param>
        /// <param name="rhs">The right hand-side operand.</param>
        /// <returns><c>True</c> if the tow proxies are equal, <c>False</c> otherwise.</returns>
        public static bool Equals(IObjectPrx? lhs, IObjectPrx? rhs)
        {
            if (ReferenceEquals(lhs, rhs))
            {
                return true;
            }

            if (lhs is null || rhs is null)
            {
                return false;
            }

            return lhs.IceReference.Equals(rhs.IceReference);
        }

        /// <summary>Converts the string representation of a proxy to its <see cref="IObjectPrx"/> equivalent.</summary>
        /// <param name="s">The proxy string representation.</param>
        /// <param name="communicator">The communicator for the new proxy.</param>
        /// <returns>The new proxy.</returns>
        /// <exception cref="FormatException"><c>s</c> does not contain a valid string representation of a proxy.
        /// </exception>
        public static IObjectPrx Parse(string s, Communicator communicator) =>
            new ObjectPrx(Reference.Parse(s, communicator));

        /// <summary>Converts the string representation of a proxy to its <see cref="IObjectPrx"/> equivalent.</summary>
        /// <param name="s">The proxy string representation.</param>
        /// <param name="communicator">The communicator for the new proxy.</param>
        /// <param name="prx">When this method returns it contains the new proxy, if the conversion succeeded or null
        /// if the conversion failed.</param>
        /// <returns><c>true</c> if the s parameter was converted successfully; otherwise, <c>false</c>.</returns>
        public static bool TryParse(string s, Communicator communicator, out IObjectPrx? prx)
        {
            try
            {
                prx = new ObjectPrx(Reference.Parse(s, communicator));
            }
            catch (Exception)
            {
                prx = null;
                return false;
            }
            return true;
        }

        /// <summary>Returns the Slice type ID of the most-derived interface supported by the target object of this
        /// proxy.</summary>
        /// <param name="context">The context dictionary for the invocation.</param>
        /// <param name="cancel">A cancellation token that receives the cancellation requests.</param>
        /// <returns>The Slice type ID of the most-derived interface.</returns>
        public string IceId(IReadOnlyDictionary<string, string>? context = null, CancellationToken cancel = default) =>
            IceInvoke(Request.IceId(this, context, cancel), Response.IceId);

        /// <summary>Returns the Slice type ID of the most-derived interface supported by the target object of this
        /// proxy.</summary>
        /// <param name="context">The context dictionary for the invocation.</param>
        /// <param name="progress">Sent progress provider.</param>
        /// <param name="cancel">A cancellation token that receives the cancellation requests.</param>
        /// <returns>The task object representing the asynchronous operation.</returns>
        public Task<string> IceIdAsync(
            IReadOnlyDictionary<string, string>? context = null,
            IProgress<bool>? progress = null,
            CancellationToken cancel = default) =>
            IceInvokeAsync(Request.IceId(this, context, cancel), Response.IceId, progress);

        /// <summary>Returns the Slice type IDs of the interfaces supported by the target object of this proxy.</summary>
        /// <param name="context">The context dictionary for the invocation.</param>
        /// <param name="cancel">A cancellation token that receives the cancellation requests.</param>
        /// <returns>The Slice type IDs of the interfaces supported by the target object, in base-to-derived
        /// order. The first element of the returned array is always ::Ice::IObject.</returns>
        public string[] IceIds(
            IReadOnlyDictionary<string, string>? context = null,
            CancellationToken cancel = default) =>
            IceInvoke(Request.IceIds(this, context, cancel), Response.IceIds);

        /// <summary>Returns the Slice type IDs of the interfaces supported by the target object of this proxy.
        /// </summary>
        /// <param name="context">The context dictionary for the invocation.</param>
        /// <param name="progress">Sent progress provider.</param>
        /// <param name="cancel">A cancellation token that receives the cancellation requests.</param>
        /// <returns>The task object representing the asynchronous operation.</returns>
        public Task<string[]> IceIdsAsync(
            IReadOnlyDictionary<string, string>? context = null,
            IProgress<bool>? progress = null,
            CancellationToken cancel = default) =>
            IceInvokeAsync(Request.IceIds(this, context, cancel), Response.IceIds, progress);

        /// <summary>Tests whether the target object implements a specific Slice interface.</summary>
        /// <param name="id">The type ID of the Slice interface to test against.</param>
        /// <param name="context">The context dictionary for the invocation.</param>
        /// <param name="cancel">A cancellation token that receives the cancellation requests.</param>
        /// <returns>True if the target object implements the Slice interface identified by id, false otherwise.
        /// </returns>
        public bool IceIsA(
            string id,
            IReadOnlyDictionary<string, string>? context = null,
            CancellationToken cancel = default) =>
            IceInvoke(Request.IceIsA(this, id, context, cancel), Response.IceIsA);

        /// <summary>Tests whether this object supports a specific Slice interface.</summary>
        /// <param name="id">The type ID of the Slice interface to test against.</param>
        /// <param name="context">The context dictionary for the invocation.</param>
        /// <param name="progress">Sent progress provider.</param>
        /// <param name="cancel">A cancellation token that receives the cancellation requests.</param>
        /// <returns>The task object representing the asynchronous operation.</returns>
        public Task<bool> IceIsAAsync(
            string id,
            IReadOnlyDictionary<string, string>? context = null,
            IProgress<bool>? progress = null,
            CancellationToken cancel = default) =>
            IceInvokeAsync(Request.IceIsA(this, id, context, cancel), Response.IceIsA, progress);

        /// <summary>Tests whether the target object of this proxy can be reached.</summary>
        /// <param name="context">The context dictionary for the invocation.</param>
        /// <param name="cancel">A cancellation token that receives the cancellation requests.</param>
        public void IcePing(IReadOnlyDictionary<string, string>? context = null, CancellationToken cancel = default) =>
            IceInvoke(Request.IcePing(this, context, cancel), IsOneway);

        /// <summary>Tests whether the target object of this proxy can be reached.</summary>
        /// <param name="context">The context dictionary for the invocation.</param>
        /// <param name="progress">Sent progress provider.</param>
        /// <param name="cancel">A cancellation token that receives the cancellation requests.</param>
        /// <returns>The task object representing the asynchronous operation.</returns>
        public Task IcePingAsync(
            IReadOnlyDictionary<string, string>? context = null,
            IProgress<bool>? progress = null,
            CancellationToken cancel = default) =>
            IceInvokeAsync(Request.IcePing(this, context, cancel), IsOneway, progress);

        /// <summary>Marshals the proxy into an OutputStream.</summary>
        /// <param name="ostr">The OutputStream used to marshal the proxy.</param>
        [EditorBrowsable(EditorBrowsableState.Never)]
        public void IceWrite(OutputStream ostr) => IceReference.Write(ostr);

        /// <summary>Converts a proxy to a set of proxy properties.</summary>
        /// <param name="property">The base property name.</param>
        /// <returns>The property set.</returns>
        public Dictionary<string, string> ToProperty(string property) => IceReference.ToProperty(property);

        /// <summary>Creates a clone of the current object, IceClone is re-implemented by all generated proxy classes.
        /// </summary>
        /// <param name="reference">The proxy's reference for the cloned proxy.</param>
        /// <returns>The new proxy.</returns>
        [EditorBrowsable(EditorBrowsableState.Never)]
        protected IObjectPrx IceClone(Reference reference) => new ObjectPrx(reference);

        /// <summary>Sends a request that returns a value and returns the result synchronously.</summary>
        /// <typeparam name="T">The operation's return type.</typeparam>
        /// <param name="request">The <see cref="OutgoingRequestFrame"/> for this invocation.</param>
        /// <param name="reader">An <see cref="InputStreamReader{T}"/> for the operation's return value. Typically
        /// {IInterfaceNamePrx}.Response.{OperationName}.</param>
        /// <returns>The operation's return value.</returns>
        [EditorBrowsable(EditorBrowsableState.Never)]
        protected T IceInvoke<T>(OutgoingRequestFrame request, InputStreamReader<T> reader) =>
            this.Invoke(request, oneway: false).ReadReturnValue(Communicator, reader);

        /// <summary>Sends a request that returns void and waits synchronously for the result.</summary>
        /// <param name="request">The <see cref="OutgoingRequestFrame"/> for this invocation.</param>
        /// <param name="oneway">When true, the request is sent as a oneway request. When false, it is sent as a
        /// twoway request.</param>
        [EditorBrowsable(EditorBrowsableState.Never)]
        protected void IceInvoke(OutgoingRequestFrame request, bool oneway)
        {
            IncomingResponseFrame response = this.Invoke(request, oneway);
            if (!oneway)
            {
                response.ReadVoidReturnValue(Communicator);
            }
        }

        /// <summary>Sends a request that returns a value and returns the result asynchronously.</summary>
        /// <typeparam name="T">The operation's return type.</typeparam>
        /// <param name="request">The <see cref="OutgoingRequestFrame"/> for this invocation.</param>
        /// <param name="reader">An <see cref="InputStreamReader{T}"/> for the operation's return value. Typically
        /// {IInterfaceNamePrx}.Response.{OperationName}.</param>
        /// <param name="progress">Sent progress provider.</param>
        /// <returns>A task that provides the return value asynchronously.</returns>
        [EditorBrowsable(EditorBrowsableState.Never)]
        protected Task<T> IceInvokeAsync<T>(
            OutgoingRequestFrame request,
            InputStreamReader<T> reader,
            IProgress<bool>? progress)
        {
            return ReadResponseAsync(this.InvokeAsync(request, oneway: false, progress), reader, Communicator);

            static async Task<T> ReadResponseAsync(
                Task<IncomingResponseFrame> task,
                InputStreamReader<T> reader,
                Communicator communicator) =>
                (await task.ConfigureAwait(false)).ReadReturnValue(communicator, reader);
        }

        /// <summary>Sends a request that returns void and returns the result asynchronously.</summary>
        /// <param name="request">The <see cref="OutgoingRequestFrame"/> for this invocation.</param>
        /// <param name="oneway">When true, the request is sent as a oneway request. When false, it is sent as a
        /// twoway request.</param>
        /// <param name="progress">Sent progress provider.</param>
        /// <returns>A task that completes when the request completes.</returns>
        [EditorBrowsable(EditorBrowsableState.Never)]
        protected Task IceInvokeAsync(
            OutgoingRequestFrame request,
            bool oneway,
            IProgress<bool>? progress)
        {
<<<<<<< HEAD
            Task<IncomingResponseFrame> response = this.InvokeAsync(request, oneway, progress);
            return oneway ? Task.CompletedTask : ReadResponseAsync(response, Communicator);
=======
            // A oneway request still need to await the dummy response to return only once the request is sent.
            return ReadResponseAsync(this.InvokeAsync(request, oneway, progress, cancel), oneway, Communicator);
>>>>>>> 607ee8af

            static async Task ReadResponseAsync(
                Task<IncomingResponseFrame> task,
                bool oneway,
                Communicator communicator)
            {
                 IncomingResponseFrame response = await task.ConfigureAwait(false);
                 if (!oneway)
                 {
                     response.ReadVoidReturnValue(communicator);
                 }
            }
        }

        internal IObjectPrx Clone(Reference reference) => IceClone(reference);
    }

    /// <summary>The base class for all proxies. It's a publicly visible Ice-internal class. Applications
    /// should not use it directly.</summary>
    [EditorBrowsable(EditorBrowsableState.Never)]
    public class ObjectPrx : IObjectPrx
    {
        /// <summary>Returns whether this proxy equals the given object. Two proxies are equal if they are equal in all
        /// respects, that is, if their object identity, endpoints timeout settings, and so on are all equal.</summary>
        /// <param name="other">The object to compare this proxy with.</param>
        /// <returns>True if this proxy is equal to other; otherwise, false.</returns>
        public override bool Equals(object? other) => Equals(other as IObjectPrx);

        // Implements IEquatable<IObjectPrx>:
        /// <summary>Returns whether this proxy equals the given proxy. Two proxies are equal if they are equal in all
        /// respects, that is, if their object identity, endpoints timeout settings, and so on are all equal.</summary>
        /// <param name="other">The proxy to compare this proxy with.</param>
        /// <returns>True if this proxy is equal to other; otherwise, false.</returns>
        public bool Equals(IObjectPrx? other) => other != null && IceReference.Equals(other.IceReference);

        /// <summary>Returns a hash code for this proxy.</summary>
        /// <returns>The hash code.</returns>
        public override int GetHashCode() => IceReference.GetHashCode();

        /// <summary>The proxy's underlying reference.</summary>
        public Reference IceReference { get; }

        /// <summary>Returns the stringified form of this proxy.</summary>
        /// <returns>The stringified proxy.</returns>
        public override string ToString() => IceReference.ToString();

        /// <summary>Constructs a new proxy.</summary>
        /// <param name="reference">The proxy's underlying reference.</param>
        protected internal ObjectPrx(Reference reference) => IceReference = reference;
    }
}<|MERGE_RESOLUTION|>--- conflicted
+++ resolved
@@ -395,13 +395,8 @@
             bool oneway,
             IProgress<bool>? progress)
         {
-<<<<<<< HEAD
-            Task<IncomingResponseFrame> response = this.InvokeAsync(request, oneway, progress);
-            return oneway ? Task.CompletedTask : ReadResponseAsync(response, Communicator);
-=======
             // A oneway request still need to await the dummy response to return only once the request is sent.
-            return ReadResponseAsync(this.InvokeAsync(request, oneway, progress, cancel), oneway, Communicator);
->>>>>>> 607ee8af
+            return ReadResponseAsync(this.InvokeAsync(request, oneway, progress), oneway, Communicator);
 
             static async Task ReadResponseAsync(
                 Task<IncomingResponseFrame> task,
