//
// Copyright (c) ZeroC, Inc. All rights reserved.
//

using System;
using System.Collections.Generic;
using System.ComponentModel;
using System.Threading;
using System.Threading.Tasks;

namespace ZeroC.Ice
{
    /// <summary>The proxy's invocation mode.</summary>
    public enum InvocationMode : byte
    {
        /// <summary>This is the default invocation mode, a request using twoway mode always expect a response.
        /// </summary>
        Twoway,
        /// <summary>A request using oneway mode returns control to the application code as soon as it has been
        /// accepted by the local transport.</summary>
        Oneway,
        /// <summary>The batch-oneway invocation mode is no longer supported, it was supported with version up to 3.7.
        /// </summary>
        [Obsolete("The batch-oneway invocation mode is no longer supported, it was supported with version up to 3.7")]
        BatchOneway,
        /// <summary>Invocation mode use by datagram based transports.</summary>
        Datagram,
        /// <summary>
        /// The batch-datagram invocation mode is no longer supported, it was supported with version up to 3.7
        /// </summary>
        [Obsolete("The batch-datagram invocation mode is no longer supported, it was supported with version up to 3.7")]
        BatchDatagram,

        /// <summary>Marker for the last value.</summary>
#pragma warning disable CS0618 // Type or member is obsolete
        Last = BatchDatagram
#pragma warning restore CS0618 // Type or member is obsolete
    }

    /// <summary>Delegate used to create typed proxies.</summary>
    /// <typeparam name="T">The proxy type.</typeparam>
    /// <param name="reference">The underlying reference.</param>
    /// <returns>The new proxy.</returns>
    public delegate T ProxyFactory<T>(Reference reference) where T : IObjectPrx;

    /// <summary>Base interface of all object proxies.</summary>
    public interface IObjectPrx : IEquatable<IObjectPrx>
    {
        /// <summary>An InputStream reader used to read non nullable proxies.</summary>
        [EditorBrowsable(EditorBrowsableState.Never)]
        public static readonly InputStreamReader<IObjectPrx> IceReader = (istr) => istr.ReadProxy(Factory);

        /// <summary>An InputStream reader used to read nullable proxies.</summary>
        [EditorBrowsable(EditorBrowsableState.Never)]
        public static readonly InputStreamReader<IObjectPrx?> IceReaderIntoNullable =
            (istr) => istr.ReadNullableProxy(Factory);

        /// <summary>An OutputStream writer used to write non nullable proxies.</summary>
        [EditorBrowsable(EditorBrowsableState.Never)]
        public static readonly OutputStreamWriter<IObjectPrx> IceWriter = (ostr, value) => ostr.WriteProxy(value);

        /// <summary>An OutputStream writer used to write nullable proxies.</summary>
        [EditorBrowsable(EditorBrowsableState.Never)]
        public static readonly OutputStreamWriter<IObjectPrx?> IceWriterFromNullable =
            (ostr, value) => ostr.WriteNullableProxy(value);

        /// <summary>The proxy's underlying reference.</summary>
        [EditorBrowsable(EditorBrowsableState.Never)]
        public Reference IceReference { get; }

        /// <summary>Create a clone of the current object, IceClone is re-implemented by all generated proxy classes.</summary>
        /// <param name="reference">The proxy's reference for the cloned proxy.</param>
        /// <returns>The new proxy.</returns>
        [EditorBrowsable(EditorBrowsableState.Never)]
        protected IObjectPrx IceClone(Reference reference) => new ObjectPrx(reference);
        internal IObjectPrx Clone(Reference reference) => IceClone(reference);

        /// <summary>Returns the communicator that created this proxy.</summary>
        /// <returns>The communicator that created this proxy.</returns>
        public Communicator Communicator => IceReference.Communicator;

        /// <summary>Convert a proxy to a set of proxy properties.</summary>
        /// <param name="property">The base property name.</param>
        /// <returns>The property set.</returns>
        public Dictionary<string, string> ToProperty(string property) => IceReference.ToProperty(property);

        /// <summary>Tests whether the target object implements a specific Slice interface.</summary>
        /// <param name="id">The type ID of the Slice interface to test against.</param>
        /// <param name="context">The context dictionary for the invocation.</param>
        /// <param name="cancel">A cancellation token that receives the cancellation requests.</param>
        /// <returns>True if the target object implements the Slice interface identified by id</returns>.
        public bool IceIsA(
            string id,
            IReadOnlyDictionary<string, string>? context = null,
            CancellationToken cancel = default) =>
            IceI_IsARequest.Invoke(this, id, context, cancel);

        /// <summary>Tests whether this object supports a specific Slice interface.</summary>
        /// <param name="id">The type ID of the Slice interface to test against.</param>
        /// <param name="context">The context dictionary for the invocation.</param>
        /// <param name="progress">Sent progress provider.</param>
        /// <param name="cancel">A cancellation token that receives the cancellation requests.</param>
        /// <returns>The task object representing the asynchronous operation.</returns>
        public Task<bool> IceIsAAsync(string id,
                                      IReadOnlyDictionary<string, string>? context = null,
                                      IProgress<bool>? progress = null,
                                      CancellationToken cancel = default) =>
            IceI_IsARequest.InvokeAsync(this, id, context, progress, cancel);

        /// <summary>Tests whether the target object of this proxy can be reached.</summary>
        /// <param name="context">The context dictionary for the invocation.</param>
        /// <param name="cancel">A cancellation token that receives the cancellation requests.</param>
        public void IcePing(IReadOnlyDictionary<string, string>? context = null, CancellationToken cancel = default) =>
            IceI_PingRequest.Invoke(this, context, cancel);

        /// <summary>Tests whether the target object of this proxy can be reached.</summary>
        /// <param name="context">The context dictionary for the invocation.</param>
        /// <param name="progress">Sent progress provider.</param>
        /// <param name="cancel">A cancellation token that receives the cancellation requests.</param>
        /// <returns>The task object representing the asynchronous operation.</returns>
        public Task IcePingAsync(IReadOnlyDictionary<string, string>? context = null,
                                 IProgress<bool>? progress = null,
                                 CancellationToken cancel = default) =>
            IceI_PingRequest.InvokeAsync(this, context, progress, cancel);

        /// <summary>Returns the Slice type IDs of the interfaces supported by the target object of this proxy.</summary>
        /// <param name="context">The context dictionary for the invocation.</param>
        /// <param name="cancel">A cancellation token that receives the cancellation requests.</param>
        /// <returns>The Slice type IDs of the interfaces supported by the target object, in base-to-derived
        /// order. The first element of the returned array is always ::Ice::IObject.</returns>
        public string[] IceIds(IReadOnlyDictionary<string, string>? context = null, CancellationToken cancel = default) =>
            IceI_IdsRequest.Invoke(this, context, cancel);

        /// <summary>Returns the Slice type IDs of the interfaces supported by the target object of this proxy.
        /// </summary>
        /// <param name="context">The context dictionary for the invocation.</param>
        /// <param name="progress">Sent progress provider.</param>
        /// <param name="cancel">A cancellation token that receives the cancellation requests.</param>
        /// <returns>The task object representing the asynchronous operation.</returns>
        public Task<string[]> IceIdsAsync(IReadOnlyDictionary<string, string>? context = null,
                                          IProgress<bool>? progress = null,
                                          CancellationToken cancel = default) =>
            IceI_IdsRequest.InvokeAsync(this, context, progress, cancel);

        /// <summary>Returns the Slice type ID of the most-derived interface supported by the target object of this
        /// proxy.</summary>
        /// <param name="context">The context dictionary for the invocation.</param>
        /// <param name="cancel">A cancellation token that receives the cancellation requests.</param>
        /// <returns>The Slice type ID of the most-derived interface.</returns>
        public string IceId(IReadOnlyDictionary<string, string>? context = null, CancellationToken cancel = default) =>
            IceI_IdRequest.Invoke(this, context, cancel);

        /// <summary>Returns the Slice type ID of the most-derived interface supported by the target object of this
        /// proxy.</summary>
        /// <param name="context">The context dictionary for the invocation.</param>
        /// <param name="progress">Sent progress provider.</param>
        /// <param name="cancel">A cancellation token that receives the cancellation requests.</param>
        /// <returns>The task object representing the asynchronous operation.</returns>
        public Task<string> IceIdAsync(IReadOnlyDictionary<string, string>? context = null,
                                       IProgress<bool>? progress = null,
                                       CancellationToken cancel = default) =>
            IceI_IdRequest.InvokeAsync(this, context, progress, cancel);

        /// <summary>The identity of the target Ice object.</summary>
        public Identity Identity => IceReference.Identity;

        /// <summary>The context of this proxy, which will be sent with each invocation made using this proxy.
        /// </summary>
        public IReadOnlyDictionary<string, string> Context => IceReference.Context;

        /// <summary>The facet to use on the target Ice object. The empty string corresponds to the default facet.
        /// </summary>
        public string Facet => IceReference.Facet;

        /// <summary>The adapter ID of this proxy, or an empty string if this proxy does not have an adapter ID.
        /// A proxy with an adapter ID is an indirect proxy. </summary>
        public string AdapterId => IceReference.AdapterId;

        /// <summary>The endpoints of this proxy. A proxy with a non-empty endpoint list is a direct proxy.</summary>
        public IReadOnlyList<Endpoint> Endpoints => IceReference.Endpoints;

        /// <summary>Indicates whether or not this proxy caches its connection.</summary>
        /// <value>True when the proxy caches its connection; otherwise, false.</value>
        public bool IsConnectionCached => IceReference.IsConnectionCached;

        /// <summary>The endpoint selection policy of this proxy, which can be Random or Ordered.</summary>
        public EndpointSelectionType EndpointSelection => IceReference.EndpointSelection;

        /// <summary>The encoding used to marshal request parameters.</summary>
        public Encoding Encoding => IceReference.Encoding;

        /// <summary>The locator cache timeout of this proxy.</summary>
        public TimeSpan LocatorCacheTimeout => IceReference.LocatorCacheTimeout;

        /// <summary>Indicates whether or not this proxy prefers non-secure connections.</summary>
        /// <value>When true, the proxy attempts to establish a non-secure connection if such a connection is available;
        /// when false, the proxy attempts first to establish a secure connection and falls back to a non-secure
        /// connection. The fallback to a non-secure connection applies only when using the ice1 protocol.</value>
        public bool PreferNonSecure => IceReference.PreferNonSecure;

        /// <summary>The Ice protocol of this proxy. Requests sent with this proxy use only this Ice protocol.</summary>
        public Protocol Protocol => IceReference.Protocol;

        /// <summary>The router associated with this proxy. This property is null when no router is associated with this
        /// proxy.</summary>
        public IRouterPrx? Router => IceReference.RouterInfo?.Router;

        /// <summary>The locator associated with this proxy. This property is null when no locator is associated with
        /// this proxy.</summary>
        public ILocatorPrx? Locator => IceReference.LocatorInfo?.Locator;

        /// <summary>Indicates whether or not using this proxy to invoke an operation that does not return anything
        /// waits for an empty response from the target Ice object.</summary>
        /// <value>When true, invoking such an operation does not wait for the response from the target object. This
        /// corresponds to several <see cref="InvocationMode"/> enumerators, such as Oneway and Datagram. When false,
        /// invoking such an operation waits for the empty response from the target object, unless this behavior is
        /// overridden by metadata on the Slice operation's definition.</value>
        public bool IsOneway => IceReference.InvocationMode != InvocationMode.Twoway;

        /// <summary>The invocation mode of this proxy. </summary>
        public InvocationMode InvocationMode => IceReference.InvocationMode;

        /// <summary>The connection ID of this proxy.</summary>
        public string ConnectionId => IceReference.ConnectionId;

        /// <summary>Indicates whether or not this proxy is fixed proxy.</summary>
        /// <value>When true, the proxy is a fixed proxy; when false, the proxy is a regular proxy, not bound to
        /// any connection.</value>
        public bool IsFixed => IceReference.IsFixed;

        /// <summary>Marshals the proxy into an OutputStream.</summary>
        /// <param name="ostr">The OutputStream used to marshal the proxy.</param>
        [EditorBrowsable(EditorBrowsableState.Never)]
        public void IceWrite(OutputStream ostr) => IceReference.Write(ostr);

        /// <summary>Indicates whether the two proxy operands are equal.</summary>
        /// <param name="lhs">The left hand-side operand.</param>
        /// <param name="rhs">The right hand-side operand.</param>
        /// <returns><c>True</c> if the tow proxies are equal, <c>False</c> otherwise.</returns>
        public static bool Equals(IObjectPrx? lhs, IObjectPrx? rhs)
        {
            if (ReferenceEquals(lhs, rhs))
            {
                return true;
            }

            if (lhs is null || rhs is null)
            {
                return false;
            }

            return lhs.IceReference.Equals(rhs.IceReference);
        }

        /// <summary>Factory for IObjectPrx proxies.</summary>
        public static readonly ProxyFactory<IObjectPrx> Factory = (reference) => new ObjectPrx(reference);

        /// <summary>Converts the string representation of a proxy to its <see cref="IObjectPrx"/> equivalent.</summary>
        /// <param name="s">The proxy string representation.</param>
        /// <param name="communicator">The communicator for the new proxy</param>
        /// <returns>The new proxy</returns>
        /// <exception cref="FormatException"><c>s</c> does not contain a valid string representation of a proxy.
        /// </exception>
        public static IObjectPrx Parse(string s, Communicator communicator) =>
            new ObjectPrx(Reference.Parse(s, communicator));

        /// <summary>Converts the string representation of a proxy to its <see cref="IObjectPrx"/> equivalent.</summary>
        /// <param name="s">The proxy string representation.</param>
        /// <param name="communicator">The communicator for the new proxy</param>
        /// <param name="prx">When this method returns it contains the new proxy, if the conversion succeeded or null
        /// if the conversion failed.</param>
        /// <returns><c>true</c> if the s parameter was converted successfully; otherwise, <c>false</c>.</returns>
        public static bool TryParse(string s, Communicator communicator, out IObjectPrx? prx)
        {
            try
            {
                prx = new ObjectPrx(Reference.Parse(s, communicator));
            }
            catch (Exception)
            {
                prx = null;
                return false;
            }
            return true;
        }

        private static OutgoingRequestWithParam<string, bool>? _iceI_IsARequest;
        private static OutgoingRequestWithParam<string, bool> IceI_IsARequest =>
            _iceI_IsARequest ??= new OutgoingRequestWithParam<string, bool>("ice_isA",
                                                                            idempotent: true,
                                                                            compress: false,
                                                                            format: default,
                                                                            writer: OutputStream.IceWriterFromString,
                                                                            reader: InputStream.IceReaderIntoBool);

        private static OutgoingRequestWithEmptyParamList<string[]>? _iceI_IdsRequest;
        private static OutgoingRequestWithEmptyParamList<string[]> IceI_IdsRequest =>
            _iceI_IdsRequest ??= new OutgoingRequestWithEmptyParamList<string[]>("ice_ids", idempotent: true,
                reader: istr => istr.ReadArray(1, InputStream.IceReaderIntoString));

        private static OutgoingRequestWithEmptyParamList<string>? _iceI_IdRequest;
        private static OutgoingRequestWithEmptyParamList<string> IceI_IdRequest =>
            _iceI_IdRequest ??= new OutgoingRequestWithEmptyParamList<string>("ice_id", idempotent: true,
                reader: InputStream.IceReaderIntoString);

        private static OutgoingRequestWithEmptyParamList? _iceI_PingRequest;
        private static OutgoingRequestWithEmptyParamList IceI_PingRequest =>
            _iceI_PingRequest ??= new OutgoingRequestWithEmptyParamList("ice_ping", idempotent: true, oneway: false);
    }

<<<<<<< HEAD
    /// <summary>The base class for all proxies. It's a publicly visible Ice-internal class. Applications
    /// should not use it directly.</summary>
    [Serializable]
=======
    // The base class for all proxies. It's a publicly visible Ice-internal class. Applications should not use it
    // directly.
>>>>>>> d1778aab
    [EditorBrowsable(EditorBrowsableState.Never)]
    public class ObjectPrx : IObjectPrx
    {
        /// <summary>The proxy's underlying reference.</summary>
        public Reference IceReference { get; }

<<<<<<< HEAD
        /// <inheritdoc/>
        public virtual void GetObjectData(SerializationInfo info, StreamingContext context) =>
            info.AddValue("proxy", ToString());

=======
>>>>>>> d1778aab
        /// <summary>Returns the stringified form of this proxy.</summary>
        /// <returns>The stringified proxy.</returns>
        public override string ToString() => IceReference.ToString();

        /// <summary>Returns a hash code for this proxy.</summary>
        /// <returns>The hash code.</returns>
        public override int GetHashCode() => IceReference.GetHashCode();

        /// <summary>Returns whether this proxy equals the given object. Two proxies are equal if they are equal in all
        /// respects, that is, if their object identity, endpoints timeout settings, and so on are all equal.</summary>
        /// <param name="other">The object to compare this proxy with.</param>
        /// <returns>True if this proxy is equal to other; otherwise, false.</returns>
        public override bool Equals(object? other) => Equals(other as IObjectPrx);

        // Implements IEquatable<IObjectPrx>:
        /// <summary>Returns whether this proxy equals the given proxy. Two proxies are equal if they are equal in all
        /// respects, that is, if their object identity, endpoints timeout settings, and so on are all equal.</summary>
        /// <param name="other">The proxy to compare this proxy with.</param>
        /// <returns>True if this proxy is equal to other; otherwise, false.</returns>
        public bool Equals(IObjectPrx? other) => other != null && IceReference.Equals(other.IceReference);

        /// <summary>Construct a new proxy.</summary>
        /// <param name="reference">The proxy's underlying reference.</param>
        protected internal ObjectPrx(Reference reference) => IceReference = reference;
<<<<<<< HEAD

        /// <summary>The serialization constructor.</summary>
        /// <param name="info">The serialzation info.</param>
        /// <param name="context">The context for serialization operations.</param>
        protected ObjectPrx(SerializationInfo info, StreamingContext context)
        {
            if (!(context.Context is Communicator communicator))
            {
                throw new ArgumentException("cannot deserialize proxy: communicator not found in StreamingContext",
                    nameof(context));
            }
            string? str = info.GetString("proxy");
            Debug.Assert(str != null);
            IceReference = Reference.Parse(str, communicator);
        }
=======
>>>>>>> d1778aab
    }
}<|MERGE_RESOLUTION|>--- conflicted
+++ resolved
@@ -308,27 +308,14 @@
             _iceI_PingRequest ??= new OutgoingRequestWithEmptyParamList("ice_ping", idempotent: true, oneway: false);
     }
 
-<<<<<<< HEAD
     /// <summary>The base class for all proxies. It's a publicly visible Ice-internal class. Applications
     /// should not use it directly.</summary>
-    [Serializable]
-=======
-    // The base class for all proxies. It's a publicly visible Ice-internal class. Applications should not use it
-    // directly.
->>>>>>> d1778aab
     [EditorBrowsable(EditorBrowsableState.Never)]
     public class ObjectPrx : IObjectPrx
     {
         /// <summary>The proxy's underlying reference.</summary>
         public Reference IceReference { get; }
 
-<<<<<<< HEAD
-        /// <inheritdoc/>
-        public virtual void GetObjectData(SerializationInfo info, StreamingContext context) =>
-            info.AddValue("proxy", ToString());
-
-=======
->>>>>>> d1778aab
         /// <summary>Returns the stringified form of this proxy.</summary>
         /// <returns>The stringified proxy.</returns>
         public override string ToString() => IceReference.ToString();
@@ -353,23 +340,5 @@
         /// <summary>Construct a new proxy.</summary>
         /// <param name="reference">The proxy's underlying reference.</param>
         protected internal ObjectPrx(Reference reference) => IceReference = reference;
-<<<<<<< HEAD
-
-        /// <summary>The serialization constructor.</summary>
-        /// <param name="info">The serialzation info.</param>
-        /// <param name="context">The context for serialization operations.</param>
-        protected ObjectPrx(SerializationInfo info, StreamingContext context)
-        {
-            if (!(context.Context is Communicator communicator))
-            {
-                throw new ArgumentException("cannot deserialize proxy: communicator not found in StreamingContext",
-                    nameof(context));
-            }
-            string? str = info.GetString("proxy");
-            Debug.Assert(str != null);
-            IceReference = Reference.Parse(str, communicator);
-        }
-=======
->>>>>>> d1778aab
     }
 }