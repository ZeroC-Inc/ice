--- conflicted
+++ resolved
@@ -120,7 +120,6 @@
                 }
 
                 string? findCert = communicator.GetProperty("IceSSL.FindCert");
-<<<<<<< HEAD
                 if (findCert != null && CertificateSelectionCallback != null)
                 {
                     throw new InvalidConfigurationException(
@@ -129,8 +128,6 @@
                 Certs = new X509Certificate2Collection();
                 const string findPrefix = "IceSSL.FindCert.";
                 Dictionary<string, string> findCertProps = communicator.GetProperties(forPrefix: findPrefix);
-=======
->>>>>>> dffb3149
 
                 if (certFile != null)
                 {
