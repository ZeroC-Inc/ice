// Copyright (c) ZeroC, Inc.

namespace Ice.Internal;

public interface ResponseHandler
{
    void sendResponse(int requestId, Ice.OutputStream os, byte status, bool amd);
    void sendNoResponse();
<<<<<<< HEAD
    void invokeException(int requestId, Ice.LocalException ex, int invokeNum, bool amd);
=======
    bool systemException(int requestId, Ice.SystemException ex, bool amd);
    void dispatchException(int requestId, Ice.LocalException ex, int requestCount, bool amd);
>>>>>>> 194d9f7c
}<|MERGE_RESOLUTION|>--- conflicted
+++ resolved
@@ -6,10 +6,5 @@
 {
     void sendResponse(int requestId, Ice.OutputStream os, byte status, bool amd);
     void sendNoResponse();
-<<<<<<< HEAD
-    void invokeException(int requestId, Ice.LocalException ex, int invokeNum, bool amd);
-=======
-    bool systemException(int requestId, Ice.SystemException ex, bool amd);
     void dispatchException(int requestId, Ice.LocalException ex, int requestCount, bool amd);
->>>>>>> 194d9f7c
 }