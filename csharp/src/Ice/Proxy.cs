--- conflicted
+++ resolved
@@ -344,16 +344,6 @@
                                 excludedConnectors ?? (IReadOnlyList<IConnector>)ImmutableList<IConnector>.Empty,
                                 cancel).ConfigureAwait(false);
 
-<<<<<<< HEAD
-                            // Send the request and if it's a twoway request get the task to wait for the response
-                            response = await handler.SendRequestAsync(request,
-                                                                      oneway,
-                                                                      synchronous,
-                                                                      observer,
-                                                                      progressWrapper,
-                                                                      cancel).ConfigureAwait(false);
-
-=======
                             cancel.ThrowIfCancellationRequested();
 
                             // Create the outgoing stream.
@@ -380,7 +370,6 @@
                                 // TODO release the request
                             }
                             sent = true;
->>>>>>> 607ee8af
                             lastException = null;
 
                             if (oneway)
@@ -563,11 +552,9 @@
                     {
                         reference.Communicator.DecRetryBufferSize(requestSize);
                     }
-<<<<<<< HEAD
+                    // TODO release the request memory if not already done after sent
+                    // Dispose currently is only disposing of the cancellation tokens.
                     request.Dispose();
-=======
-                    // TODO release the request memory if not already done after sent
->>>>>>> 607ee8af
                     // TODO: Use IDisposable for observers, this will allow using "using".
                     observer?.Detach();
                 }
