// Copyright (c) ZeroC, Inc. All rights reserved.

using System;
using System.Collections.Generic;
using System.Collections.Immutable;
using System.Diagnostics;
using System.Threading;
using System.Threading.Tasks;

using ZeroC.Ice.Instrumentation;

namespace ZeroC.Ice
{
    /// <summary>Factory function that creates a proxy from a reference.</summary>
    /// <typeparam name="T">The proxy type.</typeparam>
    /// <param name="reference">The underlying reference.</param>
    /// <returns>The new proxy.</returns>
    public delegate T ProxyFactory<T>(Reference reference) where T : IObjectPrx;

    /// <summary>Proxy provides extension methods for IObjectPrx.</summary>
    public static class Proxy
    {
        /// <summary>Tests whether this proxy points to a remote object derived from T. If so it returns a proxy of
        /// type T otherwise returns null.</summary>
        /// <param name="prx">The source proxy.</param>
        /// <param name="factory">The proxy factory used to manufacture the returned proxy.</param>
        /// <param name="context">The request context used for the remote
        /// <see cref="IObjectPrx.IceIsA(string, IReadOnlyDictionary{string, string}?, CancellationToken)"/>
        /// invocation.</param>
        /// <returns>A new proxy manufactured by the proxy factory (see factory parameter).</returns>
        public static T? CheckedCast<T>(
            this IObjectPrx prx,
            ProxyFactory<T> factory,
            IReadOnlyDictionary<string, string>? context = null) where T : class, IObjectPrx =>
            prx.IceIsA(typeof(T).GetIceTypeId()!, context) ? factory(prx.IceReference) : null;

        /// <summary>Creates a clone of this proxy, with a new identity and optionally other options. The clone
        /// is identical to this proxy except for its identity and other options set through parameters.</summary>
        /// <param name="prx">The source proxy.</param>
        /// <param name="factory">The proxy factory used to manufacture the clone.</param>
        /// <param name="cacheConnection">Determines whether or not the clone caches its connection (optional).</param>
        /// <param name="clearLocator">When set to true, the clone does not have an associated locator proxy (optional).
        /// </param>
        /// <param name="clearRouter">When set to true, the clone does not have an associated router proxy (optional).
        /// </param>
        /// <param name="connectionId">The connection ID of the clone (optional).</param>
        /// <param name="context">The context of the clone (optional).</param>
        /// <param name="encoding">The encoding of the clone (optional).</param>
        /// <param name="endpointSelection">The encoding selection policy of the clone (optional).</param>
        /// <param name="endpoints">The endpoints of the clone (optional).</param>
        /// <param name="facet">The facet of the clone (optional).</param>
        /// <param name="fixedConnection">The connection of the clone (optional). When specified, the clone is a fixed
        /// proxy. You can clone a non-fixed proxy into a fixed proxy but not vice-versa.</param>
        /// <param name="identity">The identity of the clone.</param>
        /// <param name="identityAndFacet">A relative URI string [category/]identity[#facet].</param>
        /// <param name="invocationMode">The invocation mode of the clone (optional). Applies only to ice1 proxies.
        /// </param>
        /// <param name="location">The location of the clone (optional).</param>
        /// <param name="locator">The locator proxy of the clone (optional).</param>
        /// <param name="locatorCacheTimeout">The locator cache timeout of the clone (optional).</param>
        /// <param name="oneway">Determines whether the clone is oneway or twoway (optional).</param>
        /// <param name="preferNonSecure">Determines whether the clone prefers non-secure connections over secure
        /// connections (optional).</param>
        /// <param name="router">The router proxy of the clone (optional).</param>
        /// <returns>A new proxy manufactured by the proxy factory (see factory parameter).</returns>
        public static T Clone<T>(
            this IObjectPrx prx,
            ProxyFactory<T> factory,
            bool? cacheConnection = null,
            bool clearLocator = false,
            bool clearRouter = false,
            string? connectionId = null,
            IReadOnlyDictionary<string, string>? context = null,
            Encoding? encoding = null,
            EndpointSelectionType? endpointSelection = null,
            IEnumerable<Endpoint>? endpoints = null,
            string? facet = null,
            Connection? fixedConnection = null,
            Identity? identity = null,
            string? identityAndFacet = null,
            InvocationMode? invocationMode = null,
            IEnumerable<string>? location = null,
            ILocatorPrx? locator = null,
            TimeSpan? locatorCacheTimeout = null,
            bool? oneway = null,
            bool? preferNonSecure = null,
            IRouterPrx? router = null) where T : class, IObjectPrx =>
            factory(prx.IceReference.Clone(cacheConnection,
                                           clearLocator,
                                           clearRouter,
                                           connectionId,
                                           context,
                                           encoding,
                                           endpointSelection,
                                           endpoints,
                                           facet,
                                           fixedConnection,
                                           identity,
                                           identityAndFacet,
                                           invocationMode,
                                           location,
                                           locator,
                                           locatorCacheTimeout,
                                           oneway,
                                           preferNonSecure,
                                           router));

        /// <summary>Creates a clone of this proxy. The clone is identical to this proxy except for options set
        /// through parameters. This method returns this proxy instead of a new proxy in the event none of the options
        /// specified through the parameters change this proxy's options.</summary>
        /// <param name="prx">The source proxy.</param>
        /// <param name="cacheConnection">Determines whether or not the clone caches its connection (optional).</param>
        /// <param name="clearLocator">When set to true, the clone does not have an associated locator proxy (optional).
        /// </param>
        /// <param name="clearRouter">When set to true, the clone does not have an associated router proxy (optional).
        /// </param>
        /// <param name="connectionId">The connection ID of the clone (optional).</param>
        /// <param name="context">The context of the clone (optional).</param>
        /// <param name="encoding">The encoding of the clone (optional).</param>
        /// <param name="endpointSelection">The encoding selection policy of the clone (optional).</param>
        /// <param name="endpoints">The endpoints of the clone (optional).</param>
        /// <param name="fixedConnection">The connection of the clone (optional). When specified, the clone is a fixed
        /// proxy. You can clone a non-fixed proxy into a fixed proxy but not vice-versa.</param>
        /// <param name="invocationMode">The invocation mode of the clone (optional). Applies only to ice1 proxies.
        /// </param>
        /// <param name="location">The location of the clone (optional).</param>
        /// <param name="locator">The locator proxy of the clone (optional).</param>
        /// <param name="locatorCacheTimeout">The locator cache timeout of the clone (optional).</param>
        /// <param name="oneway">Determines whether the clone is oneway or twoway (optional).</param>
        /// <param name="preferNonSecure">Determines whether the clone prefers non-secure connections over secure
        /// connections (optional).</param>
        /// <param name="router">The router proxy of the clone (optional).</param>
        /// <returns>A new proxy with the same type as this proxy.</returns>
        public static T Clone<T>(
            this T prx,
            bool? cacheConnection = null,
            bool clearLocator = false,
            bool clearRouter = false,
            string? connectionId = null,
            IReadOnlyDictionary<string, string>? context = null,
            Encoding? encoding = null,
            EndpointSelectionType? endpointSelection = null,
            IEnumerable<Endpoint>? endpoints = null,
            Connection? fixedConnection = null,
            InvocationMode? invocationMode = null,
            IEnumerable<string>? location = null,
            ILocatorPrx? locator = null,
            TimeSpan? locatorCacheTimeout = null,
            bool? oneway = null,
            bool? preferNonSecure = null,
            IRouterPrx? router = null) where T : IObjectPrx
        {
            Reference clone = prx.IceReference.Clone(cacheConnection,
                                                     clearLocator,
                                                     clearRouter,
                                                     connectionId,
                                                     context,
                                                     encoding,
                                                     endpointSelection,
                                                     endpoints,
                                                     facet: null,
                                                     fixedConnection,
                                                     identity: null,
                                                     identityAndFacet: null,
                                                     invocationMode,
                                                     location,
                                                     locator,
                                                     locatorCacheTimeout,
                                                     oneway,
                                                     preferNonSecure,
                                                     router);

            // Reference.Clone never returns a new reference == to itself.
            return ReferenceEquals(clone, prx.IceReference) ? prx : (T)prx.Clone(clone);
        }

        /// <summary>Returns the cached Connection for this proxy. If the proxy does not yet have an established
        /// connection, it does not attempt to create a connection.</summary>
        /// <returns>The cached Connection for this proxy (null if the proxy does not have
        /// an established connection).</returns>
        public static Connection? GetCachedConnection(this IObjectPrx prx) => prx.IceReference.GetCachedConnection();

        /// <summary>Returns the Connection for this proxy. If the proxy does not yet have an established connection,
        /// it first attempts to create a connection.</summary>
        /// <returns>The Connection for this proxy or null if colocation optimization is used.</returns>
        public static Connection? GetConnection(this IObjectPrx prx)
        {
            try
            {
                ValueTask<Connection?> task = prx.GetConnectionAsync(cancel: default);
                return task.IsCompleted ? task.Result : task.AsTask().Result;
            }
            catch (AggregateException ex)
            {
                Debug.Assert(ex.InnerException != null);
                throw ExceptionUtil.Throw(ex.InnerException);
            }
        }

        /// <summary>Returns the Connection for this proxy. If the proxy does not yet have an established connection,
        /// it first attempts to create a connection.</summary>
        /// <returns>The Connection for this proxy or null if colocation optimization is used.</returns>
        public static async ValueTask<Connection?> GetConnectionAsync(
            this IObjectPrx prx,
            CancellationToken cancel = default)
        {
            IRequestHandler handler = await prx.IceReference.GetRequestHandlerAsync(
                ImmutableList<IConnector>.Empty,
                cancel).ConfigureAwait(false);
            return handler as Connection;
        }

        /// <summary>Sends a request synchronously.</summary>
        /// <param name="proxy">The proxy for the target Ice object.</param>
        /// <param name="request">The <see cref="OutgoingRequestFrame"/> for this invocation. Usually this request
        /// frame should have been created using the same proxy, however some differences are acceptable, for example
        /// proxy can have different endpoints.</param>
        /// <param name="oneway">When true, the request is sent as a oneway request. When false, it is sent as a
        /// twoway request.</param>
        /// <param name="cancel">A cancellation token that receives the cancellation requests.</param>
        /// <returns>The response frame.</returns>
        public static IncomingResponseFrame Invoke(
            this IObjectPrx proxy,
            OutgoingRequestFrame request,
            bool oneway = false,
            CancellationToken cancel = default)
        {
            try
            {
                return InvokeWithInterceptorsAsync(proxy, request, oneway, synchronous: true, cancel: cancel).Result;
            }
            catch (AggregateException ex)
            {
                Debug.Assert(ex.InnerException != null);
                throw ExceptionUtil.Throw(ex.InnerException);
            }
        }

        /// <summary>Sends a request asynchronously.</summary>
        /// <param name="proxy">The proxy for the target Ice object.</param>
        /// <param name="request">The <see cref="OutgoingRequestFrame"/> for this invocation. Usually this request
        /// frame should have been created using the same proxy, however some differences are acceptable, for example
        /// proxy can have different endpoints.</param>
        /// <param name="oneway">When true, the request is sent as a oneway request. When false, it is sent as a
        /// two-way request.</param>
        /// <param name="progress">Sent progress provider.</param>
        /// <param name="cancel">A cancellation token that receives the cancellation requests.</param>
        /// <returns>A task holding the response frame.</returns>
        public static Task<IncomingResponseFrame> InvokeAsync(
            this IObjectPrx proxy,
            OutgoingRequestFrame request,
            bool oneway = false,
            IProgress<bool>? progress = null,
            CancellationToken cancel = default) =>
            InvokeWithInterceptorsAsync(proxy, request, oneway, synchronous: false, progress, cancel);

        /// <summary>Forwards an incoming request to another Ice object represented by the <paramref name="proxy"/>
        /// parameter.</summary>
        /// <remarks>When the incoming request frame's protocol and proxy's protocol are different, this method
        /// automatically bridges between these two protocols. When proxy's protocol is ice1, the resulting outgoing
        /// request frame is never compressed.</remarks>
        /// <param name="proxy">The proxy for the target Ice object.</param>
        /// <param name="oneway">When true, the request is sent as a oneway request. When false, it is sent as a
        /// two-way request.</param>
        /// <param name="request">The incoming request frame to forward to proxy's target.</param>
        /// <param name="progress">Sent progress provider.</param>
        /// <param name="cancel">A cancellation token that receives the cancellation requests.</param>
        /// <returns>A task holding the response frame.</returns>
        public static async ValueTask<OutgoingResponseFrame> ForwardAsync(
            this IObjectPrx proxy,
            bool oneway,
            IncomingRequestFrame request,
            IProgress<bool>? progress = null,
            CancellationToken cancel = default)
        {
            var forwardedRequest = new OutgoingRequestFrame(proxy, request);

            IncomingResponseFrame response;
            try
            {
                response = await proxy.InvokeAsync(forwardedRequest, oneway, progress, cancel).ConfigureAwait(false);
            }
            catch (DispatchException ex)
            {
                // It looks like InvokeAsync threw a 1.1 system exception (used for retries)
                // TODO: fix (remove) when we fix retries
                ex.ConvertToUnhandled = false;
                throw;
            }
            return new OutgoingResponseFrame(request, response);
        }

        private static Task<IncomingResponseFrame> InvokeAsync(
            this IObjectPrx proxy,
            OutgoingRequestFrame request,
            bool oneway,
            bool synchronous,
            IProgress<bool>? progress,
            CancellationToken cancel)
        {
            request.Finish();
            InvocationMode mode = proxy.IceReference.InvocationMode;
            switch (mode)
            {
                case InvocationMode.BatchOneway:
                case InvocationMode.BatchDatagram:
                    Debug.Assert(false); // not implemented
                    return default;
                case InvocationMode.Datagram when !oneway:
                    throw new InvalidOperationException("cannot make two-way call on a datagram proxy");
                default:
                    return InvokeAsync(proxy, request, oneway, synchronous, progress, cancel);
            }

            static async Task<IncomingResponseFrame> InvokeAsync(
                IObjectPrx proxy,
                OutgoingRequestFrame request,
                bool oneway,
                bool synchronous,
                IProgress<bool>? progress,
                CancellationToken cancel)
            {
                Reference reference = proxy.IceReference;

                IInvocationObserver? observer = ObserverHelper.GetInvocationObserver(proxy,
                                                                                     request.Operation,
                                                                                     request.Context);
                int retryCount = 0;
<<<<<<< HEAD
                // If the request size is greater than Ice.RetryRequestSizeMax or the size of the request
                // would increase the buffer retry size beyond Ice.RetryBufferSizeMax we release the request
                // after it was sent to avoid holding too much memory and we wont retry in case of a failure.
                int requestSize = request.Size;
                bool releaseRequestAfterSent =
                    requestSize > reference.Communicator.RetryRequestSizeMax ||
                    !reference.Communicator.IncRetryBufferSize(requestSize);
=======
                bool increasedRetryBufferSize = false;
>>>>>>> 42fe7917
                try
                {
                    IncomingResponseFrame? response = null;
                    Exception? lastException = null;
                    List<IConnector>? excludedConnectors = null;
                    while (retryCount < reference.Communicator.RetryMaxAttempts)
                    {
                        IRequestHandler? handler = null;
                        var progressWrapper = new ProgressWrapper(
                            sentSynchronously =>
                            {
                                if (releaseRequestAfterSent)
                                {
                                    // TODO release the request
                                }
                                if (progress != null)
                                {
                                    Task.Run(() => progress.Report(sentSynchronously));
                                }
                            });
                        RetryPolicy retryPolicy = RetryPolicy.NoRetry;
                        try
                        {
                            // Get the request handler and establish a connection if needed.
                            handler = await reference.GetRequestHandlerAsync(
                                excludedConnectors ?? (IReadOnlyList<IConnector>)ImmutableList<IConnector>.Empty,
                                cancel).ConfigureAwait(false);

                            // Send the request and if it's a twoway request get the task to wait for the response
                            response = await handler.SendRequestAsync(request,
                                                                      oneway,
                                                                      synchronous,
                                                                      observer,
                                                                      progressWrapper,
                                                                      cancel).ConfigureAwait(false);
                            lastException = null;
                            if (releaseRequestAfterSent || response.ResultType != ResultType.Failure)
                            {
                                return response;
                            }
                            // retry below
                        }
                        catch (InvalidRequestHandlerException)
                        {
                            // TODO temporary, this is already fixed in the transport refactoring branch
                            // Not a retry, we try to send the request using a handler that was no longer valid
                            if (reference.IsConnectionCached)
                            {
                                reference.ClearRequestHandler(handler!);
                            }
                            continue;
                        }
                        catch (NoEndpointException ex)
                        {
                            // The reference has no endpoints or the last exception asked to retry using a different
                            // replica, but we already tried all known replicas.
                            if (response == null && lastException == null)
                            {
                                lastException = ex;
                            }
                            break;
                        }
                        catch (ConnectionClosedByPeerException ex)
                        {
                            // Always retry a gracefully close connection. Don't exclude the connector after a
                            // graceful close connection, in case it is the only connector available.
                            lastException = ex;
                            retryPolicy = RetryPolicy.AfterDelay(TimeSpan.Zero);
                        }
                        catch (TransportException ex)
                        {
                            if (handler is Connection connection)
                            {
                                reference.Communicator.OutgoingConnectionFactory.AddHintFailure(connection.Connector);
                            }

                            // Retry transport exceptions if the request is idempotent or it was not sent
                            if (request.IsIdempotent || !progressWrapper.IsSent)
                            {
                                lastException = ex;
                                retryPolicy = RetryPolicy.AfterDelay(TimeSpan.Zero);
                            }
                            else
                            {
                                throw;
                            }
                        }

                        if (lastException == null)
                        {
                            Debug.Assert(response != null &&
                                         response.ResultType == ResultType.Failure &&
                                         !releaseRequestAfterSent);
                            observer?.RemoteException();
                            if (response.ReadIce1SystemException(proxy.Communicator) is Exception systemException &&
                                systemException is ObjectNotExistException one)
                            {
                                // 1.1 System exceptions
                                lastException = systemException;
                                if (reference.RouterInfo != null && one.Operation == "ice_add_proxy")
                                {
                                    // If we have a router, an ObjectNotExistException with an operation name
                                    // "ice_add_proxy" indicates to the client that the router isn't aware of the proxy
                                    // (for example, because it was evicted by the router). In this case, we must
                                    // *always* retry, so that the missing proxy is added to the router.
                                    reference.RouterInfo.ClearCache(reference);
                                    retryPolicy = RetryPolicy.AfterDelay(TimeSpan.Zero);
                                }
                                else if (reference.IsIndirect)
                                {
                                    if (reference.IsWellKnown)
                                    {
                                        reference.LocatorInfo?.ClearCache(reference);
                                    }
                                    retryPolicy = RetryPolicy.AfterDelay(TimeSpan.Zero);
                                }
                            }
                            else if (response.BinaryContext.TryGetValue((int)BinaryContext.RetryPolicy,
                                                                        out ReadOnlyMemory<byte> value))
                            {
                                retryPolicy = value.Read(istr => new RetryPolicy(istr));
                            }
                        }

                        if ((progressWrapper.IsSent && releaseRequestAfterSent) ||
                            retryPolicy.Retryable == Retryable.No)
                        {
                            break; // We cannot retry
                        }
                        else if (++retryCount < reference.Communicator.RetryMaxAttempts)
                        {
<<<<<<< HEAD
=======
                            if (retryCount == 1)
                            {
                                if (request.Size > reference.Communicator.RetryRequestSizeMax)
                                {
                                    if (reference.Communicator.TraceLevels.Retry >= 1)
                                    {
                                        reference.Communicator.Logger.Trace(
                                            reference.Communicator.TraceLevels.RetryCategory,
                                            "cannot retry operation call: it exceeds Ice.RetryRequestSizeMax");
                                    }
                                    break;
                                }

                                if (!reference.Communicator.IncRetryBufferSize(request.Size))
                                {
                                    increasedRetryBufferSize = true;
                                    if (reference.Communicator.TraceLevels.Retry >= 1)
                                    {
                                        reference.Communicator.Logger.Trace(
                                            reference.Communicator.TraceLevels.RetryCategory,
                                            "cannot retry operation call: it exceeds Ice.RetryBufferSizeMax");
                                    }
                                    break;
                                }
                            }

>>>>>>> 42fe7917
                            if (handler is Connection connection)
                            {
                                if (retryPolicy.Retryable == Retryable.OtherReplica)
                                {
                                    excludedConnectors ??= new List<IConnector>();
                                    excludedConnectors.Add(connection.Connector);
                                    if (reference.Communicator.TraceLevels.Retry >= 1)
                                    {
                                        reference.Communicator.Logger.Trace(
                                            reference.Communicator.TraceLevels.RetryCategory,
                                            $"excluding connector\n{connection.Connector}");
                                    }
                                }

                                if (reference.IsConnectionCached)
                                {
                                    reference.ClearRequestHandler(handler);
                                }
                            }

                            if (reference.Communicator.TraceLevels.Retry >= 1)
                            {
                                reference.Communicator.Logger.Trace(
                                    reference.Communicator.TraceLevels.RetryCategory,
                                    "retrying operation call: because of exception");
                            }

                            if (retryPolicy.Retryable == Retryable.AfterDelay && retryPolicy.Delay != TimeSpan.Zero)
                            {
                                // The delay task can be canceled either by the user code using the provided
                                // cancellation token or if the communicator is destroyed.
                                using var tokenSource = CancellationTokenSource.CreateLinkedTokenSource(
                                    cancel,
                                    proxy.Communicator.CancellationToken);
                                await Task.Delay(retryPolicy.Delay, tokenSource.Token).ConfigureAwait(false);
                            }
                            observer?.Retried();
                        }
                    }

                    // No more retries return the response
                    if (lastException != null)
                    {
                        observer?.Failed(lastException.GetType().FullName ?? "System.Exception");
                        throw ExceptionUtil.Throw(lastException);
                    }
                    else
                    {
                        observer?.Failed("System.Exception"); // TODO cleanup observer logic
                        Debug.Assert(response != null && response.ResultType == ResultType.Failure);
                        return response;
                    }
                }
                finally
                {
<<<<<<< HEAD
                    if (!releaseRequestAfterSent)
=======
                    if (retryCount > 0 && increasedRetryBufferSize)
>>>>>>> 42fe7917
                    {
                        reference.Communicator.DecRetryBufferSize(requestSize);
                    }
                    // TODO release the request memory if not already done after sent
                    // TODO: Use IDisposable for observers, this will allow using "using".
                    observer?.Detach();
                }
            }
        }

        private static Task<IncomingResponseFrame> InvokeWithInterceptorsAsync(
            this IObjectPrx proxy,
            OutgoingRequestFrame request,
            bool oneway,
            bool synchronous,
            IProgress<bool>? progress = null,
            CancellationToken cancel = default)
        {
            return InvokeWithInterceptorsAsync(proxy, request, oneway, synchronous, 0, progress, cancel);

            static Task<IncomingResponseFrame> InvokeWithInterceptorsAsync(
                IObjectPrx proxy,
                OutgoingRequestFrame request,
                bool oneway,
                bool synchronous,
                int i,
                IProgress<bool>? progress,
                CancellationToken cancel)
            {
                cancel.ThrowIfCancellationRequested();
                if (i < proxy.Communicator.InvocationInterceptors.Count)
                {
                    InvocationInterceptor interceptor = proxy.Communicator.InvocationInterceptors[i++];
                    return interceptor(
                        proxy,
                        request,
                        (target, request, cancel) =>
                            InvokeWithInterceptorsAsync(target, request, oneway, synchronous, i, progress, cancel),
                        cancel);
                }
                else
                {
                    return proxy.InvokeAsync(request, oneway, synchronous, progress, cancel);
                }
            }
        }

        private class ProgressWrapper : IProgress<bool>
        {
            internal bool IsSent { get; private set; }
            private readonly Action<bool> _progress;

            public void Report(bool sentSynchronously)
            {
                _progress(sentSynchronously);
                IsSent = true;
            }

            internal ProgressWrapper(Action<bool> progress) => _progress = progress;
        }
    }
}<|MERGE_RESOLUTION|>--- conflicted
+++ resolved
@@ -326,7 +326,7 @@
                                                                                      request.Operation,
                                                                                      request.Context);
                 int retryCount = 0;
-<<<<<<< HEAD
+
                 // If the request size is greater than Ice.RetryRequestSizeMax or the size of the request
                 // would increase the buffer retry size beyond Ice.RetryBufferSizeMax we release the request
                 // after it was sent to avoid holding too much memory and we wont retry in case of a failure.
@@ -334,9 +334,6 @@
                 bool releaseRequestAfterSent =
                     requestSize > reference.Communicator.RetryRequestSizeMax ||
                     !reference.Communicator.IncRetryBufferSize(requestSize);
-=======
-                bool increasedRetryBufferSize = false;
->>>>>>> 42fe7917
                 try
                 {
                     IncomingResponseFrame? response = null;
@@ -468,35 +465,6 @@
                         }
                         else if (++retryCount < reference.Communicator.RetryMaxAttempts)
                         {
-<<<<<<< HEAD
-=======
-                            if (retryCount == 1)
-                            {
-                                if (request.Size > reference.Communicator.RetryRequestSizeMax)
-                                {
-                                    if (reference.Communicator.TraceLevels.Retry >= 1)
-                                    {
-                                        reference.Communicator.Logger.Trace(
-                                            reference.Communicator.TraceLevels.RetryCategory,
-                                            "cannot retry operation call: it exceeds Ice.RetryRequestSizeMax");
-                                    }
-                                    break;
-                                }
-
-                                if (!reference.Communicator.IncRetryBufferSize(request.Size))
-                                {
-                                    increasedRetryBufferSize = true;
-                                    if (reference.Communicator.TraceLevels.Retry >= 1)
-                                    {
-                                        reference.Communicator.Logger.Trace(
-                                            reference.Communicator.TraceLevels.RetryCategory,
-                                            "cannot retry operation call: it exceeds Ice.RetryBufferSizeMax");
-                                    }
-                                    break;
-                                }
-                            }
-
->>>>>>> 42fe7917
                             if (handler is Connection connection)
                             {
                                 if (retryPolicy.Retryable == Retryable.OtherReplica)
@@ -552,11 +520,7 @@
                 }
                 finally
                 {
-<<<<<<< HEAD
                     if (!releaseRequestAfterSent)
-=======
-                    if (retryCount > 0 && increasedRetryBufferSize)
->>>>>>> 42fe7917
                     {
                         reference.Communicator.DecRetryBufferSize(requestSize);
                     }
