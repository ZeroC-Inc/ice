// Copyright (c) ZeroC, Inc. All rights reserved.

using System;
using System.Collections.Generic;
using System.Collections.Immutable;
using System.Diagnostics;
using System.Threading;
using System.Threading.Tasks;

using ZeroC.Ice.Instrumentation;

namespace ZeroC.Ice
{
    /// <summary>Factory function that creates a proxy from a reference.</summary>
    /// <typeparam name="T">The proxy type.</typeparam>
    /// <param name="reference">The underlying reference.</param>
    /// <returns>The new proxy.</returns>
    public delegate T ProxyFactory<T>(Reference reference) where T : IObjectPrx;

    /// <summary>Proxy provides extension methods for IObjectPrx.</summary>
    public static class Proxy
    {
        /// <summary>Tests whether this proxy points to a remote object derived from T. If so it returns a proxy of
        /// type T otherwise returns null.</summary>
        /// <param name="prx">The source proxy.</param>
        /// <param name="factory">The proxy factory used to manufacture the returned proxy.</param>
        /// <param name="context">The request context used for the remote
        /// <see cref="IObjectPrx.IceIsA(string, IReadOnlyDictionary{string, string}?, CancellationToken)"/>
        /// invocation.</param>
        /// <returns>A new proxy manufactured by the proxy factory (see factory parameter).</returns>
        public static T? CheckedCast<T>(
            this IObjectPrx prx,
            ProxyFactory<T> factory,
            IReadOnlyDictionary<string, string>? context = null) where T : class, IObjectPrx =>
            prx.IceIsA(typeof(T).GetIceTypeId()!, context) ? factory(prx.IceReference) : null;

        /// <summary>Creates a clone of this proxy, with a new identity and optionally other options. The clone
        /// is identical to this proxy except for its identity and other options set through parameters.</summary>
        /// <param name="prx">The source proxy.</param>
        /// <param name="factory">The proxy factory used to manufacture the clone.</param>
        /// <param name="cacheConnection">Determines whether or not the clone caches its connection (optional).</param>
        /// <param name="clearLocator">When set to true, the clone does not have an associated locator proxy (optional).
        /// </param>
        /// <param name="clearRouter">When set to true, the clone does not have an associated router proxy (optional).
        /// </param>
        /// <param name="connectionId">The connection ID of the clone (optional).</param>
        /// <param name="context">The context of the clone (optional).</param>
        /// <param name="encoding">The encoding of the clone (optional).</param>
        /// <param name="endpointSelection">The encoding selection policy of the clone (optional).</param>
        /// <param name="endpoints">The endpoints of the clone (optional).</param>
        /// <param name="facet">The facet of the clone (optional).</param>
        /// <param name="fixedConnection">The connection of the clone (optional). When specified, the clone is a fixed
        /// proxy. You can clone a non-fixed proxy into a fixed proxy but not vice-versa.</param>
        /// <param name="identity">The identity of the clone.</param>
        /// <param name="identityAndFacet">A relative URI string [category/]identity[#facet].</param>
        /// <param name="invocationMode">The invocation mode of the clone (optional). Applies only to ice1 proxies.
        /// </param>
        /// <param name="location">The location of the clone (optional).</param>
        /// <param name="locator">The locator proxy of the clone (optional).</param>
        /// <param name="locatorCacheTimeout">The locator cache timeout of the clone (optional).</param>
        /// <param name="oneway">Determines whether the clone is oneway or twoway (optional).</param>
        /// <param name="preferNonSecure">Determines whether the clone prefers non-secure connections over secure
        /// connections (optional).</param>
        /// <param name="router">The router proxy of the clone (optional).</param>
        /// <returns>A new proxy manufactured by the proxy factory (see factory parameter).</returns>
        public static T Clone<T>(
            this IObjectPrx prx,
            ProxyFactory<T> factory,
            bool? cacheConnection = null,
            bool clearLocator = false,
            bool clearRouter = false,
            string? connectionId = null,
            IReadOnlyDictionary<string, string>? context = null,
            Encoding? encoding = null,
            EndpointSelectionType? endpointSelection = null,
            IEnumerable<Endpoint>? endpoints = null,
            string? facet = null,
            Connection? fixedConnection = null,
            Identity? identity = null,
            string? identityAndFacet = null,
            InvocationMode? invocationMode = null,
            IEnumerable<string>? location = null,
            ILocatorPrx? locator = null,
            TimeSpan? locatorCacheTimeout = null,
            bool? oneway = null,
            bool? preferNonSecure = null,
            IRouterPrx? router = null) where T : class, IObjectPrx =>
            factory(prx.IceReference.Clone(cacheConnection,
                                           clearLocator,
                                           clearRouter,
                                           connectionId,
                                           context,
                                           encoding,
                                           endpointSelection,
                                           endpoints,
                                           facet,
                                           fixedConnection,
                                           identity,
                                           identityAndFacet,
                                           invocationMode,
                                           location,
                                           locator,
                                           locatorCacheTimeout,
                                           oneway,
                                           preferNonSecure,
                                           router));

        /// <summary>Creates a clone of this proxy. The clone is identical to this proxy except for options set
        /// through parameters. This method returns this proxy instead of a new proxy in the event none of the options
        /// specified through the parameters change this proxy's options.</summary>
        /// <param name="prx">The source proxy.</param>
        /// <param name="cacheConnection">Determines whether or not the clone caches its connection (optional).</param>
        /// <param name="clearLocator">When set to true, the clone does not have an associated locator proxy (optional).
        /// </param>
        /// <param name="clearRouter">When set to true, the clone does not have an associated router proxy (optional).
        /// </param>
        /// <param name="connectionId">The connection ID of the clone (optional).</param>
        /// <param name="context">The context of the clone (optional).</param>
        /// <param name="encoding">The encoding of the clone (optional).</param>
        /// <param name="endpointSelection">The encoding selection policy of the clone (optional).</param>
        /// <param name="endpoints">The endpoints of the clone (optional).</param>
        /// <param name="fixedConnection">The connection of the clone (optional). When specified, the clone is a fixed
        /// proxy. You can clone a non-fixed proxy into a fixed proxy but not vice-versa.</param>
        /// <param name="invocationMode">The invocation mode of the clone (optional). Applies only to ice1 proxies.
        /// </param>
        /// <param name="location">The location of the clone (optional).</param>
        /// <param name="locator">The locator proxy of the clone (optional).</param>
        /// <param name="locatorCacheTimeout">The locator cache timeout of the clone (optional).</param>
        /// <param name="oneway">Determines whether the clone is oneway or twoway (optional).</param>
        /// <param name="preferNonSecure">Determines whether the clone prefers non-secure connections over secure
        /// connections (optional).</param>
        /// <param name="router">The router proxy of the clone (optional).</param>
        /// <returns>A new proxy with the same type as this proxy.</returns>
        public static T Clone<T>(
            this T prx,
            bool? cacheConnection = null,
            bool clearLocator = false,
            bool clearRouter = false,
            string? connectionId = null,
            IReadOnlyDictionary<string, string>? context = null,
            Encoding? encoding = null,
            EndpointSelectionType? endpointSelection = null,
            IEnumerable<Endpoint>? endpoints = null,
            Connection? fixedConnection = null,
            InvocationMode? invocationMode = null,
            IEnumerable<string>? location = null,
            ILocatorPrx? locator = null,
            TimeSpan? locatorCacheTimeout = null,
            bool? oneway = null,
            bool? preferNonSecure = null,
            IRouterPrx? router = null) where T : IObjectPrx
        {
            Reference clone = prx.IceReference.Clone(cacheConnection,
                                                     clearLocator,
                                                     clearRouter,
                                                     connectionId,
                                                     context,
                                                     encoding,
                                                     endpointSelection,
                                                     endpoints,
                                                     facet: null,
                                                     fixedConnection,
                                                     identity: null,
                                                     identityAndFacet: null,
                                                     invocationMode,
                                                     location,
                                                     locator,
                                                     locatorCacheTimeout,
                                                     oneway,
                                                     preferNonSecure,
                                                     router);

            // Reference.Clone never returns a new reference == to itself.
            return ReferenceEquals(clone, prx.IceReference) ? prx : (T)prx.Clone(clone);
        }

        /// <summary>Returns the cached Connection for this proxy. If the proxy does not yet have an established
        /// connection, it does not attempt to create a connection.</summary>
        /// <returns>The cached Connection for this proxy (null if the proxy does not have
        /// an established connection).</returns>
        public static Connection? GetCachedConnection(this IObjectPrx prx) => prx.IceReference.GetCachedConnection();

        /// <summary>Returns the Connection for this proxy. If the proxy does not yet have an established connection,
        /// it first attempts to create a connection.</summary>
        /// <returns>The Connection for this proxy or null if colocation optimization is used.</returns>
        public static Connection GetConnection(this IObjectPrx prx)
        {
            try
            {
                ValueTask<Connection> task = prx.GetConnectionAsync(cancel: default);
                return task.IsCompleted ? task.Result : task.AsTask().Result;
            }
            catch (AggregateException ex)
            {
                Debug.Assert(ex.InnerException != null);
                throw ExceptionUtil.Throw(ex.InnerException);
            }
        }

        /// <summary>Returns the Connection for this proxy. If the proxy does not yet have an established connection,
        /// it first attempts to create a connection.</summary>
        /// <returns>The Connection for this proxy or null if colocation optimization is used.</returns>
        public static ValueTask<Connection> GetConnectionAsync(
            this IObjectPrx prx,
            CancellationToken cancel = default) =>
            prx.IceReference.GetConnectionAsync(ImmutableList<IConnector>.Empty, cancel);

        /// <summary>Sends a request synchronously.</summary>
        /// <param name="proxy">The proxy for the target Ice object.</param>
        /// <param name="request">The <see cref="OutgoingRequestFrame"/> for this invocation. Usually this request
        /// frame should have been created using the same proxy, however some differences are acceptable, for example
        /// proxy can have different endpoints.</param>
        /// <param name="oneway">When true, the request is sent as a oneway request. When false, it is sent as a
        /// twoway request.</param>
        /// <param name="cancel">A cancellation token that receives the cancellation requests.</param>
        /// <returns>The response frame.</returns>
        public static IncomingResponseFrame Invoke(
            this IObjectPrx proxy,
            OutgoingRequestFrame request,
            bool oneway = false,
            CancellationToken cancel = default)
        {
            try
            {
                return InvokeWithInterceptorsAsync(proxy, request, oneway, synchronous: true, cancel: cancel).Result;
            }
            catch (AggregateException ex)
            {
                Debug.Assert(ex.InnerException != null);
                throw ExceptionUtil.Throw(ex.InnerException);
            }
        }

        /// <summary>Sends a request asynchronously.</summary>
        /// <param name="proxy">The proxy for the target Ice object.</param>
        /// <param name="request">The <see cref="OutgoingRequestFrame"/> for this invocation. Usually this request
        /// frame should have been created using the same proxy, however some differences are acceptable, for example
        /// proxy can have different endpoints.</param>
        /// <param name="oneway">When true, the request is sent as a oneway request. When false, it is sent as a
        /// two-way request.</param>
        /// <param name="progress">Sent progress provider.</param>
        /// <param name="cancel">A cancellation token that receives the cancellation requests.</param>
        /// <returns>A task holding the response frame.</returns>
        public static Task<IncomingResponseFrame> InvokeAsync(
            this IObjectPrx proxy,
            OutgoingRequestFrame request,
            bool oneway = false,
            IProgress<bool>? progress = null,
            CancellationToken cancel = default) =>
            InvokeWithInterceptorsAsync(proxy, request, oneway, synchronous: false, progress, cancel);

        /// <summary>Forwards an incoming request to another Ice object represented by the <paramref name="proxy"/>
        /// parameter.</summary>
        /// <remarks>When the incoming request frame's protocol and proxy's protocol are different, this method
        /// automatically bridges between these two protocols. When proxy's protocol is ice1, the resulting outgoing
        /// request frame is never compressed.</remarks>
        /// <param name="proxy">The proxy for the target Ice object.</param>
        /// <param name="oneway">When true, the request is sent as a oneway request. When false, it is sent as a
        /// two-way request.</param>
        /// <param name="request">The incoming request frame to forward to proxy's target.</param>
        /// <param name="progress">Sent progress provider.</param>
        /// <param name="cancel">A cancellation token that receives the cancellation requests.</param>
        /// <returns>A task holding the response frame.</returns>
        public static async ValueTask<OutgoingResponseFrame> ForwardAsync(
            this IObjectPrx proxy,
            bool oneway,
            IncomingRequestFrame request,
            IProgress<bool>? progress = null,
            CancellationToken cancel = default)
        {
            var forwardedRequest = new OutgoingRequestFrame(proxy, request);

            IncomingResponseFrame response;
            try
            {
                response = await proxy.InvokeAsync(forwardedRequest, oneway, progress, cancel).ConfigureAwait(false);
            }
            catch (DispatchException ex)
            {
                // It looks like InvokeAsync threw a 1.1 system exception (used for retries)
                // TODO: fix (remove) when we fix retries
                ex.ConvertToUnhandled = false;
                throw;
            }
            return new OutgoingResponseFrame(request, response);
        }

        private static Task<IncomingResponseFrame> InvokeAsync(
            this IObjectPrx proxy,
            OutgoingRequestFrame request,
            bool oneway,
            bool synchronous,
            IProgress<bool>? progress,
            CancellationToken cancel)
        {
            request.Finish();
            InvocationMode mode = proxy.IceReference.InvocationMode;
            switch (mode)
            {
                case InvocationMode.BatchOneway:
                case InvocationMode.BatchDatagram:
                    Debug.Assert(false); // not implemented
                    return default;
                case InvocationMode.Datagram when !oneway:
                    throw new InvalidOperationException("cannot make two-way call on a datagram proxy");
                default:
                    return InvokeAsync();
            }

            async Task<IncomingResponseFrame> InvokeAsync()
            {
                Reference reference = proxy.IceReference;

                IInvocationObserver? observer = ObserverHelper.GetInvocationObserver(proxy,
                                                                                     request.Operation,
                                                                                     request.Context);
                int retryCount = 0;
                // If the request size is greater than Ice.RetryRequestSizeMax or the size of the request
                // would increase the buffer retry size beyond Ice.RetryBufferSizeMax we release the request
                // after it was sent to avoid holding too much memory and we wont retry in case of a failure.
                int requestSize = request.Size;
                bool releaseRequestAfterSent =
                    requestSize > reference.Communicator.RetryRequestSizeMax ||
                    !reference.Communicator.IncRetryBufferSize(requestSize);
                try
                {
                    IncomingResponseFrame? response = null;
                    Exception? lastException = null;
                    List<IConnector>? excludedConnectors = null;
                    while (retryCount < reference.Communicator.RetryMaxAttempts)
                    {
                        Connection? connection = null;
                        bool sent = false;
                        RetryPolicy retryPolicy = RetryPolicy.NoRetry;
                        IChildInvocationObserver? childObserver = null;
                        try
                        {
                            // Get the connection, this will eventually establish a connection if needed.
                            connection = await reference.GetConnectionAsync(
                                excludedConnectors ?? (IReadOnlyList<IConnector>)ImmutableList<IConnector>.Empty,
                                cancel).ConfigureAwait(false);

                            cancel.ThrowIfCancellationRequested();

                            // Create the outgoing stream.
                            using TransceiverStream stream = connection.CreateStream(!oneway);

                            childObserver = observer?.GetChildInvocationObserver(connection, request.Size);
                            childObserver?.Attach();

                            // TODO: support for streaming data, fin should be false if there's data to stream.
                            bool fin = true;

                            // Send the request and wait for the sending to complete.
                            await stream.SendRequestFrameAsync(request, fin, cancel).ConfigureAwait(false);

                            // The request is sent, notify the progress callback.
                            // TODO: Get rid of the sentSynchronously parameter which is always false now?
                            if (progress != null)
                            {
                                progress.Report(false);
                                progress = null; // Only call the progress callback once (TODO: revisit this?)
                            }
                            if (releaseRequestAfterSent)
                            {
                                // TODO release the request
                            }
                            sent = true;
                            lastException = null;

                            if (oneway)
                            {
                                return IncomingResponseFrame.WithVoidReturnValue(request.Protocol, request.Encoding);
                            }

                            // TODO: the synchronous boolean is no longer used. It was used to allow the reception
                            // of the response frame to be ran synchronously from the IO thread. Supporting this
                            // might still be possible depending on the underlying transport but it would be quite
                            // complex. So get rid of the synchronous boolean and simplify the proxy generated code?

                            // Wait for the reception of the response.
                            (response, fin) = await stream.ReceiveResponseFrameAsync(cancel).ConfigureAwait(false);

                            if (childObserver != null)
                            {
                                // Detach now to not count as a remote failure the 1.1 system exception which might
                                // be raised below.
                                childObserver.Reply(response.Size);
                                childObserver.Detach();
                                childObserver = null;
                            }

                            if (!fin)
                            {
                                // TODO: handle received stream data.
                            }

                            if (releaseRequestAfterSent || response.ResultType != ResultType.Failure)
                            {
                                return response;
                            }
                            // retry below
                        }
                        catch (NoEndpointException ex)
                        {
                            // The reference has no endpoints or the last exception asked to retry using a different
                            // replica, but we already tried all known replicas.
                            if (response == null && lastException == null)
                            {
                                lastException = ex;
                            }
                            break;
                        }
                        catch (TransportException ex)
                        {
                            var closedException = ex as ConnectionClosedException;
                            if (connection != null && closedException == null)
                            {
                                reference.Communicator.OutgoingConnectionFactory.AddHintFailure(connection.Connector);
                            }

                            childObserver?.Failed(ex.GetType().FullName ?? "System.Exception");

<<<<<<< HEAD
                            // Retry transport exceptions if the request is idempotent, was not sent or if the
                            // connection was gracefully closed by the peer and it's safe to retry.
                            if ((closedException?.IsClosedByPeer ?? false) || request.IsIdempotent || !sent)
=======
                            // Retry transport exceptions if the request is idempotent or it was not sent
                            if (request.IsIdempotent || !sent)
>>>>>>> ef9d843f
                            {
                                lastException = ex;
                                retryPolicy = RetryPolicy.AfterDelay(TimeSpan.Zero);
                            }
                            else
                            {
                                throw;
                            }
                        }
                        catch (Exception ex)
                        {
                            childObserver?.Failed(ex.GetType().FullName ?? "System.Exception");
                            throw;
                        }
                        finally
                        {
                            childObserver?.Detach();
                        }

                        if (lastException == null)
                        {
                            Debug.Assert(response != null &&
                                         response.ResultType == ResultType.Failure &&
                                         !releaseRequestAfterSent);
                            observer?.RemoteException();
                            if (response.ReadIce1SystemException(proxy.Communicator) is Exception systemException &&
                                systemException is ObjectNotExistException one)
                            {
                                // 1.1 System exceptions
                                lastException = systemException;
                                if (reference.RouterInfo != null && one.Operation == "ice_add_proxy")
                                {
                                    // If we have a router, an ObjectNotExistException with an operation name
                                    // "ice_add_proxy" indicates to the client that the router isn't aware of the proxy
                                    // (for example, because it was evicted by the router). In this case, we must
                                    // *always* retry, so that the missing proxy is added to the router.
                                    reference.RouterInfo.ClearCache(reference);
                                    retryPolicy = RetryPolicy.AfterDelay(TimeSpan.Zero);
                                }
                                else if (reference.IsIndirect)
                                {
                                    if (reference.IsWellKnown)
                                    {
                                        reference.LocatorInfo?.ClearCache(reference);
                                    }
                                    retryPolicy = RetryPolicy.AfterDelay(TimeSpan.Zero);
                                }
                            }
                            else if (response.BinaryContext.TryGetValue((int)BinaryContext.RetryPolicy,
                                                                        out ReadOnlyMemory<byte> value))
                            {
                                retryPolicy = value.Read(istr => new RetryPolicy(istr));
                            }
                        }

                        if ((sent && releaseRequestAfterSent) || retryPolicy.Retryable == Retryable.No)
                        {
                            break; // We cannot retry
                        }
                        else if (++retryCount < reference.Communicator.RetryMaxAttempts)
                        {
                            if (retryPolicy.Retryable == Retryable.OtherReplica)
                            {
                                excludedConnectors ??= new List<IConnector>();
                                excludedConnectors.Add(connection!.Connector);
                                if (reference.Communicator.TraceLevels.Retry >= 1)
                                {
                                    reference.Communicator.Logger.Trace(
                                        reference.Communicator.TraceLevels.RetryCategory,
                                        $"excluding connector\n{connection.Connector}");
                                }
                            }

                            if (reference.IsConnectionCached && connection != null)
                            {
                                reference.ClearConnection(connection);
                            }

                            if (reference.Communicator.TraceLevels.Retry >= 1)
                            {
                                reference.Communicator.Logger.Trace(
                                    reference.Communicator.TraceLevels.RetryCategory,
                                        $"retrying operation call with retry policy `{retryPolicy}' because of " +
                                        (lastException != null ? $"exception\n{lastException}" : "remote exception"));
                            }

                            if (retryPolicy.Retryable == Retryable.AfterDelay && retryPolicy.Delay != TimeSpan.Zero)
                            {
                                // The delay task can be canceled either by the user code using the provided
                                // cancellation token or if the communicator is destroyed.
                                using var tokenSource = CancellationTokenSource.CreateLinkedTokenSource(
                                    cancel,
                                    proxy.Communicator.CancellationToken);
                                await Task.Delay(retryPolicy.Delay, tokenSource.Token).ConfigureAwait(false);
                            }
                            observer?.Retried();
                        }
                    }

                    // No more retries return the response
                    if (lastException != null)
                    {
                        observer?.Failed(lastException.GetType().FullName ?? "System.Exception");
                        throw ExceptionUtil.Throw(lastException);
                    }
                    else
                    {
                        observer?.Failed("System.Exception"); // TODO cleanup observer logic
                        Debug.Assert(response != null && response.ResultType == ResultType.Failure);
                        return response;
                    }
                }
                finally
                {
                    if (!releaseRequestAfterSent)
                    {
                        reference.Communicator.DecRetryBufferSize(requestSize);
                    }
                    // TODO release the request memory if not already done after sent
                    // TODO: Use IDisposable for observers, this will allow using "using".
                    observer?.Detach();
                }
            }
        }

        private static Task<IncomingResponseFrame> InvokeWithInterceptorsAsync(
            this IObjectPrx proxy,
            OutgoingRequestFrame request,
            bool oneway,
            bool synchronous,
            IProgress<bool>? progress = null,
            CancellationToken cancel = default)
        {
            return InvokeWithInterceptorsAsync(proxy, request, oneway, synchronous, 0, progress, cancel);

            static Task<IncomingResponseFrame> InvokeWithInterceptorsAsync(
                IObjectPrx proxy,
                OutgoingRequestFrame request,
                bool oneway,
                bool synchronous,
                int i,
                IProgress<bool>? progress,
                CancellationToken cancel)
            {
                cancel.ThrowIfCancellationRequested();
                if (i < proxy.Communicator.InvocationInterceptors.Count)
                {
                    InvocationInterceptor interceptor = proxy.Communicator.InvocationInterceptors[i++];
                    return interceptor(
                        proxy,
                        request,
                        (target, request, cancel) =>
                            InvokeWithInterceptorsAsync(target, request, oneway, synchronous, i, progress, cancel),
                        cancel);
                }
                else
                {
                    return proxy.InvokeAsync(request, oneway, synchronous, progress, cancel);
                }
            }
        }
    }
}<|MERGE_RESOLUTION|>--- conflicted
+++ resolved
@@ -421,14 +421,9 @@
 
                             childObserver?.Failed(ex.GetType().FullName ?? "System.Exception");
 
-<<<<<<< HEAD
                             // Retry transport exceptions if the request is idempotent, was not sent or if the
-                            // connection was gracefully closed by the peer and it's safe to retry.
+                            // connection was gracefully closed by the peer (in which case it's safe to retry).
                             if ((closedException?.IsClosedByPeer ?? false) || request.IsIdempotent || !sent)
-=======
-                            // Retry transport exceptions if the request is idempotent or it was not sent
-                            if (request.IsIdempotent || !sent)
->>>>>>> ef9d843f
                             {
                                 lastException = ex;
                                 retryPolicy = RetryPolicy.AfterDelay(TimeSpan.Zero);
