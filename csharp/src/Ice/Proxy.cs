// Copyright (c) ZeroC, Inc. All rights reserved.

using System;
using System.Collections.Generic;
using System.Collections.Immutable;
using System.Diagnostics;
using System.Linq;
using System.Text;
using System.Threading;
using System.Threading.Tasks;

using ZeroC.Ice.Instrumentation;

namespace ZeroC.Ice
{
    /// <summary>Factory function that creates a proxy from a reference.</summary>
    /// <typeparam name="T">The proxy type.</typeparam>
    /// <param name="reference">The underlying reference.</param>
    /// <returns>The new proxy.</returns>
    public delegate T ProxyFactory<T>(Reference reference) where T : IObjectPrx;

    /// <summary>Proxy provides extension methods for IObjectPrx.</summary>
    public static class Proxy
    {
        /// <summary>Tests whether this proxy points to a remote object derived from T. If so it returns a proxy of
        /// type T otherwise returns null.</summary>
        /// <param name="prx">The source proxy.</param>
        /// <param name="factory">The proxy factory used to manufacture the returned proxy.</param>
        /// <param name="context">The request context used for the remote
        /// <see cref="IObjectPrx.IceIsA(string, IReadOnlyDictionary{string, string}?, CancellationToken)"/>
        /// invocation.</param>
        /// <returns>A new proxy manufactured by the proxy factory (see factory parameter).</returns>
        public static T? CheckedCast<T>(
            this IObjectPrx prx,
            ProxyFactory<T> factory,
            IReadOnlyDictionary<string, string>? context = null) where T : class, IObjectPrx =>
            prx.IceIsA(typeof(T).GetIceTypeId()!, context) ? factory(prx.IceReference) : null;

        /// <summary>Creates a clone of this proxy, with a new identity and optionally other options. The clone
        /// is identical to this proxy except for its identity and other options set through parameters.</summary>
        /// <param name="prx">The source proxy.</param>
        /// <param name="factory">The proxy factory used to manufacture the clone.</param>
        /// <param name="cacheConnection">Determines whether or not the clone caches its connection (optional).</param>
        /// <param name="clearLocator">When set to true, the clone does not have an associated locator proxy (optional).
        /// </param>
        /// <param name="clearRouter">When set to true, the clone does not have an associated router proxy (optional).
        /// </param>
        /// <param name="connectionId">The connection ID of the clone (optional).</param>
        /// <param name="context">The context of the clone (optional).</param>
        /// <param name="encoding">The encoding of the clone (optional).</param>
        /// <param name="endpoints">The endpoints of the clone (optional).</param>
        /// <param name="facet">The facet of the clone (optional).</param>
        /// <param name="fixedConnection">The connection of the clone (optional). When specified, the clone is a fixed
        /// proxy. You can clone a non-fixed proxy into a fixed proxy but not vice-versa.</param>
        /// <param name="identity">The identity of the clone.</param>
        /// <param name="identityAndFacet">A relative URI string [category/]identity[#facet].</param>
        /// <param name="invocationMode">The invocation mode of the clone (optional). Applies only to ice1 proxies.
        /// </param>
        /// <param name="invocationTimeout">The invocation timeout of the clone (optional).</param>
        /// <param name="location">The location of the clone (optional).</param>
        /// <param name="locator">The locator proxy of the clone (optional).</param>
        /// <param name="locatorCacheTimeout">The locator cache timeout of the clone (optional).</param>
        /// <param name="oneway">Determines whether the clone is oneway or twoway (optional).</param>
        /// <param name="preferNonSecure">Determines whether the clone prefers non-secure connections over secure
        /// connections (optional).</param>
        /// <param name="router">The router proxy of the clone (optional).</param>
        /// <returns>A new proxy manufactured by the proxy factory (see factory parameter).</returns>
        public static T Clone<T>(
            this IObjectPrx prx,
            ProxyFactory<T> factory,
            bool? cacheConnection = null,
            bool clearLocator = false,
            bool clearRouter = false,
            string? connectionId = null,
            IReadOnlyDictionary<string, string>? context = null,
            Encoding? encoding = null,
            IEnumerable<Endpoint>? endpoints = null,
            string? facet = null,
            Connection? fixedConnection = null,
            Identity? identity = null,
            string? identityAndFacet = null,
            InvocationMode? invocationMode = null,
            TimeSpan? invocationTimeout = null,
            IEnumerable<string>? location = null,
            ILocatorPrx? locator = null,
            TimeSpan? locatorCacheTimeout = null,
            bool? oneway = null,
            bool? preferNonSecure = null,
            IRouterPrx? router = null) where T : class, IObjectPrx =>
            factory(prx.IceReference.Clone(cacheConnection,
                                           clearLocator,
                                           clearRouter,
                                           connectionId,
                                           context,
                                           encoding,
                                           endpoints,
                                           facet,
                                           fixedConnection,
                                           identity,
                                           identityAndFacet,
                                           invocationMode,
                                           invocationTimeout,
                                           location,
                                           locator,
                                           locatorCacheTimeout,
                                           oneway,
                                           preferNonSecure,
                                           router));

        /// <summary>Creates a clone of this proxy. The clone is identical to this proxy except for options set
        /// through parameters. This method returns this proxy instead of a new proxy in the event none of the options
        /// specified through the parameters change this proxy's options.</summary>
        /// <param name="prx">The source proxy.</param>
        /// <param name="cacheConnection">Determines whether or not the clone caches its connection (optional).</param>
        /// <param name="clearLocator">When set to true, the clone does not have an associated locator proxy (optional).
        /// </param>
        /// <param name="clearRouter">When set to true, the clone does not have an associated router proxy (optional).
        /// </param>
        /// <param name="connectionId">The connection ID of the clone (optional).</param>
        /// <param name="context">The context of the clone (optional).</param>
        /// <param name="encoding">The encoding of the clone (optional).</param>
        /// <param name="endpoints">The endpoints of the clone (optional).</param>
        /// <param name="fixedConnection">The connection of the clone (optional). When specified, the clone is a fixed
        /// proxy. You can clone a non-fixed proxy into a fixed proxy but not vice-versa.</param>
        /// <param name="invocationMode">The invocation mode of the clone (optional). Applies only to ice1 proxies.
        /// </param>
        /// <param name="invocationTimeout">The invocation timeout of the clone (optional).</param>
        /// <param name="location">The location of the clone (optional).</param>
        /// <param name="locator">The locator proxy of the clone (optional).</param>
        /// <param name="locatorCacheTimeout">The locator cache timeout of the clone (optional).</param>
        /// <param name="oneway">Determines whether the clone is oneway or twoway (optional).</param>
        /// <param name="preferNonSecure">Determines whether the clone prefers non-secure connections over secure
        /// connections (optional).</param>
        /// <param name="router">The router proxy of the clone (optional).</param>
        /// <returns>A new proxy with the same type as this proxy.</returns>
        public static T Clone<T>(
            this T prx,
            bool? cacheConnection = null,
            bool clearLocator = false,
            bool clearRouter = false,
            string? connectionId = null,
            IReadOnlyDictionary<string, string>? context = null,
            Encoding? encoding = null,
            IEnumerable<Endpoint>? endpoints = null,
            Connection? fixedConnection = null,
            InvocationMode? invocationMode = null,
            TimeSpan? invocationTimeout = null,
            IEnumerable<string>? location = null,
            ILocatorPrx? locator = null,
            TimeSpan? locatorCacheTimeout = null,
            bool? oneway = null,
            bool? preferNonSecure = null,
            IRouterPrx? router = null) where T : IObjectPrx
        {
            Reference clone = prx.IceReference.Clone(cacheConnection,
                                                     clearLocator,
                                                     clearRouter,
                                                     connectionId,
                                                     context,
                                                     encoding,
                                                     endpoints,
                                                     facet: null,
                                                     fixedConnection,
                                                     identity: null,
                                                     identityAndFacet: null,
                                                     invocationMode,
                                                     invocationTimeout,
                                                     location,
                                                     locator,
                                                     locatorCacheTimeout,
                                                     oneway,
                                                     preferNonSecure,
                                                     router);

            // Reference.Clone never returns a new reference == to itself.
            return ReferenceEquals(clone, prx.IceReference) ? prx : (T)prx.Clone(clone);
        }

        /// <summary>Returns the cached Connection for this proxy. If the proxy does not yet have an established
        /// connection, it does not attempt to create a connection.</summary>
        /// <returns>The cached Connection for this proxy (null if the proxy does not have
        /// an established connection).</returns>
        public static Connection? GetCachedConnection(this IObjectPrx prx) => prx.IceReference.GetCachedConnection();

        /// <summary>Returns the Connection for this proxy. If the proxy does not yet have an established connection,
        /// it first attempts to create a connection.</summary>
        /// <returns>The Connection for this proxy or null if colocation optimization is used.</returns>
        public static Connection GetConnection(this IObjectPrx prx)
        {
            try
            {
                ValueTask<Connection> task = prx.GetConnectionAsync(cancel: default);
                return task.IsCompleted ? task.Result : task.AsTask().Result;
            }
            catch (AggregateException ex)
            {
                Debug.Assert(ex.InnerException != null);
                throw ExceptionUtil.Throw(ex.InnerException);
            }
        }

        /// <summary>Returns the Connection for this proxy. If the proxy does not yet have an established connection,
        /// it first attempts to create a connection.</summary>
        /// <returns>The Connection for this proxy or null if colocation optimization is used.</returns>
        public static ValueTask<Connection> GetConnectionAsync(
            this IObjectPrx prx,
            CancellationToken cancel = default) =>
            prx.IceReference.GetConnectionAsync(ImmutableList<IConnector>.Empty, cancel);

        /// <summary>Forwards an incoming request to another Ice object represented by the <paramref name="proxy"/>
        /// parameter.</summary>
        /// <remarks>When the incoming request frame's protocol and proxy's protocol are different, this method
        /// automatically bridges between these two protocols. When proxy's protocol is ice1, the resulting outgoing
        /// request frame is never compressed.</remarks>
        /// <param name="proxy">The proxy for the target Ice object.</param>
        /// <param name="oneway">When true, the request is sent as a oneway request. When false, it is sent as a
        /// two-way request.</param>
        /// <param name="request">The incoming request frame to forward to proxy's target.</param>
        /// <param name="progress">Sent progress provider.</param>
        /// <param name="cancel">A cancellation token that receives the cancellation requests.</param>
        /// <returns>A task holding the response frame.</returns>
        public static async ValueTask<OutgoingResponseFrame> ForwardAsync(
            this IObjectPrx proxy,
            bool oneway,
            IncomingRequestFrame request,
            IProgress<bool>? progress = null,
            CancellationToken cancel = default)
        {
            var forwardedRequest = new OutgoingRequestFrame(proxy, request, cancel: cancel);
            IncomingResponseFrame response =
                await proxy.InvokeAsync(forwardedRequest, oneway, progress).ConfigureAwait(false);
            return new OutgoingResponseFrame(request, response);
        }

        public static Task<IncomingResponseFrame> InvokeAsync(
            this IObjectPrx proxy,
            OutgoingRequestFrame request,
            bool oneway = false,
            IProgress<bool>? progress = null)
        {
            switch (proxy.InvocationMode)
            {
                case InvocationMode.BatchOneway:
                case InvocationMode.BatchDatagram:
                    Debug.Assert(false); // not implemented
                    return default;
                case InvocationMode.Datagram when !oneway:
                    throw new InvalidOperationException("cannot make two-way call on a datagram proxy");
                default:
                    return InvokeWithInterceptorsAsync(proxy,
                                                       request,
                                                       oneway,
                                                       0,
                                                       progress,
                                                       request.CancellationToken);
            }

            Task<IncomingResponseFrame> InvokeWithInterceptorsAsync(
                IObjectPrx proxy,
                OutgoingRequestFrame request,
                bool oneway,
                int i,
                IProgress<bool>? progress,
                CancellationToken cancel)
            {
                cancel.ThrowIfCancellationRequested();
                if (i < proxy.Communicator.InvocationInterceptors.Count)
                {
                    // Call the next interceptor in the chain
                    InvocationInterceptor interceptor = proxy.Communicator.InvocationInterceptors[i++];
                    return interceptor(
                        proxy,
                        request,
                        (target, request, cancel) =>
                            InvokeWithInterceptorsAsync(target, request, oneway, i, progress, cancel),
                        cancel);
                }
                else
                {
                    // After we went down the interceptor chain make the invocation.
                    return PerformInvokeAsync(request, oneway, progress, cancel);
                }
            }

            async Task<IncomingResponseFrame> PerformInvokeAsync(
                OutgoingRequestFrame request,
                bool oneway,
                IProgress<bool>? progress,
                CancellationToken cancel)
            {
                request.Finish();
                Reference reference = proxy.IceReference;

                IInvocationObserver? observer = ObserverHelper.GetInvocationObserver(proxy,
                                                                                     request.Operation,
                                                                                     request.Context);
                int attempt = 1;
                // If the request size is greater than Ice.RetryRequestSizeMax or the size of the request
                // would increase the buffer retry size beyond Ice.RetryBufferSizeMax we release the request
                // after it was sent to avoid holding too much memory and we wont retry in case of a failure.
                int requestSize = request.Size;
                bool releaseRequestAfterSent =
                    requestSize > reference.Communicator.RetryRequestSizeMax ||
                    !reference.Communicator.IncRetryBufferSize(requestSize);
                try
                {
                    IncomingResponseFrame? response = null;
                    Exception? lastException = null;
                    List<IConnector>? excludedConnectors = null;
                    IConnector? connector = null;
                    while (true)
                    {
                        Connection? connection = null;
                        bool sent = false;
                        bool clearedLocatorCache = false;
                        RetryPolicy retryPolicy = RetryPolicy.NoRetry;
                        IChildInvocationObserver? childObserver = null;
                        try
                        {
                            // Get the connection, this will eventually establish a connection if needed.
                            connection = await reference.GetConnectionAsync(
                                excludedConnectors ?? (IReadOnlyList<IConnector>)ImmutableList<IConnector>.Empty,
                                cancel).ConfigureAwait(false);
                            connector = connection.Connector;
                            cancel.ThrowIfCancellationRequested();

                            // Create the outgoing stream.
                            using TransceiverStream stream = connection.CreateStream(!oneway);

                            childObserver = observer?.GetChildInvocationObserver(connection, request.Size);
                            childObserver?.Attach();

                            // TODO: support for streaming data, fin should be false if there's data to stream.
                            bool fin = true;

                            // Send the request and wait for the sending to complete.
                            await stream.SendRequestFrameAsync(request, fin, cancel).ConfigureAwait(false);

                            // The request is sent, notify the progress callback.
                            // TODO: Get rid of the sentSynchronously parameter which is always false now?
                            if (progress != null)
                            {
                                progress.Report(false);
                                progress = null; // Only call the progress callback once (TODO: revisit this?)
                            }
                            if (releaseRequestAfterSent)
                            {
                                // TODO release the request
                            }
                            sent = true;
                            lastException = null;

                            if (oneway)
                            {
                                return IncomingResponseFrame.WithVoidReturnValue(request.Protocol, request.Encoding);
                            }

                            // TODO: the synchronous boolean is no longer used. It was used to allow the reception
                            // of the response frame to be ran synchronously from the IO thread. Supporting this
                            // might still be possible depending on the underlying transport but it would be quite
                            // complex. So get rid of the synchronous boolean and simplify the proxy generated code?

                            // Wait for the reception of the response.
                            (response, fin) = await stream.ReceiveResponseFrameAsync(cancel).ConfigureAwait(false);

                            if (childObserver != null)
                            {
                                // Detach now to not count as a remote failure the 1.1 system exception which might
                                // be raised below.
                                childObserver.Reply(response.Size);
                                childObserver.Detach();
                                childObserver = null;
                            }

                            if (!fin)
                            {
                                // TODO: handle received stream data.
                            }

                            // If success, just return the response!
                            if (response.ResultType == ResultType.Success)
                            {
                                return response;
                            }

                            // Get the retry policy.
                            observer?.RemoteException();
                            if (response.Encoding == Encoding.V11)
                            {
                                retryPolicy = Ice1Definitions.GetRetryPolicy(response, reference);
                            }
                            else if (response.BinaryContext.TryGetValue((int)BinaryContext.RetryPolicy,
                                                                        out ReadOnlyMemory<byte> value))
                            {
                                retryPolicy = value.Read(istr => new RetryPolicy(istr));
                            }
                        }
                        catch (NoEndpointException ex)
                        {
                            // The reference has no endpoints or the previous retry policy asked to retry on a
<<<<<<< HEAD
                            // different replica but no more replicas are available (in this case, we rethrow
                            // the remote exception instead of the NoEndpointException).
=======
                            // different replica but no more replicas are available (in this case, we throw
                            // the previous exception instead of the NoEndpointException).
                            if (response == null && lastException == null)
                            {
                                lastException = ex;
                            }
>>>>>>> d667e9bf
                            childObserver?.Failed(ex.GetType().FullName ?? "System.Exception");
                            if (excludedConnectors?.Count > 0 && !clearedLocatorCache && reference.IsIndirect)
                            {
                                reference.LocatorInfo?.ClearCache(reference);
                                clearedLocatorCache = true;
                            }
                            lastException = response == null ? ex : null;
                        }
                        catch (TransportException ex)
                        {
                            var closedException = ex as ConnectionClosedException;
                            connector ??= ex.Connector;
                            if (connector != null && closedException == null)
                            {
<<<<<<< HEAD
                                reference.Communicator.OutgoingConnectionFactory.AddTransportFailure(
                                    connection.Connector);
=======
                                reference.Communicator.OutgoingConnectionFactory.AddTransportFailure(connector);
>>>>>>> d667e9bf
                            }

                            lastException = ex;
                            childObserver?.Failed(ex.GetType().FullName ?? "System.Exception");

                            // Retry transport exceptions if the request is idempotent, was not sent or if the
                            // connection was gracefully closed by the peer (in which case it's safe to retry).
                            if ((closedException?.IsClosedByPeer ?? false) || request.IsIdempotent || !sent)
                            {
                                retryPolicy = ex.RetryPolicy;
                            }
                        }
                        catch (Exception ex)
                        {
                            lastException = ex;
                            childObserver?.Failed(ex.GetType().FullName ?? "System.Exception");
                        }
                        finally
                        {
                            childObserver?.Detach();
                        }

                        if (sent && releaseRequestAfterSent)
                        {
                            if (reference.Communicator.TraceLevels.Retry >= 1)
                            {
                                TraceRetry("request failed with retryable exception but the request is not retryable " +
                                           "because\n" + (requestSize > reference.Communicator.RetryRequestSizeMax ?
                                           "the request size exceeds Ice.RetryRequestSizeMax, " :
                                           "the retry buffer size would exceed Ice.RetryBufferSizeMax, ") +
                                           "passing exception through to the application",
                                           attempt,
                                           retryPolicy,
                                           lastException);
                            }
                            break; // We cannot retry, get out of the loop
                        }
                        else if (retryPolicy == RetryPolicy.NoRetry)
                        {
                            break; // We cannot retry, get out of the loop
                        }
                        else if (++attempt > reference.Communicator.RetryMaxAttempts)
                        {
                            if (reference.Communicator.TraceLevels.Retry >= 1)
                            {
                                TraceRetry("request failed with retryable exception but it was the final attempt,\n" +
                                           "passing exception through to the application",
                                           attempt,
                                           retryPolicy,
                                           lastException);
                            }
                            break; // We cannot retry, get out of the loop
                        }
                        else
                        {
                            Debug.Assert(attempt <= reference.Communicator.RetryMaxAttempts &&
                                         retryPolicy != RetryPolicy.NoRetry);
                            if (retryPolicy == RetryPolicy.OtherReplica || retryPolicy == RetryPolicy.RefreshEndpoints)
                            {
                                Debug.Assert(connector != null);
                                excludedConnectors ??= new List<IConnector>();
                                excludedConnectors.Add(connector);
                                if (reference.Communicator.TraceLevels.Retry >= 1)
                                {
                                    reference.Communicator.Logger.Trace(TraceLevels.RetryCategory,
                                                                        $"excluding connector\n{connector}");
                                }
                            }

                            if (reference.IsIndirect && retryPolicy == RetryPolicy.RefreshEndpoints &&
                                !clearedLocatorCache)
                            {
                                reference.LocatorInfo?.ClearCache(reference);
                                clearedLocatorCache = true;
                            }

                            if (reference.IsConnectionCached && connection != null)
                            {
                                reference.ClearConnection(connection);
                            }

                            if (reference.Communicator.TraceLevels.Retry >= 1)
                            {
                                TraceRetry("retrying request because of retryable exception",
                                           attempt,
                                           retryPolicy,
                                           lastException);
                            }

                            if (retryPolicy.Retryable == Retryable.AfterDelay && retryPolicy.Delay != TimeSpan.Zero)
                            {
                                // The delay task can be canceled either by the user code using the provided
                                // cancellation token or if the communicator is destroyed.
                                using var tokenSource = CancellationTokenSource.CreateLinkedTokenSource(
                                    cancel,
                                    proxy.Communicator.CancellationToken);
                                await Task.Delay(retryPolicy.Delay, tokenSource.Token).ConfigureAwait(false);
                            }

                            observer?.Retried();
                        }
                    }

                    // No more retries or can't retry, throw the exception and return the remote exception
                    if (lastException != null)
                    {
                        observer?.Failed(lastException.GetType().FullName ?? "System.Exception");
                        throw ExceptionUtil.Throw(lastException);
                    }
                    else
                    {
                        observer?.Failed("System.Exception"); // TODO cleanup observer logic
                        Debug.Assert(response != null && response.ResultType == ResultType.Failure);
                        return response;
                    }
                }
                finally
                {
                    if (!releaseRequestAfterSent)
                    {
                        reference.Communicator.DecRetryBufferSize(requestSize);
                    }
                    // TODO release the request memory if not already done after sent.
                    // TODO: Use IDisposable for observers, this will allow using "using".
                    observer?.Detach();
                }
            }

            void TraceRetry(string message, int attempt, RetryPolicy policy, Exception? exception = null)
            {
                var sb = new StringBuilder();
                sb.Append(message);
                sb.Append("\nproxy = ");
                sb.Append(proxy);
                sb.Append("\noperation = ");
                sb.Append(request.Operation);
                if (attempt <= proxy.Communicator.RetryMaxAttempts)
                {
                    sb.Append("\nrequest attempt = ");
                    sb.Append(attempt);
                    sb.Append('/');
                    sb.Append(proxy.Communicator.RetryMaxAttempts);
                }
                sb.Append("\nretry policy = ");
                sb.Append(policy);
                if (exception != null)
                {
                    sb.Append("\nexception = ");
                    sb.Append(exception);
                }
                else
                {
                    sb.Append("\nexception = remote exception");
                }
                proxy.Communicator.Logger.Trace(TraceLevels.RetryCategory, sb.ToString());
            }
        }

        /// <summary>Produces a string representation of a location.</summary>
        /// <param name="location">The location.</param>
        /// <returns>The location as a percent-escaped string with segments separated by '/'.</returns>
        public static string ToLocationString(this IEnumerable<string> location) =>
            string.Join('/', location.Select(s => Uri.EscapeDataString(s)));
    }
}<|MERGE_RESOLUTION|>--- conflicted
+++ resolved
@@ -398,17 +398,13 @@
                         catch (NoEndpointException ex)
                         {
                             // The reference has no endpoints or the previous retry policy asked to retry on a
-<<<<<<< HEAD
-                            // different replica but no more replicas are available (in this case, we rethrow
-                            // the remote exception instead of the NoEndpointException).
-=======
                             // different replica but no more replicas are available (in this case, we throw
                             // the previous exception instead of the NoEndpointException).
                             if (response == null && lastException == null)
                             {
                                 lastException = ex;
                             }
->>>>>>> d667e9bf
+
                             childObserver?.Failed(ex.GetType().FullName ?? "System.Exception");
                             if (excludedConnectors?.Count > 0 && !clearedLocatorCache && reference.IsIndirect)
                             {
@@ -423,12 +419,7 @@
                             connector ??= ex.Connector;
                             if (connector != null && closedException == null)
                             {
-<<<<<<< HEAD
-                                reference.Communicator.OutgoingConnectionFactory.AddTransportFailure(
-                                    connection.Connector);
-=======
                                 reference.Communicator.OutgoingConnectionFactory.AddTransportFailure(connector);
->>>>>>> d667e9bf
                             }
 
                             lastException = ex;
