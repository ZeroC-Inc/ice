--- conflicted
+++ resolved
@@ -524,29 +524,7 @@
                 Debug.Assert(_state > State.NotInitialized);
                 Debug.Assert(_state < State.Closing);
 
-<<<<<<< HEAD
-                // Ensure the message isn't bigger than what we can send with the transport.
-=======
-                int requestId = 0;
-                if (!oneway)
-                {
-                    //
-                    // Create a new unique request ID.
-                    //
-                    requestId = _nextRequestId++;
-                    if (requestId <= 0)
-                    {
-                        _nextRequestId = 1;
-                        requestId = _nextRequestId++;
-                    }
-
-                    var responseTaskSource = new TaskCompletionSource<IncomingResponseFrame>();
-                    _requests[requestId] = responseTaskSource;
-                    responseTask = responseTaskSource.Task;
-                }
-
                 // Ensure the frame isn't bigger than what we can send with the transport.
->>>>>>> 0a5c6e62
                 // TODO: remove?
                 Transceiver.CheckSendSize(request.Size + Ice1Definitions.HeaderSize + 4);
 
