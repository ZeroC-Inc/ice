--- conflicted
+++ resolved
@@ -1310,7 +1310,8 @@
             //
             if (info.InvokeNum > 0)
             {
-                var vt = InvokeAllAsync(info.Stream, info.InvokeNum, info.RequestId, info.Compress, info.Adapter!);
+                ValueTask vt = InvokeAllAsync(info.Stream, info.InvokeNum, info.RequestId, info.Compress,
+                    info.Adapter!);
 
                 // TODO: do something with the value task
 
@@ -2713,16 +2714,10 @@
                         requestFrame.SkipCurrentEncapsulation(); // Required for batch requests, and incoming batch
                                                                  // requests are still supported in Ice 4.x.
 
-<<<<<<< HEAD
                         throw new Ice.ObjectNotExistException(current.Id, current.Facet, current.Operation);
                     }
 
-                    var vt = servant.DispatchAsync(requestFrame, current);
-=======
-                    // Dispatch the invocation.
-                    // TODO: await ValueTask returned by InvokeAsync
-                    ValueTask vt = Incoming.InvokeAsync(_communicator, this, this, adapter, compress, requestId, stream);
->>>>>>> 124bb326
+                    ValueTask<OutputStream> vt = servant.DispatchAsync(requestFrame, current);
                     --invokeNum;
                     if (requestId != 0)
                     {
