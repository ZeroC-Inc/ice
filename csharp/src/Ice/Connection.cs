--- conflicted
+++ resolved
@@ -120,12 +120,9 @@
         private EventHandler? _closed;
         // The close task is assigned when GoAwayAsync or AbortAsync are called, it's protected with _mutex.
         private Task? _closeTask;
-<<<<<<< HEAD
-        private readonly Communicator _communicator;
+
         private readonly Connector? _connector;
-=======
-        private readonly IConnector? _connector;
->>>>>>> 8d3bde7b
+
         // The last incoming stream IDs are setup when the streams are aborted, it's protected with _mutex.
         private (long Bidirectional, long Unidirectional) _lastIncomingStreamIds;
         private readonly IConnectionManager? _manager;
