// Copyright (c) ZeroC, Inc. All rights reserved.

using System;
using System.Collections.Generic;
using System.Diagnostics;
using System.Net.Security;
using System.Security.Authentication;
using System.Security.Cryptography.X509Certificates;
using System.Threading;
using System.Threading.Tasks;

namespace ZeroC.Ice
{
    /// <summary>The state of an Ice connection.</summary>
    public enum ConnectionState : byte
    {
        /// <summary>The connection is being initialized.</summary>
        Initializing = 0,
        /// <summary>The connection is active and can send and receive messages.</summary>
        Active,
        /// <summary>The connection is being gracefully shutdown and waits for the peer to close its end of the
        /// connection.</summary>
        Closing,
        /// <summary>The connection is closed and eventually waits for potential dispatch to be finished before being
        /// destroyed.</summary>
        Closed
    }

    /// <summary>Represents a connection used to send and receive Ice frames.</summary>
    public abstract class Connection
    {
        /// <summary>Gets or sets the object adapter that dispatches requests received over this connection.
        /// A client can invoke an operation on a server using a proxy, and then set an object adapter for the
        /// outgoing connection used by the proxy in order to receive callbacks. This is useful if the server
        /// cannot establish a connection back to the client, for example because of firewalls.</summary>
        /// <value>The object adapter that dispatches requests for the connection, or null if no adapter is set.
        /// </value>
        public ObjectAdapter? Adapter
        {
            get => _adapter;
            set => _adapter = value;
        }

        /// <summary>Get the connection ID which was used to create the connection.</summary>
        /// <value>The connection ID used to create the connection.</value>
        public string ConnectionId { get; }

        /// <summary>Get the endpoint from which the connection was created.</summary>
        /// <value>The endpoint from which the connection was created.</value>
        public Endpoint Endpoint { get; }

        /// <summary>Gets the connection idle timeout.</summary>
        public TimeSpan IdleTimeout
        {
            get
            {
                lock (_mutex)
                {
                    return Transceiver.IdleTimeout;
                }
            }
            set
            {
                lock (_mutex)
                {
                    if (_state == ConnectionState.Active)
                    {
                        // Setting the IdleTimeout might throw if it's not supported by the underlying transport. For
                        // example with Slic, the idle timeout is negotiated when the connection is established, it
                        // can't be updated after.
                        if (value == TimeSpan.Zero)
                        {
                            throw new InvalidConfigurationException("0 is not a valid value for IdleTimeout");
                        }
                        Transceiver.IdleTimeout = value;

                        _timer?.Dispose();
                        _timer = null;

                        if (value != Timeout.InfiniteTimeSpan)
                        {
                            TimeSpan period = value / 2;
                            _timer = new Timer(value => Monitor(), null, period, period);
                        }
                    }
                }
            }
        }

        /// <summary><c>true</c> for incoming connections <c>false</c> otherwise.</summary>
        public bool IsIncoming { get; }

        /// <summary>Enables or disables the keep alive. When enabled, the connection is kept alive by sending ping
        /// frames at regular time intervals when the connection is idle.</summary>
        public bool KeepAlive { get; set; }

        /// <summary>The protocol used by the connection.</summary>
        public Protocol Protocol => Endpoint.Protocol;

        // The endpoints which are associated with this connection. This is populated by the outgoing connection
        // factory when an endpoint resolves to the same connector as this connection's connector. Two endpoints
        // can be different but resolve to the same connector (e.g.: endpoints with the IPs "::1", "0:0:0:0:0:0:0:1"
        // or "localhost" are different endpoints but they all end up resolving to the same connector and can use
        // the same connection).
        internal List<Endpoint> Endpoints { get; }

        private protected MultiStreamTransceiver Transceiver { get; }
        // The accept stream task is assigned each time a new accept stream async operation is started.
        private volatile Task _acceptStreamTask = Task.CompletedTask;
        private volatile ObjectAdapter? _adapter;
        // The control stream is assigned on the connection initialization and is immutable once the connection
        // reaches the Active state.
        private TransceiverStream? _controlStream;
        private EventHandler? _closed;
        // The close task is assigned when GoAwayAsync or AbortAsync are called, it's protected with _mutex.
        private Task? _closeTask;
        private readonly Communicator _communicator;
        // The last incoming stream IDs are setup when the streams are aborted, it's protected with _mutex.
        private (long Bidirectional, long Unidirectional) _lastIncomingStreamIds;
        private readonly IConnectionManager? _manager;
        // The mutex protects mutable non-volatile data members and ensures the logic for some operations is
        // performed atomically.
        private readonly object _mutex = new ();
        private volatile ConnectionState _state; // The current state.
        private Timer? _timer;

        /// <summary>Aborts the connection.</summary>
        /// <param name="message">A description of the connection abortion reason.</param>
        public Task AbortAsync(string? message = null) =>
            AbortAsync(new ConnectionClosedException(message ?? "connection closed forcefully",
                                                     isClosedByPeer: false,
                                                     RetryPolicy.AfterDelay(TimeSpan.Zero),
                                                     Endpoint));

        /// <summary>Creates a special "fixed" proxy that always uses this connection. This proxy can be used for
        /// callbacks from a server to a client if the server cannot directly establish a connection to the client,
        /// for example because of firewalls. In this case, the server would create a proxy using an already
        /// established connection from the client.</summary>
        /// <param name="identity">The identity for which a proxy is to be created.</param>
        /// <param name="factory">The proxy factory. Use INamePrx.Factory, where INamePrx is the desired proxy type.
        /// </param>
        /// <returns>A proxy that matches the given identity and uses this connection.</returns>
        public T CreateProxy<T>(Identity identity, ProxyFactory<T> factory) where T : class, IObjectPrx =>
            factory(new Reference(_communicator, this, identity));

        /// <summary>This event is raised when the connection is closed. If the subscriber needs more information about
        /// the closure, it can call Connection.ThrowException. The connection object is passed as the event sender
        /// argument.</summary>
        public event EventHandler? Closed
        {
            add
            {
                lock (_mutex)
                {
                    if (_state >= ConnectionState.Closed)
                    {
                        Task.Run(() => value?.Invoke(this, EventArgs.Empty));
                    }
                    _closed += value;
                }
            }
            remove => _closed -= value;
        }

        /// <summary>Gracefully closes the connection by sending a GoAway frame to the peer.</summary>
        /// <param name="message">The message transmitted to the peer with the GoAway frame.</param>
        /// <param name="cancel">A cancellation token that receives the cancellation requests.</param>
        public Task GoAwayAsync(string? message = null, CancellationToken cancel = default) =>
            GoAwayAsync(new ConnectionClosedException(message ?? "connection closed gracefully",
                                                      isClosedByPeer: false,
                                                      RetryPolicy.AfterDelay(TimeSpan.Zero),
                                                      Endpoint),
                        cancel);

        /// <summary>This event is raised when the connection receives a ping frame. The connection object is
        /// passed as the event sender argument.</summary>
        public event EventHandler? PingReceived
        {
            add => Transceiver.Ping += value;
            remove => Transceiver.Ping -= value;
        }

        /// <summary>Returns <c>true</c> if the connection is active. Outgoing streams can be created and incoming
        /// streams accepted when the connection is active. The connection is no longer considered active as soon
        /// as <see cref="GoAwayAsync(string?, CancellationToken)"/> is called to initiate a graceful connection
        /// closure.</summary>
        /// <return><c>true</c> if the connection is active, <c>false</c> if it's closing or closed.</return>
        public bool IsActive => _state == ConnectionState.Active;

        /// <summary>Sends a ping frame.</summary>
        /// <param name="cancel">A cancellation token that receives the cancellation requests.</param>
        public void Ping(CancellationToken cancel = default)
        {
            try
            {
                PingAsync(cancel: cancel).Wait(cancel);
            }
            catch (AggregateException ex)
            {
                Debug.Assert(ex.InnerException != null);
                throw ExceptionUtil.Throw(ex.InnerException);
            }
        }

        /// <summary>Sends an asynchronous ping frame.</summary>
        /// <param name="progress">Sent progress provider.</param>
        /// <param name="cancel">A cancellation token that receives the cancellation requests.</param>
        public async Task PingAsync(IProgress<bool>? progress = null, CancellationToken cancel = default)
        {
            await Transceiver.PingAsync(cancel).ConfigureAwait(false);
            progress?.Report(true);
        }

        /// <summary>Returns a description of the connection as human readable text, suitable for logging or error
        /// messages.</summary>
        /// <returns>The description of the connection as human readable text.</returns>
        public override string ToString() => Transceiver.ToString()!;

        internal Connection(
            IConnectionManager? manager,
            Endpoint endpoint,
            MultiStreamTransceiver transceiver,
            string connectionId,
            ObjectAdapter? adapter,
            bool isIncoming)
        {
            _communicator = endpoint.Communicator;
            _manager = manager;
            Transceiver = transceiver;
            ConnectionId = connectionId;
            Endpoint = endpoint;
            Endpoints = new List<Endpoint>() { endpoint };
<<<<<<< HEAD
            IsIncoming = isIncoming;
=======
            KeepAlive = _communicator.KeepAlive;
>>>>>>> b1e8ef11
            _adapter = adapter;
            _state = ConnectionState.Initializing;
        }

        internal void ClearAdapter(ObjectAdapter adapter) => Interlocked.CompareExchange(ref _adapter, null, adapter);

        internal TransceiverStream CreateStream(bool bidirectional)
        {
            // Ensure the stream is created in the active state only, no new streams should be created if the
            // connection is closing or closed.
            lock (_mutex)
            {
                if (_state != ConnectionState.Active)
                {
                    throw new ConnectionClosedException(isClosedByPeer: false,
                                                        RetryPolicy.AfterDelay(TimeSpan.Zero),
                                                        Endpoint);
                }
                return Transceiver.CreateStream(bidirectional);
            }
        }

        internal async Task GoAwayAsync(Exception exception, CancellationToken cancel = default)
        {
            try
            {
                Task goAwayTask;
                lock (_mutex)
                {
                    if (_state == ConnectionState.Active && !Endpoint.IsDatagram)
                    {
                        SetState(ConnectionState.Closing, exception);
                        _closeTask ??= PerformGoAwayAsync(exception);
                        Debug.Assert(_closeTask != null);
                    }
                    goAwayTask = _closeTask ?? AbortAsync(exception);
                }
                await goAwayTask.WaitAsync(cancel).ConfigureAwait(false);
            }
            catch
            {
                // Ignore
            }

            async Task PerformGoAwayAsync(Exception exception)
            {
                // Abort outgoing streams and get the largest incoming stream ID. With Ice2, we don't wait for
                // the incoming streams to complete before sending the GoAway frame but instead provide the ID
                // of the latest incoming stream ID to the peer. The peer will close the connection once it
                // received the response for this stream ID.
                _lastIncomingStreamIds = Transceiver.AbortStreams(exception, stream => !stream.IsIncoming);

                // Yield to ensure the code below is executed without the mutex locked.
                await Task.Yield();

                // With Ice1, we first wait for all incoming streams to complete before sending the GoAway frame.
                if (Endpoint.Protocol == Protocol.Ice1)
                {
                    await Transceiver.WaitForEmptyStreamsAsync().ConfigureAwait(false);
                }

                try
                {
                    Debug.Assert(_communicator.CloseTimeout != TimeSpan.Zero);
                    using var source = new CancellationTokenSource(_communicator.CloseTimeout);
                    CancellationToken cancel = source.Token;

                    // Write the close frame
                    await _controlStream!.SendGoAwayFrameAsync(_lastIncomingStreamIds,
                                                               exception.Message,
                                                               cancel).ConfigureAwait(false);

                    // Wait for the peer to close the connection.
                    while (true)
                    {
                        // We can't just wait for the accept stream task failure as the task can sometime succeeds
                        // depending on the thread scheduling. So we also check for the state to ensure the loop
                        // eventually terminates once the peer connection is closed.
                        if (_state == ConnectionState.Closed)
                        {
                            throw exception;
                        }
                        await _acceptStreamTask.WaitAsync(cancel).ConfigureAwait(false);
                    }
                }
                catch (OperationCanceledException)
                {
                    await AbortAsync(new TimeoutException()).ConfigureAwait(false);
                }
                catch (Exception ex)
                {
                    await AbortAsync(ex).ConfigureAwait(false);
                }
            }
        }

        internal void Monitor()
        {
            lock (_mutex)
            {
                if (_state != ConnectionState.Active)
                {
                    return;
                }

                TimeSpan idleTime = Time.Elapsed - Transceiver.LastActivity;

                if (idleTime > IdleTimeout / 4 && (KeepAlive || Transceiver.IncomingStreamCount > 0))
                {
                    // We send a ping if there was no activity in the last (IdleTimeout / 4) period. Sending a ping
                    // sooner than really needed is safer to ensure that the receiver will receive the ping in
                    // time. Sending the ping if there was no activity in the last (IdleTimeout / 2) period isn't
                    // enough since Monitor is called only every (IdleTimeout / 2) period. We also send a ping if
                    // dispatch are in progress to notify the peer that we're still alive.
                    //
                    // Note that this doesn't imply that we are sending 4 heartbeats per timeout period because
                    // Monitor is still only called every (IdleTimeout / 2) period.
                    _ = Transceiver.PingAsync(CancellationToken.None);
                }

                if (idleTime > IdleTimeout)
                {
                    if (Transceiver.OutgoingStreamCount > 0)
                    {
                        // Close the connection if we didn't receive a heartbeat or if read/write didn't update the
                        // ACM activity in the last period.
                        _ = AbortAsync(new ConnectionClosedException("connection timed out",
                                                                     isClosedByPeer: false,
                                                                     RetryPolicy.AfterDelay(TimeSpan.Zero),
                                                                     Endpoint));
                    }
                    else
                    {
                        // The connection is idle, close it.
                        _ = GoAwayAsync(new ConnectionClosedException("connection idle",
                                                                      isClosedByPeer: false,
                                                                      RetryPolicy.AfterDelay(TimeSpan.Zero),
                                                                      Endpoint));
                    }
                }
            }
        }

        internal async Task InitializeAsync()
        {
            try
            {
                Debug.Assert(_communicator.ConnectTimeout > TimeSpan.Zero);
                using var source = new CancellationTokenSource(_communicator.ConnectTimeout);
                CancellationToken cancel = source.Token;

                // Initialize the transport.
                await Transceiver.InitializeAsync(cancel).ConfigureAwait(false);

                if (!Endpoint.IsDatagram)
                {
                    // Create the control stream and send the initialize frame
                    _controlStream = await Transceiver.SendInitializeFrameAsync(cancel).ConfigureAwait(false);

                    // Wait for the peer control stream to be accepted and read the initialize frame
                    TransceiverStream peerControlStream =
                        await Transceiver.ReceiveInitializeFrameAsync(cancel).ConfigureAwait(false);

                    // Setup a task to wait for the close frame on the peer's control stream.
                    _ = Task.Run(async () => await WaitForGoAwayAsync(peerControlStream).ConfigureAwait(false));
                }

                Transceiver.Initialized();

                lock (_mutex)
                {
                    if (_state >= ConnectionState.Closed)
                    {
                        // This can occur if the communicator or object adapter is disposed while the connection
                        // initializes.
                        throw new ConnectionClosedException(isClosedByPeer: false,
                                                            RetryPolicy.AfterDelay(TimeSpan.Zero),
                                                            Endpoint);
                    }
                    SetState(ConnectionState.Active);

                    // Start the asynchronous AcceptStream operation from the thread pool to prevent eventually reading
                    // synchronously new frames from this thread.
                    _acceptStreamTask = Task.Run(async () => await AcceptStreamAsync().ConfigureAwait(false));
                }
            }
            catch (OperationCanceledException)
            {
                var ex = new ConnectTimeoutException(RetryPolicy.AfterDelay(TimeSpan.Zero), Endpoint);
                _ = AbortAsync(ex);
                throw ex;
            }
            catch (Exception ex)
            {
                _ = AbortAsync(ex);
                throw;
            }
        }

        internal void UpdateObserver()
        {
            lock (_mutex)
            {
                // The observer is attached once the connection is active and detached once the close task completes.
                if (_state < ConnectionState.Active || (_state == ConnectionState.Closed && _closeTask!.IsCompleted))
                {
                    return;
                }

                Transceiver.Observer = _communicator.Observer?.GetConnectionObserver(this,
                                                                                     _state,
                                                                                     Transceiver.Observer);
            }
        }

        private async Task AbortAsync(Exception exception)
        {
            lock (_mutex)
            {
                if (_state < ConnectionState.Closed)
                {
                    SetState(ConnectionState.Closed, exception);
                    _closeTask = PerformAbortAsync();
                }
            }
            await _closeTask!.ConfigureAwait(false);

            async Task PerformAbortAsync()
            {
                await Transceiver.AbortAsync(exception).ConfigureAwait(false);

                // Yield to ensure the code below is executed without the mutex locked (PerformAbortAsync is called
                // with the mutex locked).
                await Task.Yield();

                // Dispose of the transceiver.
                Transceiver.Dispose();

                _timer?.Dispose();

                // Raise the Closed event
                try
                {
                    _closed?.Invoke(this, EventArgs.Empty);
                }
                catch (Exception ex)
                {
                    _communicator.Logger.Error($"connection callback exception:\n{ex}\n{this}");
                }

                // Remove the connection from the factory, must be called without the connection mutex locked
                _manager?.Remove(this);
            }
        }

        private async ValueTask AcceptStreamAsync()
        {
            TransceiverStream? stream = null;
            try
            {
                while (true)
                {
                    // Accept a new stream.
                    stream = await Transceiver.AcceptStreamAsync(CancellationToken.None).ConfigureAwait(false);

                    // Ignore the stream if the connection is being closed and the stream ID superior to the last
                    // incoming stream ID to be processed. The loop will eventually terminate when the peer closes
                    // the connection.
                    if (_state != ConnectionState.Active)
                    {
                        lock (_mutex)
                        {
                            if (stream.Id > (stream.IsBidirectional ? _lastIncomingStreamIds.Bidirectional :
                                                                      _lastIncomingStreamIds.Unidirectional))
                            {
                                stream.Dispose();
                                continue;
                            }
                        }
                    }

                    // Start a new accept stream task otherwise to accept another stream.
                    _acceptStreamTask = Task.Run(() => AcceptStreamAsync().AsTask());
                    break;
                }

                using var cancelSource = new CancellationTokenSource();
                CancellationToken cancel = cancelSource.Token;
                if (stream.IsBidirectional)
                {
                    // Be notified if the peer resets the stream to cancel the dispatch.
                    // TODO: the error code is ignored here as we can't provide it to the CancelationTokenSource. We
                    // could consider setting the error code into Ice.Current to allow the user to figure out the
                    // reason of the stream reset.
                    stream.Reset += (long errorCode) => cancelSource.Cancel();
                }

                // Receives the request frame from the stream
                (IncomingRequestFrame request, bool fin)
                    = await stream.ReceiveRequestFrameAsync(cancel).ConfigureAwait(false);

                // If no adapter is configure to dispatch the request, return an ObjectNotExistException to the caller.
                OutgoingResponseFrame response;
                ObjectAdapter? adapter = _adapter;
                if (adapter == null)
                {
                    if (stream.IsBidirectional)
                    {
                        var exception = new ObjectNotExistException();
                        response = new OutgoingResponseFrame(request, exception);
                        await stream.SendResponseFrameAsync(response, true, cancel).ConfigureAwait(false);
                    }
                    return;
                }

                // Dispatch the request and get the response
                var current = new Current(adapter, request, stream, fin, this);
                if (adapter.TaskScheduler != null)
                {
                    (response, fin) = await TaskRun(() => adapter.DispatchAsync(request, current, cancel),
                                                    cancel,
                                                    adapter.TaskScheduler).ConfigureAwait(false);
                }
                else
                {
                    (response, fin) = await adapter.DispatchAsync(request, current, cancel).ConfigureAwait(false);
                }

                // No need to send the response if the dispatch is canceled.
                cancel.ThrowIfCancellationRequested();

                if (stream.IsBidirectional)
                {
                    // Send the response over the stream
                    await stream.SendResponseFrameAsync(response, fin, cancel).ConfigureAwait(false);
                }
            }
            catch (OperationCanceledException)
            {
                // Ignore, the dispatch got canceled
            }
            catch (Exception ex)
            {
                // Other exceptions are considered fatal, abort the connection
                _ = AbortAsync(ex);
                throw;
            }
            finally
            {
                stream?.Dispose();
            }

            static async ValueTask<(OutgoingResponseFrame, bool)> TaskRun(
                Func<ValueTask<(OutgoingResponseFrame, bool)>> func,
                CancellationToken cancel,
                TaskScheduler scheduler)
            {
                // First await for the dispatch to be ran on the task scheduler.
                ValueTask<(OutgoingResponseFrame, bool)> task =
                    await Task.Factory.StartNew(func, cancel, TaskCreationOptions.None, scheduler).ConfigureAwait(false);

                // Now wait for the async dispatch to complete.
                return await task.ConfigureAwait(false);
            }
        }

        private void SetState(ConnectionState state, Exception? exception = null)
        {
            // If SetState() is called with an exception, then only closed and closing states are permissible.
            Debug.Assert((exception == null && state < ConnectionState.Closing) ||
                         (exception != null && state >= ConnectionState.Closing));

            Debug.Assert(_state < state); // Don't switch twice and only switch to a higher value state.

            // If the connection is active and the new state is Closed without first going into the Closing state
            // we print a warning, the connection was closed non-gracefully.
            if (_state == ConnectionState.Active &&
                state == ConnectionState.Closed &&
                !Endpoint.IsDatagram &&
                ((Transceiver as LegacyTransceiver)?.IsValidated ?? true) &&
                _communicator.WarnConnections)
            {
                Debug.Assert(exception != null);
                _communicator.Logger.Warning($"connection exception:\n{exception}\n{this}");
            }

            if (state == ConnectionState.Active)
            {
                // Setup a timer to check for the connection idle time every IdleTimeout / 2 period. If the transport
                // doesn't support idle timeout (e.g.: the colocated transport), IdleTimeout will be infinite.
                if (Transceiver.IdleTimeout != Timeout.InfiniteTimeSpan)
                {
                    TimeSpan period = Transceiver.IdleTimeout / 2;
                    _timer = new Timer(value => Monitor(), null, period, period);
                }
            }

            if (_communicator.Observer != null)
            {
                Transceiver.Observer = _communicator.Observer.GetConnectionObserver(this, state, Transceiver.Observer);

                if (Transceiver.Observer != null && state == ConnectionState.Closed)
                {
                    Debug.Assert(exception != null);
                    if (_state != ConnectionState.Closing)
                    {
                        Transceiver.Observer.Failed(exception.GetType().FullName!);
                    }
                }
            }
            _state = state;
        }

        private async Task WaitForGoAwayAsync(TransceiverStream peerControlStream)
        {
            try
            {
                // Wait to receive the close frame on the control stream.
                ((long Bidirectional, long Unidirectional) lastStreamIds, string message) =
                    await peerControlStream.ReceiveGoAwayFrameAsync().ConfigureAwait(false);

                Task goAwayTask;
                lock (_mutex)
                {
                    var exception = new ConnectionClosedException(message,
                                                                  isClosedByPeer: true,
                                                                  RetryPolicy.AfterDelay(TimeSpan.Zero),
                                                                  Endpoint);
                    if (_state == ConnectionState.Active)
                    {
                        SetState(ConnectionState.Closing, exception);
                        goAwayTask = PerformGoAwayAsync(lastStreamIds, exception);
                        if (_closeTask == null)
                        {
                            _closeTask = goAwayTask;
                        }
                    }
                    else if (_state == ConnectionState.Closing)
                    {
                        // We already initiated graceful connection closure. If the peer did as well, we can cancel
                        // incoming/outgoing streams.
                        goAwayTask = PerformGoAwayAsync(lastStreamIds, exception);
                    }
                    else
                    {
                        goAwayTask = _closeTask!;
                    }
                }

                await goAwayTask.ConfigureAwait(false);
            }
            catch (Exception ex)
            {
                await AbortAsync(ex).ConfigureAwait(false);
            }

            async Task PerformGoAwayAsync((long Bidirectional, long Unidirectional) lastStreamIds, Exception exception)
            {
                // Abort non-processed outgoing streams and all incoming streams.
                Transceiver.AbortStreams(exception,
                                         stream => stream.IsIncoming ||
                                                   stream.IsBidirectional ?
                                                       stream.Id > lastStreamIds.Bidirectional :
                                                       stream.Id > lastStreamIds.Unidirectional);

                // Yield to ensure the code below is executed without the mutex locked (PerformGoAwayAsync is called
                // with the mutex locked).
                await Task.Yield();

                // Wait for all the streams to complete.
                await Transceiver.WaitForEmptyStreamsAsync().ConfigureAwait(false);

                try
                {
                    // Close the transport
                    await Transceiver.CloseAsync(exception, CancellationToken.None).ConfigureAwait(false);
                }
                finally
                {
                    // Abort the connection once all the streams have completed.
                    await AbortAsync(exception).ConfigureAwait(false);
                }
            }
        }
    }

    /// <summary>Represents a connection to a colocated object adapter.</summary>
    public class ColocatedConnection : Connection
    {
        internal ColocatedConnection(
            IConnectionManager? manager,
            Endpoint endpoint,
            ColocatedTransceiver transceiver,
            string connectionId,
            ObjectAdapter? adapter,
            bool isIncoming)
            : base(manager, endpoint, transceiver, connectionId, adapter, isIncoming)
        {
        }
    }

    /// <summary>Represents a connection to an IP-endpoint.</summary>
    public abstract class IPConnection : Connection
    {
        private protected readonly MultiStreamTransceiverWithUnderlyingTransceiver _transceiver;

        /// <summary>The socket local IP-endpoint or null if it is not available.</summary>
        public System.Net.IPEndPoint? LocalEndpoint
        {
            get
            {
                try
                {
                    return _transceiver.Underlying.Socket?.LocalEndPoint as System.Net.IPEndPoint;
                }
                catch
                {
                    return null;
                }
            }
        }

        /// <summary>The socket remote IP-endpoint or null if it is not available.</summary>
        public System.Net.IPEndPoint? RemoteEndpoint
        {
            get
            {
                try
                {
                    return _transceiver.Underlying.Socket?.RemoteEndPoint as System.Net.IPEndPoint;
                }
                catch
                {
                    return null;
                }
            }
        }

        internal IPConnection(
            IConnectionManager? manager,
            Endpoint endpoint,
            MultiStreamTransceiverWithUnderlyingTransceiver transceiver,
            string connectionId,
            ObjectAdapter? adapter)
            : base(manager, endpoint, transceiver, connectionId, adapter, adapter != null) => _transceiver = transceiver;
    }

    /// <summary>Represents a connection to a TCP-endpoint.</summary>
    public class TcpConnection : IPConnection
    {
        /// <summary>Gets a Boolean value that indicates whether the certificate revocation list is checked during the
        /// certificate validation process.</summary>
        public bool CheckCertRevocationStatus => SslStream?.CheckCertRevocationStatus ?? false;
        /// <summary>Gets a Boolean value that indicates whether this SslStream uses data encryption.</summary>
        public bool IsEncrypted => SslStream?.IsEncrypted ?? false;
        /// <summary>Gets a Boolean value that indicates whether both server and client have been authenticated.
        /// </summary>
        public bool IsMutuallyAuthenticated => SslStream?.IsMutuallyAuthenticated ?? false;
        /// <summary>Gets a Boolean value that indicates whether the data sent using this stream is signed.</summary>
        public bool IsSigned => SslStream?.IsSigned ?? false;

        /// <summary>Gets the certificate used to authenticate the local endpoint or null if no certificate was
        /// supplied.</summary>
        public X509Certificate? LocalCertificate => SslStream?.LocalCertificate;

        /// <summary>The negotiated application protocol in TLS handshake.</summary>
        public SslApplicationProtocol? NegotiatedApplicationProtocol => SslStream?.NegotiatedApplicationProtocol;

        /// <summary>Gets the cipher suite which was negotiated for this connection.</summary>
        public TlsCipherSuite? NegotiatedCipherSuite => SslStream?.NegotiatedCipherSuite;
        /// <summary>Gets the certificate used to authenticate the remote endpoint or null if no certificate was
        /// supplied.</summary>
        public X509Certificate? RemoteCertificate => SslStream?.RemoteCertificate;

        /// <summary>Gets a value that indicates the security protocol used to authenticate this connection or
        /// null if the connection is not secure.</summary>
        public SslProtocols? SslProtocol => SslStream?.SslProtocol;

        private SslStream? SslStream => _transceiver.Underlying.SslStream;

        internal TcpConnection(
            IConnectionManager manager,
            Endpoint endpoint,
            MultiStreamTransceiverWithUnderlyingTransceiver transceiver,
            string connectionId,
            ObjectAdapter? adapter)
            : base(manager, endpoint, transceiver, connectionId, adapter)
        {
        }
    }

    /// <summary>Represents a connection to a UDP-endpoint.</summary>
    public class UdpConnection : IPConnection
    {
        /// <summary>The multicast IP-endpoint for a multicast connection otherwise null.</summary>
        public System.Net.IPEndPoint? MulticastEndpoint => _udpTransceiver.MulticastAddress;

        private readonly UdpTransceiver _udpTransceiver;

        internal UdpConnection(
            IConnectionManager? manager,
            Endpoint endpoint,
            MultiStreamTransceiverWithUnderlyingTransceiver transceiver,
            string connectionId,
            ObjectAdapter? adapter)
            : base(manager, endpoint, transceiver, connectionId, adapter) =>
            _udpTransceiver = (UdpTransceiver)_transceiver.Underlying;
    }

    /// <summary>Represents a connection to a WS-endpoint.</summary>
    public class WSConnection : TcpConnection
    {
        /// <summary>The HTTP headers in the WebSocket upgrade request.</summary>
        public IReadOnlyDictionary<string, string> Headers => _wsTransceiver.Headers;

        private readonly WSTransceiver _wsTransceiver;

        internal WSConnection(
            IConnectionManager manager,
            Endpoint endpoint,
            MultiStreamTransceiverWithUnderlyingTransceiver transceiver,
            string connectionId,
            ObjectAdapter? adapter)
            : base(manager, endpoint, transceiver, connectionId, adapter) =>
            _wsTransceiver = (WSTransceiver)_transceiver.Underlying;
    }
}<|MERGE_RESOLUTION|>--- conflicted
+++ resolved
@@ -230,11 +230,8 @@
             ConnectionId = connectionId;
             Endpoint = endpoint;
             Endpoints = new List<Endpoint>() { endpoint };
-<<<<<<< HEAD
             IsIncoming = isIncoming;
-=======
             KeepAlive = _communicator.KeepAlive;
->>>>>>> b1e8ef11
             _adapter = adapter;
             _state = ConnectionState.Initializing;
         }
