--- conflicted
+++ resolved
@@ -366,27 +366,12 @@
         /// <returns>The description of the connection as human readable text.</returns>
         public override string ToString() => Transceiver.ToString()!;
 
-<<<<<<< HEAD
-        /// <summary>Returns the connection type. This corresponds to the endpoint type, i.e., "tcp", "udp", etc.
-        /// </summary>
-        /// <returns>The type of the connection.</returns>
-        public string Type() => Transceiver.Transport; // No mutex lock, _type is immutable.
-
-        internal Connection(
-            Communicator communicator,
-            IACMMonitor? monitor,
-            ITransceiver transceiver,
-            IConnector? connector,
-            Endpoint endpoint,
-            ObjectAdapter? adapter)
-=======
         internal Connection(Communicator communicator,
                             IACMMonitor? monitor,
                             ITransceiver transceiver,
                             IConnector? connector,
                             Endpoint endpoint,
                             ObjectAdapter? adapter)
->>>>>>> 40ec85b1
         {
             _communicator = communicator;
             _monitor = monitor;
@@ -642,11 +627,7 @@
                 }
 
                 // Initialize the transport
-<<<<<<< HEAD
-                await CancelableTask.WhenAny(Transceiver.InitializeAsync(), timeoutToken).ConfigureAwait(false);
-=======
-                await _transceiver.InitializeAsync().WaitAsync(timeoutToken).ConfigureAwait(false);
->>>>>>> 40ec85b1
+                await Transceiver.InitializeAsync().WaitAsync(timeoutToken).ConfigureAwait(false);
 
                 ArraySegment<byte> readBuffer = default;
                 if (!Endpoint.IsDatagram) // Datagram connections are always implicitly validated.
@@ -656,13 +637,8 @@
                         int offset = 0;
                         while (offset < _validateConnectionFrame.GetByteCount())
                         {
-<<<<<<< HEAD
                             ValueTask<int> writeTask = Transceiver.WriteAsync(_validateConnectionFrame, offset);
-                            await CancelableTask.WhenAny(writeTask, timeoutToken).ConfigureAwait(false);
-=======
-                            ValueTask<int> writeTask = _transceiver.WriteAsync(_validateConnectionFrame, offset);
                             await writeTask.WaitAsync(timeoutToken).ConfigureAwait(false);
->>>>>>> 40ec85b1
                             offset += writeTask.Result;
                         }
                         Debug.Assert(offset == _validateConnectionFrame.GetByteCount());
@@ -673,13 +649,8 @@
                         int offset = 0;
                         while (offset < Ice1Definitions.HeaderSize)
                         {
-<<<<<<< HEAD
                             ValueTask<int> readTask = Transceiver.ReadAsync(readBuffer, offset);
-                            await CancelableTask.WhenAny(readTask, timeoutToken).ConfigureAwait(false);
-=======
-                            ValueTask<int> readTask = _transceiver.ReadAsync(readBuffer, offset);
                             await readTask.WaitAsync(timeoutToken).ConfigureAwait(false);
->>>>>>> 40ec85b1
                             offset += readTask.Result;
                         }
 
