// Copyright (c) ZeroC, Inc. All rights reserved.

using System;
using System.Collections.Generic;
using System.Diagnostics;
using System.Net.Security;
using System.Security.Authentication;
using System.Security.Cryptography.X509Certificates;
using System.Threading;
using System.Threading.Tasks;
using ZeroC.Ice.Instrumentation;

namespace ZeroC.Ice
{
    /// <summary>Determines the behavior when manually closing a connection.</summary>
    public enum ConnectionClose
    {
        /// <summary>Close the connection immediately without sending a close connection protocol message to the peer
        /// and waiting for the peer to acknowledge it.</summary>
        Forcefully,
        /// <summary>Close the connection by notifying the peer but do not wait for pending outgoing invocations to
        /// complete.</summary>
        Gracefully,
    }

    /// <summary>The state of an Ice connection.</summary>
    public enum ConnectionState : byte
    {
        /// <summary>The connection is being validated.</summary>
        Validating = 0,
        /// <summary>The connection is active and can send and receive messages.</summary>
        Active,
        /// <summary>The connection is being gracefully shutdown and waits for the peer to close its end of the
        /// connection.</summary>
        Closing,
        /// <summary>The connection is closed and eventually waits for potential dispatch to be finished before being
        /// destroyed.</summary>
        Closed
    }

    /// <summary>Represents a connection used to send and receive Ice frames.</summary>
    public abstract class Connection
    {
        /// <summary>Gets or set the connection Acm (Active Connection Management) configuration.</summary>
        public Acm Acm
        {
            get
            {
                lock (_mutex)
                {
                    return _monitor?.Acm ?? new Acm();
                }
            }
            set
            {
                if (_manager != null)
                {
                    lock (_mutex)
                    {
                        if (_state >= ConnectionState.Closing)
                        {
                            return;
                        }

                        if (_state == ConnectionState.Active)
                        {
                            _monitor?.Remove(this);
                        }

                        _monitor = value == _manager.AcmMonitor.Acm ?
                            _manager.AcmMonitor : new ConnectionAcmMonitor(value, _communicator.Logger);

                        if (_state == ConnectionState.Active)
                        {
                            _monitor?.Add(this);
                        }
                    }
                }
            }
        }

        /// <summary>Gets or sets the object adapter that dispatches requests received over this connection.
        /// A client can invoke an operation on a server using a proxy, and then set an object adapter for the
        /// outgoing connection used by the proxy in order to receive callbacks. This is useful if the server
        /// cannot establish a connection back to the client, for example because of firewalls.</summary>
        /// <value>The object adapter that dispatches requests for the connection, or null if no adapter is set.
        /// </value>
        public ObjectAdapter? Adapter
        {
            // We don't use a volatile for _adapter to avoid extra-memory barriers when accessing _adapter with
            // the mutex locked.
            get
            {
                lock (_mutex)
                {
                    return _adapter;
                }
            }
            set
            {
                lock (_mutex)
                {
                    _adapter = value;
                }
            }
        }

        /// <summary>Get the connection ID which was used to create the connection.</summary>
        /// <value>The connection ID used to create the connection.</value>
        public string ConnectionId { get; }

        /// <summary>Get the endpoint from which the connection was created.</summary>
        /// <value>The endpoint from which the connection was created.</value>
        public Endpoint Endpoint { get; }

        /// <summary>True for incoming connections false otherwise.</summary>
        public bool IsIncoming => _connector == null;

        /// <summary>The protocol used by the connection.</summary>
        public Protocol Protocol => Endpoint.Protocol;

        internal bool Active
        {
            get
            {
                lock (_mutex)
                {
                    return _state > ConnectionState.Validating && _state < ConnectionState.Closing;
                }
            }
        }

        // The connector from which the connection was created. This is used by the outgoing connection factory.
        internal IConnector Connector => _connector!;

        // The endpoints which are associated with this connection. This is populated by the outgoing connection
        // factory when an endpoint resolves to the same connector as this connection's connector. Two endpoints
        // can be different but resolve to the same connector (e.g.: endpoints with the IPs "::1", "0:0:0:0:0:0:0:1"
        // or "localhost" are different endpoints but they all end up resolving to the same connector and can use
        // the same connection).
        internal List<Endpoint> Endpoints { get; }

        private protected MultiStreamTransceiver Transceiver { get; }

        private volatile Task _acceptStreamTask = Task.CompletedTask;
        private ObjectAdapter? _adapter;
        private TransceiverStream? _controlStream;
        private EventHandler? _closed;
        private Task? _closeTask;
        private readonly Communicator _communicator;
        private readonly IConnector? _connector;
        private volatile Exception? _exception;
        private long _lastIncomingStreamId;
        private readonly IConnectionManager? _manager;
        private IAcmMonitor? _monitor;
        private readonly object _mutex = new object();
        private ConnectionState _state; // The current state.

        /// <summary>Manually closes the connection using the specified closure mode.</summary>
        /// <param name="mode">Determines how the connection will be closed.</param>
        public void Close(ConnectionClose mode)
        {
            // TODO: Should we simply make AbortAsync/CloseAsync public instead?
            if (mode == ConnectionClose.Forcefully)
            {
                _ = AbortAsync(new ConnectionClosedLocallyException("connection closed forcefully"));
            }
            else if (mode == ConnectionClose.Gracefully)
            {
                _ = CloseAsync(new ConnectionClosedLocallyException("connection closed gracefully"));
            }
        }

        /// <summary>Creates a special "fixed" proxy that always uses this connection. This proxy can be used for
        /// callbacks from a server to a client if the server cannot directly establish a connection to the client,
        /// for example because of firewalls. In this case, the server would create a proxy using an already
        /// established connection from the client.</summary>
        /// <param name="identity">The identity for which a proxy is to be created.</param>
        /// <param name="factory">The proxy factory. Use INamePrx.Factory, where INamePrx is the desired proxy type.
        /// </param>
        /// <returns>A proxy that matches the given identity and uses this connection.</returns>
        public T CreateProxy<T>(Identity identity, ProxyFactory<T> factory) where T : class, IObjectPrx =>
            factory(new Reference(_communicator, this, identity));

        /// <summary>Sends a heartbeat frame.</summary>
        public void Heartbeat()
        {
            try
            {
                HeartbeatAsync().Wait();
            }
            catch (AggregateException ex)
            {
                Debug.Assert(ex.InnerException != null);
                throw ExceptionUtil.Throw(ex.InnerException);
            }
        }

        /// <summary>Sends an asynchronous heartbeat frame.</summary>
        /// <param name="progress">Sent progress provider.</param>
        /// <param name="cancel">A cancellation token that receives the cancellation requests.</param>
        public async Task HeartbeatAsync(IProgress<bool>? progress = null, CancellationToken cancel = default)
        {
            await Transceiver.PingAsync(cancel).ConfigureAwait(false);
            progress?.Report(true);
        }

        /// <summary>This event is raised when the connection is closed. If the subscriber needs more information about
        /// the closure, it can call Connection.ThrowException. The connection object is passed as the event sender
        /// argument.</summary>
        public event EventHandler? Closed
        {
            add
            {
                lock (_mutex)
                {
                    if (_state >= ConnectionState.Closed)
                    {
                        Task.Run(() => value?.Invoke(this, EventArgs.Empty));
                    }
                    _closed += value;
                }
            }
            remove => _closed -= value;
        }

        /// <summary>This event is raised when the connection receives a heartbeat. The connection object is passed as
        /// the event sender argument.</summary>
        public event EventHandler? HeartbeatReceived
        {
            add
            {
                Transceiver.Ping += value;
            }
            remove
            {
                Transceiver.Ping -= value;
            }
        }

        /// <summary>Throws an exception indicating the reason for connection closure. For example,
        /// ConnectionClosedByPeerException is raised if the connection was closed gracefully by the peer, whereas
        /// ConnectionClosedLocallyException is raised if the connection was manually closed by the application. This
        /// operation does nothing if the connection is not yet closed.</summary>
        public void ThrowException()
        {
            if (_exception != null)
            {
                Debug.Assert(_state >= ConnectionState.Closing);
                throw _exception;
            }
        }

        /// <summary>Returns a description of the connection as human readable text, suitable for logging or error
        /// messages.</summary>
        /// <returns>The description of the connection as human readable text.</returns>
        public override string ToString() => Transceiver.ToString()!;

        internal Connection(
            IConnectionManager? manager,
            Endpoint endpoint,
            MultiStreamTransceiver transceiver,
            IConnector? connector,
            string connectionId,
            ObjectAdapter? adapter)
        {
            _communicator = endpoint.Communicator;
            _manager = manager;
            _monitor = manager?.AcmMonitor;
            Transceiver = transceiver;
            _connector = connector;
            ConnectionId = connectionId;
            Endpoint = endpoint;
            Endpoints = endpoint == null ? new List<Endpoint>() : new List<Endpoint>() { endpoint };
            _adapter = adapter;
            _state = ConnectionState.Validating;
        }

        internal void ClearAdapter(ObjectAdapter adapter)
        {
            lock (_mutex)
            {
                if (_adapter == adapter)
                {
                    _adapter = null;
                }
            }
        }

        internal async Task CloseAsync(Exception exception)
        {
            try
            {
                Task closeTask;
                lock (_mutex)
                {
                    if (_state == ConnectionState.Active && _controlStream != null)
                    {
                        SetState(ConnectionState.Closing, exception);
                        _closeTask ??= PerformCloseAsync(exception);
                        Debug.Assert(_closeTask != null);
                    }
                    else if (_closeTask == null)
                    {
                        _ = AbortAsync(exception);
                    }
                    closeTask = _closeTask!;
                }

                await closeTask.ConfigureAwait(false);
            }
            catch
            {
            }

            async Task PerformCloseAsync(Exception exception)
            {
                // Abort outgoing streams and get the largest incoming stream ID. With Ice2, we don't wait for the
                // incoming streams to complete before sending the close frame but instead provide the ID of the
                // latest incoming stream ID to the peer. The peer will close the connection once it received the
                // response for this stream ID.
                _lastIncomingStreamId = Transceiver.AbortStreams(exception, stream => !stream.IsIncoming);

                if (Endpoint.Protocol == Protocol.Ice1)
                {
                    // With Ice1, we first wait for all incoming streams to complete before sending the close frame.
                    await Transceiver.WaitForEmptyStreamsAsync().ConfigureAwait(false);
                }

                CancellationTokenSource? source = null;
                TimeSpan timeout = _communicator.CloseTimeout;
                if (timeout > TimeSpan.Zero)
                {
                    source = new CancellationTokenSource(timeout);
                }

                try
                {
                    CancellationToken cancel = source?.Token ?? default;

                    // TODO: send a better message?
                    string message = exception.ToString();

                    // Write the close frame
                    await _controlStream!.SendCloseFrameAsync(_lastIncomingStreamId,
                                                              message,
                                                              cancel).ConfigureAwait(false);

                    // Wait for the peer to close the stream.
                    while (true)
                    {
                        // We can't just wait for the accept stream task failure as the task can sometime succeeds
                        // depending on the thread scheduling. So we also check for the state to ensure the loop
                        // eventually terminates once the peer connection is closed.
                        lock (_mutex)
                        {
                            if (_state == ConnectionState.Closed)
                            {
                                Debug.Assert(_exception != null);
                                throw _exception;
                            }
                        }
                        await _acceptStreamTask.WaitAsync(cancel).ConfigureAwait(false);
                    }
                }
                catch (OperationCanceledException)
                {
                    await AbortAsync(new TimeoutException());
                }
                catch (Exception ex)
                {
                    await AbortAsync(ex);
                }
                finally
                {
                    source?.Dispose();
                }
            }
        }

        internal TransceiverStream CreateStream(bool bidirectional)
        {
            // Ensure the stream is created in the active state only, no new streams should be created if the
            // connection is closing or closed.
            lock (_mutex)
            {
                if (_exception != null)
                {
                    throw _exception;
                }
                Debug.Assert(_state == ConnectionState.Active);
                return Transceiver.CreateStream(bidirectional);
            }
        }

        internal async Task WaitForCloseAsync(TransceiverStream peerControlStream)
        {
            try
            {
                // Wait to receive the close frame on the control stream.
                (long lastStreamId, string message) =
                    await peerControlStream.ReceiveCloseFrameAsync().ConfigureAwait(false);

                Task closeTask;
                lock (_mutex)
                {
                    if (_state == ConnectionState.Active)
                    {
                        SetState(ConnectionState.Closing, new ConnectionClosedByPeerException(message));
                        closeTask = PerformCloseAsync(lastStreamId, _exception!);
                        if (_closeTask == null)
                        {
                            _closeTask = closeTask;
                        }
                    }
                    else if (_state == ConnectionState.Closing)
                    {
                        closeTask = PerformCloseAsync(lastStreamId, _exception!);
                    }
                    else
                    {
                        closeTask = _closeTask!;
                    }
                }

                await closeTask.ConfigureAwait(false);
            }
            catch (Exception ex)
            {
                await AbortAsync(ex);
            }

            async Task PerformCloseAsync(long lastStreamId, Exception exception)
            {
<<<<<<< HEAD
                // Abort non-processed outgoing streams and all incoming streams.
                Transceiver.AbortStreams(exception, stream => stream.IsIncoming || stream.Id > lastStreamId);
=======
                // If the exception is thrown before we even have a chance to send our request, we always try to
                // send the request again.
                if (_exception != null)
                {
                    throw new RetryException(_exception);
                }
                cancel.ThrowIfCancellationRequested();
>>>>>>> bfbd2748

                // Wait for all the streams to complete.
                await Transceiver.WaitForEmptyStreamsAsync().ConfigureAwait(false);

                // Close the transport
                await Transceiver.CloseAsync(exception, CancellationToken.None);

                // Abort the connection once all the streams have completed.
                await AbortAsync(exception).ConfigureAwait(false);
            }
        }

        internal void Monitor(TimeSpan now, Acm acm)
        {
            lock (_mutex)
            {
                if (_state != ConnectionState.Active)
                {
                    return;
                }

                // We send a heartbeat if there was no activity in the last (timeout / 4) period. Sending a heartbeat
                // sooner than really needed is safer to ensure that the receiver will receive the heartbeat in time.
                // Sending the heartbeat if there was no activity in the last (timeout / 2) period isn't enough since
                // monitor() is called only every (timeout / 2) period.
                //
                // Note that this doesn't imply that we are sending 4 heartbeats per timeout period because the
                // monitor() method is still only called every (timeout / 2) period.
                if (_state == ConnectionState.Active &&
                    (acm.Heartbeat == AcmHeartbeat.Always ||
                    (acm.Heartbeat != AcmHeartbeat.Off && now >= (Transceiver.LastActivity + (acm.Timeout / 4)))))
                {
                    if (acm.Heartbeat != AcmHeartbeat.OnDispatch || Transceiver.StreamCount > 0)
                    {
                        Debug.Assert(_state == ConnectionState.Active);
                        if (!Endpoint.IsDatagram)
                        {
                            _ = Transceiver.PingAsync(default);
                        }
                    }
                }

                if (acm.Close != AcmClose.Off && now >= Transceiver.LastActivity + acm.Timeout)
                {
                    if (acm.Close == AcmClose.OnIdleForceful || (acm.Close != AcmClose.OnIdle && (Transceiver.StreamCount > 0)))
                    {
                        // Close the connection if we didn't receive a heartbeat or if read/write didn't update the
                        // ACM activity in the last period.
                        _ = AbortAsync(new ConnectionTimeoutException());
                    }
                    else if (acm.Close != AcmClose.OnInvocation && Transceiver.StreamCount == 0)
                    {
                        // The connection is idle, close it.
                        _ = CloseAsync(new ConnectionIdleException());
                    }
                }
            }
        }

        internal async Task StartAsync()
        {
            CancellationTokenSource? source = null;
            try
            {
                CancellationToken cancel = default;
                TimeSpan timeout = _communicator.ConnectTimeout;
                if (timeout > TimeSpan.Zero)
                {
                    source = new CancellationTokenSource(timeout);
                    cancel = source.Token;
                }

                // Initialize the transport.
                await Transceiver.InitializeAsync(cancel).ConfigureAwait(false);

                if (!Endpoint.IsDatagram)
                {
                    // Create the control stream and send the initialize frame
                    _controlStream = await Transceiver.SendInitializeFrameAsync(cancel).ConfigureAwait(false);

                    // Wait for the peer control stream to be accepted and read the initialize frame
                    TransceiverStream peerControlStream =
                        await Transceiver.ReceiveInitializeFrameAsync(cancel).ConfigureAwait(false);

                    // Setup a task to wait for the close frame on the peer's control stream.
                    _ = Task.Run(async () => await WaitForCloseAsync(peerControlStream).ConfigureAwait(false));
                }

                Transceiver.Initialized();

                lock (_mutex)
                {
                    if (_state >= ConnectionState.Closed)
                    {
                        throw _exception!;
                    }
                    SetState(ConnectionState.Active);
                }
            }
            catch (OperationCanceledException)
            {
                _ = AbortAsync(new ConnectTimeoutException());
                throw _exception!;
            }
            catch (Exception ex)
            {
                _ = AbortAsync(ex);
                throw;
            }
            finally
            {
                source?.Dispose();
            }
        }

        internal void UpdateObserver()
        {
            lock (_mutex)
            {
                // The observer is attached once the connection is active and detached once the close task completes.
                if (_state < ConnectionState.Active || (_state == ConnectionState.Closed && _closeTask!.IsCompleted))
                {
                    return;
                }

                Transceiver.Observer = _communicator.Observer?.GetConnectionObserver(this,
                                                                                     _state,
                                                                                     Transceiver.Observer);
            }
        }

        private async Task AbortAsync(Exception exception)
        {
            lock (_mutex)
            {
                if (_state < ConnectionState.Closed)
                {
                    SetState(ConnectionState.Closed, exception);
                    _closeTask = PerformAbortAsync();
                }
            }
            await _closeTask!.ConfigureAwait(false);

            async Task PerformAbortAsync()
            {
                await Transceiver.AbortAsync(exception).ConfigureAwait(false);

                // Yield to ensure the code below is executed without the mutex locked. PerformCloseAsync, the code
                // below is not safe to call with this mutex locked.
                await Task.Yield();

                Transceiver.Dispose();

                // Raise the Closed event
                try
                {
                    _closed?.Invoke(this, EventArgs.Empty);
                }
                catch (Exception ex)
                {
                    _communicator.Logger.Error($"connection callback exception:\n{ex}\n{this}");
                }

                // Remove the connection from the factory, must be called without the connection mutex locked
                _manager?.Remove(this);
            }
        }

        private async ValueTask AcceptStreamAsync()
        {
            TransceiverStream? stream = null;
            try
            {
                while (true)
                {
                    // Accept a new stream.
                    stream = await Transceiver.AcceptStreamAsync(CancellationToken.None).ConfigureAwait(false);

                    // Ignore the stream if the connection is being closed and the stream ID superior to the last
                    // incoming stream ID to be processed. The loop will eventually terminate when the peer closes
                    // the connection.
                    if (_exception != null)
                    {
                        lock (_mutex)
                        {
                            if (stream.Id > _lastIncomingStreamId)
                            {
                                stream.Dispose();
                                continue;
                            }
                        }
                    }

                    // Start a new accept stream task otherwise to process the stream.
                    _acceptStreamTask = Task.Run(() => AcceptStreamAsync().AsTask());
                    break;
                }

                ObjectAdapter? adapter = _adapter;

                using var cancelSource = new CancellationTokenSource();
                CancellationToken cancel = cancelSource.Token;
                if (stream.IsBidirectional)
                {
                    // Be notified if the peer reset the stream and cancel the dispatch cancellation token source.
                    stream.Reset += () => cancelSource.Cancel();
                }

                // Receive the request from the stream
                (IncomingRequestFrame request, bool fin)
                    = await stream.ReceiveRequestFrameAsync(cancel).ConfigureAwait(false);

                OutgoingResponseFrame response;
                if (adapter == null)
                {
                    if (stream.IsBidirectional)
                    {
                        var exception = new ObjectNotExistException(request.Identity, request.Facet, request.Operation);
                        response = new OutgoingResponseFrame(request, exception);
                        await stream.SendResponseFrameAsync(response, true, cancel).ConfigureAwait(false);
                    }
                    return;
                }

                var current = new Current(adapter, request, stream, fin, this, cancel);

                // Dispatch the request and get the response
                if (adapter.TaskScheduler != null)
                {
                    (response, fin) = await TaskRun(() => adapter.DispatchAsync(request, current),
                                                    cancel,
                                                    adapter.TaskScheduler).ConfigureAwait(false);
                }
                else
                {
                    (response, fin) = await adapter.DispatchAsync(request, current).ConfigureAwait(false);
                }

                if (stream.IsBidirectional)
                {
                    // Send the response over the stream
                    await stream.SendResponseFrameAsync(response, fin, cancel);

                    if (!fin)
                    {
                        // TODO: send streamable data.
                    }
                }
            }
            catch (OperationCanceledException)
            {
                // Ignore, the dispatch got canceled
            }
            catch (Exception ex)
            {
                // Other exceptions are considered fatal, abort the connection
                _ = AbortAsync(ex);
                throw;
            }
            finally
            {
                stream?.Dispose();
            }

            static async ValueTask<(OutgoingResponseFrame, bool)> TaskRun(
                Func<ValueTask<(OutgoingResponseFrame, bool)>> func,
                CancellationToken cancel,
                TaskScheduler scheduler)
            {
                // First await for the dispatch to be ran on the task scheduler.
                ValueTask<(OutgoingResponseFrame, bool)> task =
                    await Task.Factory.StartNew(func, cancel, TaskCreationOptions.None, scheduler).ConfigureAwait(false);

                // Now wait for the async dispatch to complete.
                return await task.ConfigureAwait(false);
            }
        }

        private void SetState(ConnectionState state, Exception? exception = null)
        {
            // If SetState() is called with an exception, then only closed and closing states are permissible.
            Debug.Assert((exception == null && state < ConnectionState.Closing) ||
                         (exception != null && state >= ConnectionState.Closing));

            if (_exception == null && exception != null)
            {
                // If we are in closed state, an exception must be set.
                Debug.Assert(_state != ConnectionState.Closed);

                _exception = exception;

                // We don't warn if we are not validated.
                if (_state > ConnectionState.Validating && _communicator.WarnConnections)
                {
                    // Don't warn about certain expected exceptions.
                    if (!(_exception is ConnectionClosedException ||
                         _exception is ConnectionIdleException ||
                         _exception is ObjectDisposedException ||
                         (_exception is ConnectionLostException && _state >= ConnectionState.Closing)))
                    {
                        _communicator.Logger.Warning($"connection exception:\n{_exception}\n{this}");
                    }
                }
            }

            Debug.Assert(_state != state); // Don't switch twice.
            switch (state)
            {
                case ConnectionState.Validating:
                {
                    Debug.Assert(false);
                    break;
                }

                case ConnectionState.Active:
                {
                    Debug.Assert(_state == ConnectionState.Validating);
                    // Start the asynchronous operation from the thread pool to prevent eventually reading
                    // synchronously new frames from this thread.
                    _acceptStreamTask = Task.Run(async () => await AcceptStreamAsync().ConfigureAwait(false));
                    break;
                }

                case ConnectionState.Closing:
                {
                    Debug.Assert(_state == ConnectionState.Active);
                    break;
                }

                case ConnectionState.Closed:
                {
                    Debug.Assert(_state < ConnectionState.Closed);
                    break;
                }
            }

            // We register with the connection monitor if our new state is State.Active. ACM monitors the connection
            // once it's initialized and validated and until it's closed. Timeouts for connection establishment and
            // validation are implemented with a timer instead and setup in the outgoing connection factory.
            if (state == ConnectionState.Active)
            {
                _monitor?.Add(this);
            }
            else if (_state == ConnectionState.Active)
            {
                Debug.Assert(state > ConnectionState.Active);
                _monitor?.Remove(this);
            }

            if (_communicator.Observer != null)
            {
                if (_state != state)
                {
                    Transceiver.Observer =
                        _communicator.Observer.GetConnectionObserver(this, state, Transceiver.Observer);
                }
                if (Transceiver.Observer != null && state == ConnectionState.Closed)
                {
                    Debug.Assert(_exception != null);
                    if (!(_exception is ConnectionClosedException ||
                          _exception is ConnectionIdleException ||
                          _exception is ObjectDisposedException ||
                         (_exception is ConnectionLostException && _state >= ConnectionState.Closing)))
                    {
                        Transceiver.Observer.Failed(_exception.GetType().FullName!);
                    }
                }
            }
            _state = state;
        }
    }

    /// <summary>Represents a colocated connection to an object adapter</summary>
    public class ColocatedConnection : Connection
    {
        internal ColocatedConnection(
            IConnectionManager? manager,
            Endpoint endpoint,
            ColocatedTransceiver transceiver,
            IConnector? connector,
            string connectionId,
            ObjectAdapter? adapter)
            : base(manager, endpoint, transceiver, connector, connectionId, adapter)
        {
        }
    }

    /// <summary>Represents a connection to an IP-endpoint.</summary>
    public abstract class IPConnection : Connection
    {
        private protected readonly MultiStreamTransceiverWithUnderlyingTransceiver _transceiver;

        /// <summary>The socket local IP-endpoint or null if it is not available.</summary>
        public System.Net.IPEndPoint? LocalEndpoint
        {
            get
            {
                try
                {
                    return _transceiver.Underlying.Socket?.LocalEndPoint as System.Net.IPEndPoint;
                }
                catch
                {
                    return null;
                }
            }
        }

        /// <summary>The socket remote IP-endpoint or null if it is not available.</summary>
        public System.Net.IPEndPoint? RemoteEndpoint
        {
            get
            {
                try
                {
                    return _transceiver.Underlying.Socket?.RemoteEndPoint as System.Net.IPEndPoint;
                }
                catch
                {
                    return null;
                }
            }
        }

        protected IPConnection(
            IConnectionManager? manager,
            Endpoint endpoint,
            MultiStreamTransceiverWithUnderlyingTransceiver transceiver,
            IConnector? connector,
            string connectionId,
            ObjectAdapter? adapter)
            : base(manager, endpoint, transceiver, connector, connectionId, adapter) => _transceiver = transceiver;
    }

    /// <summary>Represents a connection to a TCP-endpoint.</summary>
    public class TcpConnection : IPConnection
    {
        /// <summary>Gets a Boolean value that indicates whether the certificate revocation list is checked during the
        /// certificate validation process.</summary>
        public bool CheckCertRevocationStatus => SslStream?.CheckCertRevocationStatus ?? false;
        /// <summary>Gets a Boolean value that indicates whether this SslStream uses data encryption.</summary>
        public bool IsEncrypted => SslStream?.IsEncrypted ?? false;
        /// <summary>Gets a Boolean value that indicates whether both server and client have been authenticated.
        /// </summary>
        public bool IsMutuallyAuthenticated => SslStream?.IsMutuallyAuthenticated ?? false;
        /// <summary>Gets a Boolean value that indicates whether the data sent using this stream is signed.</summary>
        public bool IsSigned => SslStream?.IsSigned ?? false;

        /// <summary>Gets the certificate used to authenticate the local endpoint or null if no certificate was
        /// supplied.</summary>
        public X509Certificate? LocalCertificate => SslStream?.LocalCertificate;

        /// <summary>The negotiated application protocol in TLS handshake.</summary>
        public SslApplicationProtocol? NegotiatedApplicationProtocol => SslStream?.NegotiatedApplicationProtocol;

        /// <summary>Gets the cipher suite which was negotiated for this connection.</summary>
        public TlsCipherSuite? NegotiatedCipherSuite => SslStream?.NegotiatedCipherSuite;
        /// <summary>Gets the certificate used to authenticate the remote endpoint or null if no certificate was
        /// supplied.</summary>
        public X509Certificate? RemoteCertificate => SslStream?.RemoteCertificate;

        /// <summary>Gets a value that indicates the security protocol used to authenticate this connection or
        /// null if the connection is not secure.</summary>
        public SslProtocols? SslProtocol => SslStream?.SslProtocol;

        private SslStream? SslStream => _transceiver.Underlying.SslStream;

        protected internal TcpConnection(
            IConnectionManager manager,
            Endpoint endpoint,
            MultiStreamTransceiverWithUnderlyingTransceiver transceiver,
            IConnector? connector,
            string connectionId,
            ObjectAdapter? adapter)
            : base(manager, endpoint, transceiver, connector, connectionId, adapter)
        {
        }
    }

    /// <summary>Represents a connection to a UDP-endpoint.</summary>
    public class UdpConnection : IPConnection
    {
        /// <summary>The multicast IP-endpoint for a multicast connection otherwise null.</summary>
        public System.Net.IPEndPoint? MulticastEndpoint => _udpTransceiver.MulticastAddress;

        private readonly UdpTransceiver _udpTransceiver;

        protected internal UdpConnection(
            IConnectionManager? manager,
            Endpoint endpoint,
            MultiStreamTransceiverWithUnderlyingTransceiver transceiver,
            IConnector? connector,
            string connectionId,
            ObjectAdapter? adapter)
            : base(manager, endpoint, transceiver, connector, connectionId, adapter) =>
            _udpTransceiver = (UdpTransceiver)_transceiver.Underlying;
    }

    /// <summary>Represents a connection to a WS-endpoint.</summary>
    public class WSConnection : TcpConnection
    {
        /// <summary>The HTTP headers in the WebSocket upgrade request.</summary>
        public IReadOnlyDictionary<string, string> Headers => _wsTransceiver.Headers;

        private readonly WSTransceiver _wsTransceiver;

        protected internal WSConnection(
            IConnectionManager manager,
            Endpoint endpoint,
            MultiStreamTransceiverWithUnderlyingTransceiver transceiver,
            IConnector? connector,
            string connectionId,
            ObjectAdapter? adapter)
            : base(manager, endpoint, transceiver, connector, connectionId, adapter) =>
            _wsTransceiver = (WSTransceiver)_transceiver.Underlying;
    }
}<|MERGE_RESOLUTION|>--- conflicted
+++ resolved
@@ -300,17 +300,13 @@
                         _closeTask ??= PerformCloseAsync(exception);
                         Debug.Assert(_closeTask != null);
                     }
-                    else if (_closeTask == null)
-                    {
-                        _ = AbortAsync(exception);
-                    }
-                    closeTask = _closeTask!;
-                }
-
+                    closeTask = _closeTask ?? AbortAsync(exception);
+                }
                 await closeTask.ConfigureAwait(false);
             }
-            catch
-            {
+            catch (Exception ex)
+            {
+                Console.WriteLine(ex);
             }
 
             async Task PerformCloseAsync(Exception exception)
@@ -432,27 +428,23 @@
 
             async Task PerformCloseAsync(long lastStreamId, Exception exception)
             {
-<<<<<<< HEAD
                 // Abort non-processed outgoing streams and all incoming streams.
                 Transceiver.AbortStreams(exception, stream => stream.IsIncoming || stream.Id > lastStreamId);
-=======
-                // If the exception is thrown before we even have a chance to send our request, we always try to
-                // send the request again.
-                if (_exception != null)
-                {
-                    throw new RetryException(_exception);
-                }
-                cancel.ThrowIfCancellationRequested();
->>>>>>> bfbd2748
 
                 // Wait for all the streams to complete.
                 await Transceiver.WaitForEmptyStreamsAsync().ConfigureAwait(false);
 
-                // Close the transport
-                await Transceiver.CloseAsync(exception, CancellationToken.None);
-
-                // Abort the connection once all the streams have completed.
-                await AbortAsync(exception).ConfigureAwait(false);
+                try
+                {
+                    // Close the transport
+                    await Transceiver.CloseAsync(exception, CancellationToken.None);
+                }
+                finally
+                {
+                    // Abort the connection once all the streams have completed.
+                    await AbortAsync(exception).ConfigureAwait(false);
+                }
+
             }
         }
 
