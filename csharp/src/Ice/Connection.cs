//
// Copyright (c) ZeroC, Inc. All rights reserved.
//

using System;
using System.Collections.Generic;
using System.Diagnostics;
using System.Net.Security;
using System.Security.Authentication;
using System.Security.Cryptography.X509Certificates;
using System.Text;
using System.Threading;
using System.Threading.Tasks;
using ZeroC.Ice.Instrumentation;

namespace ZeroC.Ice
{
    /// <summary>Specifies the close semantics for ACM (Active Connection Management).</summary>
    public enum AcmClose
    {
        /// <summary>Disables automatic connection closure.</summary>
        Off,
        /// <summary>Gracefully closes a connection that has been idle for the configured timeout period.</summary>
        OnIdle,
        /// <summary>Forcefully closes a connection that has been idle for the configured timeout period, but only if
        /// the connection has pending invocations.</summary>
        OnInvocation,
        /// <summary>Combines the behaviors of CloseOnIdle and CloseOnInvocation.</summary>
        OnInvocationAndIdle,
        /// <summary>Forcefully closes a connection that has been idle for the configured timeout period, regardless of
        /// whether the connection has pending invocations or dispatch.</summary>
        OnIdleForceful
    }

    /// <summary>Specifies the heartbeat semantics for ACM (Active Connection Management).</summary>
    public enum AcmHeartbeat
    {
        /// <summary>Disables heartbeats.</summary>
        Off,
        /// <summary>Send a heartbeat at regular intervals if the connection is idle and only if there are pending
        /// dispatch.</summary>
        OnDispatch,
        /// <summary>Send a heartbeat at regular intervals when the connection is idle.</summary>
        OnIdle,
        /// <summary>Send a heartbeat at regular intervals until the connection is closed.</summary>
        Always
    }

    /// <summary>This struct represents the Acm (Active Connection Management) configuration.</summary>
    public readonly struct Acm : IEquatable<Acm>
    {
        /// <summary>Gets the <see cref="AcmClose"/> setting for the Acm configuration.</summary>
        public AcmClose Close { get; }
        /// <summary>Gets <see cref="AcmHeartbeat"/> setting for the Acm configuration.</summary>
        public AcmHeartbeat Heartbeat { get; }
        /// <summary>Gets the timeout setting for the Acm configuration.</summary>
        public TimeSpan Timeout { get; }

        public Acm(TimeSpan timeout, AcmClose close, AcmHeartbeat heartbeat)
        {
            Timeout = timeout;
            Close = close;
            Heartbeat = heartbeat;
        }

        public override int GetHashCode() => HashCode.Combine(Timeout, Close, Heartbeat);

        public bool Equals(Acm other) =>
            Timeout == other.Timeout && Close == other.Close && Heartbeat == other.Heartbeat;

        public override bool Equals(object? other) => other is Acm value && Equals(value);

        public static bool operator ==(Acm lhs, Acm rhs) => Equals(lhs, rhs);

        public static bool operator !=(Acm lhs, Acm rhs) => !Equals(lhs, rhs);

        internal Acm(bool server)
        {
            Timeout = TimeSpan.FromSeconds(60);
            Heartbeat = AcmHeartbeat.OnDispatch;
            Close = server ? AcmClose.OnInvocation : AcmClose.OnInvocationAndIdle;
        }

        internal Acm(Communicator communicator, string prefix, Acm defaults)
        {
            Timeout = communicator.GetPropertyAsTimeSpan($"{prefix}.Timeout") ?? defaults.Timeout;
            Heartbeat = communicator.GetPropertyAsEnum<AcmHeartbeat>($"{prefix}.Heartbeat") ?? defaults.Heartbeat;
            Close = communicator.GetPropertyAsEnum<AcmClose>($"{prefix}.Close") ?? defaults.Close;
        }
    }

    /// <summary>Determines the behavior when manually closing a connection.</summary>
    public enum ConnectionClose
    {
        /// <summary>Close the connection immediately without sending a close connection protocol message to the peer
        /// and waiting for the peer to acknowledge it.</summary>
        Forcefully,
        /// <summary>Close the connection by notifying the peer but do not wait for pending outgoing invocations to
        /// complete.</summary>
        Gracefully,
        /// <summary>Wait for all pending invocations to complete before closing the connection.</summary>
        GracefullyWithWait
    }

    /// <summary>The state of an Ice connection</summary>
    public enum ConnectionState : byte
    {
        /// <summary>The connection is being validated.</summary>
        Validating = 0,
        /// <summary>The connection is active and can send and receive messages.</summary>
        Active,
        /// <summary>The connection is being gracefully shutdown and waits for the peer to close its end of the
        /// connection.</summary>
        Closing,
        /// <summary>The connection is closed and eventually waits for potential dispatch to be finished before being
        /// destroyed.</summary>
        Closed
    }

    /// <summary>Represents a connection used to send and receive Ice frames.</summary>
    public abstract class Connection
    {
        /// <summary>Gets or set the connection Acm (Active Connection Management) configuration.</summary>
        public Acm Acm
        {
            get
            {
                lock (_mutex)
                {
                    return _monitor?.Acm ?? new Acm(TimeSpan.FromSeconds(0), AcmClose.Off, AcmHeartbeat.Off);
                }
            }
            set
            {
                lock (_mutex)
                {
                    if (_monitor == null || _state >= ConnectionState.Closing)
                    {
                        return;
                    }

                    if (_state == ConnectionState.Active)
                    {
                        _monitor.Remove(this);
                    }
                    _monitor = _monitor.Create(value);

                    if (_monitor.Acm.Timeout == TimeSpan.Zero || _monitor.Acm.Timeout == Timeout.InfiniteTimeSpan)
                    {
                        // Disable the recording of last activity.
                        _acmLastActivity = Timeout.InfiniteTimeSpan;
                    }
                    else if (_state == ConnectionState.Active && _acmLastActivity == Timeout.InfiniteTimeSpan)
                    {
                        _acmLastActivity = Time.Elapsed;
                    }

                    if (_state == ConnectionState.Active)
                    {
                        _monitor.Add(this);
                    }
                }
            }
        }

        /// <summary>Gets or sets the object adapter that dispatches requests received over this connection.
        /// A client can invoke an operation on a server using a proxy, and then set an object adapter for the
        /// outgoing connection used by the proxy in order to receive callbacks. This is useful if the server
        /// cannot establish a connection back to the client, for example because of firewalls.</summary>
        /// <value>The object adapter that dispatches requests for the connection, or null if no adapter is set.
        /// </value>
        public ObjectAdapter? Adapter
        {
            // We don't use a volatile for _adapter to avoid extra-memory barriers when accessing _adapter with
            // the mutex locked.
            get
            {
                lock (_mutex)
                {
                    return _adapter;
                }
            }
            set
            {
                lock (_mutex)
                {
                    _adapter = value;
                }
            }
        }

        /// <summary>Get the connection ID which was used to create the connection.</summary>
        /// <value>The connection ID used to create the connection.</value>
        public string ConnectionId { get; }

        /// <summary>Get the endpoint from which the connection was created.</summary>
        /// <value>The endpoint from which the connection was created.</value>
        public Endpoint Endpoint { get; }

        /// <summary>True for incoming connections false otherwise.</summary>
        public bool IsIncoming => _connector == null;

        // The connector from which the connection was created. This is used by the outgoing connection factory.
        internal IConnector Connector => _connector!;

        // The endpoints which are associated with this connection. This is populated by the outgoing connection
        // factory when an endpoint resolves to the same connector as this connection's connector. Two endpoints
        // can be different but resolve to the same connector (e.g.: endpoints with the IPs "::1", "0:0:0:0:0:0:0:1"
        // or "localhost" are different endpoints but they all end up resolving to the same connector and can use
        // the same connection).
        internal List<Endpoint> Endpoints { get; }

        internal bool Active
        {
            get
            {
                lock (_mutex)
                {
                    return _state > ConnectionState.Validating && _state < ConnectionState.Closing;
                }
            }
        }

        protected ITransceiver Transceiver { get; }

        private bool OldProtocol => Endpoint.Protocol == Protocol.Ice1;

        private TimeSpan _acmLastActivity;
        private ObjectAdapter? _adapter;
        private Action<Connection>? _closeCallback;
        private Task? _closeTask = null;
        private readonly Communicator _communicator;
        private readonly int _compressionLevel;
        private readonly IConnector? _connector;
        private int _dispatchCount;
        private TaskCompletionSource<bool>? _dispatchTaskCompletionSource;
        private Exception? _exception;
        private readonly int _frameSizeMax;
        private Action<Connection>? _heartbeatCallback;
        private IAcmMonitor? _monitor;
        private readonly object _mutex = new object();
        private int _nextRequestId;
        private IConnectionObserver? _observer;
        private Task _receiveTask = Task.CompletedTask;
        private readonly Dictionary<int, (TaskCompletionSource<IncomingResponseFrame>, bool)> _requests =
            new Dictionary<int, (TaskCompletionSource<IncomingResponseFrame>, bool)>();
        private Task _sendTask = Task.CompletedTask;
        private ConnectionState _state; // The current state.
        private bool _validated = false;
        private readonly bool _warn;
        private readonly bool _warnUdp;

        private static readonly List<ArraySegment<byte>> _closeConnectionFrameIce1 =
            new List<ArraySegment<byte>> { Ice1Definitions.CloseConnectionFrame };

        private static readonly List<ArraySegment<byte>> _closeConnectionFrameIce2 =
            new List<ArraySegment<byte>> { Ice2Definitions.CloseConnectionFrame };

        private static readonly List<ArraySegment<byte>> _validateConnectionFrameIce1 =
            new List<ArraySegment<byte>> { Ice1Definitions.ValidateConnectionFrame };

        private static readonly List<ArraySegment<byte>> _validateConnectionFrameIce2 =
            new List<ArraySegment<byte>> { Ice2Definitions.ValidateConnectionFrame };

        /// <summary>Manually closes the connection using the specified closure mode.</summary>
        /// <param name="mode">Determines how the connection will be closed.</param>
        public void Close(ConnectionClose mode)
        {
            // TODO: We should consider removing this method and expose GracefulCloseAsync and CloseAsync
            // instead. This would remove the support for ConnectionClose.GracefullyWithWait. Is it
            // useful? Not waiting implies that the pending requests implies these requests will fail and
            // won't be retried. GracefulCloseAsync could wait for pending requests to complete?
            if (mode == ConnectionClose.Forcefully)
            {
                _ = CloseAsync(new ConnectionClosedLocallyException("connection closed forcefully"));
            }
            else if (mode == ConnectionClose.Gracefully)
            {
                _ = GracefulCloseAsync(new ConnectionClosedLocallyException("connection closed gracefully"));
            }
            else
            {
                Debug.Assert(mode == ConnectionClose.GracefullyWithWait);

                // Wait until all outstanding requests have been completed.
                lock (_mutex)
                {
                    while (_requests.Count > 0)
                    {
                        System.Threading.Monitor.Wait(_mutex);
                    }
                }

                _ = GracefulCloseAsync(new ConnectionClosedLocallyException("connection closed gracefully"));
            }
        }

        /// <summary>Creates a special "fixed" proxy that always uses this connection. This proxy can be used for
        /// callbacks from a server to a client if the server cannot directly establish a connection to the client,
        /// for example because of firewalls. In this case, the server would create a proxy using an already
        /// established connection from the client.</summary>
        /// <param name="identity">The identity for which a proxy is to be created.</param>
        /// <param name="factory">The proxy factory. Use INamePrx.Factory, where INamePrx is the desired proxy type.
        /// </param>
        /// <returns>A proxy that matches the given identity and uses this connection.</returns>
        public T CreateProxy<T>(Identity identity, ProxyFactory<T> factory) where T : class, IObjectPrx =>
            factory(new Reference(_communicator, this, identity));

        /// <summary>Sends a heartbeat frame.</summary>
        public void Heartbeat()
        {
            try
            {
                HeartbeatAsync().AsTask().Wait();
            }
            catch (AggregateException ex)
            {
                Debug.Assert(ex.InnerException != null);
                throw ExceptionUtil.Throw(ex.InnerException);
            }
        }

        /// <summary>Sends an asynchronous heartbeat frame.</summary>
        /// <param name="progress">Sent progress provider.</param>
        /// <param name="cancel">A cancellation token that receives the cancellation requests.</param>
        public async ValueTask HeartbeatAsync(IProgress<bool>? progress = null, CancellationToken cancel = default)
        {
            await SendFrameAsync(() => GetProtocolFrameData(OldProtocol ? _validateConnectionFrameIce1 :
                                                            _validateConnectionFrameIce2),
                                 cancel).ConfigureAwait(false);
            progress?.Report(true);
        }

        /// <summary>Sets a close callback on the connection. The callback is called by the connection when it's
        /// closed. If the callback needs more information about the closure, it can call Connection.throwException.
        /// </summary>
        /// <param name="callback">The close callback object.</param>
        public void SetCloseCallback(Action<Connection> callback)
        {
            lock (_mutex)
            {
                if (_state >= ConnectionState.Closed)
                {
                    if (callback != null)
                    {
                        Task.Run(() =>
                        {
                            try
                            {
                                callback(this);
                            }
                            catch (Exception ex)
                            {
                                _communicator.Logger.Error($"connection callback exception:\n{ex}\n{this}");
                            }
                        });
                    }
                }
                else
                {
                    _closeCallback = callback;
                }
            }
        }

        /// <summary>Sets a heartbeat callback on the connection. The callback is called by the connection when a
        /// heartbeat is received.</summary>
        /// <param name="callback">The heartbeat callback object.</param>
        public void SetHeartbeatCallback(Action<Connection> callback)
        {
            lock (_mutex)
            {
                if (_state >= ConnectionState.Closed)
                {
                    return;
                }
                _heartbeatCallback = callback;
            }
        }

        /// <summary>Throws an exception indicating the reason for connection closure. For example,
        /// ConnectionClosedByPeerException is raised if the connection was closed gracefully by the peer, whereas
        /// ConnectionClosedLocallyException is raised if the connection was manually closed by the application. This
        /// operation does nothing if the connection is not yet closed.</summary>
        public void ThrowException()
        {
            lock (_mutex)
            {
                if (_exception != null)
                {
                    Debug.Assert(_state >= ConnectionState.Closing);
                    throw _exception;
                }
            }
        }

        /// <summary>Returns a description of the connection as human readable text, suitable for logging or error
        /// messages.</summary>
        /// <returns>The description of the connection as human readable text.</returns>
        public override string ToString() => Transceiver.ToString()!;

        internal Connection(
            Endpoint endpoint,
            IAcmMonitor? monitor,
            ITransceiver transceiver,
            IConnector? connector,
            string connectionId,
            ObjectAdapter? adapter)
        {
            _communicator = endpoint.Communicator;
            _monitor = monitor;
            Transceiver = transceiver;
            _connector = connector;
            ConnectionId = connectionId;
            Endpoint = endpoint;
            Endpoints = new List<Endpoint>() { endpoint };
            _adapter = adapter;
            _warn = _communicator.GetPropertyAsBool("Ice.Warn.Connections") ?? false;
            _warnUdp = _communicator.GetPropertyAsBool("Ice.Warn.Datagrams") ?? false;

            if (_monitor?.Acm.Timeout != TimeSpan.Zero && _monitor?.Acm.Timeout != Timeout.InfiniteTimeSpan)
            {
                _acmLastActivity = Time.Elapsed;
            }
            else
            {
                _acmLastActivity = Timeout.InfiniteTimeSpan;
            }
            _nextRequestId = 1;
            _frameSizeMax = adapter != null ? adapter.FrameSizeMax : _communicator.FrameSizeMax;
            _dispatchCount = 0;
            _state = ConnectionState.Validating;

            _compressionLevel = _communicator.GetPropertyAsInt("Ice.Compression.Level") ?? 1;
            if (_compressionLevel < 1)
            {
                _compressionLevel = 1;
            }
            else if (_compressionLevel > 9)
            {
                _compressionLevel = 9;
            }
        }

        internal void ClearAdapter(ObjectAdapter adapter)
        {
            lock (_mutex)
            {
                if (_adapter == adapter)
                {
                    _adapter = null;
                }
            }
        }

        internal async Task GracefulCloseAsync(Exception exception)
        {
            // Don't gracefully close connections for datagram endpoints
            if (!Endpoint.IsDatagram)
            {
                try
                {
                    Task? closingTask = null;
                    lock (_mutex)
                    {
                        if (_state == ConnectionState.Active)
                        {
                            SetState(ConnectionState.Closing, exception);
                            if (_dispatchCount > 0)
                            {
                                _dispatchTaskCompletionSource = new TaskCompletionSource<bool>();
                            }
                            closingTask = PerformGracefulCloseAsync();
                            if (_closeTask == null)
                            {
                                // _closeTask might already be assigned if CloseAsync() got called if the send of the
                                // closing frame failed.
                                _closeTask = closingTask;
                            }
                        }
                        else if (_state == ConnectionState.Closing)
                        {
                            closingTask = _closeTask;
                        }
                    }
                    if (closingTask != null)
                    {
                        await closingTask.ConfigureAwait(false);
                    }
                }
                catch
                {
                    // Ignore
                }
            }

            await CloseAsync(exception).ConfigureAwait(false);
        }

        internal void Monitor(TimeSpan now, Acm acm)
        {
            lock (_mutex)
            {
                if (_state != ConnectionState.Active)
                {
                    return;
                }

                // We send a heartbeat if there was no activity in the last (timeout / 4) period. Sending a heartbeat
                // sooner than really needed is safer to ensure that the receiver will receive the heartbeat in time.
                // Sending the heartbeat if there was no activity in the last (timeout / 2) period isn't enough since
                // monitor() is called only every (timeout / 2) period.
                //
                // Note that this doesn't imply that we are sending 4 heartbeats per timeout period because the
                // monitor() method is still only called every (timeout / 2) period.
                if (_state == ConnectionState.Active &&
                    (acm.Heartbeat == AcmHeartbeat.Always ||
                    (acm.Heartbeat != AcmHeartbeat.Off && now >= (_acmLastActivity + (acm.Timeout / 4)))))
                {
                    if (acm.Heartbeat != AcmHeartbeat.OnDispatch || _dispatchCount > 0)
                    {
                        Debug.Assert(_state == ConnectionState.Active);
                        if (!Endpoint.IsDatagram)
                        {
                            try
                            {
                                SendFrameAsync(() => GetProtocolFrameData(
                                    OldProtocol ? _validateConnectionFrameIce1 : _validateConnectionFrameIce2));
                            }
                            catch
                            {
                                // Ignore
                            }
                        }
                    }
                }

                if (acm.Close != AcmClose.Off && now >= _acmLastActivity + acm.Timeout)
                {
                    if (acm.Close == AcmClose.OnIdleForceful || (acm.Close != AcmClose.OnIdle && (_requests.Count > 0)))
                    {
                        // Close the connection if we didn't receive a heartbeat or if read/write didn't update the
                        // ACM activity in the last period.
                        _ = CloseAsync(new ConnectionTimeoutException());
                    }
                    else if (acm.Close != AcmClose.OnInvocation && _dispatchCount == 0 && _requests.Count == 0)
                    {
                        // The connection is idle, close it.
                        _ = GracefulCloseAsync(new ConnectionIdleException());
                    }
                }
            }
        }

        internal async ValueTask<IncomingResponseFrame> SendRequestAsync(
            OutgoingRequestFrame request,
            bool oneway,
            bool compress,
            bool synchronous,
            IInvocationObserver? observer,
            IProgress<bool> progress,
            CancellationToken cancel)
        {
            IChildInvocationObserver? childObserver = null;
            Task writeTask;
            Task<IncomingResponseFrame>? responseTask = null;
            lock (_mutex)
            {
                //
                // If the exception is thrown before we even have a chance to send our request, we always try to
                // send the request again.
                //
                if (_exception != null)
                {
                    throw new RetryException(_exception);
                }

                Debug.Assert(_state > ConnectionState.Validating);
                Debug.Assert(_state < ConnectionState.Closing);

                // Ensure the frame isn't bigger than what we can send with the transport.
                // TODO: remove?
                if (OldProtocol)
                {
                    Transceiver.CheckSendSize(request.Size + Ice1Definitions.HeaderSize + 4);
                }
                else
                {
                    Transceiver.CheckSendSize(request.Size + Ice2Definitions.HeaderSize + 4);
                }

                writeTask = SendFrameAsync(() =>
                {
                    // This is called with _mutex locked.

                    int requestId = 0;
                    if (!oneway)
                    {
                        //
                        // Create a new unique request ID.
                        //
                        requestId = _nextRequestId++;
                        if (requestId <= 0)
                        {
                            _nextRequestId = 1;
                            requestId = _nextRequestId++;
                        }

                        var responseTaskSource = new TaskCompletionSource<IncomingResponseFrame>();
                        _requests[requestId] = (responseTaskSource, synchronous);
                        responseTask = responseTaskSource.Task;
                    }

                    if (observer != null)
                    {
                        childObserver = observer.GetRemoteObserver(this, requestId, request.Size);
                        childObserver?.Attach();
                    }

                    return GetRequestFrameData(request, requestId, compress);
                }, cancel);
            }

            try
            {
                await writeTask.ConfigureAwait(false);
            }
            catch (Exception ex)
            {
                childObserver?.Failed(ex.GetType().FullName ?? "System.Exception");
                childObserver?.Detach();
                throw;
            }

            // The request is sent
            progress.Report(false); // sentSynchronously: false

            if (responseTask == null)
            {
                childObserver?.Detach();
                return IncomingResponseFrame.WithVoidReturnValue(request.Protocol, request.Encoding);
            }
            else
            {
                try
                {
                    IncomingResponseFrame response = await responseTask.WaitAsync(cancel).ConfigureAwait(false);
                    childObserver?.Reply(response.Size);
                    return response;
                }
                catch (Exception ex)
                {
                    childObserver?.Failed(ex.GetType().FullName ?? "System.Exception");
                    throw;
                }
                finally
                {
                    childObserver?.Detach();
                }
            }
        }

        internal async Task StartAsync()
        {
            CancellationTokenSource? source = null;
            try
            {
                CancellationToken timeoutToken;
                TimeSpan timeout = _communicator.ConnectTimeout;
                if (timeout > TimeSpan.Zero)
                {
                    source = new CancellationTokenSource();
                    source.CancelAfter(timeout);
                    timeoutToken = source.Token;
                }

                // Initialize the transport
                await Transceiver.InitializeAsync(timeoutToken).ConfigureAwait(false);

                ArraySegment<byte> readBuffer = default;
                if (!Endpoint.IsDatagram) // Datagram connections are always implicitly validated.
                {
                    if (OldProtocol)
                    {
                        if (_connector == null) // The server side has the active role for connection validation.
                        {
                            int offset = 0;
                            while (offset < _validateConnectionFrameIce1.GetByteCount())
                            {
                                offset += await Transceiver.WriteAsync(_validateConnectionFrameIce1,
                                                                       offset,
                                                                       timeoutToken).ConfigureAwait(false);
                            }
                            Debug.Assert(offset == _validateConnectionFrameIce1.GetByteCount());
                        }
                        else // The client side has the passive role for connection validation.
                        {
                            readBuffer = new ArraySegment<byte>(new byte[Ice1Definitions.HeaderSize]);
                            int offset = 0;
                            while (offset < Ice1Definitions.HeaderSize)
                            {
                                offset += await Transceiver.ReadAsync(readBuffer,
                                                                      offset,
                                                                      timeoutToken).ConfigureAwait(false);
                            }

                            Ice1Definitions.CheckHeader(readBuffer.AsSpan(0, 8));
                            var frameType = (Ice1Definitions.FrameType)readBuffer[8];
                            if (frameType != Ice1Definitions.FrameType.ValidateConnection)
                            {
                                throw new InvalidDataException(@$"received ice1 frame with frame type `{frameType
                                    }' before receiving the validate connection frame");
                            }

                            int size = InputStream.ReadInt(readBuffer.AsSpan(10, 4));
                            if (size != Ice1Definitions.HeaderSize)
                            {
                                throw new InvalidDataException(
                                    @$"received an ice1 frame with validate connection type and a size of `{size
                                    }' bytes");
                            }
                        }
                    }
                    else
                    {
                        // TODO: for now ice2 is identical to ice1!
                        if (_connector == null) // The server side has the active role for connection validation.
                        {
                            int offset = 0;
                            while (offset < _validateConnectionFrameIce2.GetByteCount())
                            {
                                offset += await Transceiver.WriteAsync(_validateConnectionFrameIce2,
                                                                       offset,
                                                                       timeoutToken).ConfigureAwait(false);
                            }
                            Debug.Assert(offset == _validateConnectionFrameIce2.GetByteCount());
                        }
                        else // The client side has the passive role for connection validation.
                        {
                            readBuffer = new ArraySegment<byte>(new byte[Ice2Definitions.HeaderSize]);
                            int offset = 0;
                            while (offset < Ice2Definitions.HeaderSize)
                            {
                                offset += await Transceiver.ReadAsync(readBuffer,
                                                                      offset,
                                                                      timeoutToken).ConfigureAwait(false);
                            }

                            Ice2Definitions.CheckHeader(readBuffer.AsSpan(0, 8));
                            var frameType = (Ice2Definitions.FrameType)readBuffer[8];
                            if (frameType != Ice2Definitions.FrameType.ValidateConnection)
                            {
                                throw new InvalidDataException(@$"received ice2 frame with frame type `{frameType
                                    }' before receiving the validate connection frame");
                            }

                            // TODO: this is temporary code. With the 2.0 encoding, sizes are always variable-length
                            // with the length encoded on the first 2 bits of the size. Assuming the size is encoded
                            // on 4 bytes (like we do below) is not correct.
                            int size = InputStream.ReadFixedLengthSize(Endpoint.Protocol.GetEncoding(),
                                                                       readBuffer.AsSpan(10, 4));
                            if (size != Ice2Definitions.HeaderSize)
                            {
                                throw new InvalidDataException(
                                    @$"received an ice2 frame with validate connection type and a size of `{size
                                    }' bytes");
                            }
                        }
                    }
                }

                lock (_mutex)
                {
                    if (_state >= ConnectionState.Closed)
                    {
                        throw _exception!;
                    }

                    if (!Endpoint.IsDatagram) // Datagram connections are always implicitly validated.
                    {
                        if (_connector == null) // The server side has the active role for connection validation.
                        {
                            byte[] frame = OldProtocol ? Ice1Definitions.ValidateConnectionFrame :
                                Ice2Definitions.ValidateConnectionFrame;
                            TraceSentAndUpdateObserver(frame.Length);
                            ProtocolTrace.TraceSend(_communicator, Endpoint.Protocol, frame);
                        }
                        else
                        {
                            TraceReceivedAndUpdateObserver(readBuffer.Count);
                            ProtocolTrace.TraceReceived(_communicator, Endpoint.Protocol, readBuffer);
                        }
                    }

                    if (_communicator.TraceLevels.Network >= 1)
                    {
                        var s = new StringBuilder();
                        if (Endpoint.IsDatagram)
                        {
                            s.Append("starting to ");
                            s.Append(_connector != null ? "send" : "receive");
                            s.Append(" ");
                            s.Append(Endpoint.TransportName);
                            s.Append(" datagrams\n");
                            s.Append(Transceiver.ToDetailedString());
                        }
                        else
                        {
                            s.Append(_connector != null ? "established" : "accepted");
                            s.Append(" ");
                            s.Append(Endpoint.TransportName);
                            s.Append(" connection\n");
                            s.Append(ToString());
                        }
                        _communicator.Logger.Trace(_communicator.TraceLevels.NetworkCategory, s.ToString());
                    }

                    if (_acmLastActivity != Timeout.InfiniteTimeSpan)
                    {
                        _acmLastActivity = Time.Elapsed;
                    }
                    if (_connector != null)
                    {
                        _validated = true;
                    }

                    SetState(ConnectionState.Active);
                }
            }
            catch (OperationCanceledException)
            {
                _ = CloseAsync(new ConnectTimeoutException());
                throw _exception!;
            }
            catch (Exception ex)
            {
                _ = CloseAsync(ex);
                throw;
            }
            finally
            {
                source?.Dispose();
            }
        }

        internal void UpdateObserver()
        {
            lock (_mutex)
            {
                // The observer is attached once the connection is active and detached when closed and the last
                // dispatch completed.
                if (_state < ConnectionState.Active || (_state == ConnectionState.Closed && _dispatchCount == 0))
                {
                    return;
                }

                _observer = _communicator.Observer?.GetConnectionObserver(this, _state, _observer);
                _observer?.Attach();
            }
        }

        private async Task CloseAsync(Exception? exception)
        {
            lock (_mutex)
            {
                if (_state < ConnectionState.Closed)
                {
                    SetState(ConnectionState.Closed, exception ?? _exception!);
                    if (_dispatchCount > 0)
                    {
                        _dispatchTaskCompletionSource ??= new TaskCompletionSource<bool>();
                    }
                    _closeTask = PerformCloseAsync();
                }
            }
            await _closeTask!.ConfigureAwait(false);
        }

        private (List<ArraySegment<byte>>, bool) GetProtocolFrameData(List<ArraySegment<byte>> frame)
        {
            // TODO: Review the protocol tracing? We print out the trace when the frame is about to be sent. It would
            // be simpler to trace the frame before it's queued. This would avoid having these GetXxxData methods.
            // This would also allow to compress the frame from the user thread.
            if (_communicator.TraceLevels.Protocol > 0)
            {
                ProtocolTrace.TraceSend(_communicator, Endpoint.Protocol, frame[0]);
            }
            return (frame, false);
        }

        private (List<ArraySegment<byte>>, bool) GetRequestFrameData(
            OutgoingRequestFrame request,
            int requestId,
            bool compress)
        {
            // TODO: Review the protocol tracing? We print out the trace when the frame is about to be sent. It would
            // be simpler to trace the frame before it's queued. This would avoid having these GetXxxData methods.
            // This would also allow to compress the frame from the user thread.
            List<ArraySegment<byte>> writeBuffer = OldProtocol ?
                Ice1Definitions.GetRequestData(request, requestId) : Ice2Definitions.GetRequestData(request, requestId);

            if (_communicator.TraceLevels.Protocol >= 1)
            {
                ProtocolTrace.TraceFrame(_communicator, writeBuffer[0], request);
            }
            return (writeBuffer, compress);
        }

        private (List<ArraySegment<byte>>, bool) GetResponseFrameData(
            OutgoingResponseFrame response,
            int requestId,
            bool compress)
        {
            // TODO: Review the protocol tracing? We print out the trace when the frame is about to be sent. It would
            // be simpler to trace the frame before it's queued. This would avoid having these GetXxxData methods.
            // This would also allow to compress the frame from the user thread.
            List<ArraySegment<byte>> writeBuffer = OldProtocol ? Ice1Definitions.GetResponseData(response, requestId) :
                Ice2Definitions.GetResponseData(response, requestId);
            if (_communicator.TraceLevels.Protocol > 0)
            {
                ProtocolTrace.TraceFrame(_communicator, writeBuffer[0], response);
            }
            return (writeBuffer, compress);
        }

        private async ValueTask InvokeAsync(
            IncomingRequestFrame request,
            Current current,
            int requestId,
            byte compressionStatus)
        {
            IDispatchObserver? dispatchObserver = null;
            OutgoingResponseFrame? response = null;
            try
            {
                // Notify and set dispatch observer, if any.
                ICommunicatorObserver? communicatorObserver = _communicator.Observer;
                if (communicatorObserver != null)
                {
                    dispatchObserver = communicatorObserver.GetDispatchObserver(current, requestId, request.Size);
                    dispatchObserver?.Attach();
                }

                try
                {
                    IObject? servant = current.Adapter.Find(current.Identity, current.Facet);
                    if (servant == null)
                    {
                        throw new ObjectNotExistException(current.Identity, current.Facet, current.Operation);
                    }

                    ValueTask<OutgoingResponseFrame> vt = servant.DispatchAsync(request, current);
                    if (!current.IsOneway)
                    {
                        response = await vt.ConfigureAwait(false);
                    }
                }
                catch (Exception ex)
                {
                    if (!current.IsOneway)
                    {
                        RemoteException actualEx;
                        if (ex is RemoteException remoteEx && !remoteEx.ConvertToUnhandled)
                        {
                            actualEx = remoteEx;
                        }
                        else
                        {
                            actualEx = new UnhandledException(current.Identity, current.Facet, current.Operation, ex);
                        }
                        Incoming.ReportException(actualEx, dispatchObserver, current);
                        response = new OutgoingResponseFrame(current, actualEx);
                    }
                }

                if (response != null)
                {
                    dispatchObserver?.Reply(response.Size);
                }
            }
            finally
            {
                lock (_mutex)
                {
                    // Send the response if there's a response
                    if (_state < ConnectionState.Closed && response != null)
                    {
                        try
                        {
                            SendFrameAsync(() => GetResponseFrameData(response, requestId, compressionStatus > 0));
                        }
                        catch
                        {
                            // Ignore
                        }
                    }

                    // Decrease the dispatch count
                    Debug.Assert(_dispatchCount > 0);
                    if (--_dispatchCount == 0 && _dispatchTaskCompletionSource != null)
                    {
                        Debug.Assert(_state > ConnectionState.Active);
                        _dispatchTaskCompletionSource.SetResult(true);
                    }
                }

                dispatchObserver?.Detach();
            }
        }

        private (Func<ValueTask>?, ObjectAdapter?) ParseFrameIce1(ArraySegment<byte> readBuffer)
        {
            Debug.Assert(OldProtocol);
            Func<ValueTask>? incoming = null;
            ObjectAdapter? adapter = null;
            lock (_mutex)
            {
                if (_state >= ConnectionState.Closed)
                {
                    throw _exception!;
                }

                // The magic and version fields have already been checked.
                var frameType = (Ice1Definitions.FrameType)readBuffer[8];
                byte compressionStatus = readBuffer[9];
                if (compressionStatus == 2)
                {
                    if (BZip2.IsLoaded)
                    {
                        readBuffer = BZip2.Decompress(readBuffer, Ice1Definitions.HeaderSize, _frameSizeMax);
                    }
                    else
                    {
                        throw new LoadException("compression not supported, bzip2 library not found");
                    }
                }

                switch (frameType)
                {
                    case Ice1Definitions.FrameType.CloseConnection:
                    {
                        ProtocolTrace.TraceReceived(_communicator, Endpoint.Protocol, readBuffer);
                        if (Endpoint.IsDatagram)
                        {
                            if (_warn)
                            {
                                _communicator.Logger.Warning(
                                    $"ignoring close connection frame for datagram connection:\n{this}");
                            }
                        }
                        else
                        {
                            throw new ConnectionClosedByPeerException();
                        }
                        break;
                    }

                    case Ice1Definitions.FrameType.Request:
                    {
                        if (_state >= ConnectionState.Closing)
                        {
                            ProtocolTrace.Trace(
                                "received request during closing\n(ignored by server, client will retry)",
                                _communicator,
                                Endpoint.Protocol,
                                readBuffer);
                        }
                        else
                        {
                            var request = new IncomingRequestFrame(Endpoint.Protocol,
                                                                   readBuffer.Slice(Ice1Definitions.HeaderSize + 4));
                            ProtocolTrace.TraceFrame(_communicator, readBuffer, request);
                            if (_adapter == null)
                            {
                                throw new ObjectNotExistException(request.Identity, request.Facet,
                                    request.Operation);
                            }
                            else
                            {
                                adapter = _adapter;
                                int requestId = InputStream.ReadInt(readBuffer.AsSpan(Ice1Definitions.HeaderSize, 4));
                                // TODO: instead of a default cancellation token, we'll have to create a cancellation
                                // token source here and keep track of them in a dictionnary for each dispatch. When a
                                // stream is cancelled with ice2, we'll request cancellation on the cached token source.
                                var current = new Current(_adapter,
                                                          request,
                                                          oneway: requestId == 0,
                                                          cancel: default,
                                                          this);
                                incoming = () => InvokeAsync(request, current, requestId, compressionStatus);
                                ++_dispatchCount;
                            }
                        }
                        break;
                    }

                    case Ice1Definitions.FrameType.RequestBatch:
                    {
                        if (_state >= ConnectionState.Closing)
                        {
                            ProtocolTrace.Trace(
                                "received batch request during closing\n(ignored by server, client will retry)",
                                _communicator,
                                Endpoint.Protocol,
                                readBuffer);
                        }
                        else
                        {
                            ProtocolTrace.TraceReceived(_communicator, Endpoint.Protocol, readBuffer);
                            int invokeNum = InputStream.ReadInt(readBuffer.AsSpan(Ice1Definitions.HeaderSize, 4));
                            if (invokeNum < 0)
                            {
                                throw new InvalidDataException(
                                    $"received ice1 RequestBatchMessage with {invokeNum} batch requests");
                            }
                            Debug.Assert(false); // TODO: deal with batch requests
                        }
                        break;
                    }

                    case Ice1Definitions.FrameType.Reply:
                    {
                        int requestId = InputStream.ReadInt(readBuffer.AsSpan(14, 4));
                        var responseFrame = new IncomingResponseFrame(Endpoint.Protocol,
                                                                      readBuffer.Slice(Ice1Definitions.HeaderSize + 4));
                        ProtocolTrace.TraceFrame(_communicator, readBuffer, responseFrame);

                        if (_requests.Remove(requestId,
                                out (TaskCompletionSource<IncomingResponseFrame> TaskCompletionSource,
                                     bool Synchronous) request))
                        {
                            // We can't call SetResult directly from here as it might be trigger the continuations
                            // to run synchronously and it wouldn't be safe to run a continuation with the mutex
                            // locked.
                            //
                            if (request.Synchronous)
                            {
                                request.TaskCompletionSource.SetResult(responseFrame);
                            }
                            else
                            {
                                incoming = () =>
                                {
                                    request.TaskCompletionSource.SetResult(responseFrame);
                                    return new ValueTask(Task.CompletedTask);
                                };
                            }
                            if (_requests.Count == 0)
                            {
                                System.Threading.Monitor.PulseAll(_mutex); // Notify threads blocked in Close()
                            }
                        }
                        break;
                    }

                    case Ice1Definitions.FrameType.ValidateConnection:
                    {
                        ProtocolTrace.TraceReceived(_communicator, Endpoint.Protocol, readBuffer);
                        if (_heartbeatCallback != null)
                        {
                            Action<Connection> callback = _heartbeatCallback;
                            incoming = () =>
                            {
                                try
                                {
                                    callback(this);
                                }
                                catch (Exception ex)
                                {
                                    _communicator.Logger.Error($"connection callback exception:\n{ex}\n{this}");
                                }
                                return default;
                            };
                        }
                        break;
                    }

                    default:
                    {
                        ProtocolTrace.Trace(
                            "received unknown frame\n(invalid, closing connection)",
                            _communicator,
                            Endpoint.Protocol,
                            readBuffer);
                        throw new InvalidDataException(
                            $"received ice1 frame with unknown frame type `{frameType}'");
                    }
                }
            }
            return (incoming, adapter);
        }

        private (Func<ValueTask>?, ObjectAdapter?) ParseFrameIce2(ArraySegment<byte> readBuffer)
        {
            // TODO: for now, it's just a slightly simplified version of ParseFrameIce1, with no compression or
            // batch.

            Debug.Assert(!OldProtocol);
            Func<ValueTask>? incoming = null;
            ObjectAdapter? adapter = null;
            lock (_mutex)
            {
                if (_state >= ConnectionState.Closed)
                {
                    throw _exception!;
                }

                // The magic and version fields have already been checked.
                var frameType = (Ice2Definitions.FrameType)readBuffer[8];

                switch (frameType)
                {
                    case Ice2Definitions.FrameType.CloseConnection:
                    {
                        ProtocolTrace.TraceReceived(_communicator, Endpoint.Protocol, readBuffer);
                        if (Endpoint.IsDatagram)
                        {
                            if (_warn)
                            {
                                _communicator.Logger.Warning(
                                    $"ignoring close connection frame for datagram connection:\n{this}");
                            }
                        }
                        else
                        {
                            throw new ConnectionClosedByPeerException();
                        }
                        break;
                    }

                    case Ice2Definitions.FrameType.Request:
                    {
                        if (_state >= ConnectionState.Closing)
                        {
                            ProtocolTrace.Trace(
                                "received request during closing\n(ignored by server, client will retry)",
                                _communicator,
                                Endpoint.Protocol,
                                readBuffer);
                        }
                        else
                        {
                            var request = new IncomingRequestFrame(Endpoint.Protocol,
                                                                   readBuffer.Slice(Ice2Definitions.HeaderSize + 4));
                            ProtocolTrace.TraceFrame(_communicator, readBuffer, request);
                            if (_adapter == null)
                            {
                                throw new ObjectNotExistException(request.Identity, request.Facet,
                                    request.Operation);
                            }
                            else
                            {
                                adapter = _adapter;
                                int requestId = InputStream.ReadInt(readBuffer.AsSpan(Ice2Definitions.HeaderSize, 4));
                                // TODO: instead of a default cancellation token, we'll have to create a cancellation
                                // token source here and keep track of them in a dictionnary for each dispatch. When a
                                // stream is cancelled with ice2, we'll request cancellation on the cached token source.
                                var current = new Current(_adapter,
                                                          request,
                                                          oneway: requestId == 0,
                                                          cancel: default,
                                                          this);
                                incoming = () => InvokeAsync(request, current, requestId, compressionStatus: 0);
                                ++_dispatchCount;
                            }
                        }
                        break;
                    }

                    case Ice2Definitions.FrameType.Reply:
                    {
                        int requestId = InputStream.ReadInt(readBuffer.AsSpan(14, 4));
                        var responseFrame = new IncomingResponseFrame(Endpoint.Protocol,
                                                                      readBuffer.Slice(Ice2Definitions.HeaderSize + 4));
                        ProtocolTrace.TraceFrame(_communicator, readBuffer, responseFrame);

                        if (_requests.Remove(requestId,
                                out (TaskCompletionSource<IncomingResponseFrame> TaskCompletionSource,
                                     bool Synchronous) request))
                        {
                            // We can't call SetResult directly from here as it might be trigger the continuations
                            // to run synchronously and it wouldn't be safe to run a continuation with the mutex
                            // locked.
                            //
                            if (request.Synchronous)
                            {
                                request.TaskCompletionSource.SetResult(responseFrame);
                            }
                            else
                            {
                                incoming = () =>
                                {
                                    request.TaskCompletionSource.SetResult(responseFrame);
                                    return new ValueTask(Task.CompletedTask);
                                };
                            }
                            if (_requests.Count == 0)
                            {
                                System.Threading.Monitor.PulseAll(_mutex); // Notify threads blocked in Close()
                            }
                        }
                        break;
                    }

                    case Ice2Definitions.FrameType.ValidateConnection:
                    {
                        ProtocolTrace.TraceReceived(_communicator, Endpoint.Protocol, readBuffer);
                        if (_heartbeatCallback != null)
                        {
                            Action<Connection> callback = _heartbeatCallback;
                            incoming = () =>
                            {
                                try
                                {
                                    callback(this);
                                }
                                catch (Exception ex)
                                {
                                    _communicator.Logger.Error($"connection callback exception:\n{ex}\n{this}");
                                }
                                return default;
                            };
                        }
                        break;
                    }

                    default:
                    {
                        ProtocolTrace.Trace(
                            "received unknown frame\n(invalid, closing connection)",
                            _communicator,
                            Endpoint.Protocol,
                            readBuffer);
                        throw new InvalidDataException(
                            $"received ice2 frame with unknown frame type `{frameType}'");
                    }
                }
            }
            return (incoming, adapter);
        }

        private async Task PerformCloseAsync()
        {
            // Close the transceiver, this should cause pending IO async calls to return.
            try
            {
                Transceiver.ThreadSafeClose();
            }
            catch (Exception ex)
            {
                _communicator.Logger.Error($"unexpected connection exception:\n{ex}\n{Transceiver}");
            }

            if (_state > ConnectionState.Validating && _communicator.TraceLevels.Network >= 1)
            {
                var s = new StringBuilder();
                s.Append("closed ");
                s.Append(Endpoint.TransportName);
                s.Append(" connection\n");
                s.Append(ToString());

                //
                // Trace the cause of unexpected connection closures
                //
                if (!(_exception is ConnectionClosedException ||
                      _exception is ConnectionIdleException ||
                      _exception is ObjectDisposedException))
                {
                    s.Append("\n");
                    s.Append(_exception);
                }

                _communicator.Logger.Trace(_communicator.TraceLevels.NetworkCategory, s.ToString());
            }

            // Wait for pending receives and sends to complete
            try
            {
                await _sendTask.ConfigureAwait(false);
            }
            catch
            {
            }
            try
            {
                await _receiveTask.ConfigureAwait(false);
            }
            catch
            {
            }

            // Destroy the transport
            try
            {
                Transceiver.Destroy();
            }
            catch (Exception ex)
            {
                _communicator.Logger.Error($"unexpected connection exception:\n{ex}\n{Transceiver}");
            }

            // Notify pending requests of the failure and the close callback. We use the thread pool to ensure the
            // continuations or the callback are not run from this thread which might still lock the connection's mutex.
            await Task.Run(() =>
            {
                foreach ((TaskCompletionSource<IncomingResponseFrame> TaskCompletionSource, bool _) request in
                    _requests.Values)
                {
                    request.TaskCompletionSource.SetException(_exception!);
                }

                // Invoke the close callback
                try
                {
                    _closeCallback?.Invoke(this);
                }
                catch (Exception ex)
                {
                    _communicator.Logger.Error($"connection callback exception:\n{ex}\n{this}");
                }
            });

            // Wait for all the dispatch to complete before reaping the connection and notifying the observer
            if (_dispatchTaskCompletionSource != null)
            {
                await _dispatchTaskCompletionSource.Task.ConfigureAwait(false);
            }

            _monitor?.Reap(this);
            _observer?.Detach();
        }

        private async Task PerformGracefulCloseAsync()
        {
            if (!(_exception is ConnectionClosedByPeerException))
            {
                // Wait for the all the dispatch to be completed to ensure the responses are sent.
                if (_dispatchTaskCompletionSource != null)
                {
                    await _dispatchTaskCompletionSource.Task.ConfigureAwait(false);
                }
            }

            CancellationToken timeoutToken;
            CancellationTokenSource? source = null;
            TimeSpan timeout = _communicator.CloseTimeout;
            if (timeout > TimeSpan.Zero)
            {
                source = new CancellationTokenSource();
                source.CancelAfter(timeout);
                timeoutToken = source.Token;
            }

            if (!(_exception is ConnectionClosedByPeerException))
            {
                // Write and wait for the close connection frame to be written
                try
                {
                    await SendFrameAsync(() => GetProtocolFrameData(
                        OldProtocol ? _closeConnectionFrameIce1 : _closeConnectionFrameIce2),
                        timeoutToken).ConfigureAwait(false);
                }
                catch
                {
                    // Ignore
                }
            }

            // Notify the transport of the graceful connection closure.
            try
            {
                await Transceiver.ClosingAsync(_exception!, timeoutToken).ConfigureAwait(false);
            }
            catch
            {
                // Ignore
            }

            // Wait for the connection closure from the peer
            try
            {
                await _receiveTask.WaitAsync(timeoutToken).ConfigureAwait(false);
            }
            catch
            {
                // Ignore
            }

            source?.Dispose();
        }

        private async ValueTask<ArraySegment<byte>> PerformReceiveFrameAsync()
        {
            // Read header
            ArraySegment<byte> readBuffer;
            if (Endpoint.IsDatagram)
            {
                readBuffer = await Transceiver.ReadAsync().ConfigureAwait(false);
            }
            else if (OldProtocol)
            {
                readBuffer = new ArraySegment<byte>(new byte[256], 0, Ice1Definitions.HeaderSize);
                int offset = 0;
                while (offset < Ice1Definitions.HeaderSize)
                {
                    offset += await Transceiver.ReadAsync(readBuffer, offset).ConfigureAwait(false);
                }
            }
            else
            {
                readBuffer = new ArraySegment<byte>(new byte[256], 0, Ice2Definitions.HeaderSize);
                int offset = 0;
                while (offset < Ice2Definitions.HeaderSize)
                {
                    offset += await Transceiver.ReadAsync(readBuffer, offset).ConfigureAwait(false);
                }
            }

            // Check header
            int size;
            if (OldProtocol)
            {
                Ice1Definitions.CheckHeader(readBuffer.AsSpan(0, 8));
                size = InputStream.ReadInt(readBuffer.Slice(10, 4));
                if (size < Ice1Definitions.HeaderSize)
                {
                    throw new InvalidDataException($"received ice1 frame with only {size} bytes");
                }
            }
            else
            {
                Ice2Definitions.CheckHeader(readBuffer.AsSpan(0, 8));
                size = InputStream.ReadFixedLengthSize(Endpoint.Protocol.GetEncoding(), readBuffer.Slice(10, 4));
                if (size < Ice2Definitions.HeaderSize)
                {
                    throw new InvalidDataException($"received ice1 frame with only {size} bytes");
                }
            }

            if (size > _frameSizeMax)
            {
                throw new InvalidDataException($"frame with {size} bytes exceeds Ice.MessageSizeMax value");
            }

            lock (_mutex)
            {
                if (_state >= ConnectionState.Closed)
                {
                    Debug.Assert(_exception != null);
                    throw _exception;
                }

                TraceReceivedAndUpdateObserver(readBuffer.Count);
                if (_acmLastActivity != Timeout.InfiniteTimeSpan)
                {
                    _acmLastActivity = Time.Elapsed;
                }

                // Connection is validated on the first frame. This is only used by setState() to check whether or
                // not we can print a connection warning (a client might close the connection forcefully if the
                // connection isn't validated, we don't want to print a warning in this case).
                _validated = true;
            }

            // Read the remainder of the frame if needed
            if (!Endpoint.IsDatagram)
            {
                if (size > readBuffer.Array!.Length)
                {
                    // Allocate a new array and copy the header over
                    var buffer = new ArraySegment<byte>(new byte[size], 0, size);
                    readBuffer.AsSpan().CopyTo(buffer.AsSpan(0,
                        OldProtocol ? Ice1Definitions.HeaderSize : Ice2Definitions.HeaderSize));
                    readBuffer = buffer;
                }
                else if (size > readBuffer.Count)
                {
                    readBuffer = new ArraySegment<byte>(readBuffer.Array!, 0, size);
                }
                Debug.Assert(size == readBuffer.Count);

                int offset = OldProtocol ? Ice1Definitions.HeaderSize : Ice2Definitions.HeaderSize;
                while (offset < readBuffer.Count)
                {
                    int bytesReceived = await Transceiver.ReadAsync(readBuffer, offset).ConfigureAwait(false);
                    offset += bytesReceived;

                    // Trace the receive progress within the loop as we might be receiving significant amount
                    // of data here.
                    lock (_mutex)
                    {
                        if (_state >= ConnectionState.Closed)
                        {
                            Debug.Assert(_exception != null);
                            throw _exception;
                        }

                        TraceReceivedAndUpdateObserver(bytesReceived);
                        if (_acmLastActivity != Timeout.InfiniteTimeSpan)
                        {
                            _acmLastActivity = Time.Elapsed;
                        }
                    }
                }
            }
            else if (size > readBuffer.Count)
            {
                if (_warnUdp)
                {
                    _communicator.Logger.Warning($"maximum datagram size of {readBuffer.Count} exceeded");
                }
                return default;
            }
            return readBuffer;
        }

        private async ValueTask PerformSendFrameAsync(Func<(List<ArraySegment<byte>>, bool)> getFrameData)
        {
            List<ArraySegment<byte>> writeBuffer;
            bool compress;
            lock (_mutex)
            {
                if (_state >= ConnectionState.Closed)
                {
                    throw _exception!;
                }
                (writeBuffer, compress) = getFrameData();
            }

            // Compress the frame if needed and possible
            int size = writeBuffer.GetByteCount();
            if (OldProtocol && BZip2.IsLoaded && compress)
            {
                List<ArraySegment<byte>>? compressed = null;
                if (size >= 100)
                {
                    compressed = BZip2.Compress(writeBuffer, size, Ice1Definitions.HeaderSize, _compressionLevel);
                }

                if (compressed != null)
                {
                    writeBuffer = compressed!;
                    size = writeBuffer.GetByteCount();
                }
                else // Message not compressed, request compressed response, if any.
                {
                    ArraySegment<byte> header = writeBuffer[0];
                    header[9] = 1; // Write the compression status
                }
            }

            // Write the frame
            int offset = 0;
            while (offset < size)
            {
                int bytesSent = await Transceiver.WriteAsync(writeBuffer, offset).ConfigureAwait(false);
                offset += bytesSent;
                lock (_mutex)
                {
                    if (_state >= ConnectionState.Closed)
                    {
                        throw _exception!;
                    }

                    TraceSentAndUpdateObserver(bytesSent);
                    if (_acmLastActivity != Timeout.InfiniteTimeSpan)
                    {
                        _acmLastActivity = Time.Elapsed;
                    }
                }
            }
        }

        private async ValueTask ReceiveAndDispatchFrameAsync()
        {
            try
            {
                while (true)
                {
                    ArraySegment<byte> readBuffer = await ReceiveFrameAsync().ConfigureAwait(false);
                    if (readBuffer.Count == 0)
                    {
                        // If received without reading, start another receive. This can occur with datagram transports
                        // if the datagram was truncated.
                        continue;
                    }

                    (Func<ValueTask>? incoming, ObjectAdapter? adapter) =
                        OldProtocol ? ParseFrameIce1(readBuffer) : ParseFrameIce2(readBuffer);
                    if (incoming != null)
                    {
                        bool serialize = adapter?.SerializeDispatch ?? false;
                        if (!serialize)
                        {
                            // Start a new receive task before running the incoming dispatch. We start the new receive
                            // task from a separate task because ReadAsync could complete synchronously and we don't
                            // want the dispatch from this read to run before we actually ran the dispatch from this
                            // block. An alternative could be to start a task to run the incoming dispatch and continue
                            // reading with this loop. It would have a negative impact on latency however since
                            // execution of the incoming dispatch would potentially require a thread context switch.
                            if (adapter?.TaskScheduler != null)
                            {
                                _ = TaskRun(ReceiveAndDispatchFrameAsync, adapter.TaskScheduler);
                            }
                            else
                            {
                                _ = Task.Run(ReceiveAndDispatchFrameAsync);
                            }
                        }

                        // Run the received incoming frame
                        if (adapter?.TaskScheduler != null)
                        {
                            await TaskRun(incoming, adapter.TaskScheduler).ConfigureAwait(false);
                        }
                        else
                        {
                            await incoming().ConfigureAwait(false);
                        }

                        // Don't continue reading from this task if we're not using serialization, we started
                        // another receive task above.
                        if (!serialize)
                        {
                            return;
                        }
                    }
                }
            }
            catch (Exception ex)
            {
                await CloseAsync(ex);
            }

            static async Task TaskRun(Func<ValueTask> func, TaskScheduler scheduler)
            {
                // First await for the dispatch to be ran on the task scheduler.
                ValueTask task = await Task.Factory.StartNew(func, default, TaskCreationOptions.None,
                    scheduler).ConfigureAwait(false);

                // Now wait for the async dispatch to complete.
                await task.ConfigureAwait(false);
            }
        }

        private async ValueTask<ArraySegment<byte>> ReceiveFrameAsync()
        {
            Task<ArraySegment<byte>> task;
            lock (_mutex)
            {
                if (_state == ConnectionState.Closed)
                {
                    throw _exception!;
                }
                ValueTask<ArraySegment<byte>> readTask = PerformAsync(this);
                if (readTask.IsCompletedSuccessfully)
                {
                    _receiveTask = Task.CompletedTask;
                    return readTask.Result;
                }
                else
                {
                    _receiveTask = task = readTask.AsTask();
                }
            }
            return await task.ConfigureAwait(false);

            static async ValueTask<ArraySegment<byte>> PerformAsync(Connection self)
            {
                try
                {
                    return await self.PerformReceiveFrameAsync().ConfigureAwait(false);
                }
                catch (ConnectionClosedByPeerException ex)
                {
                    _ = self.GracefulCloseAsync(ex);
                    throw;
                }
                catch (Exception ex)
                {
                    _ = self.CloseAsync(ex);
                    throw;
                }
            }
        }

        private Task SendFrameAsync(
            Func<(List<ArraySegment<byte>>, bool)> getFrameData,
            CancellationToken cancel = default)
        {
            lock (_mutex)
            {
                if (_state >= ConnectionState.Closed)
                {
                    throw _exception!;
                }
                cancel.ThrowIfCancellationRequested();
                ValueTask sendTask = QueueAsync(this, _sendTask, getFrameData, cancel);
                _sendTask = sendTask.IsCompletedSuccessfully ? Task.CompletedTask : sendTask.AsTask();
                return _sendTask;
            }

            static async ValueTask QueueAsync(
                Connection self,
                Task previous,
                Func<(List<ArraySegment<byte>>, bool)> getFrameData,
                CancellationToken cancel)
            {
                // Wait for the previous send to complete
                try
                {
                    await previous.ConfigureAwait(false);
                }
                catch (OperationCanceledException)
                {
                    // If the previous send was canceled, ignore and continue sending.
                }

                // If the send got cancelled, throw now. This isn't a fatal connection error, the next pending
                // outgoing will be sent because we ignore the cancelation exception above.
                cancel.ThrowIfCancellationRequested();

                // Perform the write
                try
                {
                    await self.PerformSendFrameAsync(getFrameData).ConfigureAwait(false);
                }
                catch (Exception ex)
                {
                    _ = self.CloseAsync(ex);
                    throw;
                }
            }
        }

        private void SetState(ConnectionState state, Exception? exception = null)
        {
            // If SetState() is called with an exception, then only closed and closing states are permissible.
            Debug.Assert((exception == null && state < ConnectionState.Closing) ||
                         (exception != null && state >= ConnectionState.Closing));

            if (_exception == null && exception != null)
            {
                // If we are in closed state, an exception must be set.
                Debug.Assert(_state != ConnectionState.Closed);

                _exception = exception;

                // We don't warn if we are not validated.
                if (_warn && _validated)
                {
                    // Don't warn about certain expected exceptions.
                    if (!(_exception is ConnectionClosedException ||
                         _exception is ConnectionIdleException ||
<<<<<<< HEAD
                         _exception is ObjectDisposedException ||
                         (_exception is ConnectionLostException && _state >= State.Closing)))
=======
                         _exception is CommunicatorDestroyedException ||
                         _exception is ObjectAdapterDeactivatedException ||
                         (_exception is ConnectionLostException && _state >= ConnectionState.Closing)))
>>>>>>> d56bdf18
                    {
                        _communicator.Logger.Warning($"connection exception:\n{_exception}\n{this}");
                    }
                }
            }

            Debug.Assert(_state != state); // Don't switch twice.
            switch (state)
            {
                case ConnectionState.Validating:
                {
                    Debug.Assert(false);
                    break;
                }

                case ConnectionState.Active:
                {
                    Debug.Assert(_state == ConnectionState.Validating);
                    // Start the asynchronous operation from the thread pool to prevent eventually reading
                    // synchronously new frames from this thread.
                    _ = Task.Run(ReceiveAndDispatchFrameAsync);
                    break;
                }

                case ConnectionState.Closing:
                {
                    Debug.Assert(_state == ConnectionState.Active);
                    break;
                }

                case ConnectionState.Closed:
                {
                    Debug.Assert(_state < ConnectionState.Closed);
                    break;
                }
            }

            // We register with the connection monitor if our new state is State.Active. ACM monitors the connection
            // once it's initialized and validated and until it's closed. Timeouts for connection establishment and
            // validation are implemented with a timer instead and setup in the outgoing connection factory.
            if (_monitor != null)
            {
                if (state == ConnectionState.Active)
                {
                    if (_acmLastActivity != Timeout.InfiniteTimeSpan)
                    {
                        _acmLastActivity = Time.Elapsed;
                    }
                    _monitor.Add(this);
                }
                else if (state == ConnectionState.Closed)
                {
                    _monitor.Remove(this);
                }
            }

            if (_communicator.Observer != null)
            {
                if (_state != state)
                {
                    _observer = _communicator.Observer!.GetConnectionObserver(this, state, _observer);
                    if (_observer != null)
                    {
                        _observer.Attach();
                    }
                }
                if (_observer != null && state == ConnectionState.Closed && _exception != null)
                {
                    if (!(_exception is ConnectionClosedException ||
                         _exception is ConnectionIdleException ||
<<<<<<< HEAD
                         _exception is ObjectDisposedException ||
                         (_exception is ConnectionLostException && _state >= State.Closing)))
=======
                         _exception is CommunicatorDestroyedException ||
                         _exception is ObjectAdapterDeactivatedException ||
                         (_exception is ConnectionLostException && _state >= ConnectionState.Closing)))
>>>>>>> d56bdf18
                    {
                        _observer.Failed(_exception.GetType().FullName!);
                    }
                }
            }
            _state = state;
        }

        private void TraceReceivedAndUpdateObserver(int length)
        {
            if (_communicator.TraceLevels.Network >= 3 && length > 0)
            {
                _communicator.Logger.Trace(_communicator.TraceLevels.NetworkCategory,
                    $"received {length} bytes via {Endpoint.TransportName}\n{this}");
            }

            if (_observer != null && length > 0)
            {
                _observer.ReceivedBytes(length);
            }
        }

        private void TraceSentAndUpdateObserver(int length)
        {
            if (_communicator.TraceLevels.Network >= 3 && length > 0)
            {
                _communicator.Logger.Trace(_communicator.TraceLevels.NetworkCategory,
                    $"sent {length} bytes via {Endpoint.TransportName}\n{this}");
            }

            if (_observer != null && length > 0)
            {
                _observer.SentBytes(length);
            }
        }
    }

    /// <summary>Represents a connection to an IP-endpoint.</summary>
    public abstract class IPConnection : Connection
    {
        /// <summary>The socket local IP-endpoint or null if it is not available.</summary>
        public System.Net.IPEndPoint? LocalEndpoint
        {
            get
            {
                try
                {
                    return Transceiver.Fd()?.LocalEndPoint as System.Net.IPEndPoint;
                }
                catch
                {
                    return null;
                }
            }
        }

        /// <summary>The socket remote IP-endpoint or null if it is not available.</summary>
        public System.Net.IPEndPoint? RemoteEndpoint
        {
            get
            {
                try
                {
                    return Transceiver.Fd()?.RemoteEndPoint as System.Net.IPEndPoint;
                }
                catch
                {
                    return null;
                }
            }
        }

        protected IPConnection(
            Endpoint endpoint,
            IAcmMonitor? monitor,
            ITransceiver transceiver,
            IConnector? connector,
            string connectionId,
            ObjectAdapter? adapter)
            : base(endpoint, monitor, transceiver, connector, connectionId, adapter)
        {
        }
    }

    /// <summary>Represents a connection to a TCP-endpoint.</summary>
    public class TcpConnection : IPConnection
    {
        /// <summary>Gets a Boolean value that indicates whether the certificate revocation list is checked during the
        /// certificate validation process.</summary>
        public bool CheckCertRevocationStatus => SslStream?.CheckCertRevocationStatus ?? false;
        /// <summary>Gets a Boolean value that indicates whether this SslStream uses data encryption.</summary>
        public bool IsEncrypted => SslStream?.IsEncrypted ?? false;
        /// <summary>Gets a Boolean value that indicates whether both server and client have been authenticated.
        /// </summary>
        public bool IsMutuallyAuthenticated => SslStream?.IsMutuallyAuthenticated ?? false;
        /// <summary>Gets a Boolean value that indicates whether the data sent using this stream is signed.</summary>
        public bool IsSigned => SslStream?.IsSigned ?? false;

        /// <summary>Gets the certificate used to authenticate the local endpoint or null if no certificate was
        /// supplied.</summary>
        public X509Certificate? LocalCertificate => SslStream?.LocalCertificate;

        /// <summary>The negotiated application protocol in TLS handshake.</summary>
        public SslApplicationProtocol? NegotiatedApplicationProtocol => SslStream?.NegotiatedApplicationProtocol;

        /// <summary>Gets the cipher suite which was negotiated for this connection.</summary>
        public TlsCipherSuite? NegotiatedCipherSuite => SslStream?.NegotiatedCipherSuite;
        /// <summary>Gets the certificate used to authenticate the remote endpoint or null if no certificate was
        /// supplied.</summary>
        public X509Certificate? RemoteCertificate => SslStream?.RemoteCertificate;

        /// <summary>Gets a value that indicates the security protocol used to authenticate this connection or
        /// null if the connection is not secure.</summary>
        public SslProtocols? SslProtocol => SslStream?.SslProtocol;

        private SslStream? SslStream => (Transceiver as SslTransceiver)?.SslStream ??
            (Transceiver as WSTransceiver)?.SslStream;

        protected internal TcpConnection(
            Endpoint endpoint,
            IAcmMonitor? monitor,
            ITransceiver transceiver,
            IConnector? connector,
            string connectionId,
            ObjectAdapter? adapter)
            : base(endpoint, monitor, transceiver, connector, connectionId, adapter)
        {
        }
    }

    /// <summary>Represents a connection to a UDP-endpoint.</summary>
    public class UdpConnection : IPConnection
    {
        /// <summary>The multicast IP-endpoint for a multicast connection otherwise null.</summary>
        public System.Net.IPEndPoint? McastEndpoint => (Transceiver as UdpTransceiver)?.McastAddress;

        protected internal UdpConnection(
            Endpoint endpoint,
            IAcmMonitor? monitor,
            ITransceiver transceiver,
            IConnector? connector,
            string connectionId,
            ObjectAdapter? adapter)
            : base(endpoint, monitor, transceiver, connector, connectionId, adapter)
        {
        }
    }

    /// <summary>Represents a connection to a WS-endpoint.</summary>
    public class WSConnection : TcpConnection
    {
        /// <summary>The HTTP headers in the WebSocket upgrade request.</summary>
        public IReadOnlyDictionary<string, string> Headers => ((WSTransceiver)Transceiver).Headers;

        protected internal WSConnection(
            Endpoint endpoint,
            IAcmMonitor? monitor,
            ITransceiver transceiver,
            IConnector? connector,
            string connectionId,
            ObjectAdapter? adapter)
            : base(endpoint, monitor, transceiver, connector, connectionId, adapter)
        {
        }
    }
}<|MERGE_RESOLUTION|>--- conflicted
+++ resolved
@@ -1852,14 +1852,8 @@
                     // Don't warn about certain expected exceptions.
                     if (!(_exception is ConnectionClosedException ||
                          _exception is ConnectionIdleException ||
-<<<<<<< HEAD
                          _exception is ObjectDisposedException ||
-                         (_exception is ConnectionLostException && _state >= State.Closing)))
-=======
-                         _exception is CommunicatorDestroyedException ||
-                         _exception is ObjectAdapterDeactivatedException ||
                          (_exception is ConnectionLostException && _state >= ConnectionState.Closing)))
->>>>>>> d56bdf18
                     {
                         _communicator.Logger.Warning($"connection exception:\n{_exception}\n{this}");
                     }
@@ -1929,15 +1923,9 @@
                 if (_observer != null && state == ConnectionState.Closed && _exception != null)
                 {
                     if (!(_exception is ConnectionClosedException ||
-                         _exception is ConnectionIdleException ||
-<<<<<<< HEAD
-                         _exception is ObjectDisposedException ||
-                         (_exception is ConnectionLostException && _state >= State.Closing)))
-=======
-                         _exception is CommunicatorDestroyedException ||
-                         _exception is ObjectAdapterDeactivatedException ||
+                          _exception is ConnectionIdleException ||
+                          _exception is ObjectDisposedException ||
                          (_exception is ConnectionLostException && _state >= ConnectionState.Closing)))
->>>>>>> d56bdf18
                     {
                         _observer.Failed(_exception.GetType().FullName!);
                     }
