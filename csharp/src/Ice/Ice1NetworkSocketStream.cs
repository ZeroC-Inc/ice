// Copyright (c) ZeroC, Inc. All rights reserved.

using System;
using System.Collections.Generic;
using System.Threading;
using System.Threading.Tasks;

namespace ZeroC.Ice
{
    /// <summary>The Ice1NetworkSocketStream class provides a stream implementation of the Ice1NetworkSocketSocket and
    /// Ice1 protocol.</summary>
    internal class Ice1NetworkSocketStream : SignaledSocketStream<(Ice1Definitions.FrameType, ArraySegment<byte>)>
    {
        protected override ReadOnlyMemory<byte> Header => ArraySegment<byte>.Empty;
<<<<<<< HEAD
        protected override bool ReceivedEndOfStream => _receivedEndOfStream;

        private bool _receivedEndOfStream;
=======
        internal int RequestId => IsBidirectional ? ((int)(Id >> 2) + 1) : 0;
>>>>>>> f3cb11c1
        private readonly Ice1NetworkSocket _socket;

        protected override void Dispose(bool disposing)
        {
            base.Dispose(disposing);
            if (disposing)
            {
                _socket.ReleaseFlowControlCredit(this);
            }
        }

        protected override ValueTask<int> ReceiveAsync(Memory<byte> buffer, CancellationToken cancel) =>
            // This is never called because we override the default ReceiveFrameAsync implementation
            throw new NotImplementedException();

        protected override ValueTask ResetAsync(long errorCode) =>
            // Stream reset is not supported with Ice1
            new ValueTask();

        protected async override ValueTask SendAsync(
            IList<ArraySegment<byte>> buffer,
            bool fin,
            CancellationToken cancel) =>
            await _socket.SendFrameAsync(this, buffer, false, cancel).ConfigureAwait(false);

        internal Ice1NetworkSocketStream(Ice1NetworkSocket socket, long streamId)
            : base(socket, streamId) => _socket = socket;

        internal Ice1NetworkSocketStream(bool bidirectional, Ice1NetworkSocket socket)
            : base(bidirectional, socket) => _socket = socket;

        internal void ReceivedFrame(Ice1Definitions.FrameType frameType, ArraySegment<byte> frame)
        {
            // If we received a response, we make sure to run the continuation asynchronously since this might end
            // up calling user code and could therefore prevent receiving further data since AcceptStreamAsync
            // would be blocked calling user code through this method.
            if (frameType == Ice1Definitions.FrameType.Reply)
            {
                if (_socket.LastResponseStreamId < Id)
                {
                    _socket.LastResponseStreamId = Id;
                }
                SignalCompletion((frameType, frame), runContinuationAsynchronously: true);
            }
            else
            {
                SignalCompletion((frameType, frame), runContinuationAsynchronously: false);
            }
        }

        private protected override async ValueTask<ArraySegment<byte>> ReceiveFrameAsync(
            byte expectedFrameType,
            CancellationToken cancel)
        {
            // Wait to be signaled for the reception of a new frame for this stream
            (Ice1Definitions.FrameType frameType, ArraySegment<byte> frame) =
                await WaitSignalAsync(cancel).ConfigureAwait(false);

            // If the received frame is not the one we expected, throw.
            if ((byte)frameType != expectedFrameType)
            {
                throw new InvalidDataException($"received frame type {frameType} but expected {expectedFrameType}");
            }

            _receivedEndOfStream = frameType != Ice1Definitions.FrameType.ValidateConnection;

            // No more data will ever be received over this stream unless it's the validation connection frame.
            return frame;
        }

        private protected override async ValueTask SendFrameAsync(OutgoingFrame frame, CancellationToken cancel)
        {
            if (frame.StreamDataWriter != null)
            {
                throw new NotSupportedException("stream parameters are not supported with ice1");
            }

            var buffer = new List<ArraySegment<byte>>(frame.Data.Count + 1);
            byte[] headerData = new byte[Ice1Definitions.HeaderSize + 4];
            if (frame is OutgoingRequestFrame)
            {
                Ice1Definitions.RequestHeaderPrologue.CopyTo(headerData.AsSpan());
            }
            else
            {
                Ice1Definitions.ResponseHeaderPrologue.CopyTo(headerData.AsSpan());
            }
            int size = frame.Size + Ice1Definitions.HeaderSize + 4;
            headerData.AsSpan(10, 4).WriteInt(size);
<<<<<<< HEAD
            // Write the request ID
            headerData.AsSpan(Ice1Definitions.HeaderSize).WriteInt(IsBidirectional ? ((int)(Id >> 2) + 1) : 0);
            buffer.Add(headerData);
            buffer.AddRange(frame.Data);

            byte compressionStatus = 0;
            if (BZip2.IsLoaded && frame.Compress)
=======
            // Note: we don't write the request ID here if the stream ID is not allocated yet. We want to allocate
            // it from the send queue to ensure requests are sent in the same order as the request ID values.
            if (IsStarted)
>>>>>>> f3cb11c1
            {
                headerData.AsSpan(Ice1Definitions.HeaderSize).WriteInt(RequestId);
            }
            buffer.Add(headerData);
            buffer.AddRange(frame.Data);

            byte compressionStatus =
                await _socket.SendFrameAsync(this, buffer, frame.Compress, cancel).ConfigureAwait(false);

            if (_socket.Endpoint.Communicator.TraceLevels.Protocol >= 1)
            {
                TraceFrame(frame, compress: compressionStatus);
            }
        }
    }
}<|MERGE_RESOLUTION|>--- conflicted
+++ resolved
@@ -12,13 +12,9 @@
     internal class Ice1NetworkSocketStream : SignaledSocketStream<(Ice1Definitions.FrameType, ArraySegment<byte>)>
     {
         protected override ReadOnlyMemory<byte> Header => ArraySegment<byte>.Empty;
-<<<<<<< HEAD
         protected override bool ReceivedEndOfStream => _receivedEndOfStream;
-
+        internal int RequestId => IsBidirectional ? ((int)(Id >> 2) + 1) : 0;
         private bool _receivedEndOfStream;
-=======
-        internal int RequestId => IsBidirectional ? ((int)(Id >> 2) + 1) : 0;
->>>>>>> f3cb11c1
         private readonly Ice1NetworkSocket _socket;
 
         protected override void Dispose(bool disposing)
@@ -47,8 +43,8 @@
         internal Ice1NetworkSocketStream(Ice1NetworkSocket socket, long streamId)
             : base(socket, streamId) => _socket = socket;
 
-        internal Ice1NetworkSocketStream(bool bidirectional, Ice1NetworkSocket socket)
-            : base(bidirectional, socket) => _socket = socket;
+        internal Ice1NetworkSocketStream(Ice1NetworkSocket socket, bool bidirectional, bool control)
+            : base(socket, bidirectional, control) => _socket = socket;
 
         internal void ReceivedFrame(Ice1Definitions.FrameType frameType, ArraySegment<byte> frame)
         {
@@ -108,19 +104,9 @@
             }
             int size = frame.Size + Ice1Definitions.HeaderSize + 4;
             headerData.AsSpan(10, 4).WriteInt(size);
-<<<<<<< HEAD
-            // Write the request ID
-            headerData.AsSpan(Ice1Definitions.HeaderSize).WriteInt(IsBidirectional ? ((int)(Id >> 2) + 1) : 0);
-            buffer.Add(headerData);
-            buffer.AddRange(frame.Data);
-
-            byte compressionStatus = 0;
-            if (BZip2.IsLoaded && frame.Compress)
-=======
             // Note: we don't write the request ID here if the stream ID is not allocated yet. We want to allocate
             // it from the send queue to ensure requests are sent in the same order as the request ID values.
             if (IsStarted)
->>>>>>> f3cb11c1
             {
                 headerData.AsSpan(Ice1Definitions.HeaderSize).WriteInt(RequestId);
             }
