//
// Copyright (c) ZeroC, Inc. All rights reserved.
//

using System;
using System.Text;
using System.Collections.Generic;
using System.Diagnostics;
using System.Globalization;
using System.Text.RegularExpressions;

namespace Ice
{
    public sealed partial class Communicator
    {
        private readonly Dictionary<string, PropertyValue> _properties = new Dictionary<string, PropertyValue>();

        private class PropertyValue
        {
            internal string Val;
            internal bool Used;

            internal PropertyValue(string v, bool u)
            {
                Val = v;
                Used = u;
            }
        }

        /// <summary>Get the value of a property. If the property is not set, returns null.</summary>
        /// <param name="key">The property key.</param>
        /// <returns>The property value.</returns>
        public string? GetProperty(string key)
        {
            lock (_properties)
            {
                if (_properties.TryGetValue(key, out var pv))
                {
                    pv.Used = true;
                    return pv.Val;
                }
                return null;
            }
        }

        /// <summary>Get the value of a property as an integer. If the property is not set, returns null.</summary>
        /// <param name="key">The property key.</param>
        /// <returns>The property value parsed into an integer or null.</returns>
        public int? GetPropertyAsInt(string key)
        {
            lock (_properties)
            {
                if (_properties.TryGetValue(key, out var pv))
                {
                    pv.Used = true;
                    return int.Parse(pv.Val, CultureInfo.InvariantCulture);
                }
                return null;
            }
        }

        /// <summary>
        /// Get the value of a property as an array of strings. If the property is not set, returns null.
        /// The value must contain strings separated by whitespace or comma. These strings can contain
        /// whitespace and commas if they are enclosed in single or double quotes. Within single quotes or
        /// double quotes, you can escape the quote in question with \, e.g. O'Reilly can be written as
        /// O'Reilly, "O'Reilly" or 'O\'Reilly'.
        /// </summary>
        /// <param name="key">The property key.</param>
        /// <returns>The property value parsed into an array of strings or null.</returns>
        public string[]? GetPropertyAsList(string key)
        {
            lock (_properties)
            {
                if (_properties.TryGetValue(key, out var pv))
                {
                    pv.Used = true;
                    return IceUtilInternal.StringUtil.splitString(pv.Val, ", \t\r\n");
                }
                return null;
            }
        }

        /// <summary>Get all properties whose keys begins with forPrefix.
        /// If forPrefix is an empty string, then all properties are returned.
        /// </summary>
        /// <param name="forPrefix">The prefix to search for (empty string if none).</param>
        /// <returns>The matching property set.</returns>
        public Dictionary<string, string> GetProperties(string forPrefix = "")
        {
            lock (_properties)
            {
                var result = new Dictionary<string, string>();

                foreach (string s in _properties.Keys)
                {
                    if (forPrefix.Length == 0 || s.StartsWith(forPrefix, StringComparison.Ordinal))
                    {
                        PropertyValue pv = _properties[s];
                        pv.Used = true;
                        result[s] = pv.Val;
                    }
                }
                return result;
            }
        }

        /// <summary>Get the value of a property as a proxy. If the property is not set, returns null.</summary>
        /// <param name="key">The property key. This key is also used as a prefix for proxy options.</param>
        /// <param name="factory">The proxy factory. Use IAPrx.Factory to create IAPrx proxies.</param>
        /// <returns>The property value parsed into a proxy or null.</returns>
        public T? GetPropertyAsProxy<T>(string key, ProxyFactory<T> factory) where T : class, IObjectPrx
        {
            string? proxy = GetProperty(key);
            if (proxy == null)
            {
                return null;
            }
            return factory(CreateReference(proxy, key));
        }

        /// <summary>Insert a new property or change the value of an existing property.
        /// Setting the value of a property to the empty string removes this property
        /// if it was present, and does nothing otherwise.</summary>
        /// <param name="key">The property key.</param>
        /// <param name="value">The property value.</param>
        public void SetProperty(string key, string value)
        {
            ValidateProperty(key, value);

            lock (_properties)
            {
                SetPropertyImpl(key, value);
            }
        }

        /// <summary>Insert new properties or change the value of existing properties.
        /// Setting the value of a property to the empty string removes this property
        /// if it was present, and does nothing otherwise.</summary>
        /// <param name="updates">A dictionary that contains the new, updated and removed properties.</param>
        public void SetProperties(Dictionary<string, string> updates)
        {
            foreach (var entry in updates)
            {
                ValidateProperty(entry.Key, entry.Value);
            }

            lock (_properties)
            {
                foreach (var entry in updates)
                {
                    SetPropertyImpl(entry.Key, entry.Value);
                }
            }
        }

        /// <summary>Remove a property.</summary>
        /// <param name="key">The property key.</param>
        /// <returns>The property value or null if this property was not set.</returns>
        public string? RemoveProperty(string key)
        {
            if (_properties.TryGetValue(key, out var pv))
            {
                _properties.Remove(key);
                return pv.Val;
            }
            return null;
        }

        /// <summary>Get all properties that were not read.</summary>
        /// <returns>The properties that were not read as a list of keys.</returns>
        public List<string> GetUnusedProperties()
        {
            lock (_properties)
            {
                List<string> unused = new List<string>();
                foreach (KeyValuePair<string, PropertyValue> entry in _properties)
                {
                    if (!entry.Value.Used)
                    {
                        unused.Add(entry.Key);
                    }
                }
                return unused;
            }
        }

        private void SetPropertyImpl(string key, string value)
        {
            // Must be called with validated a validated property and with _properties locked

            key = key.Trim();
            Debug.Assert(key.Length > 0);
            if (value.Length == 0)
            {
                _properties.Remove(key);
            }
            else
            {
                // These properties are always marked "used"
                bool used = (key == "Ice.ConfigFile" || key == "Ice.ProgramName");

                if (_properties.TryGetValue(key, out var pv))
                {
                    pv.Val = value;
                    pv.Used = used;
                }
                else
                {
                    _properties[key] = new PropertyValue(value, used);
                }
            }
        }

        private void ValidateProperty(string key, string value)
        {
            key = key.Trim();
            if (key.Length == 0)
            {
                throw new ArgumentException("Attempt to set property with empty key", nameof(key));
            }

            int dotPos = key.IndexOf('.');
            if (dotPos != -1)
            {
                string prefix = key.Substring(0, dotPos);
                foreach (var validProps in IceInternal.PropertyNames.validProps)
                {
                    string pattern = validProps[0].pattern();
                    dotPos = pattern.IndexOf('.');
                    Debug.Assert(dotPos != -1);
                    string propPrefix = pattern.Substring(1, dotPos - 2);
                    bool mismatchCase = false;
                    string otherKey = "";
                    if (!propPrefix.ToUpper().Equals(prefix.ToUpper()))
                    {
                        continue;
                    }

                    bool found = false;
                    foreach (var prop in validProps)
                    {
                        Regex r = new Regex(prop.pattern());
                        Match m = r.Match(key);
                        found = m.Success;
                        if (found)
                        {
                            if (prop.deprecated())
                            {
<<<<<<< HEAD
                                _logger.warning("deprecated property: " + key);
=======
                                logger.warning($"deprecated property: `{key}'");
>>>>>>> bdd8b4ec
                                string? deprecatedBy = prop.deprecatedBy();
                                if (deprecatedBy != null)
                                {
                                    key = deprecatedBy;
                                }
                            }
                            break;
                        }

                        if (!found)
                        {
                            r = new Regex(prop.pattern().ToUpper());
                            m = r.Match(key.ToUpper());
                            if (m.Success)
                            {
                                found = true;
                                mismatchCase = true;
                                otherKey = prop.pattern().Replace("\\", "").Replace("^", "").Replace("$", "");
                                break;
                            }
                        }
                    }
                    if (!found)
                    {
<<<<<<< HEAD
                        _logger.warning("unknown property: " + key);
                    }
                    else if (mismatchCase)
                    {
                        _logger.warning("unknown property: `" + key + "'; did you mean `" + otherKey + "'");
=======
                        logger.warning($"unknown property: `{key}'");
                    }
                    else if (mismatchCase)
                    {
                        logger.warning($"unknown property: `{key}'; did you mean `{otherKey}'");
                    }
                }
            }

            lock (_properties)
            {
                if (value.Length == 0)
                {
                    _properties.Remove(key);
                }
                else
                {
                    if (_properties.TryGetValue(key, out var pv))
                    {
                        pv.Val = value;
                        pv.Used = false;
                    }
                    else
                    {
                        _properties[key] = new PropertyValue(value, false);
>>>>>>> bdd8b4ec
                    }
                }
            }
        }
    }

    public static class PropertiesExtensions
    {
        /// <summary>Extract the reserved Ice properties from command-line args.</summary>
        /// <param name="into">The property dictionary into which the properties are added.</param>
        /// <param name="args">The command-line args.</param>
        public static void ParseIceArgs(this Dictionary<string, string> into, ref string[] args)
        {
            foreach (var name in IceInternal.PropertyNames.clPropNames)
            {
                into.ParseArgs(ref args, name);
            }
        }

        /// <summary>Extract properties from command-line args.</summary>
        /// <param name="into">The property dictionary into which the parsed properties are added.</param>
        /// <param name="args">The command-line args.</param>
        /// <param name="prefix">Only arguments that start with --prefix are extracted.</param>
        public static void ParseArgs(this Dictionary<string, string> into, ref string[] args, string prefix = "")
        {
            if (prefix.Length > 0 && !prefix.EndsWith("."))
            {
                prefix += '.';
            }
            prefix = "--" + prefix;

            if ((prefix == "--" || prefix == "--Ice.") && Array.Find(args, arg => arg == "--Ice.Config") != null)
            {
                throw new ArgumentException("--Ice.Config requires a value", nameof(args));
            }

            var remaining = new List<string>();
            var parsedArgs = new Dictionary<string, string>();
            foreach (var arg in args)
            {
                if (arg.StartsWith(prefix, StringComparison.Ordinal))
                {
                    var r = ParseLine((arg.IndexOf('=') == -1 ? $"{arg}=1" : arg).Substring(2));
                    if (r.Name.Length > 0)
                    {
                        parsedArgs[r.Name] = r.Value;
                        continue;
                    }
                }
                remaining.Add(arg);
            }

            if ((prefix == "--" || prefix == "--Ice.") &&
                    parsedArgs.TryGetValue("Ice.Config", out string configFileList))
            {
                foreach (var file in configFileList.Split(","))
                {
                    into.LoadIceConfigFile(file);
                }
            }

            foreach (var p in parsedArgs)
            {
                into[p.Key] = p.Value;
            }

            args = remaining.ToArray();
        }

        /// <summary>Load Ice configuration file.</summary>
        /// <param name="into">The property dictionary into which the loaded properties are added.</param>
        /// <param name="configFile">The path to the Ice configuration file to load.</param>
        public static void LoadIceConfigFile(this Dictionary<string, string> into, string configFile)
        {
            using System.IO.StreamReader input = new System.IO.StreamReader(configFile.Trim());
            string line;
            while ((line = input.ReadLine()) != null)
            {
                var result = ParseLine(line);
                if (result.Name.Length > 0)
                {
                    into[result.Name] = result.Value;
                }
            }
        }

        internal enum ParseState : byte { Key, Value}

        private static (string Name, string Value) ParseLine(string line)
        {
            StringBuilder key = new StringBuilder();
            StringBuilder val = new StringBuilder();

            ParseState state = ParseState.Key;

            StringBuilder whitespace = new StringBuilder();
            StringBuilder escapedspace = new StringBuilder();
            bool finished = false;
            for (int i = 0; i < line.Length; ++i)
            {
                char c = line[i];
                switch (state)
                {
                    case ParseState.Key:
                        {
                            switch (c)
                            {
                                case '\\':
                                    if (i < line.Length - 1)
                                    {
                                        c = line[++i];
                                        switch (c)
                                        {
                                            case '\\':
                                            case '#':
                                            case '=':
                                                key.Append(whitespace);
                                                whitespace.Clear();
                                                key.Append(c);
                                                break;

                                            case ' ':
                                                if (key.Length != 0)
                                                {
                                                    whitespace.Append(c);
                                                }
                                                break;

                                            default:
                                                key.Append(whitespace);
                                                whitespace.Clear();
                                                key.Append('\\');
                                                key.Append(c);
                                                break;
                                        }
                                    }
                                    else
                                    {
                                        key.Append(whitespace);
                                        key.Append(c);
                                    }
                                    break;

                                case ' ':
                                case '\t':
                                case '\r':
                                case '\n':
                                    if (key.Length != 0)
                                    {
                                        whitespace.Append(c);
                                    }
                                    break;

                                case '=':
                                    whitespace.Clear();
                                    state = ParseState.Value;
                                    break;

                                case '#':
                                    finished = true;
                                    break;

                                default:
                                    key.Append(whitespace);
                                    whitespace.Clear();
                                    key.Append(c);
                                    break;
                            }
                            break;
                        }

                    case ParseState.Value:
                        {
                            switch (c)
                            {
                                case '\\':
                                    if (i < line.Length - 1)
                                    {
                                        c = line[++i];
                                        switch (c)
                                        {
                                            case '\\':
                                            case '#':
                                            case '=':
                                                val.Append(val.Length == 0 ? escapedspace : whitespace);
                                                whitespace.Clear();
                                                escapedspace.Clear();
                                                val.Append(c);
                                                break;

                                            case ' ':
                                                whitespace.Append(c);
                                                escapedspace.Append(c);
                                                break;

                                            default:
                                                val.Append(val.Length == 0 ? escapedspace : whitespace);
                                                whitespace.Clear();
                                                escapedspace.Clear();
                                                val.Append('\\');
                                                val.Append(c);
                                                break;
                                        }
                                    }
                                    else
                                    {
                                        val.Append(val.Length == 0 ? escapedspace : whitespace);
                                        val.Append(c);
                                    }
                                    break;

                                case ' ':
                                case '\t':
                                case '\r':
                                case '\n':
                                    if (val.Length != 0)
                                    {
                                        whitespace.Append(c);
                                    }
                                    break;

                                case '#':
                                    finished = true;
                                    break;

                                default:
                                    val.Append(val.Length == 0 ? escapedspace : whitespace);
                                    whitespace.Clear();
                                    escapedspace.Clear();
                                    val.Append(c);
                                    break;
                            }
                            break;
                        }
                }
                if (finished)
                {
                    break;
                }
            }
            val.Append(escapedspace);

            if ((state == ParseState.Key && key.Length != 0) || (state == ParseState.Value && key.Length == 0))
            {
                throw new FormatException($"invalid config file entry: \"{line}\"");
            }

            return (key.ToString(), val.ToString());
        }
    }
}<|MERGE_RESOLUTION|>--- conflicted
+++ resolved
@@ -130,28 +130,35 @@
 
             lock (_properties)
             {
-                SetPropertyImpl(key, value);
+                _ = SetPropertyImpl(key, value);
             }
         }
 
         /// <summary>Insert new properties or change the value of existing properties.
         /// Setting the value of a property to the empty string removes this property
         /// if it was present, and does nothing otherwise.</summary>
-        /// <param name="updates">A dictionary that contains the new, updated and removed properties.</param>
-        public void SetProperties(Dictionary<string, string> updates)
+        /// <param name="updates">A dictionary of properties.</param>
+        /// <returns>A subset of the updates parameter with only the new, updated and removed properties. Properties
+        /// that are identical in updates and in the Communicator's properties prior to this update are not included.</returns>
+        public Dictionary<string, string> SetProperties(Dictionary<string, string> updates)
         {
             foreach (var entry in updates)
             {
                 ValidateProperty(entry.Key, entry.Value);
             }
 
+            var result = new Dictionary<string, string>();
             lock (_properties)
             {
                 foreach (var entry in updates)
                 {
-                    SetPropertyImpl(entry.Key, entry.Value);
-                }
-            }
+                    if (SetPropertyImpl(entry.Key, entry.Value))
+                    {
+                        result.Add(entry.Key, entry.Value);
+                    }
+                }
+            }
+            return result;
         }
 
         /// <summary>Remove a property.</summary>
@@ -185,7 +192,9 @@
             }
         }
 
-        private void SetPropertyImpl(string key, string value)
+        // SetPropertyImpl sets a property and returns true when the property
+        // was added, changed or removed, and false otherwise.
+        private bool SetPropertyImpl(string key, string value)
         {
             // Must be called with validated a validated property and with _properties locked
 
@@ -194,6 +203,7 @@
             if (value.Length == 0)
             {
                 _properties.Remove(key);
+                return true;
             }
             else
             {
@@ -202,14 +212,21 @@
 
                 if (_properties.TryGetValue(key, out var pv))
                 {
-                    pv.Val = value;
-                    pv.Used = used;
+                    bool changed = pv.Val != value;
+                    if (changed)
+                    {
+                        pv.Val = value;
+                        pv.Used = used;
+                        return true;
+                    }
                 }
                 else
                 {
                     _properties[key] = new PropertyValue(value, used);
-                }
-            }
+                    return true;
+                }
+            }
+            return false;
         }
 
         private void ValidateProperty(string key, string value)
@@ -247,11 +264,7 @@
                         {
                             if (prop.deprecated())
                             {
-<<<<<<< HEAD
-                                _logger.warning("deprecated property: " + key);
-=======
-                                logger.warning($"deprecated property: `{key}'");
->>>>>>> bdd8b4ec
+                                _logger.warning($"deprecated property: `{key}'");
                                 string? deprecatedBy = prop.deprecatedBy();
                                 if (deprecatedBy != null)
                                 {
@@ -276,39 +289,11 @@
                     }
                     if (!found)
                     {
-<<<<<<< HEAD
-                        _logger.warning("unknown property: " + key);
+                        _logger.warning($"unknown property: `{key}'");
                     }
                     else if (mismatchCase)
                     {
-                        _logger.warning("unknown property: `" + key + "'; did you mean `" + otherKey + "'");
-=======
-                        logger.warning($"unknown property: `{key}'");
-                    }
-                    else if (mismatchCase)
-                    {
-                        logger.warning($"unknown property: `{key}'; did you mean `{otherKey}'");
-                    }
-                }
-            }
-
-            lock (_properties)
-            {
-                if (value.Length == 0)
-                {
-                    _properties.Remove(key);
-                }
-                else
-                {
-                    if (_properties.TryGetValue(key, out var pv))
-                    {
-                        pv.Val = value;
-                        pv.Used = false;
-                    }
-                    else
-                    {
-                        _properties[key] = new PropertyValue(value, false);
->>>>>>> bdd8b4ec
+                        _logger.warning($"unknown property: `{key}'; did you mean `{otherKey}'");
                     }
                 }
             }
