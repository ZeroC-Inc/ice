--- conflicted
+++ resolved
@@ -65,13 +65,8 @@
         {
             if (current.IsIdempotent)
             {
-<<<<<<< HEAD
-                throw new MarshalException(
+                throw new InvalidDataException(
                         $@"idempotent mismatch for operation `{current.Operation
-=======
-                throw new InvalidDataException(
-                        $@"idempotent mistmatch for operation `{current.Operation
->>>>>>> 9a8149ca
                         }': received request marked idempotent for a non-idempotent operation");
             }
         }
