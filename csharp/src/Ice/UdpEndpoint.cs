//
// Copyright (c) ZeroC, Inc. All rights reserved.
//

using System;
using System.Collections.Generic;
using System.Diagnostics;
using System.Globalization;
using System.Net;
using System.Text;

namespace ZeroC.Ice
{
    /// <summary>The Endpoint class for the UDP transport.</summary>
    internal sealed class UdpEndpoint : IPEndpoint
    {
        // We cannot move HasCompressionFlag to IPEndpoint because of it's marshaled after the timeout in TcpEndpoint
        public override bool HasCompressionFlag { get; }
        public override bool IsDatagram => true;

        public override string? this[string option] =>
            option switch
            {
                "interface" => McastInterface,
                "ttl" => _mcastTtl.ToString(CultureInfo.InvariantCulture),
                _ => base[option],
            };

<<<<<<< HEAD
=======
        public override TimeSpan Timeout => System.Threading.Timeout.InfiniteTimeSpan;
>>>>>>> d56bdf18
        public override Transport Transport => Transport.UDP;

        /// <summary>The local network interface used to send multicast datagrams.</summary>
        internal string McastInterface { get; } = "";

        private readonly bool _connect;
        private int _hashCode = 0;

        /// <summary>The time-to-live of the multicast datagrams, in hops.</summary>
        private int _mcastTtl { get; } = -1;

        public override bool Equals(Endpoint? other)
        {
            if (ReferenceEquals(this, other))
            {
                return true;
            }
            return other is UdpEndpoint udpEndpoint &&
                HasCompressionFlag == udpEndpoint.HasCompressionFlag &&
                _connect == udpEndpoint._connect &&
                McastInterface == udpEndpoint.McastInterface &&
                _mcastTtl == udpEndpoint._mcastTtl &&
                base.Equals(udpEndpoint);
        }

        public override int GetHashCode()
        {
            // This code is thread safe because reading/writing _hashCode (an int) is atomic.
            if (_hashCode != 0)
            {
                // Return cached value
                return _hashCode;
            }
            else
            {
                var hash = new HashCode();
                hash.Add(base.GetHashCode());
                hash.Add(_connect);
                hash.Add(HasCompressionFlag);
                hash.Add(McastInterface);
                hash.Add(_mcastTtl);
                int hashCode = hash.ToHashCode();
                if (hashCode == 0) // 0 is not a valid value as it means "not initialized".
                {
                    hashCode = 1;
                }
                _hashCode = hashCode;
                return _hashCode;
            }
        }

        public override string OptionsToString()
        {
            var sb = new StringBuilder(base.OptionsToString());

            if (McastInterface.Length > 0)
            {
                bool addQuote = McastInterface.IndexOf(':') != -1;
                sb.Append(" --interface ");
                if (addQuote)
                {
                    sb.Append("\"");
                }
                sb.Append(McastInterface);
                if (addQuote)
                {
                    sb.Append("\"");
                }
            }

            if (_mcastTtl != -1)
            {
                sb.Append(" --ttl ");
                sb.Append(_mcastTtl.ToString(CultureInfo.InvariantCulture));
            }

            if (_connect)
            {
                sb.Append(" -c");
            }

            if (HasCompressionFlag)
            {
                sb.Append(" -z");
            }
            return sb.ToString();
        }

        public override void IceWritePayload(OutputStream ostr)
        {
            Debug.Assert(Protocol == Protocol.Ice1);
            base.IceWritePayload(ostr);
            ostr.WriteBool(HasCompressionFlag);
        }

        public override Endpoint NewTimeout(TimeSpan timeout) => this;

        public override IAcceptor? GetAcceptor(string adapterName) => null;

        public override ITransceiver GetTransceiver() =>
            new UdpTransceiver(this, Communicator, Host, Port, McastInterface, _connect);

        internal UdpEndpoint(
            Communicator communicator,
            Protocol protocol,
            string host,
            ushort port,
            IPAddress? sourceAddress,
            string mcastInterface,
            int mttl,
            bool connect,
            bool compressionFlag)
            : base(communicator, protocol, host, port, sourceAddress)
        {
            McastInterface = mcastInterface;
            _mcastTtl = mttl;
            _connect = connect;
            HasCompressionFlag = compressionFlag;
        }

        // Constructor for unmarshaling.
        // TODO: should be ice1-only
        internal UdpEndpoint(InputStream istr, Communicator communicator, Protocol protocol)
            : base(istr, communicator, protocol)
        {
            _connect = false;
            if (protocol == Protocol.Ice1)
            {
                HasCompressionFlag = istr.ReadBool();
            }
            else
            {
                SkipUnknownOptions(istr, istr.ReadSize());
            }
        }

        // Constructor for URI parsing
        internal UdpEndpoint(
            Communicator communicator,
            Protocol protocol,           // TODO: temporary, should always be ice1
            string host,
            ushort port,
            Dictionary<string, string> options,
            bool oaEndpoint,
            string endpointString)
            : base(communicator, protocol, host, port, options, oaEndpoint)
        {
            _connect = false; // TODO: what is this connect about?
            string? value;

            if (protocol == Protocol.Ice1)
            {
                if (options.TryGetValue("compress", out value))
                {
                    if (value == "true")
                    {
                        HasCompressionFlag = true;
                    }
                    else if (value != "false")
                    {
                        throw new FormatException(
                            $"invalid compress value `{value}' in endpoint `{endpointString}'");
                    }
                    options.Remove("compress");
                }
            }

            // Parse local options
            if (options.TryGetValue("ttl", out value))
            {
                try
                {
                    _mcastTtl = int.Parse(value, CultureInfo.InvariantCulture);
                }
                catch (FormatException ex)
                {
                    throw new FormatException($"invalid ttl value `{value}' in endpoint `{endpointString}'", ex);
                }

                if (_mcastTtl < 0)
                {
                    throw new FormatException($"ttl value `{value}' out of range in endpoint `{endpointString}'");
                }
                options.Remove("ttl");
            }

            if (options.TryGetValue("interface", out value))
            {
                McastInterface = value;
                if (McastInterface == "*")
                {
                    if (oaEndpoint)
                    {
                        McastInterface = "";
                    }
                    else
                    {
                        throw new FormatException(
                            $"`interface=*' is not valid for proxy endpoint `{endpointString}'");
                    }
                }
                options.Remove("interface");
            }
        }

        internal UdpEndpoint(
            Communicator communicator,
            Protocol protocol,
            Dictionary<string, string?> options,
            bool oaEndpoint,
            string endpointString)
            : base(communicator, protocol, options, oaEndpoint, endpointString)
        {
            if (options.TryGetValue("-c", out string? argument))
            {
                if (argument != null)
                {
                    throw new FormatException(
                        $"unexpected argument `{argument}' provided for -c option in `{endpointString}'");
                }
                _connect = true;
                options.Remove("-c");
            }

            if (options.TryGetValue("-z", out argument))
            {
                if (argument != null)
                {
                    throw new FormatException(
                        $"unexpected argument `{argument}' provided for -z option in `{endpointString}'");
                }
                HasCompressionFlag = true;
                options.Remove("-z");
            }

            if (options.TryGetValue("--ttl", out argument))
            {
                if (argument == null)
                {
                    throw new FormatException($"no argument provided for --ttl option in endpoint `{endpointString}'");
                }
                try
                {
                    _mcastTtl = int.Parse(argument, CultureInfo.InvariantCulture);
                }
                catch (FormatException ex)
                {
                    throw new FormatException($"invalid TTL value `{argument}' in endpoint `{endpointString}'", ex);
                }

                if (_mcastTtl < 0)
                {
                    throw new FormatException($"TTL value `{argument}' out of range in endpoint `{endpointString}'");
                }
                options.Remove("--ttl");
            }

            if (options.TryGetValue("--interface", out argument))
            {
                McastInterface = argument ?? throw new FormatException(
                    $"no argument provided for --interface option in endpoint `{endpointString}'");

                if (McastInterface == "*")
                {
                    if (oaEndpoint)
                    {
                        McastInterface = "";
                    }
                    else
                    {
                        throw new FormatException($"`--interface *' not valid for proxy endpoint `{endpointString}'");
                    }
                }
                options.Remove("--interface");
            }
        }

<<<<<<< HEAD
        private protected override IConnector CreateConnector(EndPoint addr, INetworkProxy? proxy) =>
            new UdpConnector(Communicator, addr, SourceAddress, McastInterface, _mcastTtl);
=======
        private protected override IConnector CreateConnector(EndPoint addr, INetworkProxy? _) =>
            new UdpConnector(this, addr);
>>>>>>> d56bdf18

        private protected override IPEndpoint CreateIPEndpoint(
            string host,
            ushort port,
            bool compressionFlag,
            TimeSpan timeout) =>
            new UdpEndpoint(Communicator,
                            Protocol,
                            host,
                            port,
                            SourceAddress,
                            McastInterface,
                            _mcastTtl,
                            _connect,
                            compressionFlag);
    }
}<|MERGE_RESOLUTION|>--- conflicted
+++ resolved
@@ -22,24 +22,20 @@
             option switch
             {
                 "interface" => McastInterface,
-                "ttl" => _mcastTtl.ToString(CultureInfo.InvariantCulture),
+                "ttl" => McastTtl.ToString(CultureInfo.InvariantCulture),
                 _ => base[option],
             };
 
-<<<<<<< HEAD
-=======
-        public override TimeSpan Timeout => System.Threading.Timeout.InfiniteTimeSpan;
->>>>>>> d56bdf18
         public override Transport Transport => Transport.UDP;
 
         /// <summary>The local network interface used to send multicast datagrams.</summary>
         internal string McastInterface { get; } = "";
 
+        /// <summary>The time-to-live of the multicast datagrams, in hops.</summary>
+        internal int McastTtl { get; } = -1;
+
         private readonly bool _connect;
         private int _hashCode = 0;
-
-        /// <summary>The time-to-live of the multicast datagrams, in hops.</summary>
-        private int _mcastTtl { get; } = -1;
 
         public override bool Equals(Endpoint? other)
         {
@@ -51,7 +47,7 @@
                 HasCompressionFlag == udpEndpoint.HasCompressionFlag &&
                 _connect == udpEndpoint._connect &&
                 McastInterface == udpEndpoint.McastInterface &&
-                _mcastTtl == udpEndpoint._mcastTtl &&
+                McastTtl == udpEndpoint.McastTtl &&
                 base.Equals(udpEndpoint);
         }
 
@@ -70,7 +66,7 @@
                 hash.Add(_connect);
                 hash.Add(HasCompressionFlag);
                 hash.Add(McastInterface);
-                hash.Add(_mcastTtl);
+                hash.Add(McastTtl);
                 int hashCode = hash.ToHashCode();
                 if (hashCode == 0) // 0 is not a valid value as it means "not initialized".
                 {
@@ -100,10 +96,10 @@
                 }
             }
 
-            if (_mcastTtl != -1)
+            if (McastTtl != -1)
             {
                 sb.Append(" --ttl ");
-                sb.Append(_mcastTtl.ToString(CultureInfo.InvariantCulture));
+                sb.Append(McastTtl.ToString(CultureInfo.InvariantCulture));
             }
 
             if (_connect)
@@ -145,7 +141,7 @@
             : base(communicator, protocol, host, port, sourceAddress)
         {
             McastInterface = mcastInterface;
-            _mcastTtl = mttl;
+            McastTtl = mttl;
             _connect = connect;
             HasCompressionFlag = compressionFlag;
         }
@@ -202,14 +198,14 @@
             {
                 try
                 {
-                    _mcastTtl = int.Parse(value, CultureInfo.InvariantCulture);
+                    McastTtl = int.Parse(value, CultureInfo.InvariantCulture);
                 }
                 catch (FormatException ex)
                 {
                     throw new FormatException($"invalid ttl value `{value}' in endpoint `{endpointString}'", ex);
                 }
 
-                if (_mcastTtl < 0)
+                if (McastTtl < 0)
                 {
                     throw new FormatException($"ttl value `{value}' out of range in endpoint `{endpointString}'");
                 }
@@ -273,14 +269,14 @@
                 }
                 try
                 {
-                    _mcastTtl = int.Parse(argument, CultureInfo.InvariantCulture);
+                    McastTtl = int.Parse(argument, CultureInfo.InvariantCulture);
                 }
                 catch (FormatException ex)
                 {
                     throw new FormatException($"invalid TTL value `{argument}' in endpoint `{endpointString}'", ex);
                 }
 
-                if (_mcastTtl < 0)
+                if (McastTtl < 0)
                 {
                     throw new FormatException($"TTL value `{argument}' out of range in endpoint `{endpointString}'");
                 }
@@ -307,13 +303,8 @@
             }
         }
 
-<<<<<<< HEAD
-        private protected override IConnector CreateConnector(EndPoint addr, INetworkProxy? proxy) =>
-            new UdpConnector(Communicator, addr, SourceAddress, McastInterface, _mcastTtl);
-=======
         private protected override IConnector CreateConnector(EndPoint addr, INetworkProxy? _) =>
             new UdpConnector(this, addr);
->>>>>>> d56bdf18
 
         private protected override IPEndpoint CreateIPEndpoint(
             string host,
@@ -326,7 +317,7 @@
                             port,
                             SourceAddress,
                             McastInterface,
-                            _mcastTtl,
+                            McastTtl,
                             _connect,
                             compressionFlag);
     }
