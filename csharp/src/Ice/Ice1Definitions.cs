//
// Copyright (c) ZeroC, Inc. All rights reserved.
//

using System;
using System.Collections.Generic;
using System.Diagnostics;

namespace Ice
{
    // Definitions for the ice1 protocol.
    internal static class Ice1Definitions
    {
        // The encoding of the header for ice1 frames. It is nominally 1.0, but in practice it is identical to 1.1
        // for the subset of the encoding used by the ice1 headers.
        internal static readonly Encoding Encoding = Encoding.V1_1;

        // Size of an ice1 frame or message header:
        // Magic number (4 bytes)
        // Post magic (4 bytes)
        // Message type (Byte)
        // Compression status (Byte)
        // Message size (Int - 4 bytes)
        internal const int HeaderSize = 14;

        // The magic number at the front of each message
        internal static readonly byte[] Magic = new byte[] { 0x49, 0x63, 0x65, 0x50 }; // 'I', 'c', 'e', 'P'

        // 4-bytes after magic that provide the protocol version (always 1.0 for an ice1 frame) and the
        // encoding of the frame header (always set to 1.0 with the an ice1 frame, even though we use 1.1).
        internal static readonly byte[] ProtocolBytes = new byte[] { 1, 0, 1, 0 };

        // The Ice protocol message types
        internal enum MessageType : byte
        {
            RequestMessage = 0,
            RequestBatchMessage = 1,
            ReplyMessage = 2,
            ValidateConnectionMessage = 3,
            CloseConnectionMessage = 4
        }

        internal static readonly byte[] RequestHeader = new byte[]
        {
            Magic[0], Magic[1], Magic[2], Magic[3],
            ProtocolBytes[0], ProtocolBytes[1], ProtocolBytes[2], ProtocolBytes[3],
            (byte) MessageType.RequestMessage,
            0, // Compression status.
            0, 0, 0, 0, // Message size (placeholder).
            0, 0, 0, 0 // Request ID (placeholder).
        };

        internal static readonly byte[] RequestBatchHeader = new byte[]
        {
            Magic[0], Magic[1], Magic[2], Magic[3],
            ProtocolBytes[0], ProtocolBytes[1], ProtocolBytes[2], ProtocolBytes[3],
            (byte) MessageType.RequestBatchMessage,
            0, // Compression status.
            0, 0, 0, 0, // Message size (placeholder).
            0, 0, 0, 0 // Number of requests in batch (placeholder).
        };

        internal static readonly byte[] ReplyHeader = new byte[]
        {
            Magic[0], Magic[1], Magic[2], Magic[3],
            ProtocolBytes[0], ProtocolBytes[1], ProtocolBytes[2], ProtocolBytes[3],
            (byte) MessageType.ReplyMessage,
            0, // Compression status.
            0, 0, 0, 0 // Message size (placeholder).
        };

        internal static readonly byte[] ValidateConnectionMessage = new byte[]
        {
            Magic[0], Magic[1], Magic[2], Magic[3],
            ProtocolBytes[0], ProtocolBytes[1], ProtocolBytes[2], ProtocolBytes[3],
            (byte) MessageType.ValidateConnectionMessage,
            0, // Compression status.
            HeaderSize, 0, 0, 0 // Message size.
        };

        internal static readonly byte[] CloseConnectionMessage = new byte[]
        {
            Magic[0], Magic[1], Magic[2], Magic[3],
            ProtocolBytes[0], ProtocolBytes[1], ProtocolBytes[2], ProtocolBytes[3],
            (byte) MessageType.CloseConnectionMessage,
            0, // Compression status.
            HeaderSize, 0, 0, 0 // Message size.
        };

        // Verify that the first 8 bytes correspond to Magic + ProtocolBytes
        internal static void CheckHeader(Span<byte> header)
        {
            Debug.Assert(header.Length >= 8);
            if (header[0] != Magic[0] || header[1] != Magic[1] || header[2] != Magic[2] || header[3] != Magic[3])
            {
                throw new InvalidDataException(
                    $"received incorrect magic bytes in header of ice1 frame: {BytesToString(header.Slice(0, 4))}");
            }

            header = header.Slice(4);

            if (header[0] != ProtocolBytes[0] || header[1] != ProtocolBytes[1])
            {
                throw new InvalidDataException(
                    $"received ice1 protocol frame with protocol set to {BytesToString(header.Slice(0, 2))}");
            }

            if (header[2] != ProtocolBytes[2] || header[3] != ProtocolBytes[3])
            {
                throw new InvalidDataException(
                    $"received ice1 protocol frame with protocol encoding set to {BytesToString(header.Slice(2, 2))}");
            }
        }

<<<<<<< HEAD
        internal static List<ArraySegment<byte>>
        GetRequestData(OutgoingRequestFrame frame, int requestId)
        {
            byte[] headerData = new byte[HeaderSize + 4];
            RequestHeader.CopyTo(headerData.AsSpan());

            OutputStream.WriteInt(frame.Size + HeaderSize + 4, headerData.AsSpan(10, 4));
            OutputStream.WriteInt(requestId, headerData.AsSpan(HeaderSize, 4));

            var data = new List<ArraySegment<byte>>() { headerData };
            data.AddRange(frame.Data);
            return data;
        }

        internal static List<ArraySegment<byte>>
        GetResponseData(OutgoingResponseFrame frame, int requestId)
        {
            byte[] headerData = new byte[HeaderSize + 4];
            ReplyHeader.CopyTo(headerData.AsSpan());

            OutputStream.WriteInt(frame.Size + HeaderSize + 4, headerData.AsSpan(10, 4));
            OutputStream.WriteInt(requestId, headerData.AsSpan(HeaderSize, 4));

            var data = new List<ArraySegment<byte>>() { headerData };
            data.AddRange(frame.Data);
            return data;
        }
=======
        private static string BytesToString(Span<byte> bytes) => BitConverter.ToString(bytes.ToArray());
>>>>>>> 9a8149ca
    }
}<|MERGE_RESOLUTION|>--- conflicted
+++ resolved
@@ -112,7 +112,6 @@
             }
         }
 
-<<<<<<< HEAD
         internal static List<ArraySegment<byte>>
         GetRequestData(OutgoingRequestFrame frame, int requestId)
         {
@@ -140,8 +139,7 @@
             data.AddRange(frame.Data);
             return data;
         }
-=======
+
         private static string BytesToString(Span<byte> bytes) => BitConverter.ToString(bytes.ToArray());
->>>>>>> 9a8149ca
     }
 }