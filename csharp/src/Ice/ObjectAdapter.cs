--- conflicted
+++ resolved
@@ -19,8 +19,7 @@
     /// servants, identities, and proxies.</summary>
     public sealed class ObjectAdapter : IDisposable, IAsyncDisposable
     {
-        /// <summary>Indicates whether or not the object adapter accepts non-secure incoming connections. When false, it
-        /// only accepts secure connections; when true, it accepts both secure and non-secure connections. This property
+        /// <summary>Indicates under what circumstances the object adapter accepts non-secure incoming connections. This property
         /// corresponds to the object adapter's AcceptNonSecure property. If not set then the value of
         /// <see cref="Communicator.AcceptNonSecure"/> is used.</summary>
         public NonSecure AcceptNonSecure { get; }
@@ -105,7 +104,7 @@
             "Router.LocatorCacheTimeout",
             "Router.PreferExistingConnection",
             "Router.PreferNonSecure",
-            "ServerName",
+            "ServerName"
         };
 
         private Task? _activateTask;
@@ -558,208 +557,9 @@
             string name,
             bool serializeDispatch,
             TaskScheduler? scheduler,
-<<<<<<< HEAD
-            IRouterPrx? router)
-        {
-            Debug.Assert(name.Length != 0);
-
-            Communicator = communicator;
-            Name = name;
-            SerializeDispatch = serializeDispatch;
-            TaskScheduler = scheduler;
-
-            (bool noProps, List<string> unknownProps) = FilterProperties();
-
-            // Warn about unknown object adapter properties.
-            if (unknownProps.Count != 0 && Communicator.WarnUnknownProperties)
-            {
-                var message = new StringBuilder("found unknown properties for object adapter `");
-                message.Append(Name);
-                message.Append("':");
-                foreach (string s in unknownProps)
-                {
-                    message.Append("\n    ");
-                    message.Append(s);
-                }
-                Communicator.Logger.Warning(message.ToString());
-            }
-
-            // Make sure named adapter has configuration.
-            if (router == null && noProps)
-            {
-                throw new InvalidConfigurationException($"object adapter `{Name}' requires configuration");
-            }
-
-            AdapterId = Communicator.GetProperty($"{Name}.AdapterId") ?? "";
-            ReplicaGroupId = Communicator.GetProperty($"{Name}.ReplicaGroupId") ?? "";
-
-            int frameMaxSize =
-                Communicator.GetPropertyAsByteSize($"{Name}.IncomingFrameMaxSize") ?? Communicator.IncomingFrameMaxSize;
-            IncomingFrameMaxSize = frameMaxSize == 0 ? int.MaxValue : frameMaxSize;
-            if (IncomingFrameMaxSize < 1024)
-            {
-                throw new InvalidConfigurationException("Ice.IncomingFrameMaxSize can't be inferior to 1KB");
-            }
-
-            AcceptNonSecure =
-                Communicator.GetPropertyAsEnum<NonSecure>($"{Name}.AcceptNonSecure") ?? Communicator.AcceptNonSecure;
-
-            try
-            {
-                if (router != null && router.Protocol != Protocol.Ice1)
-                {
-                    throw new ArgumentException($"{nameof(router)} must be an ice1 proxy", nameof(router));
-                }
-
-                router ??= Communicator.GetPropertyAsProxy($"{Name}.Router", IRouterPrx.Factory);
-
-                if (router != null)
-                {
-                    Protocol = router.Protocol;
-                    if (Protocol != Protocol.Ice1)
-                    {
-                        throw new InvalidConfigurationException($"{Name}.Router must be an ice1 proxy");
-                    }
-                    _routerInfo = Communicator.GetRouterInfo(router);
-                    Debug.Assert(_routerInfo != null);
-
-                    // Make sure this router is not already registered with another adapter.
-                    if (_routerInfo.Adapter != null)
-                    {
-                        throw new ArgumentException($"router `{router}' is already registered with an object adapter",
-                            nameof(router));
-                    }
-
-                    // Associate this object adapter with the router. This way, new outgoing connections to the
-                    // router's client proxy will use this object adapter for callbacks.
-                    _routerInfo.Adapter = this;
-
-                    // Also modify all existing outgoing connections to the router's client proxy to use this object
-                    // adapter for callbacks.
-
-                    // Often makes a synchronous remote call.
-                    Communicator.SetRouterInfo(_routerInfo);
-
-                    // Synchronous remote call!
-                    _publishedEndpoints = router.GetServerEndpoints();
-                }
-                else
-                {
-                    IReadOnlyList<Endpoint>? endpoints = null;
-
-                    // Parse the endpoints, but don't store them in the adapter. The connection factory might change
-                    // it, for example, to fill in the real port number.
-                    if (Communicator.GetProperty($"{Name}.Endpoints") is string value)
-                    {
-                        if (UriParser.IsEndpointUri(value))
-                        {
-                            Protocol = Protocol.Ice2;
-                            endpoints = UriParser.ParseEndpoints(value, Communicator);
-                        }
-                        else
-                        {
-                            Protocol = Protocol.Ice1;
-                            endpoints = Ice1Parser.ParseEndpoints(value, communicator);
-                            _invocationMode = Ice1Parser.ParseProxyOptions(Name, communicator);
-
-                            // When the adapter is configured to only accept secure connections ensure that all
-                            // configured endpoints only accept secure connections.
-                            if (AcceptNonSecure == NonSecure.Never &&
-                                endpoints.FirstOrDefault(endpoint => !endpoint.IsAlwaysSecure) is Endpoint endpoint)
-                            {
-                                throw new InvalidConfigurationException($@"object adapter `{Name
-                                    }' is configured to only accept secure connections but endpoint: `{endpoint
-                                    }' accepts non-secure connections");
-                            }
-                        }
-
-                        if (endpoints.Any(endpoint => endpoint is IPEndpoint ipEndpoint && ipEndpoint.Port == 0))
-                        {
-                            if (endpoints.Count > 1)
-                            {
-                                throw new InvalidConfigurationException(@$"object adapter `{Name
-                                    }': only one endpoint is allowed when a dynamic IP port (:0) is configured");
-                            }
-
-                            if (endpoints[0] is IPEndpoint ipEndpoint && ipEndpoint.Address == IPAddress.None)
-                            {
-                                throw new InvalidConfigurationException(@$"object adapter `{Name
-                                    }': use an IP address to configure an endpoint with a dynamic port (:0)");
-                            }
-                        }
-
-                        _incomingConnectionFactories.AddRange(endpoints.SelectMany(endpoint =>
-                            endpoint.ExpandHost().Select(expanded =>
-                                expanded.IsDatagram ?
-                                    (IncomingConnectionFactory)new DatagramIncomingConnectionFactory(
-                                        this,
-                                        expanded) :
-                                    new AcceptorIncomingConnectionFactory(this, expanded))));
-
-                        Endpoints = _incomingConnectionFactories.Select(factory => factory.Endpoint).ToImmutableArray();
-                    }
-                    else
-                    {
-                        // This OA is most likely used for colocation, unless a router is set.
-                        Protocol = router != null ? router.Protocol : Protocol.Ice2;
-                    }
-
-                    if (endpoints == null || endpoints.Count == 0)
-                    {
-                        if (Communicator.TraceLevels.Transport >= 2)
-                        {
-                            Communicator.Logger.Trace(TraceLevels.TransportCategory,
-                                                      $"created adapter `{Name}' without endpoints");
-                        }
-                    }
-
-                    if (Communicator.GetProperty($"{Name}.PublishedEndpoints") is string publishedEndpointsValue)
-                    {
-                        _publishedEndpoints = UriParser.IsEndpointUri(publishedEndpointsValue) ?
-                            UriParser.ParseEndpoints(publishedEndpointsValue, Communicator) :
-                            Ice1Parser.ParseEndpoints(publishedEndpointsValue, Communicator, oaEndpoints: false);
-                    }
-
-                    if (_publishedEndpoints.Count == 0)
-                    {
-                        // If the PublishedEndpoints config property isn't set, we compute the published endpoints.
-
-                        string serverName = Communicator.GetProperty($"{Name}.ServerName") ?? Communicator.ServerName;
-
-                        _publishedEndpoints = Endpoints.Select(endpoint => endpoint.GetPublishedEndpoint(serverName)).
-                            Distinct().ToImmutableArray();
-                    }
-
-                    if (Communicator.TraceLevels.Transport >= 1 && _publishedEndpoints.Count > 0)
-                    {
-                        var sb = new StringBuilder("published endpoints for object adapter `");
-                        sb.Append(Name);
-                        sb.Append("':\n");
-                        sb.AppendEndpointList(_publishedEndpoints);
-                        Communicator.Logger.Trace(TraceLevels.TransportCategory, sb.ToString());
-                    }
-                }
-
-                Locator = Communicator.GetPropertyAsProxy($"{Name}.Locator", ILocatorPrx.Factory)
-                    ?? Communicator.DefaultLocator;
-            }
-            catch (AggregateException ex)
-            {
-                Dispose();
-                Debug.Assert(ex.InnerException != null);
-                throw ExceptionUtil.Throw(ex.InnerException);
-            }
-            catch
-            {
-                Dispose();
-                throw;
-            }
-        }
-=======
             IRouterPrx? router,
             CancellationToken cancel) =>
             new ObjectAdapter(communicator, name, serializeDispatch, scheduler, router).InitAsync(cancel);
->>>>>>> baf2e5bc
 
         internal async ValueTask<(OutgoingResponseFrame, bool)> DispatchAsync(
             IncomingRequestFrame request,
@@ -1006,7 +806,8 @@
                 throw new InvalidConfigurationException("Ice.IncomingFrameMaxSize can't be inferior to 1KB");
             }
 
-            AcceptNonSecure = Communicator.GetPropertyAsBool($"{Name}.AcceptNonSecure") ?? Communicator.AcceptNonSecure;
+            AcceptNonSecure =
+                Communicator.GetPropertyAsEnum<NonSecure>($"{Name}.AcceptNonSecure") ?? Communicator.AcceptNonSecure;
 
             if (router != null && router.Protocol != Protocol.Ice1)
             {
@@ -1055,7 +856,7 @@
 
                         // When the adapter is configured to only accept secure connections ensure that all
                         // configured endpoints only accept secure connections.
-                        if (!AcceptNonSecure &&
+                        if (AcceptNonSecure == NonSecure.Never &&
                             Endpoints.FirstOrDefault(endpoint => !endpoint.IsAlwaysSecure) is Endpoint endpoint)
                         {
                             throw new InvalidConfigurationException($@"object adapter `{Name
@@ -1152,9 +953,7 @@
                     // Modify all existing outgoing connections to the router's client proxy to use this object
                     // adapter for callbacks.
 
-                    await Communicator.OutgoingConnectionFactory.SetRouterInfoAsync(_routerInfo, cancel).
-                        ConfigureAwait(false);
-
+                    await Communicator.SetRouterInfoAsync(_routerInfo, cancel).ConfigureAwait(false);
                     PublishedEndpoints = await _routerInfo.Router.GetServerEndpointsAsync(cancel).ConfigureAwait(false);
                 }
                 else
