--- conflicted
+++ resolved
@@ -112,17 +112,10 @@
         }
 
         public IConnectionObserver? GetConnectionObserver(
-<<<<<<< HEAD
-            Connection c,
-            Endpoint e,
-            ConnectionState s,
-            IConnectionObserver? obsv)
-=======
             ConnectionInfo connectionInfo,
             Endpoint endpoint,
             ConnectionState connectionState,
             IConnectionObserver? observer)
->>>>>>> a28af61f
         {
             if (_connections.IsEnabled)
             {
@@ -214,12 +207,6 @@
 
     internal class ConnectionHelper : MetricsHelper<ConnectionMetrics>
     {
-<<<<<<< HEAD
-        private Connection Connection { get; }
-
-        private Endpoint Endpoint { get; }
-=======
->>>>>>> a28af61f
         private string Id
         {
             get
@@ -227,30 +214,20 @@
                 if (_id == null)
                 {
                     var os = new StringBuilder();
-                    string? localAddres = (Connection as IPConnection)?.LocalAddress?.ToString();
-                    string? remoteAddress = (Connection as IPConnection)?.LocalAddress?.ToString();
-                    if (localAddres != null)
+                    IPConnectionInfo? info = IPConnectionInfo;
+                    if (info != null)
                     {
-                        os.Append(localAddres);
-                        if (remoteAddress != null)
-                        {
-                            os.Append(" -> ");
-                            os.Append(remoteAddress);
-                        }
+                        os.Append(info.LocalAddress).Append(':').Append(info.LocalPort);
+                        os.Append(" -> ");
+                        os.Append(info.RemoteAddress).Append(':').Append(info.RemotePort);
                     }
                     else
                     {
                         os.Append("connection-").Append(_connectionInfo);
                     }
-<<<<<<< HEAD
-                    if (Connection.Endpoint.ConnectionId.Length > 0)
-                    {
-                        os.Append(" [").Append(Connection.Endpoint.ConnectionId).Append("]");
-=======
                     if (_connectionInfo.ConnectionId.Length > 0)
                     {
                         os.Append(" [").Append(_connectionInfo.ConnectionId).Append("]");
->>>>>>> a28af61f
                     }
                     _id = os.ToString();
                 }
@@ -258,14 +235,6 @@
             }
         }
 
-<<<<<<< HEAD
-        public string Parent =>
-            string.IsNullOrEmpty(Connection.Adapter?.Name) ? "Communicator" : Connection.Adapter.Name;
-
-        public ConnectionState State { get; }
-
-        private static readonly AttributeResolver _attributes = new AttributeResolverI();
-=======
         // TODO temporary until ConnectionInfo refactoring
         private IPConnectionInfo? IPConnectionInfo
         {
@@ -283,7 +252,6 @@
         }
 
         private static readonly AttributeResolver _attributeResolver = new AttributeResolverI();
->>>>>>> a28af61f
 
         private readonly ConnectionInfo _connectionInfo;
         private readonly Endpoint _endpoint;
@@ -291,14 +259,6 @@
         private readonly string _parent;
         private readonly ConnectionState _state;
 
-<<<<<<< HEAD
-        internal ConnectionHelper(Connection con, Endpoint endpt, ConnectionState state)
-            : base(_attributes)
-        {
-            Connection = con;
-            Endpoint = endpt;
-            State = state;
-=======
         internal ConnectionHelper(ConnectionInfo connectionInfo, Endpoint endpoint, ConnectionState state)
             : base(_attributeResolver)
         {
@@ -306,7 +266,6 @@
             _endpoint = endpoint;
             _parent = string.IsNullOrEmpty(_connectionInfo.AdapterName) ? "Communicator" : _connectionInfo.AdapterName;
             _state = state;
->>>>>>> a28af61f
         }
 
         private class AttributeResolverI : AttributeResolver
@@ -315,17 +274,10 @@
             {
                 Add("parent", obj => (obj as ConnectionHelper)?._parent);
                 Add("id", obj => (obj as ConnectionHelper)?.Id);
-<<<<<<< HEAD
-                Add("state", obj => (obj as ConnectionHelper)?.State.ToString().ToLowerInvariant());
-                Add("incoming", obj => (obj as ConnectionHelper)?.Connection.IsIncoming);
-                Add("adapterName", obj => (obj as ConnectionHelper)?.Connection.Adapter?.Name);
-                Add("connectionId", obj => (obj as ConnectionHelper)?.Connection.Endpoint.ConnectionId);
-=======
                 Add("state", obj => (obj as ConnectionHelper)?._state.ToString().ToLowerInvariant());
                 Add("incoming", obj => (obj as ConnectionHelper)?._connectionInfo.Incoming);
                 Add("adapterName", obj => (obj as ConnectionHelper)?._connectionInfo.AdapterName);
                 Add("connectionId", obj => (obj as ConnectionHelper)?._connectionInfo.ConnectionId);
->>>>>>> a28af61f
 
                 Add("localHost", obj => (obj as ConnectionHelper)?.IPConnectionInfo?.LocalAddress);
                 Add("localPort", obj => (obj as ConnectionHelper)?.IPConnectionInfo?.LocalPort);
@@ -374,11 +326,6 @@
     {
         // It is important to throw here when there isn't a connection, so that the filters doesn't use the
         // connection attributes for a collocated dispatch.
-<<<<<<< HEAD
-        private Connection Connection => Current.Connection ?? throw new NotSupportedException();
-        private Current Current { get; }
-
-=======
         private ConnectionInfo? ConnectionInfo => _current.Connection?.GetConnectionInfo() ??
             throw new NotSupportedException();
 
@@ -386,7 +333,6 @@
         // connection attributes for a collocated dispatch.
         private Endpoint? Endpoint => _current.Connection?.Endpoint ?? throw new NotSupportedException();
 
->>>>>>> a28af61f
         private string Id
         {
             get
@@ -398,11 +344,6 @@
 
         private string Identity => _current.Identity.ToString(_current.Adapter!.Communicator.ToStringMode);
 
-<<<<<<< HEAD
-        private string Mode => Current.RequestId == 0 ? "oneway" : "twoway";
-
-        private string Parent => Current.Adapter.Name;
-=======
         // TODO temporary until ConnectionInfo refactoring
         private IPConnectionInfo? IPConnectionInfo
         {
@@ -420,7 +361,6 @@
         }
 
         private static readonly AttributeResolver _attributeResolver = new AttributeResolverI();
->>>>>>> a28af61f
 
         private readonly Current _current;
         private string? _id;
@@ -455,9 +395,9 @@
                 Add("parent", obj => (obj as DispatchHelper)?._parent);
                 Add("id", obj => (obj as DispatchHelper)?.Id);
 
-                Add("incoming", obj => (obj as DispatchHelper)?.Connection.IsIncoming);
-                Add("adapterName", obj => (obj as DispatchHelper)?.Current.Adapter.Name);
-                Add("connectionId", obj => (obj as DispatchHelper)?.Connection.Endpoint.ConnectionId);
+                Add("incoming", obj => (obj as DispatchHelper)?.ConnectionInfo?.Incoming);
+                Add("adapterName", obj => (obj as DispatchHelper)?.ConnectionInfo?.AdapterName);
+                Add("connectionId", obj => (obj as DispatchHelper)?.ConnectionInfo?.ConnectionId);
 
                 Add("localHost", obj => (obj as DispatchHelper)?.IPConnectionInfo?.LocalAddress);
                 Add("localPort", obj => (obj as DispatchHelper)?.IPConnectionInfo?.LocalPort);
@@ -469,14 +409,14 @@
                 Add("mcastPort",
                     obj => ((obj as DispatchHelper)?.ConnectionInfo as UDPConnectionInfo)?.McastPort);
 
-                Add("endpoint", obj => (obj as DispatchHelper)?.Connection.Endpoint);
-                Add("endpointType", obj => (obj as DispatchHelper)?.Connection.Endpoint.Type);
-                Add("endpointIsDatagram", obj => (obj as DispatchHelper)?.Connection.Endpoint.IsDatagram);
-                Add("endpointIsSecure", obj => (obj as DispatchHelper)?.Connection.Endpoint.IsSecure);
-                Add("endpointTimeout", obj => (obj as DispatchHelper)?.Connection.Endpoint.Timeout);
-                Add("endpointCompress", obj => (obj as DispatchHelper)?.Connection.Endpoint.HasCompressionFlag);
-                Add("endpointHost", obj => ((obj as DispatchHelper)?.Connection.Endpoint as IPEndpoint)?.Host);
-                Add("endpointPort", obj => ((obj as DispatchHelper)?.Connection.Endpoint as IPEndpoint)?.Port);
+                Add("endpoint", obj => (obj as DispatchHelper)?.Endpoint);
+                Add("endpointType", obj => (obj as DispatchHelper)?.Endpoint?.Type);
+                Add("endpointIsDatagram", obj => (obj as DispatchHelper)?.Endpoint?.IsDatagram);
+                Add("endpointIsSecure", obj => (obj as DispatchHelper)?.Endpoint?.IsSecure);
+                Add("endpointTimeout", obj => (obj as DispatchHelper)?.Endpoint?.Timeout);
+                Add("endpointCompress", obj => (obj as DispatchHelper)?.Endpoint?.HasCompressionFlag);
+                Add("endpointHost", obj => ((obj as DispatchHelper)?.Endpoint as IPEndpoint)?.Host);
+                Add("endpointPort", obj => ((obj as DispatchHelper)?.Endpoint as IPEndpoint)?.Port);
 
                 Add("operation", obj => (obj as DispatchHelper)?._current.Operation);
                 Add("identity", obj => (obj as DispatchHelper)?.Identity);
@@ -622,15 +562,11 @@
                 new CollocatedInvocationHelper(adapter, requestId, size),
                 Delegate?.GetCollocatedObserver(adapter, requestId, size));
 
-<<<<<<< HEAD
-        public IRemoteObserver? GetRemoteObserver(Connection con, Endpoint endpt, int requestId, int size) =>
-=======
         public IRemoteObserver? GetRemoteObserver(
             ConnectionInfo connectionInfo,
             Endpoint endpoint,
             int requestId,
             int size) =>
->>>>>>> a28af61f
             GetObserver<RemoteMetrics, RemoteObserver, IRemoteObserver>(
                 "Remote",
                 new RemoteInvocationHelper(connectionInfo, endpoint, requestId, size),
@@ -727,33 +663,19 @@
 
     internal class RemoteInvocationHelper : MetricsHelper<RemoteMetrics>
     {
-<<<<<<< HEAD
-        private Connection Connection { get; }
-        private Endpoint Endpoint { get; }
-=======
->>>>>>> a28af61f
         private string Id
         {
             get
             {
                 if (_id == null)
                 {
-<<<<<<< HEAD
-                    _id = string.IsNullOrEmpty(Connection.Endpoint.ConnectionId) ?
-                        Endpoint.ToString() : $"{Endpoint} [" + Connection.Endpoint.ConnectionId + "]";
-=======
                     _id = string.IsNullOrEmpty(_connectionInfo.ConnectionId) ?
                         _endpoint.ToString() : $"{_endpoint} [" + _connectionInfo.ConnectionId + "]";
->>>>>>> a28af61f
                 }
                 return _id;
             }
         }
 
-<<<<<<< HEAD
-        private string Parent =>
-            string.IsNullOrEmpty(Connection.Adapter?.Name) ? "Communicator" : Connection.Adapter.Name;
-=======
         // TODO temporary until ConnectionInfo refactoring
         private IPConnectionInfo? IPConnectionInfo
         {
@@ -771,7 +693,6 @@
         }
 
         private static readonly AttributeResolver _attributeResolver = new AttributeResolverI();
->>>>>>> a28af61f
 
         private readonly ConnectionInfo _connectionInfo;
         private readonly Endpoint _endpoint;
@@ -780,14 +701,6 @@
         private readonly int _size;
         private string? _id;
 
-<<<<<<< HEAD
-        internal RemoteInvocationHelper(Connection con, Endpoint endpt, int requestId, int size)
-            : base(_attributes)
-        {
-            Connection = con;
-            Endpoint = endpt;
-            RequestId = requestId;
-=======
         public override void InitMetrics(RemoteMetrics v) => v.Size += _size;
 
         internal RemoteInvocationHelper(ConnectionInfo connectionInfo, Endpoint endpoint, int requestId, int size)
@@ -797,7 +710,6 @@
             _endpoint = endpoint;
             _parent = string.IsNullOrEmpty(_connectionInfo.AdapterName) ? "Communicator" : _connectionInfo.AdapterName;
             _requestId = requestId;
->>>>>>> a28af61f
             _size = size;
         }
 
@@ -807,17 +719,10 @@
             {
                 Add("parent", obj => (obj as RemoteInvocationHelper)?._parent);
                 Add("id", obj => (obj as RemoteInvocationHelper)?.Id);
-<<<<<<< HEAD
-                Add("requestId", obj => (obj as RemoteInvocationHelper)?.RequestId);
-                Add("incoming", obj => (obj as RemoteInvocationHelper)?.Connection.IsIncoming);
-                Add("adapterName", obj => (obj as RemoteInvocationHelper)?.Connection.Adapter?.Name);
-                Add("connectionId", obj => (obj as RemoteInvocationHelper)?.Connection.Endpoint.ConnectionId);
-=======
                 Add("requestId", obj => (obj as RemoteInvocationHelper)?._requestId);
                 Add("incoming", obj => (obj as RemoteInvocationHelper)?._connectionInfo.Incoming);
                 Add("adapterName", obj => (obj as RemoteInvocationHelper)?._connectionInfo.AdapterName);
                 Add("connectionId", obj => (obj as RemoteInvocationHelper)?._connectionInfo.ConnectionId);
->>>>>>> a28af61f
 
                 Add("localHost", obj => (obj as RemoteInvocationHelper)?.IPConnectionInfo?.LocalAddress);
                 Add("localPort", obj => (obj as RemoteInvocationHelper)?.IPConnectionInfo?.LocalPort);
