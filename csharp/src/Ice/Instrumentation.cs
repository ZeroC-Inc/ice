--- conflicted
+++ resolved
@@ -75,11 +75,7 @@
         /// <param name="requestId">The invocation request ID.</param>
         /// <param name="size">The size of the invocation in bytes.</param>
         /// <returns>The observer to instrument the remote invocation.</returns>
-<<<<<<< HEAD
-        IRemoteObserver? GetRemoteObserver(Connection con, Endpoint endpt, int requestId, int size);
-=======
         IRemoteObserver? GetRemoteObserver(ConnectionInfo connectionInfo, Endpoint endpoint, int requestId, int size);
->>>>>>> bec38fef
 
         /// <summary>Get a collocated observer for this invocation.</summary>
         /// <param name="adapter">The object adapter hosting the collocated Ice object.</param>
@@ -124,50 +120,6 @@
         /// <param name="oldObserver">The old connection observer if one is already set or a null reference otherwise.
         /// </param>
         /// <returns>The connection observer to instrument the connection.</returns>
-<<<<<<< HEAD
-        IConnectionObserver? GetConnectionObserver(Connection c, Endpoint e, ConnectionState s, IConnectionObserver? o);
-
-        /// <summary>
-        /// This method should return a thread observer for the given
-        /// thread.
-        /// The Ice run-time calls this method for each new thread
-        /// and for all the Ice communicator threads when
-        /// ObserverUpdater.updateThreadObservers is called.
-        ///
-        /// </summary>
-        /// <param name="parent">The parent of the thread.
-        ///
-        /// </param>
-        /// <param name="id">The ID of the thread to observe.
-        ///
-        /// </param>
-        /// <param name="s">The state of the thread.
-        ///
-        /// </param>
-        /// <param name="o">The old thread observer if one is already set or a
-        /// null reference otherwise.
-        ///
-        /// </param>
-        /// <returns>The thread observer to instrument the thread.</returns>
-        IThreadObserver? GetThreadObserver(string parent, string id, ThreadState s, IThreadObserver? o);
-
-        /// <summary>
-        /// This method should return an invocation observer for the given
-        /// invocation.
-        /// The Ice run-time calls this method for each new
-        /// invocation on a proxy.
-        ///
-        /// </summary>
-        /// <param name="prx">The proxy used for the invocation.
-        ///
-        /// </param>
-        /// <param name="operation">The name of the invocation.
-        ///
-        /// </param>
-        /// <param name="ctx">The context specified by the user.
-        ///
-        /// </param>
-=======
         IConnectionObserver? GetConnectionObserver(
             ConnectionInfo connectionInfo,
             Endpoint endpoint,
@@ -179,7 +131,6 @@
         /// <param name="prx">The proxy used for the invocation.</param>
         /// <param name="operation">The name of the invocation.</param>
         /// <param name="contex">The context specified by the user.</param>
->>>>>>> bec38fef
         /// <returns>The invocation observer to instrument the invocation.</returns>
         IInvocationObserver? GetInvocationObserver(
             IObjectPrx prx,
