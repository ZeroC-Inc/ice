//
// Copyright (c) ZeroC, Inc. All rights reserved.
//

using System.Collections.Generic;

namespace ZeroC.Ice.Instrumentation
{
    /// <summary>The state of a connection</summary>
    public enum ConnectionState : byte
    {
        Validating = 0,
        Active,
        Closing,
        Closed
    }

    public interface IChildInvocationObserver : IObserver
    {
        /// <summary>Reply notification.</summary>
        /// <param name="size">The size of the reply in bytes.</param>
        void Reply(int size);
    }

    public partial interface ICollocatedObserver : IChildInvocationObserver
    {
    }

    public interface ICommunicatorObserver
    {
        /// <summary>This method should return an observer for the given endpoint information and connector.
        /// The Ice run-time calls this method for each connection establishment attempt.</summary>
        /// <param name="endpoint">The endpoint.</param>
        /// <param name="connector">The description of the connector. For IP transports, this is typically the IP
        /// address to connect to.</param>
        /// <returns>The observer to instrument the connection establishment.</returns>
        IObserver? GetConnectionEstablishmentObserver(Endpoint endpoint, string connector);

        /// <summary>This method should return a connection observer for the given connection. The Ice run-time calls
        /// this method for each new connection and for all the Ice communicator connections when
        /// ObserverUpdater.UpdateConnectionObservers is called.</summary>
<<<<<<< HEAD
        /// <param name="connection">The connection.</param>
=======
        /// <param name="connectionInfo">The connection information.</param>
        /// <param name="endpoint">The connection endpoint.</param>
>>>>>>> 12396130
        /// <param name="connectionState">The state of the connection.</param>
        /// <param name="oldObserver">The old connection observer if one is already set or a null reference otherwise.
        /// </param>
        /// <returns>The connection observer to instrument the connection.</returns>
        IConnectionObserver? GetConnectionObserver(
<<<<<<< HEAD
            Connection connection,
=======
            ConnectionInfo connectionInfo,
            Endpoint endpoint,
>>>>>>> 12396130
            ConnectionState connectionState,
            IConnectionObserver? oldObserver);

        /// <summary>This method should return a dispatch observer for the given dispatch. The Ice run-time calls this
        /// method each time it receives an incoming invocation to be dispatched for an Ice object.</summary>
        /// <param name="current">The current object as provided to the Ice servant dispatching the invocation.</param>
        /// <param name="size">The size of the dispatch.</param>
        /// <returns>The dispatch observer to instrument the dispatch.</returns>
        IDispatchObserver? GetDispatchObserver(Current current, int size);

        /// <summary>This method should return an observer for the given endpoint information. The Ice run-time calls
        /// this method to resolve an endpoint and obtain the list of connectors. For IP endpoints, this typically
        /// involves doing a DNS lookup to obtain the IP addresses associated with the DNS name.</summary>
        /// <param name="endpoint">The endpoint.</param>
        /// <returns>The observer to instrument the endpoint lookup.</returns>
        IObserver? GetEndpointLookupObserver(Endpoint endpoint);

        /// <summary>This method should return an invocation observer for the given invocation. The Ice run-time calls
        /// this method for each invocation on a proxy.</summary>
        /// <param name="prx">The proxy used for the invocation.</param>
        /// <param name="operation">The name of the invocation.</param>
<<<<<<< HEAD
        /// <param name="contex">The context specified by the user.</param>
=======
        /// <param name="context">The context specified by the user.</param>
>>>>>>> 12396130
        /// <returns>The invocation observer to instrument the invocation.</returns>
        IInvocationObserver? GetInvocationObserver(
            IObjectPrx prx,
            string operation,
<<<<<<< HEAD
            IReadOnlyDictionary<string, string> contex);
=======
            IReadOnlyDictionary<string, string> context);
>>>>>>> 12396130

        /// <summary>The Ice run-time calls this method when the communicator is initialized. The add-in implementing
        /// this interface can use this object to get the Ice run-time to re-obtain observers for observed objects.
        /// </summary>
        /// <param name="updater">The observer updater object.</param>
        void SetObserverUpdater(IObserverUpdater? updater);
    }

    public interface IConnectionObserver : IObserver
    {

        /// <summary>Notification of received bytes over the connection.</summary>
        /// <param name="num">The number of bytes received.</param>
        void ReceivedBytes(int num);

        /// <summary>Notification of sent bytes over the connection.</summary>
        /// <param name="num">The number of bytes sent.</param>
        void SentBytes(int num);
    }

    public interface IDispatchObserver : IObserver
    {
        /// <summary>Remote exception notification.</summary>
        void RemoteException();

        /// <summary>Reply notification.</summary>
        /// <param name="size">The size of the reply in bytes.</param>
        void Reply(int size);
    }

    public interface IInvocationObserver : IObserver
    {
        /// <summary>Get a collocated observer for this invocation.</summary>
        /// <param name="adapter">The object adapter hosting the collocated Ice object.</param>
        /// <param name="requestId">The ID of the invocation.</param>
        /// <param name="size">The size of the invocation in bytes.</param>
        /// <returns>The observer to instrument the collocated invocation.</returns>
        ICollocatedObserver? GetCollocatedObserver(ObjectAdapter adapter, int requestId, int size);

        /// <summary>Get a remote observer for this invocation.</summary>
<<<<<<< HEAD
        /// <param name="connection">The connection information.</param>
        /// <param name="requestId">The invocation request ID.</param>
        /// <param name="size">The size of the invocation in bytes.</param>
        /// <returns>The observer to instrument the remote invocation.</returns>
        IRemoteObserver? GetRemoteObserver(Connection connection, int requestId, int size);
=======
        /// <param name="connectionInfo">The connection information.</param>
        /// <param name="endpoint">The connection endpoint.</param>
        /// <param name="requestId">The invocation request ID.</param>
        /// <param name="size">The size of the invocation in bytes.</param>
        /// <returns>The observer to instrument the remote invocation.</returns>
        IRemoteObserver? GetRemoteObserver(ConnectionInfo connectionInfo, Endpoint endpoint, int requestId, int size);
>>>>>>> 12396130

        /// <summary>Remote exception notification.</summary>
        void RemoteException();

        /// <summary>Retry notification.</summary>
        void Retried();
    }

    public interface IObserver
    {
        /// <summary>This method is called when the instrumented object is created or when the observer is attached to
        /// an existing object.</summary>
        void Attach();

        /// <summary>This method is called when the instrumented object is destroyed and as a result the observer
        /// detached from the object.</summary>
        void Detach();

        /// <summary>Notification of a failure.</summary>
        /// <param name="exceptionName">The name of the exception.</param>
        void Failed(string exceptionName);
    }

    public interface IObserverUpdater
    {
        /// <summary>Update the connection observers associated with each Ice connection from the communicator and its
        /// object adapters. When called, this method goes through all the connections and for each connection
        /// CommunicatorObserver.GetConnectionObserver is called. The implementation of GetConnectionObserver has the
        /// possibility to return an updated observer if necessary.</summary>
        void UpdateConnectionObservers();
    }

    public interface IRemoteObserver : IChildInvocationObserver
    {
    }
}<|MERGE_RESOLUTION|>--- conflicted
+++ resolved
@@ -39,23 +39,13 @@
         /// <summary>This method should return a connection observer for the given connection. The Ice run-time calls
         /// this method for each new connection and for all the Ice communicator connections when
         /// ObserverUpdater.UpdateConnectionObservers is called.</summary>
-<<<<<<< HEAD
         /// <param name="connection">The connection.</param>
-=======
-        /// <param name="connectionInfo">The connection information.</param>
-        /// <param name="endpoint">The connection endpoint.</param>
->>>>>>> 12396130
         /// <param name="connectionState">The state of the connection.</param>
         /// <param name="oldObserver">The old connection observer if one is already set or a null reference otherwise.
         /// </param>
         /// <returns>The connection observer to instrument the connection.</returns>
         IConnectionObserver? GetConnectionObserver(
-<<<<<<< HEAD
             Connection connection,
-=======
-            ConnectionInfo connectionInfo,
-            Endpoint endpoint,
->>>>>>> 12396130
             ConnectionState connectionState,
             IConnectionObserver? oldObserver);
 
@@ -77,20 +67,12 @@
         /// this method for each invocation on a proxy.</summary>
         /// <param name="prx">The proxy used for the invocation.</param>
         /// <param name="operation">The name of the invocation.</param>
-<<<<<<< HEAD
-        /// <param name="contex">The context specified by the user.</param>
-=======
         /// <param name="context">The context specified by the user.</param>
->>>>>>> 12396130
         /// <returns>The invocation observer to instrument the invocation.</returns>
         IInvocationObserver? GetInvocationObserver(
             IObjectPrx prx,
             string operation,
-<<<<<<< HEAD
-            IReadOnlyDictionary<string, string> contex);
-=======
             IReadOnlyDictionary<string, string> context);
->>>>>>> 12396130
 
         /// <summary>The Ice run-time calls this method when the communicator is initialized. The add-in implementing
         /// this interface can use this object to get the Ice run-time to re-obtain observers for observed objects.
@@ -131,20 +113,11 @@
         ICollocatedObserver? GetCollocatedObserver(ObjectAdapter adapter, int requestId, int size);
 
         /// <summary>Get a remote observer for this invocation.</summary>
-<<<<<<< HEAD
         /// <param name="connection">The connection information.</param>
         /// <param name="requestId">The invocation request ID.</param>
         /// <param name="size">The size of the invocation in bytes.</param>
         /// <returns>The observer to instrument the remote invocation.</returns>
         IRemoteObserver? GetRemoteObserver(Connection connection, int requestId, int size);
-=======
-        /// <param name="connectionInfo">The connection information.</param>
-        /// <param name="endpoint">The connection endpoint.</param>
-        /// <param name="requestId">The invocation request ID.</param>
-        /// <param name="size">The size of the invocation in bytes.</param>
-        /// <returns>The observer to instrument the remote invocation.</returns>
-        IRemoteObserver? GetRemoteObserver(ConnectionInfo connectionInfo, Endpoint endpoint, int requestId, int size);
->>>>>>> 12396130
 
         /// <summary>Remote exception notification.</summary>
         void RemoteException();
