--- conflicted
+++ resolved
@@ -72,11 +72,7 @@
 
             if (ResultType == ResultType.Success)
             {
-<<<<<<< HEAD
-                Payload.AsReadOnlyMemory().ReadEmptyEncapsulation(Protocol.GetEncoding(), communicator);
-=======
-                Payload.AsReadOnlyMemory(1).ReadEmptyEncapsulation(Protocol.GetEncoding());
->>>>>>> 9772c4be
+                Payload.AsReadOnlyMemory().ReadEmptyEncapsulation(Protocol.GetEncoding());
             }
             else
             {
