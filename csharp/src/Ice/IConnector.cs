// Copyright (c) ZeroC, Inc. All rights reserved.
<<<<<<< HEAD
//
using System.Threading.Tasks;
=======
>>>>>>> bfbd2748

namespace ZeroC.Ice
{
    /// <summary>A connector holds all the information needed to establish a connection to a remote peer. It creates
    /// a transceiver that can be used to exchange data with the remote peer once the connection is established.
    /// </summary>
    public interface IConnector
    {
        /// <summary>Creates a transceiver. The transceiver may not be fully connected until its
        /// <see cref="ITransceiver.InitializeAsync"/> method is called.</summary>
        /// <return>The transceiver.</return>
        Connection Connect(string connectionId);
    }
}<|MERGE_RESOLUTION|>--- conflicted
+++ resolved
@@ -1,9 +1,4 @@
 // Copyright (c) ZeroC, Inc. All rights reserved.
-<<<<<<< HEAD
-//
-using System.Threading.Tasks;
-=======
->>>>>>> bfbd2748
 
 namespace ZeroC.Ice
 {
