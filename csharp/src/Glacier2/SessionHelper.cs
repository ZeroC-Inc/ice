//
// Copyright (c) ZeroC, Inc. All rights reserved.
//

using System;
using System.Collections.Generic;
using System.Diagnostics;
using System.Net.Security;
using System.Security.Cryptography.X509Certificates;
using System.Threading;
using ZeroC.Ice;
using ZeroC.Ice.Instrumentation;

namespace ZeroC.Glacier2
{
    /// <summary>A helper class for using Glacier2 with GUI applications.</summary>
    public class SessionHelper
    {
<<<<<<< HEAD
        /// <summary>Gets the session's communicator object.</summary>
        public Communicator? Communicator
        {
            get
=======
        /// <summary>
        /// Creates a Glacier2 session.
        /// </summary>
        /// <param name="callback">The callback for notifications about session
        /// establishment.</param>
        /// <param name="properties">Optional properties used for communicator initialization.</param>
        /// <param name="logger">Optional logger used for communicator initialization.</param>
        /// <param name="observer">Optional communicator observer used for communicator initialization.</param>
        /// <param name="certificates">The user certificates to use with the SSL transport.</param>
        /// <param name="caCertificates">The certificate authorities to use with the SSL transport.</param>
        /// <param name="certificateValidationCallback">The certificate validation callback to use with the SSL transport.</param>
        /// <param name="passwordCallback">The password callback delegate to use with the SSL transport.</param>
        /// <param name="finderStr">The stringified Ice.RouterFinder proxy.</param>
        /// <param name="useCallbacks">True if the session should create an object adapter for receiving callbacks.</param>
        internal SessionHelper(ISessionCallback callback,
            string finderStr,
            bool useCallbacks,
            Dictionary<string, string> properties,
            ILogger? logger = null,
            ICommunicatorObserver? observer = null,
            X509Certificate2Collection? certificates = null,
            X509Certificate2Collection? caCertificates = null,
            RemoteCertificateValidationCallback? certificateValidationCallback = null,
            IPasswordCallback? passwordCallback = null)
        {
            _callback = callback;
            _finderStr = finderStr;
            _useCallbacks = useCallbacks;
            _properties = properties;
            _logger = logger;
            _observer = observer;
            _certificates = certificates;
            _caCertificates = caCertificates;
            _certificateValidationCallback = certificateValidationCallback;
            _passwordCallback = passwordCallback;
        }

        /// <summary>
        /// Destroys the Glacier2 session.
        ///
        /// Once the session has been destroyed, SessionCallback.disconnected is
        /// called on the associated callback object.
        /// </summary>
        public void
        Destroy()
        {
            lock (_mutex)
>>>>>>> 95ec0f9e
            {
                lock (_mutex)
                {
                    return _communicator;
                }
            }
        }

        /// <summary>Gets whether there is an active session to the Glacier2 router.</summary>
        public bool IsConnected
        {
            get
            {
                lock (_mutex)
                {
                    return _connected;
                }
            }
        }

        /// <summary>Gets the Glacier2 session proxy, or null if the session hasn't been established yet or the session
        /// has already been destroyed.</summary>
        public ISessionPrx? Session
        {
            get
            {
                lock (_mutex)
                {
                    return _session;
                }
            }
        }

        private ObjectAdapter? _adapter;
        private readonly ISessionCallback _callback;
        private readonly X509Certificate2Collection? _caCertificates;
        private string? _category;
        private readonly X509Certificate2Collection? _certificates;
        private readonly ICertificateVerifier? _certificateVerifier;
        private Communicator? _communicator;
        private bool _connected = false;
        private bool _destroy = false;
        private readonly string _finderStr;
        private readonly ILogger? _logger;
        private readonly object _mutex = new object();
        private readonly ICommunicatorObserver? _observer;
        private readonly IPasswordCallback? _passwordCallback;
        private readonly Dictionary<string, string> _properties;
        private IRouterPrx? _router;
        private ISessionPrx? _session;
        private readonly bool _useCallbacks;

        /// <summary>Adds a servant to the callback object adapter's with an UUID.</summary>
        /// <param name="servant">The servant to add.</param>
        /// <returns>The proxy for the servant. Throws SessionNotExistException if no session exists.</returns>
        public IObjectPrx AddWithUUID(IObject servant)
        {
            lock (_mutex)
            {
                if (_router == null)
                {
                    throw new SessionNotExistException();
                }
                Debug.Assert(_category != null);
                return ObjectAdapter().Add(
                    new Identity(Guid.NewGuid().ToString(), _category), servant, IObjectPrx.Factory);
            }
        }

        /// <summary>Destroys the Glacier2 session. Once the session has been destroyed, SessionCallback.disconnected
        /// is called on the associated callback object.</summary>
        public void Destroy()
        {
            lock (_mutex)
            {
                if (_destroy)
                {
                    return;
                }
                _destroy = true;
                if (!_connected)
                {
                    // In this case a connecting session is being destroyed. We destroy the communicator to trigger the
                    // immediate failure of the connection establishment.
                    var t1 = new Thread(new ThreadStart(DestroyCommunicator));
                    t1.Start();
                    return;
                }
                _session = null;
                _connected = false;

                // Run destroyInternal in a thread because it makes remote invocations.
                var t2 = new Thread(new ThreadStart(DestroyInternal));
                t2.Start();
            }
        }

        /// <summary>Returns the category to be used in the identities of all of the client's callback objects. Clients
        /// must use this category for the router to forward callback requests to the intended client.</summary>
        /// <returns>The category. Throws SessionNotExistException if no session exists</returns>
        public string GetCategoryForClient()
        {
            lock (_mutex)
            {
                if (_router == null)
                {
                    throw new SessionNotExistException();
                }
                Debug.Assert(_category != null);
                return _category;
            }
        }

        /// <summary>Returns an object adapter for callback objects, creating it if necessary.</summary>
        /// <return>The object adapter. Throws SessionNotExistException if no session exists.</return>
        public ObjectAdapter ObjectAdapter()
        {
            lock (_mutex)
            {
                if (_router == null)
                {
                    throw new SessionNotExistException();
                }
                if (!_useCallbacks)
                {
                    throw new InvalidOperationException(
                        "Object adapter not available, call SessionFactoryHelper.setUseCallbacks(true)");
                }
                Debug.Assert(_adapter != null);
                return _adapter;
            }
        }

        /// <summary>Creates a Glacier2 session.</summary>
        /// <param name="callback">The callback for notifications about session establishment.</param>
        /// <param name="properties">Optional properties used for communicator initialization.</param>
        /// <param name="logger">Optional logger used for communicator initialization.</param>
        /// <param name="observer">Optional communicator observer used for communicator initialization.</param>
        /// <param name="certificates">The user certificates to use with the SSL transport.</param>
        /// <param name="caCertificates">The certificate authorities to use with the SSL transport.</param>
        /// <param name="certificateVerifier">The certificate verifier delegate to use with the SSL transport.</param>
        /// <param name="passwordCallback">The password callback delegate to use with the SSL transport.</param>
        /// <param name="finderStr">The stringified Ice.RouterFinder proxy.</param>
        /// <param name="useCallbacks">True if the session should create an object adapter for receiving callbacks.</param>
        internal SessionHelper(ISessionCallback callback,
            string finderStr,
            bool useCallbacks,
            Dictionary<string, string> properties,
            ILogger? logger = null,
            ICommunicatorObserver? observer = null,
            X509Certificate2Collection? certificates = null,
            X509Certificate2Collection? caCertificates = null,
            ICertificateVerifier? certificateVerifier = null,
            IPasswordCallback? passwordCallback = null)
        {
            _callback = callback;
            _finderStr = finderStr;
            _useCallbacks = useCallbacks;
            _properties = properties;
            _logger = logger;
            _observer = observer;
            _certificates = certificates;
            _caCertificates = caCertificates;
            _certificateVerifier = certificateVerifier;
            _passwordCallback = passwordCallback;
        }

        /// <summary>Connects to the Glacier2 router using the associated SSL credentials. Once the connection is
        /// established, SessionCallback.connected is called on the callback object; upon failure,
        /// SessionCallback.exception is called with the exception.</summary>
        /// <param name="context">The request context to use when creating the session.</param>
        internal void Connect(IReadOnlyDictionary<string, string>? context)
        {
            lock (_mutex)
            {
                ConnectImpl((IRouterPrx router) => router.CreateSessionFromSecureConnection(context)!);
            }
        }

        /// <summary>Connects a Glacier2 session using user name and password credentials. Once the connection is
        /// established, SessionCallback.connected is called on the callback object; upon failure
        /// SessionCallback.exception is called with the exception.</summary>
        /// <param name="username">The user name.</param>
        /// <param name="password">The password.</param>
        /// <param name="context">The request context to use when creating the session.</param>
        internal void Connect(string username, string password, IReadOnlyDictionary<string, string>? context)
        {
            lock (_mutex)
            {
                ConnectImpl((IRouterPrx router) => router.CreateSession(username, password, context)!);
            }
        }

        private void Connected(IRouterPrx router, ISessionPrx session)
        {
            // Remote invocation should be done without acquiring a mutex lock.
            Debug.Assert(router != null);
            Debug.Assert(_communicator != null);
            Connection? conn = router.GetCachedConnection();
            string category = router.GetCategoryForClient();
            int acmTimeout = 0;
            try
            {
                acmTimeout = router.GetACMTimeout();
            }
            catch (OperationNotExistException)
            {
            }

            if (acmTimeout <= 0)
            {
                acmTimeout = (int)router.GetSessionTimeout();
            }

            // We create the callback object adapter here because createObjectAdapter internally makes synchronous
            // RPCs to the router. We can't create the OA on-demand when the client calls ObjectAdapter() or
            // AddWithUUID() because they can be called from the GUI thread.
            if (_useCallbacks)
            {
                Debug.Assert(_adapter == null);
                _adapter = _communicator.CreateObjectAdapterWithRouter(router);
                _adapter.Activate();
            }

            lock (_mutex)
            {
                _router = router;

                if (_destroy)
                {
                    // Run destroyInternal in a thread because it makes remote invocations.
                    var t = new Thread(new ThreadStart(DestroyInternal));
                    t.Start();
                    return;
                }

                // Cache the category.
                _category = category;

                // Assign the session after _destroy is checked.
                _session = session;
                _connected = true;

                if (acmTimeout > 0)
                {
                    Connection? connection = _router.GetCachedConnection();
                    Debug.Assert(connection != null);
                    connection.SetACM(acmTimeout, null, ACMHeartbeat.HeartbeatAlways);
                    connection.SetCloseCallback(_ => Destroy());
                }
            }

            try
            {
                _callback.Connected(this);
            }
            catch (SessionNotExistException)
            {
                Destroy();
            }
        }

        private void DestroyCommunicator()
        {
            Communicator? communicator;
            lock (_mutex)
            {
                communicator = _communicator;
            }
            Debug.Assert(communicator != null);
            communicator.Destroy();
        }

        private void DestroyInternal()
        {
            IRouterPrx router;
            Communicator? communicator;
            lock (_mutex)
            {
                Debug.Assert(_destroy);
                if (_router == null)
                {
                    return;
                }
                router = _router;
                _router = null;

                communicator = _communicator;

                Debug.Assert(communicator != null);
            }

            try
            {
                router.DestroySession();
            }
            catch (ConnectionLostException)
            {
                // Expected if another thread invoked on an object from the session concurrently.
            }
            catch (SessionNotExistException)
            {
                // This can also occur.
            }
            catch (Exception e)
            {
                communicator.Logger.Warning("SessionHelper: unexpected exception when destroying the session:\n" + e);
            }

            communicator.Destroy();

            // Notify the callback that the session is gone.
            _callback.Disconnected(this);
        }

        private void ConnectImpl(Func<IRouterPrx, ISessionPrx> factory)
        {
            Debug.Assert(!_destroy);
            new Thread(new ThreadStart(() =>
            {
                try
                {
                    lock (_mutex)
                    {
                        _communicator = new Communicator(
                            properties: _properties,
                            logger: _logger,
                            observer: _observer,
                            certificates: _certificates,
                            caCertificates: _caCertificates,
                            certificateValidationCallback: _certificateValidationCallback,
                            passwordCallback: _passwordCallback);
                    }
                }
                catch (Exception ex)
                {
                    lock (_mutex)
                    {
                        _destroy = true;
                    }
                    _callback.ConnectFailed(this, ex);
                    return;
                }

                if (_communicator.DefaultRouter == null)
                {
                    IRouterFinderPrx? finder = null;
                    try
                    {
                        finder = IRouterFinderPrx.Parse(_finderStr, _communicator);
                        _communicator.DefaultRouter = finder.GetRouter();
                    }
                    catch (CommunicatorDestroyedException ex)
                    {
                        _callback.ConnectFailed(this, ex);
                        return;
                    }
                    catch (Exception ex)
                    {
                        if (finder == null)
                        {
                            _callback.ConnectFailed(this, ex);
                            return;
                        }
                        else
                        {
                            // In case of error getting router identity from RouterFinder use default identity.
                            _communicator.DefaultRouter =
                                finder.Clone(new Identity("router", "Glacier2"), Ice.IRouterPrx.Factory);
                        }
                    }
                }

                try
                {
                    _callback.CreatedCommunicator(this);
                    Ice.IRouterPrx? defaultRouter = _communicator.DefaultRouter;
                    Debug.Assert(defaultRouter != null);
                    var routerPrx = IRouterPrx.UncheckedCast(defaultRouter);
                    ISessionPrx session = factory(routerPrx);
                    Connected(routerPrx, session);
                }
                catch (Exception ex)
                {
                    _communicator.Destroy();
                    _callback.ConnectFailed(this, ex);
                }
            })).Start();
        }
<<<<<<< HEAD
=======

        private Communicator? _communicator;
        private ObjectAdapter? _adapter;
        private IRouterPrx? _router;
        private ISessionPrx? _session;
        private bool _connected = false;
        private string? _category;
        private readonly string _finderStr;
        private readonly bool _useCallbacks;
        private readonly Dictionary<string, string> _properties;
        private readonly ILogger? _logger;
        private readonly ICommunicatorObserver? _observer;
        private readonly X509Certificate2Collection? _certificates;
        private readonly X509Certificate2Collection? _caCertificates;
        private readonly RemoteCertificateValidationCallback? _certificateValidationCallback;
        private readonly IPasswordCallback? _passwordCallback;

        private readonly ISessionCallback _callback;
        private bool _destroy = false;
        private readonly object _mutex = new object();
>>>>>>> 95ec0f9e
    }
}<|MERGE_RESOLUTION|>--- conflicted
+++ resolved
@@ -4,8 +4,8 @@
 
 using System;
 using System.Collections.Generic;
+using System.Net.Security;
 using System.Diagnostics;
-using System.Net.Security;
 using System.Security.Cryptography.X509Certificates;
 using System.Threading;
 using ZeroC.Ice;
@@ -16,60 +16,10 @@
     /// <summary>A helper class for using Glacier2 with GUI applications.</summary>
     public class SessionHelper
     {
-<<<<<<< HEAD
         /// <summary>Gets the session's communicator object.</summary>
         public Communicator? Communicator
         {
             get
-=======
-        /// <summary>
-        /// Creates a Glacier2 session.
-        /// </summary>
-        /// <param name="callback">The callback for notifications about session
-        /// establishment.</param>
-        /// <param name="properties">Optional properties used for communicator initialization.</param>
-        /// <param name="logger">Optional logger used for communicator initialization.</param>
-        /// <param name="observer">Optional communicator observer used for communicator initialization.</param>
-        /// <param name="certificates">The user certificates to use with the SSL transport.</param>
-        /// <param name="caCertificates">The certificate authorities to use with the SSL transport.</param>
-        /// <param name="certificateValidationCallback">The certificate validation callback to use with the SSL transport.</param>
-        /// <param name="passwordCallback">The password callback delegate to use with the SSL transport.</param>
-        /// <param name="finderStr">The stringified Ice.RouterFinder proxy.</param>
-        /// <param name="useCallbacks">True if the session should create an object adapter for receiving callbacks.</param>
-        internal SessionHelper(ISessionCallback callback,
-            string finderStr,
-            bool useCallbacks,
-            Dictionary<string, string> properties,
-            ILogger? logger = null,
-            ICommunicatorObserver? observer = null,
-            X509Certificate2Collection? certificates = null,
-            X509Certificate2Collection? caCertificates = null,
-            RemoteCertificateValidationCallback? certificateValidationCallback = null,
-            IPasswordCallback? passwordCallback = null)
-        {
-            _callback = callback;
-            _finderStr = finderStr;
-            _useCallbacks = useCallbacks;
-            _properties = properties;
-            _logger = logger;
-            _observer = observer;
-            _certificates = certificates;
-            _caCertificates = caCertificates;
-            _certificateValidationCallback = certificateValidationCallback;
-            _passwordCallback = passwordCallback;
-        }
-
-        /// <summary>
-        /// Destroys the Glacier2 session.
-        ///
-        /// Once the session has been destroyed, SessionCallback.disconnected is
-        /// called on the associated callback object.
-        /// </summary>
-        public void
-        Destroy()
-        {
-            lock (_mutex)
->>>>>>> 95ec0f9e
             {
                 lock (_mutex)
                 {
@@ -108,7 +58,7 @@
         private readonly X509Certificate2Collection? _caCertificates;
         private string? _category;
         private readonly X509Certificate2Collection? _certificates;
-        private readonly ICertificateVerifier? _certificateVerifier;
+        private readonly RemoteCertificateValidationCallback? _certificateValidationCallback;
         private Communicator? _communicator;
         private bool _connected = false;
         private bool _destroy = false;
@@ -203,17 +153,6 @@
             }
         }
 
-        /// <summary>Creates a Glacier2 session.</summary>
-        /// <param name="callback">The callback for notifications about session establishment.</param>
-        /// <param name="properties">Optional properties used for communicator initialization.</param>
-        /// <param name="logger">Optional logger used for communicator initialization.</param>
-        /// <param name="observer">Optional communicator observer used for communicator initialization.</param>
-        /// <param name="certificates">The user certificates to use with the SSL transport.</param>
-        /// <param name="caCertificates">The certificate authorities to use with the SSL transport.</param>
-        /// <param name="certificateVerifier">The certificate verifier delegate to use with the SSL transport.</param>
-        /// <param name="passwordCallback">The password callback delegate to use with the SSL transport.</param>
-        /// <param name="finderStr">The stringified Ice.RouterFinder proxy.</param>
-        /// <param name="useCallbacks">True if the session should create an object adapter for receiving callbacks.</param>
         internal SessionHelper(ISessionCallback callback,
             string finderStr,
             bool useCallbacks,
@@ -222,7 +161,7 @@
             ICommunicatorObserver? observer = null,
             X509Certificate2Collection? certificates = null,
             X509Certificate2Collection? caCertificates = null,
-            ICertificateVerifier? certificateVerifier = null,
+            RemoteCertificateValidationCallback? _certificateValidationCallback = null,
             IPasswordCallback? passwordCallback = null)
         {
             _callback = callback;
@@ -233,7 +172,7 @@
             _observer = observer;
             _certificates = certificates;
             _caCertificates = caCertificates;
-            _certificateVerifier = certificateVerifier;
+            this._certificateValidationCallback = _certificateValidationCallback;
             _passwordCallback = passwordCallback;
         }
 
@@ -459,28 +398,5 @@
                 }
             })).Start();
         }
-<<<<<<< HEAD
-=======
-
-        private Communicator? _communicator;
-        private ObjectAdapter? _adapter;
-        private IRouterPrx? _router;
-        private ISessionPrx? _session;
-        private bool _connected = false;
-        private string? _category;
-        private readonly string _finderStr;
-        private readonly bool _useCallbacks;
-        private readonly Dictionary<string, string> _properties;
-        private readonly ILogger? _logger;
-        private readonly ICommunicatorObserver? _observer;
-        private readonly X509Certificate2Collection? _certificates;
-        private readonly X509Certificate2Collection? _caCertificates;
-        private readonly RemoteCertificateValidationCallback? _certificateValidationCallback;
-        private readonly IPasswordCallback? _passwordCallback;
-
-        private readonly ISessionCallback _callback;
-        private bool _destroy = false;
-        private readonly object _mutex = new object();
->>>>>>> 95ec0f9e
     }
 }