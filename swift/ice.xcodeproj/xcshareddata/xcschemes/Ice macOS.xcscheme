--- conflicted
+++ resolved
@@ -14,11 +14,7 @@
             buildForAnalyzing = "YES">
             <BuildableReference
                BuildableIdentifier = "primary"
-<<<<<<< HEAD
-               BlueprintIdentifier = "365BC2CA2D48717A924CEC04"
-=======
                BlueprintIdentifier = "85B4E428156A82181DC8C034"
->>>>>>> 06ac1b78
                BuildableName = "IceImpl.framework"
                BlueprintName = "IceImpl macOS"
                ReferencedContainer = "container:ice.xcodeproj">
@@ -32,11 +28,7 @@
             buildForAnalyzing = "YES">
             <BuildableReference
                BuildableIdentifier = "primary"
-<<<<<<< HEAD
-               BlueprintIdentifier = "CCF90C4F2AC4527854DCF180"
-=======
                BlueprintIdentifier = "80AB785ABA74DD19AFAC1754"
->>>>>>> 06ac1b78
                BuildableName = "Ice.framework"
                BlueprintName = "Ice macOS"
                ReferencedContainer = "container:ice.xcodeproj">
@@ -50,11 +42,7 @@
             buildForAnalyzing = "YES">
             <BuildableReference
                BuildableIdentifier = "primary"
-<<<<<<< HEAD
-               BlueprintIdentifier = "6CD0D7FC8BB0F95FEC89F123"
-=======
                BlueprintIdentifier = "4EF52556B482F74F75785DC3"
->>>>>>> 06ac1b78
                BuildableName = "Glacier2.framework"
                BlueprintName = "Glacier2 macOS"
                ReferencedContainer = "container:ice.xcodeproj">
@@ -68,11 +56,7 @@
             buildForAnalyzing = "YES">
             <BuildableReference
                BuildableIdentifier = "primary"
-<<<<<<< HEAD
-               BlueprintIdentifier = "4D02768E5751CB392CFBB0BB"
-=======
                BlueprintIdentifier = "7A1CBBA916AE4FC89E9ECCDF"
->>>>>>> 06ac1b78
                BuildableName = "IceStorm.framework"
                BlueprintName = "IceStorm macOS"
                ReferencedContainer = "container:ice.xcodeproj">
@@ -86,11 +70,7 @@
             buildForAnalyzing = "YES">
             <BuildableReference
                BuildableIdentifier = "primary"
-<<<<<<< HEAD
-               BlueprintIdentifier = "8403F3336D79BDAA14AAB943"
-=======
                BlueprintIdentifier = "E58C40C40688BF97BCDAFCCB"
->>>>>>> 06ac1b78
                BuildableName = "IceGrid.framework"
                BlueprintName = "IceGrid macOS"
                ReferencedContainer = "container:ice.xcodeproj">
