<?xml version="1.0" encoding="UTF-8"?>
<Scheme
   LastUpgradeVersion = "1500"
   version = "1.3">
   <BuildAction
      parallelizeBuildables = "NO"
      buildImplicitDependencies = "YES">
      <BuildActionEntries>
         <BuildActionEntry
            buildForTesting = "YES"
            buildForRunning = "YES"
            buildForProfiling = "YES"
            buildForArchiving = "YES"
            buildForAnalyzing = "YES">
            <BuildableReference
               BuildableIdentifier = "primary"
<<<<<<< HEAD
               BlueprintIdentifier = "16334092737BCC0DB1AB5885"
=======
               BlueprintIdentifier = "55784D05316A12491E803CAD"
>>>>>>> 06ac1b78
               BuildableName = "IceImpl.framework"
               BlueprintName = "IceImpl iOS"
               ReferencedContainer = "container:ice.xcodeproj">
            </BuildableReference>
         </BuildActionEntry>
         <BuildActionEntry
            buildForTesting = "YES"
            buildForRunning = "YES"
            buildForProfiling = "YES"
            buildForArchiving = "YES"
            buildForAnalyzing = "YES">
            <BuildableReference
               BuildableIdentifier = "primary"
<<<<<<< HEAD
               BlueprintIdentifier = "2BCA51EFA023EAF87EA1928C"
=======
               BlueprintIdentifier = "0F31C88065CA0E9E5001F47B"
>>>>>>> 06ac1b78
               BuildableName = "Ice.framework"
               BlueprintName = "Ice iOS"
               ReferencedContainer = "container:ice.xcodeproj">
            </BuildableReference>
         </BuildActionEntry>
         <BuildActionEntry
            buildForTesting = "YES"
            buildForRunning = "YES"
            buildForProfiling = "YES"
            buildForArchiving = "YES"
            buildForAnalyzing = "YES">
            <BuildableReference
               BuildableIdentifier = "primary"
<<<<<<< HEAD
               BlueprintIdentifier = "AFD0B76F73FBB822F9C005DC"
=======
               BlueprintIdentifier = "AD05732D74E2B72C6F3AACD9"
>>>>>>> 06ac1b78
               BuildableName = "Glacier2.framework"
               BlueprintName = "Glacier2 iOS"
               ReferencedContainer = "container:ice.xcodeproj">
            </BuildableReference>
         </BuildActionEntry>
         <BuildActionEntry
            buildForTesting = "YES"
            buildForRunning = "YES"
            buildForProfiling = "YES"
            buildForArchiving = "YES"
            buildForAnalyzing = "YES">
            <BuildableReference
               BuildableIdentifier = "primary"
<<<<<<< HEAD
               BlueprintIdentifier = "50832C6788251220756A45DE"
=======
               BlueprintIdentifier = "D2BE9D882E4897DA1F820A5B"
>>>>>>> 06ac1b78
               BuildableName = "IceStorm.framework"
               BlueprintName = "IceStorm iOS"
               ReferencedContainer = "container:ice.xcodeproj">
            </BuildableReference>
         </BuildActionEntry>
         <BuildActionEntry
            buildForTesting = "YES"
            buildForRunning = "YES"
            buildForProfiling = "YES"
            buildForArchiving = "YES"
            buildForAnalyzing = "YES">
            <BuildableReference
               BuildableIdentifier = "primary"
<<<<<<< HEAD
               BlueprintIdentifier = "F0A99C8354D3F33E12FFC4FF"
=======
               BlueprintIdentifier = "86A754A2B2ADBC3BCF0FE4F5"
>>>>>>> 06ac1b78
               BuildableName = "IceGrid.framework"
               BlueprintName = "IceGrid iOS"
               ReferencedContainer = "container:ice.xcodeproj">
            </BuildableReference>
         </BuildActionEntry>
      </BuildActionEntries>
   </BuildAction>
   <TestAction
      buildConfiguration = "Debug"
      selectedDebuggerIdentifier = "Xcode.DebuggerFoundation.Debugger.LLDB"
      selectedLauncherIdentifier = "Xcode.DebuggerFoundation.Launcher.LLDB"
      shouldUseLaunchSchemeArgsEnv = "YES">
      <Testables>
      </Testables>
   </TestAction>
   <LaunchAction
      buildConfiguration = "Debug"
      selectedDebuggerIdentifier = "Xcode.DebuggerFoundation.Debugger.LLDB"
      selectedLauncherIdentifier = "Xcode.DebuggerFoundation.Launcher.LLDB"
      launchStyle = "0"
      useCustomWorkingDirectory = "NO"
      ignoresPersistentStateOnLaunch = "NO"
      debugDocumentVersioning = "YES"
      debugServiceExtension = "internal"
      allowLocationSimulation = "YES">
   </LaunchAction>
   <ProfileAction
      buildConfiguration = "Release"
      shouldUseLaunchSchemeArgsEnv = "YES"
      savedToolIdentifier = ""
      useCustomWorkingDirectory = "NO"
      debugDocumentVersioning = "YES">
   </ProfileAction>
   <AnalyzeAction
      buildConfiguration = "Debug">
   </AnalyzeAction>
   <ArchiveAction
      buildConfiguration = "Release"
      revealArchiveInOrganizer = "YES">
   </ArchiveAction>
</Scheme><|MERGE_RESOLUTION|>--- conflicted
+++ resolved
@@ -14,11 +14,7 @@
             buildForAnalyzing = "YES">
             <BuildableReference
                BuildableIdentifier = "primary"
-<<<<<<< HEAD
-               BlueprintIdentifier = "16334092737BCC0DB1AB5885"
-=======
                BlueprintIdentifier = "55784D05316A12491E803CAD"
->>>>>>> 06ac1b78
                BuildableName = "IceImpl.framework"
                BlueprintName = "IceImpl iOS"
                ReferencedContainer = "container:ice.xcodeproj">
@@ -32,11 +28,7 @@
             buildForAnalyzing = "YES">
             <BuildableReference
                BuildableIdentifier = "primary"
-<<<<<<< HEAD
-               BlueprintIdentifier = "2BCA51EFA023EAF87EA1928C"
-=======
                BlueprintIdentifier = "0F31C88065CA0E9E5001F47B"
->>>>>>> 06ac1b78
                BuildableName = "Ice.framework"
                BlueprintName = "Ice iOS"
                ReferencedContainer = "container:ice.xcodeproj">
@@ -50,11 +42,7 @@
             buildForAnalyzing = "YES">
             <BuildableReference
                BuildableIdentifier = "primary"
-<<<<<<< HEAD
-               BlueprintIdentifier = "AFD0B76F73FBB822F9C005DC"
-=======
                BlueprintIdentifier = "AD05732D74E2B72C6F3AACD9"
->>>>>>> 06ac1b78
                BuildableName = "Glacier2.framework"
                BlueprintName = "Glacier2 iOS"
                ReferencedContainer = "container:ice.xcodeproj">
@@ -68,11 +56,7 @@
             buildForAnalyzing = "YES">
             <BuildableReference
                BuildableIdentifier = "primary"
-<<<<<<< HEAD
-               BlueprintIdentifier = "50832C6788251220756A45DE"
-=======
                BlueprintIdentifier = "D2BE9D882E4897DA1F820A5B"
->>>>>>> 06ac1b78
                BuildableName = "IceStorm.framework"
                BlueprintName = "IceStorm iOS"
                ReferencedContainer = "container:ice.xcodeproj">
@@ -86,11 +70,7 @@
             buildForAnalyzing = "YES">
             <BuildableReference
                BuildableIdentifier = "primary"
-<<<<<<< HEAD
-               BlueprintIdentifier = "F0A99C8354D3F33E12FFC4FF"
-=======
                BlueprintIdentifier = "86A754A2B2ADBC3BCF0FE4F5"
->>>>>>> 06ac1b78
                BuildableName = "IceGrid.framework"
                BlueprintName = "IceGrid iOS"
                ReferencedContainer = "container:ice.xcodeproj">
