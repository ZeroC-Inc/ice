// Copyright (c) ZeroC, Inc.

import IceImpl

class AdminFacetFacade: ICEDispatchAdapter {
    private let communicator: Communicator
    var dispatcher: Dispatcher

    init(communicator: Communicator, dispatcher: Dispatcher) {
        self.communicator = communicator
        self.dispatcher = dispatcher
    }

    func dispatch(
        _ adapter: ICEObjectAdapter,
        inEncapsBytes: UnsafeMutableRawPointer,
        inEncapsCount: Int,
        con: ICEConnection?,
        name: String,
        category: String,
        facet: String,
        operation: String,
        mode: UInt8,
        context: [String: String],
        requestId: Int32,
        encodingMajor: UInt8,
        encodingMinor: UInt8,
        outgoingResponseHandler: @escaping ICEOutgoingResponse
    ) {
        let objectAdapter = adapter.getSwiftObject(ObjectAdapterI.self) {
            let oa = ObjectAdapterI(handle: adapter, communicator: communicator)

            // Register the admin OA's id with the servant manager. This is used to distinguish between
            // ObjectNotExistException and FacetNotExistException when a servant is not found on
            // a Swift Admin OA.
            oa.servantManager.setAdminId(Identity(name: name, category: category))
            return oa
        }

        let connection = con?.getSwiftObject(ConnectionI.self) { ConnectionI(handle: con!) }
        let encoding = EncodingVersion(major: encodingMajor, minor: encodingMinor)

        let current = Current(
            adapter: objectAdapter,
            con: connection,
            id: Identity(name: name, category: category),
            facet: facet,
            operation: operation,
            mode: OperationMode(rawValue: mode)!,
            ctx: context,
            requestId: requestId,
            encoding: encoding)

        let istr = InputStream(
            communicator: communicator,
            encoding: encoding,
            bytes: Data(bytesNoCopy: inEncapsBytes, count: inEncapsCount, deallocator: .none))

        let request = IncomingRequest(current: current, inputStream: istr)

<<<<<<< HEAD
        Task {
            do {
                // Dispatch directly to the servant.
                let response = try await dispatcher.dispatch(request)
                response.outputStream.finished().withUnsafeBytes {
                    outgoingResponseHandler(
                        response.replyStatus.rawValue,
                        response.exceptionId,
                        response.exceptionMessage,
                        $0.baseAddress!,
                        $0.count)
                }
            } catch {
                let response = current.makeOutgoingResponse(error: error)
                response.outputStream.finished().withUnsafeBytes {
                    outgoingResponseHandler(
                        response.replyStatus.rawValue,
                        response.exceptionId,
                        response.exceptionMessage,
                        $0.baseAddress!,
                        $0.count)
                }
=======
        // Dispatch directly to the servant.
        dispatcher.dispatch(request).map { response in
            response.outputStream.finished().withUnsafeBytes {
                completionHandler(
                    response.replyStatus.rawValue,
                    response.exceptionId,
                    response.exceptionDetails,
                    $0.baseAddress!,
                    $0.count)
            }
        }.catch { error in
            let response = current.makeOutgoingResponse(error: error)
            response.outputStream.finished().withUnsafeBytes {
                completionHandler(
                    response.replyStatus.rawValue,
                    response.exceptionId,
                    response.exceptionDetails,
                    $0.baseAddress!,
                    $0.count)
>>>>>>> dc2e185c
            }
        }
    }

    func complete() {}
}

final class UnsupportedAdminFacet: LocalObject<ICEUnsupportedAdminFacet>, Object {
    func ice_id(current _: Current) -> String {
        return ObjectTraits.staticId
    }

    func ice_ids(current _: Current) -> [String] {
        return ObjectTraits.staticIds
    }

    func ice_isA(id: String, current _: Current) -> Bool {
        return id == ObjectTraits.staticId
    }

    func ice_ping(current _: Current) {}
}

class AdminFacetFactory: ICEAdminFacetFactory {
    static func createProcess(_ communicator: ICECommunicator, handle: ICEProcess) -> ICEDispatchAdapter {
        let c = communicator.getCachedSwiftObject(CommunicatorI.self)
        return AdminFacetFacade(
            communicator: c,
            dispatcher: ProcessDisp(
                handle.getSwiftObject(ProcessI.self) {
                    ProcessI(handle: handle)
                }))
    }

    static func createProperties(_ communicator: ICECommunicator, handle: ICEPropertiesAdmin) -> ICEDispatchAdapter {
        let c = communicator.getCachedSwiftObject(CommunicatorI.self)

        return AdminFacetFacade(
            communicator: c,
            dispatcher: PropertiesAdminDisp(
                handle.getSwiftObject(PropertiesAdminI.self) {
                    PropertiesAdminI(communicator: c, handle: handle)
                }))
    }

    static func createUnsupported(_ communicator: ICECommunicator, handle: ICEUnsupportedAdminFacet)
        -> ICEDispatchAdapter
    {
        let c = communicator.getCachedSwiftObject(CommunicatorI.self)
        return AdminFacetFacade(
            communicator: c,
            dispatcher: ObjectDisp(
                handle.getSwiftObject(UnsupportedAdminFacet.self) {
                    UnsupportedAdminFacet(handle: handle)
                }))
    }
}<|MERGE_RESOLUTION|>--- conflicted
+++ resolved
@@ -58,7 +58,6 @@
 
         let request = IncomingRequest(current: current, inputStream: istr)
 
-<<<<<<< HEAD
         Task {
             do {
                 // Dispatch directly to the servant.
@@ -67,7 +66,7 @@
                     outgoingResponseHandler(
                         response.replyStatus.rawValue,
                         response.exceptionId,
-                        response.exceptionMessage,
+                        response.exceptionDetails,
                         $0.baseAddress!,
                         $0.count)
                 }
@@ -77,31 +76,10 @@
                     outgoingResponseHandler(
                         response.replyStatus.rawValue,
                         response.exceptionId,
-                        response.exceptionMessage,
+                        response.exceptionDetails,
                         $0.baseAddress!,
                         $0.count)
                 }
-=======
-        // Dispatch directly to the servant.
-        dispatcher.dispatch(request).map { response in
-            response.outputStream.finished().withUnsafeBytes {
-                completionHandler(
-                    response.replyStatus.rawValue,
-                    response.exceptionId,
-                    response.exceptionDetails,
-                    $0.baseAddress!,
-                    $0.count)
-            }
-        }.catch { error in
-            let response = current.makeOutgoingResponse(error: error)
-            response.outputStream.finished().withUnsafeBytes {
-                completionHandler(
-                    response.replyStatus.rawValue,
-                    response.exceptionId,
-                    response.exceptionDetails,
-                    $0.baseAddress!,
-                    $0.count)
->>>>>>> dc2e185c
             }
         }
     }
