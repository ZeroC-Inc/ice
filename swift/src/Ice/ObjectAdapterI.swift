--- conflicted
+++ resolved
@@ -257,7 +257,6 @@
 
         let request = IncomingRequest(current: current, inputStream: istr)
 
-<<<<<<< HEAD
         Task {
             do {
                 let response = try await dispatchPipeline.dispatch(request)
@@ -266,7 +265,7 @@
                     outgoingResponseHandler(
                         response.replyStatus.rawValue,
                         response.exceptionId,
-                        response.exceptionMessage,
+                        response.exceptionDetails,
                         $0.baseAddress!,
                         $0.count)
                 }
@@ -277,30 +276,10 @@
                     outgoingResponseHandler(
                         response.replyStatus.rawValue,
                         response.exceptionId,
-                        response.exceptionMessage,
+                        response.exceptionDetails,
                         $0.baseAddress!,
                         $0.count)
                 }
-=======
-        dispatchPipeline.dispatch(request).map { response in
-            response.outputStream.finished().withUnsafeBytes {
-                completionHandler(
-                    response.replyStatus.rawValue,
-                    response.exceptionId,
-                    response.exceptionDetails,
-                    $0.baseAddress!,
-                    $0.count)
-            }
-        }.catch { error in
-            let response = current.makeOutgoingResponse(error: error)
-            response.outputStream.finished().withUnsafeBytes {
-                completionHandler(
-                    response.replyStatus.rawValue,
-                    response.exceptionId,
-                    response.exceptionDetails,
-                    $0.baseAddress!,
-                    $0.count)
->>>>>>> dc2e185c
             }
         }
     }
