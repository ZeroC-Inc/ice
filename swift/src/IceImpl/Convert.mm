--- conflicted
+++ resolved
@@ -1,11 +1,7 @@
 // Copyright (c) ZeroC, Inc.
 #import "Convert.h"
-<<<<<<< HEAD
-#import "include/Exception.h"
 #import "include/IceUtil.h"
-=======
-#import "IceUtil.h"
-#import "LocalExceptionFactory.h"
+#import "include/LocalExceptionFactory.h"
 
 #include <cstdlib>
 #include <cxxabi.h>
@@ -21,7 +17,6 @@
         return os.str();
     }
 }
->>>>>>> 67dae8f6
 
 NSError*
 convertException(std::exception_ptr exc)
