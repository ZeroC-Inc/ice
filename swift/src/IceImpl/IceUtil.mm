--- conflicted
+++ resolved
@@ -1,13 +1,6 @@
-<<<<<<< HEAD
-//
 // Copyright (c) ZeroC, Inc. All rights reserved.
-//
 
 #import "include/IceUtil.h"
-=======
-// Copyright (c) ZeroC, Inc.
-#import "IceUtil.h"
->>>>>>> 0a5181e4
 #import "Convert.h"
 #import "include/Logger.h"
 #import "LoggerWrapperI.h"
