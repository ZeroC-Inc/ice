
// Copyright (c) ZeroC, Inc. All rights reserved.

#pragma once

[[cpp:dll-export(ICE_API)]]
[[cpp:doxygen:include(Ice/Ice.h)]]
[[cpp:header-ext(h)]]

[[suppress-warning(reserved-identifier)]]
[[js:module(ice)]]

[[python:pkgdir(Ice)]]

#include <Ice/BuiltinSequences.ice>
#include <Ice/Endpoint.ice>
#include <Ice/Identity.ice>
#include <Ice/Process.ice>

[cs:namespace(ZeroC)]
[java:package(com.zeroc)]
module Ice
{
    /// This exception is thrown when a server tries to register endpoints for an object adapter that is already active.
    exception AdapterAlreadyActiveException
    {
    }

    /// This exception is thrown when an object adapter was not found.
    exception AdapterNotFoundException
    {
    }

    /// This exception is thrown when the provided replica group is invalid.
    exception InvalidReplicaGroupIdException
    {
    }

    /// This exception is thrown when an Ice object was not found.
    exception ObjectNotFoundException
    {
    }

    /// This exception is thrown when a server was not found.
    exception ServerNotFoundException
    {
    }

    interface LocatorRegistry;

    /// Client applications use Locator to resolve locations and well-known proxies. The Locator object also allows
    /// server applications to retrieve a proxy to the LocatorRegistry object.
    interface Locator
    {
#ifdef __SLICE2CS__
        /// Finds an object by identity and returns a proxy that provides a location or endpoint(s) that can be used
        /// to reach the object using the ice1 protocol.
        /// @param id The identity.
        /// @return An ice1 proxy that provides a location or endpoint(s), or null if an object with identity `id' was
        /// not found.
        /// @throws ObjectNotFoundException Thrown if an object with identity `id' was not found. The caller should
        /// treat this exception like a null return value.
<<<<<<< HEAD
=======
        [deprecate(use resolveWellKnownProxy)]
>>>>>>> 627dbae2
        idempotent Object? findObjectById(Identity id);

        /// Finds an object adapter by id and returns a proxy that provides the object adapter's endpoint(s). This
        /// operation is for object adapters using the ice1 protocol.
        /// @param id The adapter ID.
        /// @return An ice1 proxy with the adapter's endpoint(s), or null if an object adapter with adapter ID `id' was
        /// not found.
        /// @throws AdapterNotFoundException Thrown if an object adapter with this adapter ID was not found. The caller
        /// should treat this exception like a null return value.
<<<<<<< HEAD
=======
        [deprecate(use resolveLocation)]
>>>>>>> 627dbae2
        idempotent Object? findAdapterById(string id);

        /// Gets the locator registry.
        /// @return The locator registry, or null if this locator has no registry.
        idempotent LocatorRegistry? getRegistry();

        /// Resolves the location of a proxy that uses the ice2 protocol.
        /// @param location The location to resolve.
        /// @return A sequence of one or more endpoints when the location can be resolved, and an empty sequence of
        /// endpoints when the location cannot be resolved. When the location can be resolved, this operation also
        /// returns a new location which is typically location[1..].
        idempotent (EndpointDataSeq endpoints, StringSeq newLocation) resolveLocation(StringSeq location);

        /// Locates the well-known object with the given identity. This object must be reachable using the ice2
        /// protocol.
        /// @param identity The identity of the well-known Ice object.
        /// @return A sequence of one or more endpoints and/or a non-empty location if the Locator could resolve the
        /// identity. Otherwise, an empty sequence of endpoints and an empty location.
        idempotent (EndpointDataSeq endpoints, StringSeq location) resolveWellKnownProxy(Identity identity);

#else
        [amd] [nonmutating] [cpp:const] idempotent Object? findObjectById(Identity id)
            throws ObjectNotFoundException;

        [amd] [nonmutating] [cpp:const] idempotent Object? findAdapterById(string id)
            throws AdapterNotFoundException;

        [cpp:const] idempotent LocatorRegistry? getRegistry();
#endif
    }

    /// A server application registers the endpoints of its indirect object adapters with the LocatorRegistry object.
    interface LocatorRegistry
    {
#ifdef __SLICE2CS__
        /// Registers the endpoints of an object adapter that uses the ice2 protocol.
        /// @param adapterId The adapter ID.
        /// @param replicaGroupId The replica group ID. It is set to the empty string when the object adapter does not
        /// belong to a replica group.
        /// @param endpoints A sequence of one or more endpoints. The locator considers an object adapter to be active
        /// after it has registered its endpoints.
        /// @throws AdapterNotFoundException Thrown if the locator only allows registered object adapters to register
        /// their active endpoints and no object adapter with this adapter ID and replica group ID (if applicable) was
        /// registered with the locator.
        /// @throws InvalidArgumentException Thrown if any of the provided arguments is invalid, such as an empty
        /// adapter ID, empty endpoint sequence or adapter ID and replica group ID are inconsistent.
        void registerAdapterEndpoints(string adapterId, string replicaGroupId, EndpointDataSeq endpoints);

        /// Registers or unregisters the endpoints of an object adapter that uses the ice1 protocol.
        /// @param id The adapter ID.
        /// @param proxy A dummy direct proxy created by the object adapter that provides the object adapter's
        /// endpoints. The locator considers an object adapter to be active after it has registered its endpoints. When
        /// proxy is null, the endpoints are unregistered and the locator considers the object adapter inactive.
        /// @throws AdapterNotFoundException Thrown if the locator only allows registered object adapters to register
        /// their active endpoints and no object adapter with this adapter ID was registered with the locator.
        /// @throws AdapterAlreadyActiveException Thrown if an object adapter with the same adapter ID has already
        /// registered its endpoints.
        // Note: idempotent is not quite correct, and kept only for backwards compatibility with old implementations.
<<<<<<< HEAD
=======
        [deprecate(use registerAdapterEndpoints or unregisterAdapterEndpoints)]
>>>>>>> 627dbae2
        idempotent void setAdapterDirectProxy(string id, Object? proxy);

        /// Registers or unregisters the endpoints of an object adapter that uses the ice1 protocol. This object adapter
        /// is member of a replica group.
        /// @param adapterId The adapter ID.
        /// @param replicaGroupId The replica group ID.
        /// @param proxy A dummy direct proxy created by the object adapter that provides the object adapter's
        /// endpoints. The locator considers an object adapter to be active after it has registered its endpoints. When
        /// proxy is null, the endpoints are unregistered and the locator considers the object adapter inactive.
        /// @throws AdapterNotFoundException Thrown if the locator only allows registered object adapters to register
        /// their active endpoints and no object adapter with this adapter ID was registered with the locator.
        /// @throws AdapterAlreadyActiveException Thrown if an object adapter with the same adapter ID has already
        /// @throws InvalidReplicaGroupIdException Thrown if the given replica group does not match the replica group
        /// associated with the adapter ID in the locator's database.
<<<<<<< HEAD
=======
        [deprecate(use registerAdapterEndpoints or unregisterAdapterEndpoints)]
>>>>>>> 627dbae2
        // Note: idempotent is not quite correct, and kept only for backwards compatibility with old implementations.
        idempotent void setReplicatedAdapterDirectProxy(string adapterId, string replicaGroupId, Object? proxy);

        /// Registers a proxy for a server's Process object.
        /// @param serverId The server ID.
        /// @param proxy A proxy for the server's Process object.
        /// @throws ServerNotFoundException Thrown if the locator does not know a server with this server ID.
        idempotent void setServerProcessProxy(string serverId, Process proxy);

        /// Unregisters the endpoints of an object adapter that uses the ice2 protocol, or does nothing if this object
        /// adapter is not active.
        /// @param adapterId The adapter ID.
        /// @param replicaGroupId The replica group ID. It is set to the empty string when the object adapter does not
        /// belong to a replica group.
        /// @throws AdapterNotFoundException Thrown if the locator only allows registered object adapters to register
        /// their active endpoints and no object adapter with this adapter ID and replica group ID (if applicable) was
        /// registered with the locator.
        /// @throws InvalidArgumentException Thrown if any of the provided arguments is invalid.
        idempotent void unregisterAdapterEndpoints(string adapterId, string replicaGroupId);

#else
        [amd] idempotent void setAdapterDirectProxy(string id, Object? proxy)
            throws AdapterNotFoundException, AdapterAlreadyActiveException;

        [amd] idempotent void setReplicatedAdapterDirectProxy(string adapterId, string replicaGroupId, Object? proxy)
            throws AdapterNotFoundException, AdapterAlreadyActiveException, InvalidReplicaGroupIdException;

        [amd] idempotent void setServerProcessProxy(string id, Process proxy)
            throws ServerNotFoundException;
#endif
    }

    /// This interface is implemented by services that implement the Ice::Locator interface, and is advertised as an Ice
    /// object with the identity `Ice/LocatorFinder'. This allows clients to retrieve the locator proxy with just the
    /// endpoint information of the service.
    interface LocatorFinder
    {
        /// Gets the locator proxy implemented by the service hosting this finder object. The proxy might point to
        /// several replicas.
        /// @return The locator proxy.
        Locator getLocator();
    }
}<|MERGE_RESOLUTION|>--- conflicted
+++ resolved
@@ -60,10 +60,6 @@
         /// not found.
         /// @throws ObjectNotFoundException Thrown if an object with identity `id' was not found. The caller should
         /// treat this exception like a null return value.
-<<<<<<< HEAD
-=======
-        [deprecate(use resolveWellKnownProxy)]
->>>>>>> 627dbae2
         idempotent Object? findObjectById(Identity id);
 
         /// Finds an object adapter by id and returns a proxy that provides the object adapter's endpoint(s). This
@@ -73,10 +69,6 @@
         /// not found.
         /// @throws AdapterNotFoundException Thrown if an object adapter with this adapter ID was not found. The caller
         /// should treat this exception like a null return value.
-<<<<<<< HEAD
-=======
-        [deprecate(use resolveLocation)]
->>>>>>> 627dbae2
         idempotent Object? findAdapterById(string id);
 
         /// Gets the locator registry.
@@ -135,10 +127,6 @@
         /// @throws AdapterAlreadyActiveException Thrown if an object adapter with the same adapter ID has already
         /// registered its endpoints.
         // Note: idempotent is not quite correct, and kept only for backwards compatibility with old implementations.
-<<<<<<< HEAD
-=======
-        [deprecate(use registerAdapterEndpoints or unregisterAdapterEndpoints)]
->>>>>>> 627dbae2
         idempotent void setAdapterDirectProxy(string id, Object? proxy);
 
         /// Registers or unregisters the endpoints of an object adapter that uses the ice1 protocol. This object adapter
@@ -153,10 +141,6 @@
         /// @throws AdapterAlreadyActiveException Thrown if an object adapter with the same adapter ID has already
         /// @throws InvalidReplicaGroupIdException Thrown if the given replica group does not match the replica group
         /// associated with the adapter ID in the locator's database.
-<<<<<<< HEAD
-=======
-        [deprecate(use registerAdapterEndpoints or unregisterAdapterEndpoints)]
->>>>>>> 627dbae2
         // Note: idempotent is not quite correct, and kept only for backwards compatibility with old implementations.
         idempotent void setReplicatedAdapterDirectProxy(string adapterId, string replicaGroupId, Object? proxy);
 
