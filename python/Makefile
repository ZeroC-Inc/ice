# **********************************************************************
#
# Copyright (c) 2003-2016 ZeroC, Inc. All rights reserved.
#
# This copy of Ice is licensed to you under the terms described in the
# ICE_LICENSE file included in this distribution.
#
# **********************************************************************

top_srcdir 	:= ..
lang_srcdir	:= $(top_srcdir)/python

ifeq ($(PYTHON),)
    PYTHON = python
endif

include $(top_srcdir)/config/Make.rules

#
# Load C++ dependencies
#
$(eval $(call load-dependencies,$(addprefix $(top_srcdir)/cpp/src/,Ice IceSSL)))

#
# Load python rules after loading C++ dependencies
#
include $(lang_srcdir)/config/Make.rules

#
# Load Makefile.mk fragments
#
include $(shell find $(lang_srcdir) -name Makefile.mk)

#
# Make the projects (this expands all the build configuration and defines rules for all
# the components).
#
$(call make-projects,$(projects))

<<<<<<< HEAD
#
# We use a separate Makefile for building the python packages because their building
# requires .NOTPARALLEL
#
all generate-srcs clean distclean install::
	+$(Q)$(MAKE) -C python $@
=======
test::
	@$(PYTHON) $(top_srcdir)/allTests.py
>>>>>>> 196fb976
<|MERGE_RESOLUTION|>--- conflicted
+++ resolved
@@ -37,14 +37,9 @@
 #
 $(call make-projects,$(projects))
 
-<<<<<<< HEAD
 #
 # We use a separate Makefile for building the python packages because their building
 # requires .NOTPARALLEL
 #
 all generate-srcs clean distclean install::
-	+$(Q)$(MAKE) -C python $@
-=======
-test::
-	@$(PYTHON) $(top_srcdir)/allTests.py
->>>>>>> 196fb976
+	+$(Q)$(MAKE) -C python $@