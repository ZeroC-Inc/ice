# Copyright (c) ZeroC, Inc. All rights reserved.

import os
import sys
import IcePy
<<<<<<< HEAD
from ._PropertiesI import PropertiesI
from ._CommunicatorI import CommunicatorI
=======
from .Properties import Properties
from .Communicator import Communicator
>>>>>>> 7ab15efb

__name__ = "Ice"


def initialize(args=None, data=None):
    """
    Initialize a new Ice communicator.

    This method initializes a new Ice communicator. The optional arguments represent
    an argument list (such as sys.argv) and an instance of InitializationData.
    You can invoke this function as follows:

    - `Ice.initialize()`
    - `Ice.initialize(args)`
    - `Ice.initialize(data)`
    - `Ice.initialize(args, data)`

    If you supply an argument list, the function removes those arguments from the list that were
    recognized by the Ice runtime.

    Parameters
    ----------
    args : list of str, optional
        An argument list, such as sys.argv.
    data : InitializationData, optional
        An instance of InitializationData.

    Returns
    -------
    Communicator
        A new communicator instance.
    """
    communicator = IcePy.Communicator(args, data)
    return Communicator(communicator)

def identityToString(identity, toStringMode=None):
    """
    Convert an object identity to a string.

    Parameters
    ----------
    identity : Ice.Identity
        The object identity to convert.
    toStringMode : Ice.ToStringMode, optional
        Specifies if and how non-printable ASCII characters are escaped in the result.

    Returns
    -------
    str
        The string representation of the object identity.
    """
    return IcePy.identityToString(identity, toStringMode)


def stringToIdentity(str):
    """
    Convert a string to an object identity.

    Parameters
    ----------
    str : str
        The string to convert.

    Returns
    -------
    Ice.Identity
        The converted object identity.

    Raises
    ------
    ParseException
        If the string cannot be converted to an object identity.
    """
    return IcePy.stringToIdentity(str)


def createProperties(args=None, defaults=None):
    """
    Creates a new property set.

    This method creates a new set of properties. The optional arguments represent
    an argument list (such as sys.argv) and a property set that supplies default values.
    You can invoke this function as follows:

    - Ice.createProperties()
    - Ice.createProperties(args)
    - Ice.createProperties(defaults)
    - Ice.createProperties(args, defaults)

    If you supply an argument list, the function removes those arguments from the list that were
    recognized by the Ice runtime.

    Parameters
    ----------
    args : list, optional
        An argument list, such as sys.argv.
    defaults : dict, optional
        A property set that supplies default values.

    Returns
    -------
    Properties
        A new property set instance.
    """
    properties = IcePy.createProperties(args, defaults)
    return Properties(properties)


def getSliceDir():
    """Convenience function for locating the directory containing the Slice files."""

    #
    # Get the parent of the directory containing this file (__init__.py).
    #
    pyHome = os.path.join(os.path.dirname(__file__), "..")

    #
    # Detect setup.py installation in site-packages. The slice
    # files live one level above this file.
    #
    dir = os.path.join(pyHome, "slice")
    if os.path.isdir(dir):
        return dir

    #
    # For an installation from a source distribution, a binary tarball, or a
    # Windows installer, the "slice" directory is a sibling of the "python"
    # directory.
    #
    dir = os.path.join(pyHome, "..", "slice")
    if os.path.exists(dir):
        return os.path.normpath(dir)

    #
    # In a source distribution, the "slice" directory is an extra level higher.
    # directory.
    #
    dir = os.path.join(pyHome, "..", "..", "slice")
    if os.path.exists(dir):
        return os.path.normpath(dir)

    if sys.platform[:5] == "linux":
        #
        # Check the default Linux location.
        #
        dir = os.path.join("/", "usr", "share", "ice", "slice")
        if os.path.exists(dir):
            return dir

    elif sys.platform == "darwin":
        #
        # Check the default macOS homebrew location.
        #
        dir = os.path.join("/", "usr", "local", "share", "ice", "slice")
        if os.path.exists(dir):
            return dir

    return None

__all__ = [ "initialize", "identityToString", "stringToIdentity", "createProperties", "getSliceDir" ]<|MERGE_RESOLUTION|>--- conflicted
+++ resolved
@@ -3,13 +3,8 @@
 import os
 import sys
 import IcePy
-<<<<<<< HEAD
-from ._PropertiesI import PropertiesI
-from ._CommunicatorI import CommunicatorI
-=======
 from .Properties import Properties
 from .Communicator import Communicator
->>>>>>> 7ab15efb
 
 __name__ = "Ice"
 
