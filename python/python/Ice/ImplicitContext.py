--- conflicted
+++ resolved
@@ -1,13 +1,8 @@
 # Copyright (c) ZeroC, Inc. All rights reserved.
 
-<<<<<<< HEAD
-__name__ = "Ice"
-
-=======
 from typing import final
 
 @final
->>>>>>> 7ab15efb
 class ImplicitContext(object):
     """
     An interface to associate implicit contexts with communicators.
