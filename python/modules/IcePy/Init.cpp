--- conflicted
+++ resolved
@@ -91,14 +91,8 @@
     {"defineSequence",
      reinterpret_cast<PyCFunction>(IcePy_defineSequence),
      METH_VARARGS,
-<<<<<<< HEAD
-     PyDoc_STR(STRCAST("internal function"))},
-    {STRCAST("defineDictionary"),
-=======
-     PyDoc_STR("internal function")},
-    {"defineCustom", reinterpret_cast<PyCFunction>(IcePy_defineCustom), METH_VARARGS, PyDoc_STR("internal function")},
+     PyDoc_STR("internal function")},
     {"defineDictionary",
->>>>>>> 32fc5cf1
      reinterpret_cast<PyCFunction>(IcePy_defineDictionary),
      METH_VARARGS,
      PyDoc_STR("internal function")},
