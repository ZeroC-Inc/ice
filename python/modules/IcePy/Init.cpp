--- conflicted
+++ resolved
@@ -26,7 +26,7 @@
 using namespace std;
 using namespace IcePy;
 
-extern "C" void IcePy_cleanup(void*);
+extern "C" PyObject* IcePy_cleanup(PyObject*, PyObject*);
 
 static PyMethodDef methods[] = {
     {"stringVersion",
@@ -111,24 +111,14 @@
     {"stringifyException",
      reinterpret_cast<PyCFunction>(IcePy_stringifyException),
      METH_VARARGS,
-<<<<<<< HEAD
-     PyDoc_STR(STRCAST("internal function"))},
-    {STRCAST("loadSlice"),
-     reinterpret_cast<PyCFunction>(IcePy_loadSlice),
-     METH_VARARGS,
-     PyDoc_STR(STRCAST("loadSlice(cmd) -> None"))},
-    {STRCAST("compile"),
-     reinterpret_cast<PyCFunction>(IcePy_compile),
-     METH_VARARGS,
-     PyDoc_STR(STRCAST("internal function"))},
-=======
      PyDoc_STR("internal function")},
     {"loadSlice", reinterpret_cast<PyCFunction>(IcePy_loadSlice), METH_VARARGS, PyDoc_STR("loadSlice(cmd) -> None")},
     {"cleanup", reinterpret_cast<PyCFunction>(IcePy_cleanup), METH_NOARGS, PyDoc_STR("internal function")},
     {"compile", reinterpret_cast<PyCFunction>(IcePy_compile), METH_VARARGS, PyDoc_STR("internal function")},
->>>>>>> bf02bd0a
     {0, 0} /* sentinel */
 };
+
+#define INIT_RETURN return (0)
 
 static struct PyModuleDef iceModule = {
     PyModuleDef_HEAD_INIT,
@@ -139,7 +129,7 @@
     nullptr,
     nullptr,
     nullptr,
-    IcePy_cleanup};
+    nullptr};
 
 #if defined(__GNUC__)
 extern "C" __attribute__((visibility("default"))) PyObject*
@@ -167,77 +157,80 @@
     //
     if (!initProxy(module))
     {
-        return nullptr;
+        INIT_RETURN;
     }
     if (!initTypes(module))
     {
-        return nullptr;
+        INIT_RETURN;
     }
     if (!initProperties(module))
     {
-        return nullptr;
+        INIT_RETURN;
     }
     if (!initPropertiesAdmin(module))
     {
-        return nullptr;
+        INIT_RETURN;
     }
     if (!initDispatcher(module))
     {
-        return nullptr;
+        INIT_RETURN;
     }
     if (!initBatchRequest(module))
     {
-        return nullptr;
+        INIT_RETURN;
     }
     if (!initCommunicator(module))
     {
-        return nullptr;
+        INIT_RETURN;
     }
     if (!initCurrent(module))
     {
-        return nullptr;
+        INIT_RETURN;
     }
     if (!initObjectAdapter(module))
     {
-        return nullptr;
+        INIT_RETURN;
     }
     if (!initOperation(module))
     {
-        return nullptr;
+        INIT_RETURN;
     }
     if (!initLogger(module))
     {
-        return nullptr;
+        INIT_RETURN;
     }
     if (!initConnection(module))
     {
-        return nullptr;
+        INIT_RETURN;
     }
     if (!initConnectionInfo(module))
     {
-        return nullptr;
+        INIT_RETURN;
     }
     if (!initImplicitContext(module))
     {
-        return nullptr;
+        INIT_RETURN;
     }
     if (!initEndpoint(module))
     {
-        return nullptr;
+        INIT_RETURN;
     }
     if (!initEndpointInfo(module))
     {
-        return nullptr;
+        INIT_RETURN;
     }
     if (!initValueFactoryManager(module))
     {
-        return nullptr;
+        INIT_RETURN;
     }
     return module;
 }
 
-extern "C" void
-IcePy_cleanup(void* /*self*/)
+extern "C" PyObject*
+IcePy_cleanup(PyObject* /*self*/, PyObject* /*args*/)
 {
     cleanupLogger();
+
+    Py_INCREF(Py_None);
+    return Py_None;
 }