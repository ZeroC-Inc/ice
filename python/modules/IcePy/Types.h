//
// Copyright (c) ZeroC, Inc. All rights reserved.
//

#ifndef ICEPY_TYPES_H
#define ICEPY_TYPES_H

#include <Config.h>
#include <Util.h>
#include <Ice/FactoryTable.h>
#include <Ice/InputStream.h>
#include <Ice/OutputStream.h>
#include <Ice/Value.h>
#include <Ice/SlicedDataF.h>
#include <IceUtil/OutputUtil.h>

#include <memory>
#include <set>

namespace IcePy
{

class Buffer;
using BufferPtr = std::shared_ptr<Buffer>;

class ExceptionInfo;
using ExceptionInfoPtr = std::shared_ptr<ExceptionInfo>;
using ExceptionInfoList = std::vector<ExceptionInfoPtr>;

class ClassInfo;
using ClassInfoPtr = std::shared_ptr<ClassInfo>;
using ClassInfoList = std::vector<ClassInfoPtr>;

class ValueInfo;
using ValueInfoPtr = std::shared_ptr<ValueInfo>;

//
// This class is raised as an exception when object marshaling needs to be aborted.
//
class AbortMarshaling
{
};

using ObjectMap = std::map<PyObject*, std::shared_ptr<Ice::Value>>;

class ValueReader;
using ValueReaderPtr = std::shared_ptr<ValueReader>;

//
// The delayed nature of class unmarshaling in the Ice protocol requires us to
// handle unmarshaling using a callback strategy. An instance of UnmarshalCallback
// is supplied to each type's unmarshal() member function. For all types except
// classes, the callback is invoked with the unmarshaled value before unmarshal()
// returns. For class instances, however, the callback may not be invoked until
// the stream's finished() function is called.
//
class UnmarshalCallback
{
public:

    virtual ~UnmarshalCallback();

    //
    // The unmarshaled() member function receives the unmarshaled value. The
    // last two arguments are the values passed to unmarshal() for use by
    // UnmarshalCallback implementations.
    //
    virtual void unmarshaled(PyObject*, PyObject*, void*) = 0;
};
using UnmarshalCallbackPtr = std::shared_ptr<UnmarshalCallback>;

//
// ReadValueCallback retains all of the information necessary to store an unmarshaled
// Slice value as a Python object.
//
class ReadValueCallback
{
public:

    ReadValueCallback(const ValueInfoPtr&, const UnmarshalCallbackPtr&, PyObject*, void*);
    ~ReadValueCallback();

    void invoke(const ::std::shared_ptr<Ice::Value>&);

private:

    ValueInfoPtr _info;
    UnmarshalCallbackPtr _cb;
    PyObject* _target;
    void* _closure;
};
using ReadValueCallbackPtr = std::shared_ptr<ReadValueCallback>;

//
// This class assists during unmarshaling of Slice classes and exceptions.
// We attach an instance to a stream.
//
class StreamUtil
{
public:

    StreamUtil();
    ~StreamUtil();

    //
    // Keep a reference to a ReadValueCallback for patching purposes.
    //
    void add(const ReadValueCallbackPtr&);

    //
    // Keep track of object instances that have preserved slices.
    //
    void add(const ValueReaderPtr&);

    //
    // Updated the sliced data information for all stored object instances.
    //
    void updateSlicedData();

    static void setSlicedDataMember(PyObject*, const Ice::SlicedDataPtr&);
    static Ice::SlicedDataPtr getSlicedDataMember(PyObject*, ObjectMap*);

private:

    std::vector<ReadValueCallbackPtr> _callbacks;
    std::set<ValueReaderPtr> _readers;
    static PyObject* _slicedDataType;
    static PyObject* _sliceInfoType;
};

struct PrintObjectHistory
{
    int index;
    std::map<PyObject*, int> objects;
};

//
// Base class for type information.
//
class TypeInfo : public UnmarshalCallback
{
public:

    TypeInfo();
    virtual std::string getId() const = 0;

    virtual bool validate(PyObject*) = 0;

    virtual bool variableLength() const = 0;
    virtual int wireSize() const = 0;
    virtual Ice::OptionalFormat optionalFormat() const = 0;

    virtual bool usesClasses() const; // Default implementation returns false.

    virtual void unmarshaled(PyObject*, PyObject*, void*); // Default implementation is assert(false).

    virtual void destroy();
    //
    // The marshal and unmarshal functions can raise Ice exceptions, and may raise
    // AbortMarshaling if an error occurs.
    //
    virtual void marshal(PyObject*, Ice::OutputStream*, ObjectMap*, bool, const Ice::StringSeq* = 0) = 0;
    virtual void unmarshal(Ice::InputStream*, const UnmarshalCallbackPtr&, PyObject*, void*, bool,
                           const Ice::StringSeq* = 0) = 0;

    virtual void print(PyObject*, IceUtilInternal::Output&, PrintObjectHistory*) = 0;
};
using TypeInfoPtr = std::shared_ptr<TypeInfo>;

//
// Primitive type information.
//
class PrimitiveInfo : public TypeInfo
{
public:

    enum Kind
    {
        KindBool,
        KindByte,
        KindShort,
        KindInt,
        KindLong,
        KindFloat,
        KindDouble,
        KindString
    };

    PrimitiveInfo(Kind);

    virtual std::string getId() const;

    virtual bool validate(PyObject*);

    virtual bool variableLength() const;
    virtual int wireSize() const;
    virtual Ice::OptionalFormat optionalFormat() const;

    virtual void marshal(PyObject*, Ice::OutputStream*, ObjectMap*, bool, const Ice::StringSeq* = 0);
    virtual void unmarshal(Ice::InputStream*, const UnmarshalCallbackPtr&, PyObject*, void*, bool,
                           const Ice::StringSeq* = 0);

    virtual void print(PyObject*, IceUtilInternal::Output&, PrintObjectHistory*);

    const Kind kind;
};
using PrimitiveInfoPtr = std::shared_ptr<PrimitiveInfo>;

//
// Enum information.
//
using EnumeratorMap = std::map<std::int32_t, PyObjectHandle>;

class EnumInfo final : public TypeInfo
{
public:

    EnumInfo(const std::string&, PyObject*, PyObject*);

    std::string getId() const final;

    virtual bool validate(PyObject*);

    virtual bool variableLength() const;
    virtual int wireSize() const;
    virtual Ice::OptionalFormat optionalFormat() const;

    virtual void marshal(PyObject*, Ice::OutputStream*, ObjectMap*, bool, const Ice::StringSeq* = 0);
    virtual void unmarshal(Ice::InputStream*, const UnmarshalCallbackPtr&, PyObject*, void*, bool,
                           const Ice::StringSeq* = 0);

    virtual void print(PyObject*, IceUtilInternal::Output&, PrintObjectHistory*);

    virtual void destroy();

    std::int32_t valueForEnumerator(PyObject*) const;
    PyObject* enumeratorForValue(std::int32_t) const;

    const std::string id;
    PyObject* pythonType; // Borrowed reference - the enclosing Python module owns the reference.
    const std::int32_t maxValue;
    const EnumeratorMap enumerators;
};
using EnumInfoPtr = std::shared_ptr<EnumInfo>;

class DataMember : public UnmarshalCallback
{
public:

    virtual void unmarshaled(PyObject*, PyObject*, void*);

    std::string name;
    std::vector<std::string> metaData;
    TypeInfoPtr type;
    bool optional;
    int tag;
};
using DataMemberPtr = std::shared_ptr<DataMember>;
using DataMemberList = std::vector<DataMemberPtr>;

//
// Struct information.
//
class StructInfo : public TypeInfo
{
public:

    StructInfo(const std::string&, PyObject*, PyObject*);

    virtual std::string getId() const;

    virtual bool validate(PyObject*);

    virtual bool variableLength() const;
    virtual int wireSize() const;
    virtual Ice::OptionalFormat optionalFormat() const;

    virtual bool usesClasses() const;

    virtual void marshal(PyObject*, Ice::OutputStream*, ObjectMap*, bool, const Ice::StringSeq* = 0);
    virtual void unmarshal(Ice::InputStream*, const UnmarshalCallbackPtr&, PyObject*, void*, bool,
                           const Ice::StringSeq* = 0);

    virtual void print(PyObject*, IceUtilInternal::Output&, PrintObjectHistory*);

    virtual void destroy();

    static PyObject* instantiate(PyObject*);

    const std::string id;
    const DataMemberList members;
    PyObject* pythonType; // Borrowed reference - the enclosing Python module owns the reference.

private:

    bool _variableLength;
    int _wireSize;
    PyObjectHandle _nullMarshalValue;
};
using StructInfoPtr = std::shared_ptr<StructInfo>;

//
// Sequence information.
//
class SequenceInfo : public TypeInfo
{
public:

    SequenceInfo(const std::string&, PyObject*, PyObject*);

    virtual std::string getId() const;

    virtual bool validate(PyObject*);

    virtual bool variableLength() const;
    virtual int wireSize() const;
    virtual Ice::OptionalFormat optionalFormat() const;

    virtual bool usesClasses() const;

    virtual void marshal(PyObject*, Ice::OutputStream*, ObjectMap*, bool, const Ice::StringSeq* = 0);
    virtual void unmarshal(Ice::InputStream*, const UnmarshalCallbackPtr&, PyObject*, void*, bool,
                           const Ice::StringSeq* = 0);

    virtual void print(PyObject*, IceUtilInternal::Output&, PrintObjectHistory*);

    virtual void destroy();

    enum BuiltinType
    {
        BuiltinTypeBool = 0,
        BuiltinTypeByte = 1,
        BuiltinTypeShort = 2,
        BuiltinTypeInt = 3,
        BuiltinTypeLong = 4,
        BuiltinTypeFloat = 5,
        BuiltinTypeDouble = 6
    };

private:

    struct SequenceMapping : public UnmarshalCallback
    {
        enum Type { SEQ_DEFAULT, SEQ_TUPLE, SEQ_LIST, SEQ_ARRAY, SEQ_NUMPYARRAY, SEQ_MEMORYVIEW };

        SequenceMapping(Type);
        SequenceMapping(const Ice::StringSeq&);

        void init(const Ice::StringSeq&);

        static bool getType(const Ice::StringSeq&, Type&);

        virtual void unmarshaled(PyObject*, PyObject*, void*);

        PyObject* createContainer(int) const;
        void setItem(PyObject*, int, PyObject*) const;

        Type type;
        PyObject* factory;
    };
    using SequenceMappingPtr = std::shared_ptr<SequenceMapping>;

    PyObject* getSequence(const PrimitiveInfoPtr&, PyObject*);
    void marshalPrimitiveSequence(const PrimitiveInfoPtr&, PyObject*, Ice::OutputStream*);
    void unmarshalPrimitiveSequence(const PrimitiveInfoPtr&, Ice::InputStream*, const UnmarshalCallbackPtr&,
                                    PyObject*, void*, const SequenceMappingPtr&);

    PyObject* createSequenceFromMemory(const SequenceMappingPtr&, const char*, Py_ssize_t, BuiltinType);

public:

    const std::string id;
    const SequenceMappingPtr mapping;
    const TypeInfoPtr elementType;
};
using SequenceInfoPtr = std::shared_ptr<SequenceInfo>;

//
// Custom information.
//
class CustomInfo : public TypeInfo
{
public:

    CustomInfo(const std::string&, PyObject*);

    virtual std::string getId() const;

    virtual bool validate(PyObject*);

    virtual bool variableLength() const;
    virtual int wireSize() const;
    virtual Ice::OptionalFormat optionalFormat() const;

    virtual bool usesClasses() const;

    virtual void marshal(PyObject*, Ice::OutputStream*, ObjectMap*, bool, const Ice::StringSeq* = 0);
    virtual void unmarshal(Ice::InputStream*, const UnmarshalCallbackPtr&, PyObject*, void*, bool,
                           const Ice::StringSeq* = 0);

    virtual void print(PyObject*, IceUtilInternal::Output&, PrintObjectHistory*);

    const std::string id;
    PyObject* pythonType; // Borrowed reference - the enclosing Python module owns the reference.
};
using CustomInfoPtr = std::shared_ptr<CustomInfo>;

//
// Dictionary information.
//
class DictionaryInfo : public TypeInfo, public std::enable_shared_from_this<DictionaryInfo>
{
public:

    DictionaryInfo(const std::string&, PyObject*, PyObject*);

    virtual std::string getId() const;

    virtual bool validate(PyObject*);

    virtual bool variableLength() const;
    virtual int wireSize() const;
    virtual Ice::OptionalFormat optionalFormat() const;

    virtual bool usesClasses() const;

    virtual void marshal(PyObject*, Ice::OutputStream*, ObjectMap*, bool, const Ice::StringSeq* = 0);
    virtual void unmarshal(Ice::InputStream*, const UnmarshalCallbackPtr&, PyObject*, void*, bool,
                           const Ice::StringSeq* = 0);
    virtual void unmarshaled(PyObject*, PyObject*, void*);

    virtual void print(PyObject*, IceUtilInternal::Output&, PrintObjectHistory*);

    virtual void destroy();

    class KeyCallback : public UnmarshalCallback
    {
    public:

        virtual void unmarshaled(PyObject*, PyObject*, void*);

        PyObjectHandle key;
    };
    using KeyCallbackPtr = std::shared_ptr<KeyCallback>;

    std::string id;
    TypeInfoPtr keyType;
    TypeInfoPtr valueType;

private:

    bool _variableLength;
    int _wireSize;
};
using DictionaryInfoPtr = std::shared_ptr<DictionaryInfo>;
using TypeInfoList = std::vector<TypeInfoPtr>;

class ClassInfo final : public TypeInfo, public std::enable_shared_from_this<ClassInfo>
{
public:

    ClassInfo(const std::string&);
    void init();

    void define(PyObject*, PyObject*, PyObject*);

    virtual std::string getId() const;

    virtual bool validate(PyObject*);

    virtual bool variableLength() const;
    virtual int wireSize() const;
    virtual Ice::OptionalFormat optionalFormat() const;

    virtual bool usesClasses() const;

    virtual void marshal(PyObject*, Ice::OutputStream*, ObjectMap*, bool, const Ice::StringSeq* = 0);
    virtual void unmarshal(Ice::InputStream*, const UnmarshalCallbackPtr&, PyObject*, void*, bool,
                           const Ice::StringSeq* = 0);

    virtual void print(PyObject*, IceUtilInternal::Output&, PrintObjectHistory*);

    virtual void destroy();

    const std::string id;
    const ClassInfoPtr base;
    const ClassInfoList interfaces;
    PyObject* pythonType; // Borrowed reference - the enclosing Python module owns the reference.
    PyObject* typeObj; // Borrowed reference - the "_t_XXX" variable owns the reference.
    const bool defined;
};

//
// Value type information
//

class ValueInfo final : public TypeInfo, public std::enable_shared_from_this<ValueInfo>
{
public:

    ValueInfo(const std::string&);
    void init();

    void define(PyObject*, int, bool, PyObject*, PyObject*);

    virtual std::string getId() const;

    virtual bool validate(PyObject*);

    virtual bool variableLength() const;
    virtual int wireSize() const;
    virtual Ice::OptionalFormat optionalFormat() const;

    virtual bool usesClasses() const;

    virtual void marshal(PyObject*, Ice::OutputStream*, ObjectMap*, bool, const Ice::StringSeq* = 0);
    virtual void unmarshal(Ice::InputStream*, const UnmarshalCallbackPtr&, PyObject*, void*, bool,
                           const Ice::StringSeq* = 0);

    virtual void print(PyObject*, IceUtilInternal::Output&, PrintObjectHistory*);

    virtual void destroy();

    void printMembers(PyObject*, IceUtilInternal::Output&, PrintObjectHistory*);

    const std::string id;
<<<<<<< HEAD
    const Ice::Int compactId;
=======
    const std::int32_t compactId;
    const bool preserve;
>>>>>>> 12f1efcc
    const bool interface;
    const ValueInfoPtr base;
    const DataMemberList members;
    const DataMemberList optionalMembers;
    PyObject* pythonType; // Borrowed reference - the enclosing Python module owns the reference.
    PyObject* typeObj; // Borrowed reference - the "_t_XXX" variable owns the reference.
    const bool defined;
};

//
// Proxy information.
//
class ProxyInfo final : public TypeInfo, public std::enable_shared_from_this<ProxyInfo>
{
public:

    ProxyInfo(const std::string&);
    void init();

    void define(PyObject*);

    virtual std::string getId() const;

    virtual bool validate(PyObject*);

    virtual bool variableLength() const;
    virtual int wireSize() const;
    virtual Ice::OptionalFormat optionalFormat() const;

    virtual void marshal(PyObject*, Ice::OutputStream*, ObjectMap*, bool, const Ice::StringSeq* = 0);
    virtual void unmarshal(Ice::InputStream*, const UnmarshalCallbackPtr&, PyObject*, void*, bool,
                           const Ice::StringSeq* = 0);

    virtual void print(PyObject*, IceUtilInternal::Output&, PrintObjectHistory*);

    const std::string id;
    PyObject* pythonType; // Borrowed reference - the enclosing Python module owns the reference.
    PyObject* typeObj; // Borrowed reference - the "_t_XXX" variable owns the reference.
};
using ProxyInfoPtr = std::shared_ptr<ProxyInfo>;

//
// Exception information.
//
class ExceptionInfo : public std::enable_shared_from_this<ExceptionInfo>
{
public:

    void marshal(PyObject*, Ice::OutputStream*, ObjectMap*);
    PyObject* unmarshal(Ice::InputStream*);

    void print(PyObject*, IceUtilInternal::Output&);
    void printMembers(PyObject*, IceUtilInternal::Output&, PrintObjectHistory*);

    std::string id;
    ExceptionInfoPtr base;
    DataMemberList members;
    DataMemberList optionalMembers;
    bool usesClasses;
    PyObject* pythonType; // Borrowed reference - the enclosing Python module owns the reference.

private:

    void writeMembers(PyObject*, Ice::OutputStream*, const DataMemberList&, ObjectMap*) const;
};

//
// ValueWriter wraps a Python object for marshaling.
//
class ValueWriter : public Ice::Value
{
public:

    ValueWriter(PyObject*, ObjectMap*, const ValueInfoPtr&);
    ~ValueWriter();

    virtual void ice_preMarshal();

    virtual void _iceWrite(Ice::OutputStream*) const;
    virtual void _iceRead(Ice::InputStream*);

private:

    void writeMembers(Ice::OutputStream*, const DataMemberList&) const;

    PyObject* _object;
    ObjectMap* _map;
    ValueInfoPtr _info;
    ValueInfoPtr _formal;
};

//
// ValueReader unmarshals the state of an Ice object.
//
class ValueReader : public std::enable_shared_from_this<ValueReader>, public Ice::Value
{
public:

    ValueReader(PyObject*, const ValueInfoPtr&);
    ~ValueReader();

    virtual void ice_postUnmarshal();

    virtual void _iceWrite(Ice::OutputStream*) const;
    virtual void _iceRead(Ice::InputStream*);

    virtual ValueInfoPtr getInfo() const;

    PyObject* getObject() const; // Borrowed reference.

    Ice::SlicedDataPtr getSlicedData() const;

private:

    PyObject* _object;
    ValueInfoPtr _info;
    Ice::SlicedDataPtr _slicedData;
};

//
// ExceptionWriter wraps a Python user exception for marshaling.
//
class ExceptionWriter : public Ice::UserException
{
public:

    ExceptionWriter(const PyObjectHandle&, const ExceptionInfoPtr& = 0);
    ~ExceptionWriter();

    ExceptionWriter(const ExceptionWriter&) = default;

    virtual std::string ice_id() const;
    virtual Ice::UserException* ice_cloneImpl() const;
    virtual void ice_throw() const;

    virtual void _write(Ice::OutputStream*) const;
    virtual void _read(Ice::InputStream*);

    virtual bool _usesClasses() const;

protected:

    virtual void _writeImpl(Ice::OutputStream*) const {}
    virtual void _readImpl(Ice::InputStream*) {}

private:

    PyObjectHandle _ex;
    ExceptionInfoPtr _info;
    ObjectMap _objects;
};

//
// ExceptionReader creates a Python user exception and unmarshals it.
//
class ExceptionReader : public Ice::UserException
{
public:

    ExceptionReader(const ExceptionInfoPtr&);
    ~ExceptionReader();

    ExceptionReader(const ExceptionReader&) = default;

    virtual std::string ice_id() const;
    virtual Ice::UserException* ice_cloneImpl() const;
    virtual void ice_throw() const;

    virtual void _write(Ice::OutputStream*) const;
    virtual void _read(Ice::InputStream*);

    virtual bool _usesClasses() const;

    PyObject* getException() const; // Borrowed reference.

protected:

    virtual void _writeImpl(Ice::OutputStream*) const {}
    virtual void _readImpl(Ice::InputStream*) {}

private:

    ExceptionInfoPtr _info;
    PyObjectHandle _ex;
};

std::string resolveCompactId(std::int32_t id);

ClassInfoPtr lookupClassInfo(const std::string&);
ValueInfoPtr lookupValueInfo(const std::string&);
ExceptionInfoPtr lookupExceptionInfo(const std::string&);

extern PyObject* Unset;

bool initTypes(PyObject*);

PyObject* createType(const TypeInfoPtr&);
TypeInfoPtr getType(PyObject*);

PyObject* createException(const ExceptionInfoPtr&);
ExceptionInfoPtr getException(PyObject*);

PyObject* createBuffer(const BufferPtr&);

}

extern "C" PyObject* IcePy_defineEnum(PyObject*, PyObject*);
extern "C" PyObject* IcePy_defineStruct(PyObject*, PyObject*);
extern "C" PyObject* IcePy_defineSequence(PyObject*, PyObject*);
extern "C" PyObject* IcePy_defineCustom(PyObject*, PyObject*);
extern "C" PyObject* IcePy_defineDictionary(PyObject*, PyObject*);
extern "C" PyObject* IcePy_declareProxy(PyObject*, PyObject*);
extern "C" PyObject* IcePy_defineProxy(PyObject*, PyObject*);
extern "C" PyObject* IcePy_declareClass(PyObject*, PyObject*);
extern "C" PyObject* IcePy_defineClass(PyObject*, PyObject*);
extern "C" PyObject* IcePy_declareValue(PyObject*, PyObject*);
extern "C" PyObject* IcePy_defineValue(PyObject*, PyObject*);
extern "C" PyObject* IcePy_defineException(PyObject*, PyObject*);
extern "C" PyObject* IcePy_stringify(PyObject*, PyObject*);
extern "C" PyObject* IcePy_stringifyException(PyObject*, PyObject*);

#endif<|MERGE_RESOLUTION|>--- conflicted
+++ resolved
@@ -524,12 +524,7 @@
     void printMembers(PyObject*, IceUtilInternal::Output&, PrintObjectHistory*);
 
     const std::string id;
-<<<<<<< HEAD
-    const Ice::Int compactId;
-=======
     const std::int32_t compactId;
-    const bool preserve;
->>>>>>> 12f1efcc
     const bool interface;
     const ValueInfoPtr base;
     const DataMemberList members;
