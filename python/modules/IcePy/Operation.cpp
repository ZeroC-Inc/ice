// **********************************************************************
//
// Copyright (c) 2003-2016 ZeroC, Inc. All rights reserved.
//
// This copy of Ice is licensed to you under the terms described in the
// ICE_LICENSE file included in this distribution.
//
// **********************************************************************

#ifdef _WIN32
#   include <IceUtil/Config.h>
#endif
#include <Operation.h>
#include <Communicator.h>
#include <Current.h>
#include <Proxy.h>
#include <Thread.h>
#include <Types.h>
#include <Connection.h>
#include <Util.h>
#include <Ice/Communicator.h>
#include <Ice/IncomingAsync.h>
#include <Ice/Initialize.h>
#include <Ice/LocalException.h>
#include <Ice/Logger.h>
#include <Ice/ObjectAdapter.h>
#include <Ice/AsyncResult.h>
#include <Ice/Properties.h>
#include <Ice/Proxy.h>
#include <Slice/PythonUtil.h>

using namespace std;
using namespace IcePy;
using namespace Slice::Python;

namespace IcePy
{

//
// Information about an operation's parameter.
//
class ParamInfo : public UnmarshalCallback
{
public:

    virtual void unmarshaled(PyObject*, PyObject*, void*);

    Ice::StringSeq metaData;
    TypeInfoPtr type;
    bool optional;
    int tag;
    int pos;
};
typedef IceUtil::Handle<ParamInfo> ParamInfoPtr;
typedef list<ParamInfoPtr> ParamInfoList;

//
// Encapsulates attributes of an operation.
//
class Operation : public IceUtil::Shared
{
public:

    Operation(const char*, PyObject*, PyObject*, int, PyObject*, PyObject*, PyObject*, PyObject*, PyObject*, PyObject*);

    void deprecate(const string&);

    string name;
    Ice::OperationMode mode;
    Ice::OperationMode sendMode;
    bool amd;
    Ice::FormatType format;
    Ice::StringSeq metaData;
    ParamInfoList inParams;
    ParamInfoList optionalInParams;
    ParamInfoList outParams;
    ParamInfoList optionalOutParams;
    ParamInfoPtr returnType;
    ExceptionInfoList exceptions;
    string dispatchName;
    bool sendsClasses;
    bool returnsClasses;
    bool pseudoOp;

private:

    string _deprecateMessage;

    static void convertParams(PyObject*, ParamInfoList&, int, bool&);
    static ParamInfoPtr convertParam(PyObject*, int);
};
typedef IceUtil::Handle<Operation> OperationPtr;

//
// The base class for client-side invocations.
//
class Invocation : virtual public IceUtil::Shared
{
public:

    Invocation(const Ice::ObjectPrx&);

    virtual PyObject* invoke(PyObject*, PyObject* = 0) = 0;

protected:

    Ice::ObjectPrx _prx;
};
typedef IceUtil::Handle<Invocation> InvocationPtr;

//
// TypedInvocation uses the information in the given Operation to validate, marshal, and unmarshal
// parameters and exceptions.
//
class TypedInvocation : virtual public Invocation
{
public:

    TypedInvocation(const Ice::ObjectPrx&, const OperationPtr&);

protected:

    OperationPtr _op;
    Ice::CommunicatorPtr _communicator;

    enum MappingType { SyncMapping, AsyncMapping, OldAsyncMapping };

    bool prepareRequest(PyObject*, MappingType, Ice::OutputStream*, pair<const Ice::Byte*, const Ice::Byte*>&);
    PyObject* unmarshalResults(const pair<const Ice::Byte*, const Ice::Byte*>&);
    PyObject* unmarshalException(const pair<const Ice::Byte*, const Ice::Byte*>&);
    bool validateException(PyObject*) const;
    void checkTwowayOnly(const Ice::ObjectPrx&) const;
};

//
// Synchronous typed invocation.
//
class SyncTypedInvocation : virtual public TypedInvocation
{
public:

    SyncTypedInvocation(const Ice::ObjectPrx&, const OperationPtr&);

    virtual PyObject* invoke(PyObject*, PyObject* = 0);
};

//
// Asynchronous typed invocation.
//
class AsyncTypedInvocation : virtual public TypedInvocation
{
public:

    AsyncTypedInvocation(const Ice::ObjectPrx&, PyObject*, const OperationPtr&);
    ~AsyncTypedInvocation();

    virtual PyObject* invoke(PyObject*, PyObject* = 0);
    PyObject* end(const Ice::ObjectPrx&, const OperationPtr&, const Ice::AsyncResultPtr&);

    string opName() const;

    void response(bool, const pair<const Ice::Byte*, const Ice::Byte*>&);
    void exception(const Ice::Exception&);
    void sent(bool);

protected:

    void checkAsyncTwowayOnly(const Ice::ObjectPrx&) const;

    PyObject* _pyProxy;
    PyObject* _response;
    PyObject* _ex;
    PyObject* _sent;
};
typedef IceUtil::Handle<AsyncTypedInvocation> AsyncTypedInvocationPtr;

//
// Old-style asynchronous typed invocation.
//
class OldAsyncTypedInvocation : virtual public TypedInvocation
{
public:

    OldAsyncTypedInvocation(const Ice::ObjectPrx&, const OperationPtr&);
    ~OldAsyncTypedInvocation();

    virtual PyObject* invoke(PyObject*, PyObject* = 0);

    void response(bool, const pair<const Ice::Byte*, const Ice::Byte*>&);
    void exception(const Ice::Exception&);
    void sent(bool);

protected:

    PyObject* _callback;
};

//
// Synchronous blobject invocation.
//
class SyncBlobjectInvocation : virtual public Invocation
{
public:

    SyncBlobjectInvocation(const Ice::ObjectPrx&);

    virtual PyObject* invoke(PyObject*, PyObject* = 0);
};

//
// Asynchronous blobject invocation.
//
class AsyncBlobjectInvocation : virtual public Invocation
{
public:

    AsyncBlobjectInvocation(const Ice::ObjectPrx&, PyObject*);
    ~AsyncBlobjectInvocation();

    virtual PyObject* invoke(PyObject*, PyObject* = 0);
    PyObject* end(const Ice::ObjectPrx&, const Ice::AsyncResultPtr&);

    void response(bool, const pair<const Ice::Byte*, const Ice::Byte*>&);
    void exception(const Ice::Exception&);
    void sent(bool);

protected:

    PyObject* _pyProxy;
    string _op;
    PyObject* _response;
    PyObject* _ex;
    PyObject* _sent;
};
typedef IceUtil::Handle<AsyncBlobjectInvocation> AsyncBlobjectInvocationPtr;

//
// Old-style asynchronous blobject invocation.
//
class OldAsyncBlobjectInvocation : virtual public Invocation
{
public:

    OldAsyncBlobjectInvocation(const Ice::ObjectPrx&);
    ~OldAsyncBlobjectInvocation();

    virtual PyObject* invoke(PyObject*, PyObject* = 0);

    void response(bool, const pair<const Ice::Byte*, const Ice::Byte*>&);
    void exception(const Ice::Exception&);
    void sent(bool);

protected:

    string _op;
    PyObject* _callback;
};

//
// The base class for server-side upcalls.
//
class Upcall : virtual public IceUtil::Shared
{
public:

    virtual void dispatch(PyObject*, const pair<const Ice::Byte*, const Ice::Byte*>&, const Ice::Current&) = 0;
    virtual void response(PyObject*, const Ice::EncodingVersion&) = 0;
    virtual void exception(PyException&, const Ice::EncodingVersion&) = 0;
};
typedef IceUtil::Handle<Upcall> UpcallPtr;

//
// TypedInvocation uses the information in the given Operation to validate, marshal, and unmarshal
// parameters and exceptions.
//
class TypedUpcall : virtual public Upcall
{
public:

    TypedUpcall(const OperationPtr&, const Ice::AMD_Object_ice_invokePtr&, const Ice::CommunicatorPtr&);

    virtual void dispatch(PyObject*, const pair<const Ice::Byte*, const Ice::Byte*>&, const Ice::Current&);
    virtual void response(PyObject*, const Ice::EncodingVersion&);
    virtual void exception(PyException&, const Ice::EncodingVersion&);

private:

    bool validateException(PyObject*) const;

    OperationPtr _op;
    Ice::AMD_Object_ice_invokePtr _callback;
    Ice::CommunicatorPtr _communicator;
    bool _finished;
};

//
// Upcall for blobject servants.
//
class BlobjectUpcall : virtual public Upcall
{
public:

    BlobjectUpcall(bool, const Ice::AMD_Object_ice_invokePtr&);

    virtual void dispatch(PyObject*, const pair<const Ice::Byte*, const Ice::Byte*>&, const Ice::Current&);
    virtual void response(PyObject*, const Ice::EncodingVersion&);
    virtual void exception(PyException&, const Ice::EncodingVersion&);

private:

    bool _amd;
    Ice::AMD_Object_ice_invokePtr _callback;
    bool _finished;
};

//
// TypedServantWrapper uses the information in Operation to validate, marshal, and unmarshal
// parameters and exceptions.
//
class TypedServantWrapper : public ServantWrapper
{
public:

    TypedServantWrapper(PyObject*);

    virtual void ice_invoke_async(const Ice::AMD_Object_ice_invokePtr&,
                                  const pair<const Ice::Byte*, const Ice::Byte*>&,
                                  const Ice::Current&);

private:

    typedef map<string, OperationPtr> OperationMap;
    OperationMap _operationMap;
    OperationMap::iterator _lastOp;
};

//
// Encapsulates a blobject servant.
//
class BlobjectServantWrapper : public ServantWrapper
{
public:

    BlobjectServantWrapper(PyObject*, bool);

    virtual void ice_invoke_async(const Ice::AMD_Object_ice_invokePtr&,
                                  const pair<const Ice::Byte*, const Ice::Byte*>&,
                                  const Ice::Current&);

private:

    bool _amd;
};

struct OperationObject
{
    PyObject_HEAD
    OperationPtr* op;
};

struct AMDCallbackObject
{
    PyObject_HEAD
    UpcallPtr* upcall;
    Ice::EncodingVersion encoding;
};

struct AsyncResultObject
{
    PyObject_HEAD
    Ice::AsyncResultPtr* result;
    InvocationPtr* invocation;
    PyObject* proxy;
    PyObject* connection;
    PyObject* communicator;
};

extern PyTypeObject OperationType;
extern PyTypeObject AMDCallbackType;

class UserExceptionFactory : public Ice::UserExceptionFactory
{
public:

    virtual void createAndThrow(const string& id)
    {
        ExceptionInfoPtr info = lookupExceptionInfo(id);
        if(info)
        {
            throw ExceptionReader(info);
        }
    }
};

}

namespace
{

OperationPtr
getOperation(PyObject* p)
{
    assert(PyObject_IsInstance(p, reinterpret_cast<PyObject*>(&OperationType)) == 1);
    OperationObject* obj = reinterpret_cast<OperationObject*>(p);
    return *obj->op;
}

void
handleException()
{
    assert(PyErr_Occurred());

    PyException ex; // Retrieve it before another Python API call clears it.

    //
    // A callback that calls sys.exit() will raise the SystemExit exception.
    // This is normally caught by the interpreter, causing it to exit.
    // However, we have no way to pass this exception to the interpreter,
    // so we act on it directly.
    //
    ex.checkSystemExit();

    ex.raise();
}

void
callException(PyObject* method, PyObject* ex)
{
    PyObjectHandle args = Py_BuildValue(STRCAST("(O)"), ex);
    PyObjectHandle tmp = PyObject_Call(method, args.get(), 0);
    if(PyErr_Occurred())
    {
        handleException(); // Callback raised an exception.
    }
}

void
callException(PyObject* method, const Ice::Exception& ex)
{
    PyObjectHandle exh = convertException(ex);
    assert(exh.get());
    callException(method, exh.get());
}

void
callException(PyObject* callback, const string& op, const string& method, PyObject* ex)
{
    if(!PyObject_HasAttrString(callback, STRCAST(method.c_str())))
    {
        ostringstream ostr;
        ostr << "AMI callback object for operation `" << op << "' does not define " << method << "()";
        string str = ostr.str();
        PyErr_Warn(PyExc_RuntimeWarning, const_cast<char*>(str.c_str()));
    }
    else
    {
        PyObjectHandle m = PyObject_GetAttrString(callback, STRCAST(method.c_str()));
        assert(m.get());
        callException(m.get(), ex);
    }
}

void
callException(PyObject* callback, const string& op, const string& method, const Ice::Exception& ex)
{
    PyObjectHandle exh = convertException(ex);
    assert(exh.get());
    callException(callback, op, method, exh.get());
}

void
callSent(PyObject* method, bool sentSynchronously, bool passArg)
{
    PyObjectHandle args;
    if(passArg)
    {
        args = Py_BuildValue(STRCAST("(O)"), sentSynchronously ? getTrue() : getFalse());
    }
    else
    {
        args = PyTuple_New(0);
    }
    PyObjectHandle tmp = PyObject_Call(method, args.get(), 0);
    if(PyErr_Occurred())
    {
        handleException(); // Callback raised an exception.
    }
}

void
callSent(PyObject* callback, const string& method, bool sentSynchronously, bool passArg)
{
    if(PyObject_HasAttrString(callback, STRCAST(method.c_str())))
    {
        PyObjectHandle m = PyObject_GetAttrString(callback, STRCAST(method.c_str()));
        assert(m.get());
        callSent(m.get(), sentSynchronously, passArg);
    }
}

}

#ifdef WIN32
extern "C"
#endif
static OperationObject*
operationNew(PyTypeObject* type, PyObject* /*args*/, PyObject* /*kwds*/)
{
    OperationObject* self = reinterpret_cast<OperationObject*>(type->tp_alloc(type, 0));
    if(!self)
    {
        return 0;
    }
    self->op = 0;
    return self;
}

#ifdef WIN32
extern "C"
#endif
static int
operationInit(OperationObject* self, PyObject* args, PyObject* /*kwds*/)
{
    char* name;
    PyObject* modeType = lookupType("Ice.OperationMode");
    assert(modeType);
    PyObject* mode;
    PyObject* sendMode;
    int amd;
    PyObject* format;
    PyObject* metaData;
    PyObject* inParams;
    PyObject* outParams;
    PyObject* returnType;
    PyObject* exceptions;
    if(!PyArg_ParseTuple(args, STRCAST("sO!O!iOO!O!O!OO!"), &name, modeType, &mode, modeType, &sendMode, &amd,
                         &format, &PyTuple_Type, &metaData, &PyTuple_Type, &inParams, &PyTuple_Type, &outParams,
                         &returnType, &PyTuple_Type, &exceptions))
    {
        return -1;
    }

    OperationPtr op = new Operation(name, mode, sendMode, amd, format, metaData, inParams, outParams, returnType,
                                    exceptions);
    self->op = new OperationPtr(op);

    return 0;
}

#ifdef WIN32
extern "C"
#endif
static void
operationDealloc(OperationObject* self)
{
    delete self->op;
    Py_TYPE(self)->tp_free(reinterpret_cast<PyObject*>(self));
}

#ifdef WIN32
extern "C"
#endif
static PyObject*
operationInvoke(OperationObject* self, PyObject* args)
{
    PyObject* pyProxy;
    PyObject* opArgs;
    if(!PyArg_ParseTuple(args, STRCAST("O!O!"), &ProxyType, &pyProxy, &PyTuple_Type, &opArgs))
    {
        return 0;
    }

    Ice::ObjectPrx prx = getProxy(pyProxy);
    assert(self->op);

    InvocationPtr i = new SyncTypedInvocation(prx, *self->op);
    return i->invoke(opArgs);
}

#ifdef WIN32
extern "C"
#endif
static PyObject*
operationInvokeAsync(OperationObject* self, PyObject* args)
{
    PyObject* pyProxy;
    PyObject* opArgs;
    if(!PyArg_ParseTuple(args, STRCAST("O!O!"), &ProxyType, &pyProxy, &PyTuple_Type, &opArgs))
    {
        return 0;
    }

    Ice::ObjectPrx prx = getProxy(pyProxy);
    assert(self->op);

    InvocationPtr i = new OldAsyncTypedInvocation(prx, *self->op);
    return i->invoke(opArgs);
}

#ifdef WIN32
extern "C"
#endif
static PyObject*
operationBegin(OperationObject* self, PyObject* args)
{
    PyObject* proxy;
    PyObject* opArgs;
    if(!PyArg_ParseTuple(args, STRCAST("O!O!"), &ProxyType, &proxy, &PyTuple_Type, &opArgs))
    {
        return 0;
    }

    Ice::ObjectPrx p = getProxy(proxy);
    InvocationPtr i = new AsyncTypedInvocation(p, proxy, *self->op);
    return i->invoke(opArgs);
}

#ifdef WIN32
extern "C"
#endif
static PyObject*
operationEnd(OperationObject* self, PyObject* args)
{
    PyObject* proxy;
    PyObject* result;
    if(!PyArg_ParseTuple(args, STRCAST("O!O!"), &ProxyType, &proxy, &AsyncResultType, &result))
    {
        return 0;
    }

    AsyncResultObject* ar = reinterpret_cast<AsyncResultObject*>(result);
    assert(ar);
    AsyncTypedInvocationPtr i = AsyncTypedInvocationPtr::dynamicCast(*ar->invocation);
    if(!i)
    {
        PyErr_Format(PyExc_ValueError, STRCAST("invalid AsyncResult object passed to end_%s"),
                     (*self->op)->name.c_str());
        return 0;
    }
    Ice::ObjectPrx p = getProxy(proxy);
    return i->end(p, *self->op, *ar->result);
}

#ifdef WIN32
extern "C"
#endif
static PyObject*
operationDeprecate(OperationObject* self, PyObject* args)
{
    char* msg;
    if(!PyArg_ParseTuple(args, STRCAST("s"), &msg))
    {
        return 0;
    }

    assert(self->op);
    (*self->op)->deprecate(msg);

    Py_INCREF(Py_None);
    return Py_None;
}

//
// AMDCallback operations
//

#ifdef WIN32
extern "C"
#endif
static AMDCallbackObject*
amdCallbackNew(PyTypeObject* type, PyObject* /*args*/, PyObject* /*kwds*/)
{
    AMDCallbackObject* self = reinterpret_cast<AMDCallbackObject*>(type->tp_alloc(type, 0));
    if(!self)
    {
        return 0;
    }
    self->upcall = 0;
    return self;
}

#ifdef WIN32
extern "C"
#endif
static void
amdCallbackDealloc(AMDCallbackObject* self)
{
    delete self->upcall;
    Py_TYPE(self)->tp_free(reinterpret_cast<PyObject*>(self));
}

#ifdef WIN32
extern "C"
#endif
static PyObject*
amdCallbackIceResponse(AMDCallbackObject* self, PyObject* args)
{
    try
    {
        assert(self->upcall);
        (*self->upcall)->response(args, self->encoding);
    }
    catch(...)
    {
        //
        // No exceptions should propagate to Python.
        //
        assert(false);
    }

    Py_INCREF(Py_None);
    return Py_None;
}

#ifdef WIN32
extern "C"
#endif
static PyObject*
amdCallbackIceException(AMDCallbackObject* self, PyObject* args)
{
    PyObject* ex;
    if(!PyArg_ParseTuple(args, STRCAST("O"), &ex))
    {
        return 0;
    }

    if(!PyObject_IsInstance(ex, PyExc_Exception))
    {
        PyErr_Format(PyExc_TypeError, "ice_exception argument is not an exception");
        return 0;
    }

    try
    {
        assert(self->upcall);
        PyException pye(ex); // No traceback information available.
        (*self->upcall)->exception(pye, self->encoding);
    }
    catch(...)
    {
        //
        // No exceptions should propagate to Python.
        //
        assert(false);
    }

    Py_INCREF(Py_None);
    return Py_None;
}

//
// AsyncResult operations
//

#ifdef WIN32
extern "C"
#endif
static AsyncResultObject*
asyncResultNew(PyTypeObject* type, PyObject* /*args*/, PyObject* /*kwds*/)
{
    AsyncResultObject* self = reinterpret_cast<AsyncResultObject*>(type->tp_alloc(type, 0));
    if(!self)
    {
        return 0;
    }
    self->result = 0;
    self->invocation = 0;
    self->proxy = 0;
    self->connection = 0;
    self->communicator = 0;
    return self;
}

#ifdef WIN32
extern "C"
#endif
static void
asyncResultDealloc(AsyncResultObject* self)
{
    delete self->result;
    delete self->invocation;
    Py_XDECREF(self->proxy);
    Py_XDECREF(self->connection);
    Py_XDECREF(self->communicator);
    Py_TYPE(self)->tp_free(reinterpret_cast<PyObject*>(self));
}

#ifdef WIN32
extern "C"
#endif
static PyObject*
asyncResultGetCommunicator(AsyncResultObject* self)
{
    if(self->communicator)
    {
        Py_INCREF(self->communicator);
        return self->communicator;
    }

    Py_INCREF(Py_None);
    return Py_None;
}

#ifdef WIN32
extern "C"
#endif
static PyObject*
asyncResultCancel(AsyncResultObject* self)
{
    try
    {
        (*self->result)->cancel();
    }
    catch(...)
    {
        assert(false);
    }

    Py_INCREF(Py_None);
    return Py_None;
}

#ifdef WIN32
extern "C"
#endif
static PyObject*
asyncResultGetConnection(AsyncResultObject* self)
{
    if(self->connection)
    {
        Py_INCREF(self->connection);
        return self->connection;
    }

    Py_INCREF(Py_None);
    return Py_None;
}

#ifdef WIN32
extern "C"
#endif
static PyObject*
asyncResultGetProxy(AsyncResultObject* self)
{
    if(self->proxy)
    {
        Py_INCREF(self->proxy);
        return self->proxy;
    }

    Py_INCREF(Py_None);
    return Py_None;
}

#ifdef WIN32
extern "C"
#endif
static PyObject*
asyncResultIsCompleted(AsyncResultObject* self)
{
    bool b = false;

    try
    {
        assert(self->result);
        b = (*self->result)->isCompleted();
    }
    catch(...)
    {
        assert(false);
    }

    PyRETURN_BOOL(b);
}

#ifdef WIN32
extern "C"
#endif
static PyObject*
asyncResultWaitForCompleted(AsyncResultObject* self)
{
    AllowThreads allowThreads; // Release Python's global interpreter lock during remote invocations.
    try
    {
        assert(self->result);
        (*self->result)->waitForCompleted();
    }
    catch(...)
    {
        assert(false);
    }

    Py_INCREF(Py_None);
    return Py_None;
}

#ifdef WIN32
extern "C"
#endif
static PyObject*
asyncResultIsSent(AsyncResultObject* self)
{
    bool b = false;

    try
    {
        assert(self->result);
        b = (*self->result)->isSent();
    }
    catch(...)
    {
        assert(false);
    }

    PyRETURN_BOOL(b);
}

#ifdef WIN32
extern "C"
#endif
static PyObject*
asyncResultWaitForSent(AsyncResultObject* self)
{
    AllowThreads allowThreads; // Release Python's global interpreter lock during remote invocations.
    try
    {
        assert(self->result);
        (*self->result)->waitForSent();
    }
    catch(...)
    {
        assert(false);
    }

    Py_INCREF(Py_None);
    return Py_None;
}

#ifdef WIN32
extern "C"
#endif
static PyObject*
asyncResultThrowLocalException(AsyncResultObject* self)
{
    try
    {
        assert(self->result);
        (*self->result)->throwLocalException();
    }
    catch(const Ice::LocalException& ex)
    {
        setPythonException(ex);
        return 0;
    }
    catch(...)
    {
        assert(false);
    }

    Py_INCREF(Py_None);
    return Py_None;
}

#ifdef WIN32
extern "C"
#endif
static PyObject*
asyncResultSentSynchronously(AsyncResultObject* self)
{
    bool b = false;

    try
    {
        assert(self->result);
        b = (*self->result)->sentSynchronously();
    }
    catch(...)
    {
        assert(false);
    }

    PyRETURN_BOOL(b);
}

#ifdef WIN32
extern "C"
#endif
static PyObject*
asyncResultGetOperation(AsyncResultObject* self)
{
    string op;

    try
    {
        //
        // Since the extension uses the Blobject API, calling (*self->result)->getOperation()
        // always returns "ice_invoke" as the operation name. If the caller used a regular
        // (typed) proxy method, we obtain the actual operation name from the invocation.
        //
        if(self->invocation)
        {
            AsyncTypedInvocationPtr i = AsyncTypedInvocationPtr::dynamicCast(*self->invocation);
            if(i)
            {
                op = i->opName();
            }
        }
        if(op.empty())
        {
            assert(self->result);
            op = (*self->result)->getOperation();
        }
    }
    catch(...)
    {
        assert(false);
    }

    return createString(op);
}

//
// ParamInfo implementation.
//
void
IcePy::ParamInfo::unmarshaled(PyObject* val, PyObject* target, void* closure)
{
    assert(PyTuple_Check(target));
    Py_ssize_t i = reinterpret_cast<Py_ssize_t>(closure);
    PyTuple_SET_ITEM(target, i, val);
    Py_INCREF(val); // PyTuple_SET_ITEM steals a reference.
}

//
// Operation implementation.
//
IcePy::Operation::Operation(const char* n, PyObject* m, PyObject* sm, int amdFlag, PyObject* fmt, PyObject* meta,
                            PyObject* in, PyObject* out, PyObject* ret, PyObject* ex)
{
    name = n;

    //
    // mode
    //
    PyObjectHandle modeValue = PyObject_GetAttrString(m, STRCAST("value"));
    mode = (Ice::OperationMode)static_cast<int>(PyLong_AsLong(modeValue.get()));
    assert(!PyErr_Occurred());

    //
    // sendMode
    //
    PyObjectHandle sendModeValue = PyObject_GetAttrString(sm, STRCAST("value"));
    sendMode = (Ice::OperationMode)static_cast<int>(PyLong_AsLong(sendModeValue.get()));
    assert(!PyErr_Occurred());

    //
    // amd
    //
    amd = amdFlag ? true : false;
    if(amd)
    {
        dispatchName = name + "_async";
    }
    else
    {
        dispatchName = fixIdent(name);
    }

    //
    // format
    //
    if(fmt == Py_None)
    {
        format = Ice::DefaultFormat;
    }
    else
    {
        PyObjectHandle formatValue = PyObject_GetAttrString(fmt, STRCAST("value"));
        format = (Ice::FormatType)static_cast<int>(PyLong_AsLong(formatValue.get()));
        assert(!PyErr_Occurred());
    }

    //
    // metaData
    //
    assert(PyTuple_Check(meta));
#ifndef NDEBUG
    bool b =
#endif
    tupleToStringSeq(meta, metaData);
    assert(b);

    //
    // returnType
    //
    returnsClasses = false;
    if(ret != Py_None)
    {
        returnType = convertParam(ret, 0);
        if(!returnType->optional)
        {
            returnsClasses = returnType->type->usesClasses();
        }
    }

    //
    // inParams
    //
    sendsClasses = false;
    convertParams(in, inParams, 0, sendsClasses);

    //
    // outParams
    //
    convertParams(out, outParams, returnType ? 1 : 0, returnsClasses);

    class SortFn
    {
    public:
        static bool compare(const ParamInfoPtr& lhs, const ParamInfoPtr& rhs)
        {
            return lhs->tag < rhs->tag;
        }

        static bool isRequired(const ParamInfoPtr& i)
        {
            return !i->optional;
        }
    };

    //
    // The inParams list represents the parameters in the order of declaration.
    // We also need a sorted list of optional parameters.
    //
    ParamInfoList l = inParams;
    copy(l.begin(), remove_if(l.begin(), l.end(), SortFn::isRequired), back_inserter(optionalInParams));
    optionalInParams.sort(SortFn::compare);

    //
    // The outParams list represents the parameters in the order of declaration.
    // We also need a sorted list of optional parameters. If the return value is
    // optional, we must include it in this list.
    //
    l = outParams;
    copy(l.begin(), remove_if(l.begin(), l.end(), SortFn::isRequired), back_inserter(optionalOutParams));
    if(returnType && returnType->optional)
    {
        optionalOutParams.push_back(returnType);
    }
    optionalOutParams.sort(SortFn::compare);

    //
    // exceptions
    //
    Py_ssize_t sz = PyTuple_GET_SIZE(ex);
    for(Py_ssize_t i = 0; i < sz; ++i)
    {
        exceptions.push_back(getException(PyTuple_GET_ITEM(ex, i)));
    }

    //
    // Does the operation name start with "ice_"?
    //
    pseudoOp = name.find("ice_") == 0;
}

void
IcePy::Operation::deprecate(const string& msg)
{
    if(!msg.empty())
    {
        _deprecateMessage = msg;
    }
    else
    {
        _deprecateMessage = "operation " + name + " is deprecated";
    }
}

void
IcePy::Operation::convertParams(PyObject* p, ParamInfoList& params, int posOffset, bool& usesClasses)
{
    int sz = static_cast<int>(PyTuple_GET_SIZE(p));
    for(int i = 0; i < sz; ++i)
    {
        PyObject* item = PyTuple_GET_ITEM(p, i);
        ParamInfoPtr param = convertParam(item, i + posOffset);
        params.push_back(param);
        if(!param->optional && !usesClasses)
        {
            usesClasses = param->type->usesClasses();
        }
    }
}

ParamInfoPtr
IcePy::Operation::convertParam(PyObject* p, int pos)
{
    assert(PyTuple_Check(p));
    assert(PyTuple_GET_SIZE(p) == 4);

    ParamInfoPtr param = new ParamInfo;

    //
    // metaData
    //
    PyObject* meta = PyTuple_GET_ITEM(p, 0);
    assert(PyTuple_Check(meta));
#ifndef NDEBUG
    bool b =
#endif
    tupleToStringSeq(meta, param->metaData);
    assert(b);

    //
    // type
    //
    PyObject* type = PyTuple_GET_ITEM(p, 1);
    if(type != Py_None)
    {
        param->type = getType(type);
    }

    //
    // optional
    //
    param->optional = PyObject_IsTrue(PyTuple_GET_ITEM(p, 2)) == 1;

    //
    // tag
    //
    param->tag = static_cast<int>(PyLong_AsLong(PyTuple_GET_ITEM(p, 3)));

    //
    // position
    //
    param->pos = pos;

    return param;
}

static PyMethodDef OperationMethods[] =
{
    { STRCAST("invoke"), reinterpret_cast<PyCFunction>(operationInvoke), METH_VARARGS,
      PyDoc_STR(STRCAST("internal function")) },
    { STRCAST("invokeAsync"), reinterpret_cast<PyCFunction>(operationInvokeAsync), METH_VARARGS,
      PyDoc_STR(STRCAST("internal function")) },
    { STRCAST("begin"), reinterpret_cast<PyCFunction>(operationBegin), METH_VARARGS,
      PyDoc_STR(STRCAST("internal function")) },
    { STRCAST("end"), reinterpret_cast<PyCFunction>(operationEnd), METH_VARARGS,
      PyDoc_STR(STRCAST("internal function")) },
    { STRCAST("deprecate"), reinterpret_cast<PyCFunction>(operationDeprecate), METH_VARARGS,
      PyDoc_STR(STRCAST("internal function")) },
    { 0, 0 } /* sentinel */
};

static PyMethodDef AMDCallbackMethods[] =
{
    { STRCAST("ice_response"), reinterpret_cast<PyCFunction>(amdCallbackIceResponse), METH_VARARGS,
      PyDoc_STR(STRCAST("internal function")) },
    { STRCAST("ice_exception"), reinterpret_cast<PyCFunction>(amdCallbackIceException), METH_VARARGS,
      PyDoc_STR(STRCAST("internal function")) },
    { 0, 0 } /* sentinel */
};

static PyMethodDef AsyncResultMethods[] =
{
    { STRCAST("cancel"), reinterpret_cast<PyCFunction>(asyncResultCancel), METH_NOARGS,
      PyDoc_STR(STRCAST("cancels the invocation")) },
    { STRCAST("getCommunicator"), reinterpret_cast<PyCFunction>(asyncResultGetCommunicator), METH_NOARGS,
      PyDoc_STR(STRCAST("returns the communicator for the invocation")) },
    { STRCAST("getConnection"), reinterpret_cast<PyCFunction>(asyncResultGetConnection), METH_NOARGS,
      PyDoc_STR(STRCAST("returns the connection for the invocation")) },
    { STRCAST("getProxy"), reinterpret_cast<PyCFunction>(asyncResultGetProxy), METH_NOARGS,
      PyDoc_STR(STRCAST("returns the proxy for the invocation")) },
    { STRCAST("isCompleted"), reinterpret_cast<PyCFunction>(asyncResultIsCompleted), METH_NOARGS,
      PyDoc_STR(STRCAST("returns true if the request is complete")) },
    { STRCAST("waitForCompleted"), reinterpret_cast<PyCFunction>(asyncResultWaitForCompleted), METH_NOARGS,
      PyDoc_STR(STRCAST("blocks until the request is complete")) },
    { STRCAST("isSent"), reinterpret_cast<PyCFunction>(asyncResultIsSent), METH_NOARGS,
      PyDoc_STR(STRCAST("returns true if the request is sent")) },
    { STRCAST("waitForSent"), reinterpret_cast<PyCFunction>(asyncResultWaitForSent), METH_NOARGS,
      PyDoc_STR(STRCAST("blocks until the request is sent")) },
    { STRCAST("throwLocalException"), reinterpret_cast<PyCFunction>(asyncResultThrowLocalException), METH_NOARGS,
      PyDoc_STR(STRCAST("throw location exception if the request failed with a local exception")) },
    { STRCAST("sentSynchronously"), reinterpret_cast<PyCFunction>(asyncResultSentSynchronously), METH_NOARGS,
      PyDoc_STR(STRCAST("returns true if the request was sent synchronously")) },
    { STRCAST("getOperation"), reinterpret_cast<PyCFunction>(asyncResultGetOperation), METH_NOARGS,
      PyDoc_STR(STRCAST("returns the name of the operation")) },
    { 0, 0 } /* sentinel */
};

namespace IcePy
{

PyTypeObject OperationType =
{
    /* The ob_type field must be initialized in the module init function
     * to be portable to Windows without using C++. */
    PyVarObject_HEAD_INIT(0, 0)
    STRCAST("IcePy.Operation"),      /* tp_name */
    sizeof(OperationObject),         /* tp_basicsize */
    0,                               /* tp_itemsize */
    /* methods */
    reinterpret_cast<destructor>(operationDealloc), /* tp_dealloc */
    0,                               /* tp_print */
    0,                               /* tp_getattr */
    0,                               /* tp_setattr */
    0,                               /* tp_reserved */
    0,                               /* tp_repr */
    0,                               /* tp_as_number */
    0,                               /* tp_as_sequence */
    0,                               /* tp_as_mapping */
    0,                               /* tp_hash */
    0,                               /* tp_call */
    0,                               /* tp_str */
    0,                               /* tp_getattro */
    0,                               /* tp_setattro */
    0,                               /* tp_as_buffer */
    Py_TPFLAGS_DEFAULT,              /* tp_flags */
    0,                               /* tp_doc */
    0,                               /* tp_traverse */
    0,                               /* tp_clear */
    0,                               /* tp_richcompare */
    0,                               /* tp_weaklistoffset */
    0,                               /* tp_iter */
    0,                               /* tp_iternext */
    OperationMethods,                /* tp_methods */
    0,                               /* tp_members */
    0,                               /* tp_getset */
    0,                               /* tp_base */
    0,                               /* tp_dict */
    0,                               /* tp_descr_get */
    0,                               /* tp_descr_set */
    0,                               /* tp_dictoffset */
    reinterpret_cast<initproc>(operationInit), /* tp_init */
    0,                               /* tp_alloc */
    reinterpret_cast<newfunc>(operationNew), /* tp_new */
    0,                               /* tp_free */
    0,                               /* tp_is_gc */
};

PyTypeObject AMDCallbackType =
{
    /* The ob_type field must be initialized in the module init function
     * to be portable to Windows without using C++. */
    PyVarObject_HEAD_INIT(0, 0)
    STRCAST("IcePy.AMDCallback"),    /* tp_name */
    sizeof(AMDCallbackObject),       /* tp_basicsize */
    0,                               /* tp_itemsize */
    /* methods */
    reinterpret_cast<destructor>(amdCallbackDealloc), /* tp_dealloc */
    0,                               /* tp_print */
    0,                               /* tp_getattr */
    0,                               /* tp_setattr */
    0,                               /* tp_reserved */
    0,                               /* tp_repr */
    0,                               /* tp_as_number */
    0,                               /* tp_as_sequence */
    0,                               /* tp_as_mapping */
    0,                               /* tp_hash */
    0,                               /* tp_call */
    0,                               /* tp_str */
    0,                               /* tp_getattro */
    0,                               /* tp_setattro */
    0,                               /* tp_as_buffer */
    Py_TPFLAGS_DEFAULT,              /* tp_flags */
    0,                               /* tp_doc */
    0,                               /* tp_traverse */
    0,                               /* tp_clear */
    0,                               /* tp_richcompare */
    0,                               /* tp_weaklistoffset */
    0,                               /* tp_iter */
    0,                               /* tp_iternext */
    AMDCallbackMethods,              /* tp_methods */
    0,                               /* tp_members */
    0,                               /* tp_getset */
    0,                               /* tp_base */
    0,                               /* tp_dict */
    0,                               /* tp_descr_get */
    0,                               /* tp_descr_set */
    0,                               /* tp_dictoffset */
    0,                               /* tp_init */
    0,                               /* tp_alloc */
    reinterpret_cast<newfunc>(amdCallbackNew), /* tp_new */
    0,                               /* tp_free */
    0,                               /* tp_is_gc */
};

PyTypeObject AsyncResultType =
{
    /* The ob_type field must be initialized in the module init function
     * to be portable to Windows without using C++. */
    PyVarObject_HEAD_INIT(0, 0)
    STRCAST("IcePy.AsyncResult"),    /* tp_name */
    sizeof(AsyncResultObject),       /* tp_basicsize */
    0,                               /* tp_itemsize */
    /* methods */
    reinterpret_cast<destructor>(asyncResultDealloc), /* tp_dealloc */
    0,                               /* tp_print */
    0,                               /* tp_getattr */
    0,                               /* tp_setattr */
    0,                               /* tp_reserved */
    0,                               /* tp_repr */
    0,                               /* tp_as_number */
    0,                               /* tp_as_sequence */
    0,                               /* tp_as_mapping */
    0,                               /* tp_hash */
    0,                               /* tp_call */
    0,                               /* tp_str */
    0,                               /* tp_getattro */
    0,                               /* tp_setattro */
    0,                               /* tp_as_buffer */
    Py_TPFLAGS_DEFAULT,              /* tp_flags */
    0,                               /* tp_doc */
    0,                               /* tp_traverse */
    0,                               /* tp_clear */
    0,                               /* tp_richcompare */
    0,                               /* tp_weaklistoffset */
    0,                               /* tp_iter */
    0,                               /* tp_iternext */
    AsyncResultMethods,              /* tp_methods */
    0,                               /* tp_members */
    0,                               /* tp_getset */
    0,                               /* tp_base */
    0,                               /* tp_dict */
    0,                               /* tp_descr_get */
    0,                               /* tp_descr_set */
    0,                               /* tp_dictoffset */
    0,                               /* tp_init */
    0,                               /* tp_alloc */
    reinterpret_cast<newfunc>(asyncResultNew), /* tp_new */
    0,                               /* tp_free */
    0,                               /* tp_is_gc */
};

}

bool
IcePy::initOperation(PyObject* module)
{
    if(PyType_Ready(&OperationType) < 0)
    {
        return false;
    }
    PyTypeObject* opType = &OperationType; // Necessary to prevent GCC's strict-alias warnings.
    if(PyModule_AddObject(module, STRCAST("Operation"), reinterpret_cast<PyObject*>(opType)) < 0)
    {
        return false;
    }

    if(PyType_Ready(&AMDCallbackType) < 0)
    {
        return false;
    }
    PyTypeObject* cbType = &AMDCallbackType; // Necessary to prevent GCC's strict-alias warnings.
    if(PyModule_AddObject(module, STRCAST("AMDCallback"), reinterpret_cast<PyObject*>(cbType)) < 0)
    {
        return false;
    }

    if(PyType_Ready(&AsyncResultType) < 0)
    {
        return false;
    }
    PyTypeObject* arType = &AsyncResultType; // Necessary to prevent GCC's strict-alias warnings.
    if(PyModule_AddObject(module, STRCAST("AsyncResult"), reinterpret_cast<PyObject*>(arType)) < 0)
    {
        return false;
    }

    return true;
}

//
// Invocation
//
IcePy::Invocation::Invocation(const Ice::ObjectPrx& prx) :
    _prx(prx)
{
}

//
// TypedInvocation
//
IcePy::TypedInvocation::TypedInvocation(const Ice::ObjectPrx& prx, const OperationPtr& op) :
    Invocation(prx), _op(op), _communicator(prx->ice_getCommunicator())
{
}

bool
IcePy::TypedInvocation::prepareRequest(PyObject* args, MappingType mapping, Ice::OutputStream* os,
                                       pair<const Ice::Byte*, const Ice::Byte*>& params)
{
    assert(PyTuple_Check(args));
    params.first = params.second = static_cast<const Ice::Byte*>(0);

    //
    // Validate the number of arguments.
    //
    Py_ssize_t argc = PyTuple_GET_SIZE(args);
    Py_ssize_t paramCount = static_cast<Py_ssize_t>(_op->inParams.size());
    if(argc != paramCount)
    {
        string opName;
        if(mapping == OldAsyncMapping)
        {
            opName = _op->name + "_async";
        }
        else if(mapping == AsyncMapping)
        {
            opName = "begin_" + _op->name;
        }
        else
        {
            opName = fixIdent(_op->name);
        }
        PyErr_Format(PyExc_RuntimeError, STRCAST("%s expects %d in parameters"), opName.c_str(),
                     static_cast<int>(paramCount));
        return false;
    }

    if(!_op->inParams.empty())
    {
        try
        {
            //
            // Marshal the in parameters.
            //
            os->startEncapsulation(_prx->ice_getEncodingVersion(), _op->format);

            ObjectMap objectMap;
            ParamInfoList::iterator p;

            //
            // Validate the supplied arguments.
            //
            for(p = _op->inParams.begin(); p != _op->inParams.end(); ++p)
            {
                ParamInfoPtr info = *p;
                PyObject* arg = PyTuple_GET_ITEM(args, info->pos);
                if((!info->optional || arg != Unset) && !info->type->validate(arg))
                {
                    string name;
                    if(mapping == OldAsyncMapping)
                    {
                        name = _op->name + "_async";
                    }
                    else if(mapping == AsyncMapping)
                    {
                        name = "begin_" + _op->name;
                    }
                    else
                    {
                        name = fixIdent(_op->name);
                    }
                    PyErr_Format(PyExc_ValueError, STRCAST("invalid value for argument %d in operation `%s'"),
                                 mapping == OldAsyncMapping ? info->pos + 2 : info->pos + 1,
                                 const_cast<char*>(name.c_str()));
                    return false;
                }
            }

            //
            // Marshal the required parameters.
            //
            for(p = _op->inParams.begin(); p != _op->inParams.end(); ++p)
            {
                ParamInfoPtr info = *p;
                if(!info->optional)
                {
                    PyObject* arg = PyTuple_GET_ITEM(args, info->pos);
                    info->type->marshal(arg, os, &objectMap, false, &info->metaData);
                }
            }

            //
            // Marshal the optional parameters.
            //
            for(p = _op->optionalInParams.begin(); p != _op->optionalInParams.end(); ++p)
            {
                ParamInfoPtr info = *p;
                PyObject* arg = PyTuple_GET_ITEM(args, info->pos);
                if(arg != Unset && os->writeOptional(info->tag, info->type->optionalFormat()))
                {
                    info->type->marshal(arg, os, &objectMap, true, &info->metaData);
                }
            }

            if(_op->sendsClasses)
            {
                os->writePendingObjects();
            }

            os->endEncapsulation();
            params = os->finished();
        }
        catch(const AbortMarshaling&)
        {
            assert(PyErr_Occurred());
            return false;
        }
        catch(const Ice::Exception& ex)
        {
            setPythonException(ex);
            return false;
        }
    }

    return true;
}

PyObject*
IcePy::TypedInvocation::unmarshalResults(const pair<const Ice::Byte*, const Ice::Byte*>& bytes)
{
    Py_ssize_t numResults = static_cast<Py_ssize_t>(_op->outParams.size());
    if(_op->returnType)
    {
        numResults++;
    }

    PyObjectHandle results = PyTuple_New(numResults);
    if(results.get() && numResults > 0)
    {
        Ice::InputStream is(_communicator, bytes);

        //
        // Store a pointer to a local StreamUtil object as the stream's closure.
        // This is necessary to support object unmarshaling (see ObjectReader).
        //
        StreamUtil util;
        assert(!is.getClosure());
        is.setClosure(&util);

        is.startEncapsulation();

        ParamInfoList::iterator p;

        //
        // Unmarshal the required out parameters.
        //
        for(p = _op->outParams.begin(); p != _op->outParams.end(); ++p)
        {
            ParamInfoPtr info = *p;
            if(!info->optional)
            {
<<<<<<< HEAD
                void* closure = reinterpret_cast<void*>(info->pos);
                info->type->unmarshal(&is, info, results.get(), closure, false, &info->metaData);
=======
                void* closure = reinterpret_cast<void*>(static_cast<Py_ssize_t>(info->pos));
                info->type->unmarshal(is, info, results.get(), closure, false, &info->metaData);
>>>>>>> a03f3f50
            }
        }

        //
        // Unmarshal the required return value, if any.
        //
        if(_op->returnType && !_op->returnType->optional)
        {
            assert(_op->returnType->pos == 0);
<<<<<<< HEAD
            void* closure = reinterpret_cast<void*>(_op->returnType->pos);
            _op->returnType->type->unmarshal(&is, _op->returnType, results.get(), closure, false, &_op->metaData);
=======
            void* closure = reinterpret_cast<void*>(static_cast<Py_ssize_t>(_op->returnType->pos));
            _op->returnType->type->unmarshal(is, _op->returnType, results.get(), closure, false, &_op->metaData);
>>>>>>> a03f3f50
        }

        //
        // Unmarshal the optional results. This includes an optional return value.
        //
        for(p = _op->optionalOutParams.begin(); p != _op->optionalOutParams.end(); ++p)
        {
            ParamInfoPtr info = *p;
            if(is.readOptional(info->tag, info->type->optionalFormat()))
            {
<<<<<<< HEAD
                void* closure = reinterpret_cast<void*>(info->pos);
                info->type->unmarshal(&is, info, results.get(), closure, true, &info->metaData);
=======
                void* closure = reinterpret_cast<void*>(static_cast<Py_ssize_t>(info->pos));
                info->type->unmarshal(is, info, results.get(), closure, true, &info->metaData);
>>>>>>> a03f3f50
            }
            else
            {
                if(PyTuple_SET_ITEM(results.get(), info->pos, Unset) < 0)
                {
                    return 0;
                }
                Py_INCREF(Unset); // PyTuple_SET_ITEM steals a reference.
            }
        }

        if(_op->returnsClasses)
        {
            is.readPendingObjects();
        }

        is.endEncapsulation();

        util.updateSlicedData();
    }

    return results.release();
}

PyObject*
IcePy::TypedInvocation::unmarshalException(const pair<const Ice::Byte*, const Ice::Byte*>& bytes)
{
    Ice::InputStream is(_communicator, bytes);

    //
    // Store a pointer to a local StreamUtil object as the stream's closure.
    // This is necessary to support object unmarshaling (see ObjectReader).
    //
    StreamUtil util;
    assert(!is.getClosure());
    is.setClosure(&util);

    is.startEncapsulation();

    try
    {
        Ice::UserExceptionFactoryPtr factory = new UserExceptionFactory;
        is.throwException(factory);
    }
    catch(const ExceptionReader& r)
    {
        is.endEncapsulation();

        PyObject* ex = r.getException();

        if(validateException(ex))
        {
            util.updateSlicedData();

            Ice::SlicedDataPtr slicedData = r.getSlicedData();
            if(slicedData)
            {
                StreamUtil::setSlicedDataMember(ex, slicedData);
            }

            Py_INCREF(ex);
            return ex;
        }
        else
        {
            PyException pye(ex); // No traceback information available.
            pye.raise();
        }
    }

    throw Ice::UnknownUserException(__FILE__, __LINE__, "unknown exception");
#ifdef __SUNPRO_CC
    return 0;
#endif
}

bool
IcePy::TypedInvocation::validateException(PyObject* ex) const
{
    for(ExceptionInfoList::const_iterator p = _op->exceptions.begin(); p != _op->exceptions.end(); ++p)
    {
        if(PyObject_IsInstance(ex, (*p)->pythonType.get()))
        {
            return true;
        }
    }

    return false;
}

void
IcePy::TypedInvocation::checkTwowayOnly(const Ice::ObjectPrx& proxy) const
{
    if((_op->returnType != 0 || !_op->outParams.empty() || !_op->exceptions.empty()) && !proxy->ice_isTwoway())
    {
        Ice::TwowayOnlyException ex(__FILE__, __LINE__);
        ex.operation = _op->name;
        throw ex;
    }
}

//
// SyncTypedInvocation
//
IcePy::SyncTypedInvocation::SyncTypedInvocation(const Ice::ObjectPrx& prx, const OperationPtr& op) :
    Invocation(prx), TypedInvocation(prx, op)
{
}

PyObject*
IcePy::SyncTypedInvocation::invoke(PyObject* args, PyObject* /* kwds */)
{
    assert(PyTuple_Check(args));
    assert(PyTuple_GET_SIZE(args) == 2); // Format is ((params...), context|None)
    PyObject* pyparams = PyTuple_GET_ITEM(args, 0);
    assert(PyTuple_Check(pyparams));
    PyObject* pyctx = PyTuple_GET_ITEM(args, 1);

    //
    // Marshal the input parameters to a byte sequence.
    //
    Ice::OutputStream os(_communicator);
    pair<const Ice::Byte*, const Ice::Byte*> params;
    if(!prepareRequest(pyparams, SyncMapping, &os, params))
    {
        return 0;
    }

    try
    {
        checkTwowayOnly(_prx);

        //
        // Invoke the operation.
        //
        vector<Ice::Byte> result;
        bool status;
        {
            if(pyctx != Py_None)
            {
                Ice::Context ctx;

                if(!PyDict_Check(pyctx))
                {
                    PyErr_Format(PyExc_ValueError, STRCAST("context argument must be None or a dictionary"));
                    return 0;
                }

                if(!dictionaryToContext(pyctx, ctx))
                {
                    return 0;
                }

                AllowThreads allowThreads; // Release Python's global interpreter lock during remote invocations.
                status = _prx->ice_invoke(_op->name, _op->sendMode, params, result, ctx);
            }
            else
            {
                AllowThreads allowThreads; // Release Python's global interpreter lock during remote invocations.
                status = _prx->ice_invoke(_op->name, _op->sendMode, params, result);
            }
        }

        //
        // Process the reply.
        //
        if(_prx->ice_isTwoway())
        {
            if(!status)
            {
                //
                // Unmarshal a user exception.
                //
                pair<const Ice::Byte*, const Ice::Byte*> rb(static_cast<const Ice::Byte*>(0),
                                                            static_cast<const Ice::Byte*>(0));
                if(!result.empty())
                {
                    rb.first = &result[0];
                    rb.second = &result[0] + result.size();
                }
                PyObjectHandle ex = unmarshalException(rb);

                //
                // Set the Python exception.
                //
                setPythonException(ex.get());
                return 0;
            }
            else if(_op->outParams.size() > 0 || _op->returnType)
            {
                //
                // Unmarshal the results. If there is more than one value to be returned, then return them
                // in a tuple of the form (result, outParam1, ...). Otherwise just return the value.
                //
                pair<const Ice::Byte*, const Ice::Byte*> rb(static_cast<const Ice::Byte*>(0),
                                                            static_cast<const Ice::Byte*>(0));
                if(!result.empty())
                {
                    rb.first = &result[0];
                    rb.second = &result[0] + result.size();
                }
                PyObjectHandle results = unmarshalResults(rb);
                if(!results.get())
                {
                    return 0;
                }

                if(PyTuple_GET_SIZE(results.get()) > 1)
                {
                    return results.release();
                }
                else
                {
                    PyObject* ret = PyTuple_GET_ITEM(results.get(), 0);
                    if(!ret)
                    {
                        return 0;
                    }
                    else
                    {
                        Py_INCREF(ret);
                        return ret;
                    }
                }
            }
        }
    }
    catch(const AbortMarshaling&)
    {
        assert(PyErr_Occurred());
        return 0;
    }
    catch(const Ice::Exception& ex)
    {
        setPythonException(ex);
        return 0;
    }

    Py_INCREF(Py_None);
    return Py_None;
}

//
// AsyncTypedInvocation
//
IcePy::AsyncTypedInvocation::AsyncTypedInvocation(const Ice::ObjectPrx& prx, PyObject* pyProxy,
                                                  const OperationPtr& op) :
    Invocation(prx), TypedInvocation(prx, op), _pyProxy(pyProxy), _response(0), _ex(0), _sent(0)
{
    Py_INCREF(_pyProxy);
}

IcePy::AsyncTypedInvocation::~AsyncTypedInvocation()
{
    AdoptThread adoptThread; // Ensure the current thread is able to call into Python.

    Py_DECREF(_pyProxy);
    Py_XDECREF(_response);
    Py_XDECREF(_ex);
    Py_XDECREF(_sent);
}

PyObject*
IcePy::AsyncTypedInvocation::invoke(PyObject* args, PyObject* /* kwds */)
{
    assert(PyTuple_Check(args));
    assert(PyTuple_GET_SIZE(args) == 5); // Format is ((params...), response|None, exception|None, sent|None, ctx|None)
    PyObject* pyparams = PyTuple_GET_ITEM(args, 0);
    assert(PyTuple_Check(pyparams));

    PyObject* callable;

    callable = PyTuple_GET_ITEM(args, 1);
    if(PyCallable_Check(callable))
    {
        _response = callable;
        Py_INCREF(_response);
    }
    else if(callable != Py_None)
    {
        PyErr_Format(PyExc_RuntimeError, STRCAST("response callback must be a callable object or None"));
        return 0;
    }

    callable = PyTuple_GET_ITEM(args, 2);
    if(PyCallable_Check(callable))
    {
        _ex = callable;
        Py_INCREF(_ex);
    }
    else if(callable != Py_None)
    {
        PyErr_Format(PyExc_RuntimeError, STRCAST("exception callback must be a callable object or None"));
        return 0;
    }

    callable = PyTuple_GET_ITEM(args, 3);
    if(PyCallable_Check(callable))
    {
        _sent = callable;
        Py_INCREF(_sent);
    }
    else if(callable != Py_None)
    {
        PyErr_Format(PyExc_RuntimeError, STRCAST("sent callback must be a callable object or None"));
        return 0;
    }

    if(!_ex && (_response || _sent))
    {
        PyErr_Format(PyExc_RuntimeError,
            STRCAST("exception callback must also be provided when response or sent callbacks are used"));
        return 0;
    }

    PyObject* pyctx = PyTuple_GET_ITEM(args, 4);
    if(pyctx != Py_None && !PyDict_Check(pyctx))
    {
        PyErr_Format(PyExc_RuntimeError, STRCAST("context must be a dictionary or None"));
        return 0;
    }

    //
    // Marshal the input parameters to a byte sequence.
    //
    Ice::OutputStream os(_communicator);
    pair<const Ice::Byte*, const Ice::Byte*> params;
    if(!prepareRequest(pyparams, AsyncMapping, &os, params))
    {
        return 0;
    }

    Ice::AsyncResultPtr result;
    try
    {
        checkAsyncTwowayOnly(_prx);

        Ice::Callback_Object_ice_invokePtr cb;
        if(_response || _ex || _sent)
        {
            cb = Ice::newCallback_Object_ice_invoke(this, &AsyncTypedInvocation::response,
                                                    &AsyncTypedInvocation::exception, &AsyncTypedInvocation::sent);
        }

        //
        // Invoke the operation asynchronously.
        //
        if(pyctx != Py_None)
        {
            Ice::Context ctx;
            if(!dictionaryToContext(pyctx, ctx))
            {
                return 0;
            }

            AllowThreads allowThreads; // Release Python's global interpreter lock during remote invocations.
            if(cb)
            {
                result = _prx->begin_ice_invoke(_op->name, _op->sendMode, params, ctx, cb);
            }
            else
            {
                result = _prx->begin_ice_invoke(_op->name, _op->sendMode, params, ctx);
            }
        }
        else
        {
            AllowThreads allowThreads; // Release Python's global interpreter lock during remote invocations.
            if(cb)
            {
                result = _prx->begin_ice_invoke(_op->name, _op->sendMode, params, cb);
            }
            else
            {
                result = _prx->begin_ice_invoke(_op->name, _op->sendMode, params);
            }
        }
    }
    catch(const Ice::CommunicatorDestroyedException& ex)
    {
        //
        // CommunicatorDestroyedException can propagate directly.
        //
        setPythonException(ex);
        return 0;
    }
    catch(const IceUtil::IllegalArgumentException& ex)
    {
        //
        // IllegalArgumentException can propagate directly.
        // (Raised by checkAsyncTwowayOnly)
        //
        PyErr_Format(PyExc_RuntimeError, "%s", STRCAST(ex.reason().c_str()));
        return 0;
    }
    catch(const Ice::Exception&)
    {
        //
        // No other exceptions should be raised by begin_ice_invoke.
        //
        assert(false);
    }

    assert(result);
    AsyncResultObject* obj = asyncResultNew(&AsyncResultType, 0, 0);
    if(!obj)
    {
        return 0;
    }
    obj->result = new Ice::AsyncResultPtr(result);
    obj->invocation = new InvocationPtr(this);
    obj->proxy = _pyProxy;
    Py_INCREF(obj->proxy);
    obj->communicator = getCommunicatorWrapper(_communicator);
    return reinterpret_cast<PyObject*>(obj);
}

PyObject*
IcePy::AsyncTypedInvocation::end(const Ice::ObjectPrx& proxy, const OperationPtr& op, const Ice::AsyncResultPtr& r)
{
    try
    {
        if(op.get() != _op.get())
        {
            throw IceUtil::IllegalArgumentException(__FILE__, __LINE__, "end_" + op->name +
                                                    " called with AsyncResult object from begin_" + _op->name);
        }

        pair<const Ice::Byte*, const Ice::Byte*> results;
        bool ok;

        {
            AllowThreads allowThreads; // Release Python's global interpreter lock during blocking operations.
            ok = proxy->___end_ice_invoke(results, r);
        }

        if(ok)
        {
            //
            // Unmarshal the results.
            //
            PyObjectHandle args = unmarshalResults(results);
            if(args.get())
            {
                //
                // If there are no results, return None. If there's only one element
                // in the tuple, return the element. Otherwise, return the tuple.
                //
                assert(PyTuple_Check(args.get()));
                if(PyTuple_GET_SIZE(args.get()) == 0)
                {
                    Py_INCREF(Py_None);
                    return Py_None;
                }
                else if(PyTuple_GET_SIZE(args.get()) == 1)
                {
                    PyObject* res = PyTuple_GET_ITEM(args.get(), 0);
                    Py_INCREF(res);
                    return res;
                }
                else
                {
                    return args.release();
                }
            }
        }
        else
        {
            PyObjectHandle ex = unmarshalException(results);
            setPythonException(ex.get());
        }
    }
    catch(const AbortMarshaling&)
    {
        // Nothing to do.
    }
    catch(const IceUtil::IllegalArgumentException& ex)
    {
        PyErr_Format(PyExc_RuntimeError, "%s", STRCAST(ex.reason().c_str()));
    }
    catch(const Ice::Exception& ex)
    {
        setPythonException(ex);
    }

    assert(PyErr_Occurred());
    return 0;
}

string
IcePy::AsyncTypedInvocation::opName() const
{
    return _op->name;
}

void
IcePy::AsyncTypedInvocation::response(bool ok, const pair<const Ice::Byte*, const Ice::Byte*>& results)
{
    AdoptThread adoptThread; // Ensure the current thread is able to call into Python.

    try
    {
        if(ok)
        {
            if(_response)
            {
                //
                // Unmarshal the results.
                //
                PyObjectHandle args;
                try
                {
                    args = unmarshalResults(results);
                    if(!args.get())
                    {
                        assert(PyErr_Occurred());
                        PyErr_Print();
                        return;
                    }
                }
                catch(const Ice::Exception& ex)
                {
                    assert(_ex);
                    callException(_ex, ex);
                    return;
                }

                PyObjectHandle tmp = PyObject_Call(_response, args.get(), 0);
                if(PyErr_Occurred())
                {
                    handleException(); // Callback raised an exception.
                }
            }
        }
        else
        {
            assert(_ex);
            PyObjectHandle ex = unmarshalException(results);
            callException(_ex, ex.get());
        }
    }
    catch(const AbortMarshaling&)
    {
        assert(PyErr_Occurred());
        PyErr_Print();
    }
}

void
IcePy::AsyncTypedInvocation::exception(const Ice::Exception& ex)
{
    AdoptThread adoptThread; // Ensure the current thread is able to call into Python.
    assert(_ex);
    callException(_ex, ex);
}

void
IcePy::AsyncTypedInvocation::sent(bool sentSynchronously)
{
    if(_sent)
    {
        AdoptThread adoptThread; // Ensure the current thread is able to call into Python.
        callSent(_sent, sentSynchronously, true);
    }
}

void
IcePy::AsyncTypedInvocation::checkAsyncTwowayOnly(const Ice::ObjectPrx& proxy) const
{
    if((_op->returnType != 0 || !_op->outParams.empty() || !_op->exceptions.empty()) && !proxy->ice_isTwoway())
    {
        throw IceUtil::IllegalArgumentException(__FILE__, __LINE__,
                                                "`" + _op->name + "' can only be called with a twoway proxy");
    }

    if((_op->returnType != 0 || !_op->outParams.empty()) && (!_response && (_ex || _sent)))
    {
        throw IceUtil::IllegalArgumentException(__FILE__, __LINE__, "`" + _op->name + "' requires a response callback");
    }
}

//
// OldAsyncTypedInvocation
//
IcePy::OldAsyncTypedInvocation::OldAsyncTypedInvocation(const Ice::ObjectPrx& prx, const OperationPtr& op)
    : Invocation(prx), TypedInvocation(prx, op), _callback(0)
{
}

IcePy::OldAsyncTypedInvocation::~OldAsyncTypedInvocation()
{
    AdoptThread adoptThread; // Ensure the current thread is able to call into Python.

    Py_XDECREF(_callback);
}

PyObject*
IcePy::OldAsyncTypedInvocation::invoke(PyObject* args, PyObject* /* kwds */)
{
    assert(PyTuple_Check(args));
    assert(PyTuple_GET_SIZE(args) == 3); // Format is (callback, (params...), context|None)
    _callback = PyTuple_GET_ITEM(args, 0);
    Py_INCREF(_callback);
    PyObject* pyparams = PyTuple_GET_ITEM(args, 1);
    assert(PyTuple_Check(pyparams));
    PyObject* pyctx = PyTuple_GET_ITEM(args, 2);

    //
    // Marshal the input parameters to a byte sequence.
    //
    Ice::OutputStream os(_communicator);
    pair<const Ice::Byte*, const Ice::Byte*> params;
    if(!prepareRequest(pyparams, OldAsyncMapping, &os, params))
    {
        return 0;
    }

    bool sentSynchronously = false;
    try
    {
        checkTwowayOnly(_prx);

        Ice::Callback_Object_ice_invokePtr cb =
            Ice::newCallback_Object_ice_invoke(this, &OldAsyncTypedInvocation::response,
                                               &OldAsyncTypedInvocation::exception, &OldAsyncTypedInvocation::sent);

        Ice::AsyncResultPtr result;

        //
        // Invoke the operation asynchronously.
        //
        if(pyctx != Py_None)
        {
            Ice::Context ctx;

            if(!PyDict_Check(pyctx))
            {
                PyErr_Format(PyExc_ValueError, STRCAST("context argument must be None or a dictionary"));
                return 0;
            }

            if(!dictionaryToContext(pyctx, ctx))
            {
                return 0;
            }

            AllowThreads allowThreads; // Release Python's global interpreter lock during remote invocations.
            result = _prx->begin_ice_invoke(_op->name, _op->sendMode, params, ctx, cb);
        }
        else
        {
            AllowThreads allowThreads; // Release Python's global interpreter lock during remote invocations.
            result = _prx->begin_ice_invoke(_op->name, _op->sendMode, params, cb);
        }

        sentSynchronously = result->sentSynchronously();
    }
    catch(const Ice::CommunicatorDestroyedException& ex)
    {
        //
        // CommunicatorDestroyedException can propagate directly.
        //
        setPythonException(ex);
        return 0;
    }
    catch(const Ice::TwowayOnlyException& ex)
    {
        //
        // Raised by checkTwowayOnly.
        //
        callException(_callback, _op->name, "ice_exception", ex);
    }
    catch(const Ice::Exception&)
    {
        //
        // No other exceptions should be raised by begin_ice_invoke.
        //
        assert(false);
    }

    PyRETURN_BOOL(sentSynchronously);
}

void
IcePy::OldAsyncTypedInvocation::response(bool ok, const pair<const Ice::Byte*, const Ice::Byte*>& results)
{
    AdoptThread adoptThread; // Ensure the current thread is able to call into Python.

    assert(_callback);

    try
    {
        if(ok)
        {
            //
            // Unmarshal the results.
            //
            PyObjectHandle args;
            try
            {
                args = unmarshalResults(results);
                if(!args.get())
                {
                    assert(PyErr_Occurred());
                    PyErr_Print();
                    return;
                }
            }
            catch(const Ice::Exception& ex)
            {
                callException(_callback, _op->name, "ice_exception", ex);
                return;
            }

            const string methodName = "ice_response";
            if(!PyObject_HasAttrString(_callback, STRCAST(methodName.c_str())))
            {
                ostringstream ostr;
                ostr << "AMI callback object for operation `" << _op->name << "' does not define " << methodName
                     << "()";
                string str = ostr.str();
                PyErr_Warn(PyExc_RuntimeWarning, const_cast<char*>(str.c_str()));
            }
            else
            {
                PyObjectHandle method = PyObject_GetAttrString(_callback, STRCAST(methodName.c_str()));
                assert(method.get());
                PyObjectHandle tmp = PyObject_Call(method.get(), args.get(), 0);
                if(PyErr_Occurred())
                {
                    handleException(); // Callback raised an exception.
                }
            }
        }
        else
        {
            PyObjectHandle ex = unmarshalException(results);
            callException(_callback, _op->name, "ice_exception", ex.get());
        }
    }
    catch(const AbortMarshaling&)
    {
        assert(PyErr_Occurred());
        PyErr_Print();
    }
}

void
IcePy::OldAsyncTypedInvocation::exception(const Ice::Exception& ex)
{
    AdoptThread adoptThread; // Ensure the current thread is able to call into Python.

    callException(_callback, _op->name, "ice_exception", ex);
}

void
IcePy::OldAsyncTypedInvocation::sent(bool)
{
    AdoptThread adoptThread; // Ensure the current thread is able to call into Python.

    callSent(_callback, "ice_sent", false, false);
}

//
// SyncBlobjectInvocation
//
IcePy::SyncBlobjectInvocation::SyncBlobjectInvocation(const Ice::ObjectPrx& prx)
    : Invocation(prx)
{
}

PyObject*
IcePy::SyncBlobjectInvocation::invoke(PyObject* args, PyObject* /* kwds */)
{
    char* operation;
    PyObject* mode;
    PyObject* inParams;
    PyObject* operationModeType = lookupType("Ice.OperationMode");
    PyObject* ctx = 0;
#if PY_VERSION_HEX >= 0x03000000
    if(!PyArg_ParseTuple(args, STRCAST("sO!O!|O"), &operation, operationModeType, &mode, &PyBytes_Type, &inParams,
                         &ctx))
    {
        return 0;
    }
#else
    if(!PyArg_ParseTuple(args, STRCAST("sO!O!|O"), &operation, operationModeType, &mode, &PyBuffer_Type, &inParams,
                         &ctx))
    {
        return 0;
    }
#endif

    PyObjectHandle modeValue = PyObject_GetAttrString(mode, STRCAST("value"));
    Ice::OperationMode sendMode = (Ice::OperationMode)static_cast<int>(PyLong_AsLong(modeValue.get()));
    assert(!PyErr_Occurred());

#if PY_VERSION_HEX >= 0x03000000
    Py_ssize_t sz = PyBytes_GET_SIZE(inParams);
    pair<const ::Ice::Byte*, const ::Ice::Byte*> in(static_cast<const Ice::Byte*>(0),
                                                    static_cast<const Ice::Byte*>(0));
    if(sz > 0)
    {
        in.first = reinterpret_cast<Ice::Byte*>(PyBytes_AS_STRING(inParams));
        in.second = in.first + sz;
    }
#else
    //
    // Use the array API to avoid copying the data.
    //
    char* charBuf = 0;
    Py_ssize_t sz = inParams->ob_type->tp_as_buffer->bf_getcharbuffer(inParams, 0, &charBuf);
    const Ice::Byte* mem = reinterpret_cast<const Ice::Byte*>(charBuf);
    pair<const ::Ice::Byte*, const ::Ice::Byte*> in(static_cast<const Ice::Byte*>(0),
                                                    static_cast<const Ice::Byte*>(0));
    if(sz > 0)
    {
        in.first = mem;
        in.second = mem + sz;
    }
#endif

    try
    {
        vector<Ice::Byte> out;

        bool ok;
        if(ctx == 0 || ctx == Py_None)
        {
            AllowThreads allowThreads; // Release Python's global interpreter lock during remote invocations.
            ok = _prx->ice_invoke(operation, sendMode, in, out);
        }
        else
        {
            Ice::Context context;
            if(!dictionaryToContext(ctx, context))
            {
                return 0;
            }

            AllowThreads allowThreads; // Release Python's global interpreter lock during remote invocations.
            ok = _prx->ice_invoke(operation, sendMode, in, out, context);
        }

        //
        // Prepare the result as a tuple of the bool and out param buffer.
        //
        PyObjectHandle result = PyTuple_New(2);
        if(!result.get())
        {
            throwPythonException();
        }

        if(PyTuple_SET_ITEM(result.get(), 0, ok ? incTrue() : incFalse()) < 0)
        {
            throwPythonException();
        }

#if PY_VERSION_HEX >= 0x03000000
        PyObjectHandle op;
        if(out.empty())
        {
            op = PyBytes_FromString("");
        }
        else
        {
            op = PyBytes_FromStringAndSize(reinterpret_cast<const char*>(&out[0]), out.size());
        }
        if(!op.get())
        {
            throwPythonException();
        }
#else
        //
        // Create the output buffer and copy in the outParams.
        //
        PyObjectHandle op = PyBuffer_New(out.size());
        if(!op.get())
        {
            throwPythonException();
        }
        if(!out.empty())
        {
            void* buf;
            Py_ssize_t sz;
            if(PyObject_AsWriteBuffer(op.get(), &buf, &sz))
            {
                throwPythonException();
            }
            memcpy(buf, &out[0], sz);
        }
#endif

        if(PyTuple_SET_ITEM(result.get(), 1, op.get()) < 0)
        {
            throwPythonException();
        }
        op.release(); // PyTuple_SET_ITEM steals a reference.

        return result.release();
    }
    catch(const Ice::Exception& ex)
    {
        setPythonException(ex);
        return 0;
    }
}

//
// AsyncBlobjectInvocation
//
IcePy::AsyncBlobjectInvocation::AsyncBlobjectInvocation(const Ice::ObjectPrx& prx, PyObject* pyProxy) :
    Invocation(prx), _pyProxy(pyProxy), _response(0), _ex(0), _sent(0)
{
    Py_INCREF(_pyProxy);
}

IcePy::AsyncBlobjectInvocation::~AsyncBlobjectInvocation()
{
    AdoptThread adoptThread; // Ensure the current thread is able to call into Python.

    Py_DECREF(_pyProxy);
    Py_XDECREF(_response);
    Py_XDECREF(_ex);
    Py_XDECREF(_sent);
}

PyObject*
IcePy::AsyncBlobjectInvocation::invoke(PyObject* args, PyObject* kwds)
{
    static char* argNames[] =
    {
        const_cast<char*>("op"),
        const_cast<char*>("mode"),
        const_cast<char*>("inParams"),
        const_cast<char*>("_response"),
        const_cast<char*>("_ex"),
        const_cast<char*>("_sent"),
        const_cast<char*>("_ctx"),
        0
    };
    char* operation;
    PyObject* mode;
    PyObject* inParams;
    PyObject* operationModeType = lookupType("Ice.OperationMode");
    PyObject* response = Py_None;
    PyObject* ex = Py_None;
    PyObject* sent = Py_None;
    PyObject* pyctx = Py_None;
#if PY_VERSION_HEX >= 0x03000000
    if(!PyArg_ParseTupleAndKeywords(args, kwds, STRCAST("sO!O!|OOOO"), argNames, &operation, operationModeType, &mode,
                                    &PyBytes_Type, &inParams, &response, &ex, &sent, &pyctx))
    {
        return 0;
    }
#else
    if(!PyArg_ParseTupleAndKeywords(args, kwds, STRCAST("sO!O!|OOOO"), argNames, &operation, operationModeType, &mode,
                                    &PyBuffer_Type, &inParams, &response, &ex, &sent, &pyctx))
    {
        return 0;
    }
#endif

    _op = operation;

    PyObjectHandle modeValue = PyObject_GetAttrString(mode, STRCAST("value"));
    Ice::OperationMode sendMode = (Ice::OperationMode)static_cast<int>(PyLong_AsLong(modeValue.get()));
    assert(!PyErr_Occurred());

    if(PyCallable_Check(response))
    {
        _response = response;
        Py_INCREF(_response);
    }
    else if(response != Py_None)
    {
        PyErr_Format(PyExc_RuntimeError, STRCAST("response callback must be a callable object or None"));
        return 0;
    }

    if(PyCallable_Check(ex))
    {
        _ex = ex;
        Py_INCREF(_ex);
    }
    else if(ex != Py_None)
    {
        PyErr_Format(PyExc_RuntimeError, STRCAST("exception callback must be a callable object or None"));
        return 0;
    }

    if(PyCallable_Check(sent))
    {
        _sent = sent;
        Py_INCREF(_sent);
    }
    else if(sent != Py_None)
    {
        PyErr_Format(PyExc_RuntimeError, STRCAST("sent callback must be a callable object or None"));
        return 0;
    }

    if(!_ex && (_response || _sent))
    {
        PyErr_Format(PyExc_RuntimeError,
            STRCAST("exception callback must also be provided when response or sent callbacks are used"));
        return 0;
    }

    if(pyctx != Py_None && !PyDict_Check(pyctx))
    {
        PyErr_Format(PyExc_RuntimeError, STRCAST("context must be a dictionary or None"));
        return 0;
    }

#if PY_VERSION_HEX >= 0x03000000
    Py_ssize_t sz = PyBytes_GET_SIZE(inParams);
    pair<const ::Ice::Byte*, const ::Ice::Byte*> in(static_cast<const Ice::Byte*>(0),
                                                    static_cast<const Ice::Byte*>(0));
    if(sz > 0)
    {
        in.first = reinterpret_cast<Ice::Byte*>(PyBytes_AS_STRING(inParams));
        in.second = in.first + sz;
    }
#else
    //
    // Use the array API to avoid copying the data.
    //
    char* charBuf = 0;
    Py_ssize_t sz = inParams->ob_type->tp_as_buffer->bf_getcharbuffer(inParams, 0, &charBuf);
    const Ice::Byte* mem = reinterpret_cast<const Ice::Byte*>(charBuf);
    pair<const ::Ice::Byte*, const ::Ice::Byte*> in(static_cast<const Ice::Byte*>(0),
                                                    static_cast<const Ice::Byte*>(0));
    if(sz > 0)
    {
        in.first = mem;
        in.second = mem + sz;
    }
#endif

    Ice::AsyncResultPtr result;
    try
    {
        Ice::Callback_Object_ice_invokePtr cb;
        if(_response || _ex || _sent)
        {
            cb = Ice::newCallback_Object_ice_invoke(this, &AsyncBlobjectInvocation::response,
                                                    &AsyncBlobjectInvocation::exception,
                                                    &AsyncBlobjectInvocation::sent);
        }

        if(pyctx == Py_None)
        {
            AllowThreads allowThreads; // Release Python's global interpreter lock during remote invocations.
            if(cb)
            {
                result = _prx->begin_ice_invoke(operation, sendMode, in, cb);
            }
            else
            {
                result = _prx->begin_ice_invoke(operation, sendMode, in);
            }
        }
        else
        {
            Ice::Context context;
            if(!dictionaryToContext(pyctx, context))
            {
                return 0;
            }

            AllowThreads allowThreads; // Release Python's global interpreter lock during remote invocations.
            if(cb)
            {
                result = _prx->begin_ice_invoke(operation, sendMode, in, context, cb);
            }
            else
            {
                result = _prx->begin_ice_invoke(operation, sendMode, in, context);
            }
        }
    }
    catch(const Ice::CommunicatorDestroyedException& ex)
    {
        //
        // CommunicatorDestroyedException is the only exception that can propagate directly.
        //
        setPythonException(ex);
        return 0;
    }
    catch(const Ice::Exception&)
    {
        //
        // No other exceptions should be raised by begin_ice_invoke.
        //
        assert(false);
    }

    assert(result);
    AsyncResultObject* obj = asyncResultNew(&AsyncResultType, 0, 0);
    if(!obj)
    {
        return 0;
    }
    obj->result = new Ice::AsyncResultPtr(result);
    obj->invocation = new InvocationPtr(this);
    obj->proxy = _pyProxy;
    Py_INCREF(obj->proxy);
    obj->communicator = getCommunicatorWrapper(_prx->ice_getCommunicator());
    return reinterpret_cast<PyObject*>(obj);
}

PyObject*
IcePy::AsyncBlobjectInvocation::end(const Ice::ObjectPrx& proxy, const Ice::AsyncResultPtr& r)
{
    try
    {
        pair<const Ice::Byte*, const Ice::Byte*> results;
        bool ok;

        {
            AllowThreads allowThreads; // Release Python's global interpreter lock during blocking operations.
            ok = proxy->___end_ice_invoke(results, r);
        }

        //
        // Prepare the results as a tuple of the bool and out param buffer.
        //
        PyObjectHandle args = PyTuple_New(2);
        if(!args.get())
        {
            return 0;
        }

        if(PyTuple_SET_ITEM(args.get(), 0, ok ? incTrue() : incFalse()) < 0)
        {
            return 0;
        }

#if PY_VERSION_HEX >= 0x03000000
        Py_ssize_t sz = results.second - results.first;
        PyObjectHandle op;
        if(sz == 0)
        {
            op = PyBytes_FromString("");
        }
        else
        {
            op = PyBytes_FromStringAndSize(reinterpret_cast<const char*>(results.first), sz);
        }
        if(!op.get())
        {
            return 0;
        }
#else
        //
        // Create the output buffer and copy in the outParams.
        //
        PyObjectHandle op = PyBuffer_New(results.second - results.first);
        if(!op.get())
        {
            return 0;
        }

        void* buf;
        Py_ssize_t sz;
        if(PyObject_AsWriteBuffer(op.get(), &buf, &sz))
        {
            return 0;
        }
        assert(sz == results.second - results.first);
        memcpy(buf, results.first, sz);
#endif

        if(PyTuple_SET_ITEM(args.get(), 1, op.get()) < 0)
        {
            return 0;
        }
        op.release(); // PyTuple_SET_ITEM steals a reference.

        return args.release();
    }
    catch(const AbortMarshaling&)
    {
        // Nothing to do.
    }
    catch(const IceUtil::IllegalArgumentException& ex)
    {
        PyErr_Format(PyExc_RuntimeError, "%s", STRCAST(ex.reason().c_str()));
    }
    catch(const Ice::Exception& ex)
    {
        setPythonException(ex);
    }

    assert(PyErr_Occurred());
    return 0;
}

void
IcePy::AsyncBlobjectInvocation::response(bool ok, const pair<const Ice::Byte*, const Ice::Byte*>& results)
{
    if(_response)
    {
        AdoptThread adoptThread; // Ensure the current thread is able to call into Python.

        //
        // Prepare the args as a tuple of the bool and out param buffer.
        //
        PyObjectHandle args = PyTuple_New(2);
        if(!args.get())
        {
            assert(PyErr_Occurred());
            PyErr_Print();
            return;
        }

        if(PyTuple_SET_ITEM(args.get(), 0, ok ? incTrue() : incFalse()) < 0)
        {
            assert(PyErr_Occurred());
            PyErr_Print();
            return;
        }

#if PY_VERSION_HEX >= 0x03000000
        Py_ssize_t sz = results.second - results.first;
        PyObjectHandle op;
        if(sz == 0)
        {
            op = PyBytes_FromString("");
        }
        else
        {
            op = PyBytes_FromStringAndSize(reinterpret_cast<const char*>(results.first), sz);
        }
        if(!op.get())
        {
            assert(PyErr_Occurred());
            PyErr_Print();
            return;
        }
#else
        //
        // Create the output buffer and copy in the outParams.
        //
        PyObjectHandle op = PyBuffer_New(results.second - results.first);
        if(!op.get())
        {
            assert(PyErr_Occurred());
            PyErr_Print();
            return;
        }

        void* buf;
        Py_ssize_t sz;
        if(PyObject_AsWriteBuffer(op.get(), &buf, &sz))
        {
            assert(PyErr_Occurred());
            PyErr_Print();
            return;
        }
        assert(sz == results.second - results.first);
        memcpy(buf, results.first, sz);
#endif

        if(PyTuple_SET_ITEM(args.get(), 1, op.get()) < 0)
        {
            assert(PyErr_Occurred());
            PyErr_Print();
            return;
        }
        op.release(); // PyTuple_SET_ITEM steals a reference.

        PyObjectHandle tmp = PyObject_Call(_response, args.get(), 0);
        if(PyErr_Occurred())
        {
            handleException(); // Callback raised an exception.
        }
    }
}

void
IcePy::AsyncBlobjectInvocation::exception(const Ice::Exception& ex)
{
    AdoptThread adoptThread; // Ensure the current thread is able to call into Python.
    assert(_ex);
    callException(_ex, ex);
}

void
IcePy::AsyncBlobjectInvocation::sent(bool sentSynchronously)
{
    if(_sent)
    {
        AdoptThread adoptThread; // Ensure the current thread is able to call into Python.
        callSent(_sent, sentSynchronously, true);
    }
}

//
// OldAsyncBlobjectInvocation
//
IcePy::OldAsyncBlobjectInvocation::OldAsyncBlobjectInvocation(const Ice::ObjectPrx& prx) :
    Invocation(prx), _callback(0)
{
}

IcePy::OldAsyncBlobjectInvocation::~OldAsyncBlobjectInvocation()
{
    AdoptThread adoptThread; // Ensure the current thread is able to call into Python.

    Py_XDECREF(_callback);
}

PyObject*
IcePy::OldAsyncBlobjectInvocation::invoke(PyObject* args, PyObject* /* kwds */)
{
    char* operation;
    PyObject* mode;
    PyObject* inParams;
    PyObject* operationModeType = lookupType("Ice.OperationMode");
    PyObject* ctx = 0;
#if PY_VERSION_HEX >= 0x03000000
    if(!PyArg_ParseTuple(args, STRCAST("OsO!O!|O"), &_callback, &operation, operationModeType, &mode,
                         &PyBytes_Type, &inParams, &ctx))
    {
        return 0;
    }
#else
    if(!PyArg_ParseTuple(args, STRCAST("OsO!O!|O"), &_callback, &operation, operationModeType, &mode,
                         &PyBuffer_Type, &inParams, &ctx))
    {
        return 0;
    }
#endif

    Py_INCREF(_callback);
    _op = operation;

    PyObjectHandle modeValue = PyObject_GetAttrString(mode, STRCAST("value"));
    Ice::OperationMode sendMode = (Ice::OperationMode)static_cast<int>(PyLong_AsLong(modeValue.get()));
    assert(!PyErr_Occurred());

#if PY_VERSION_HEX >= 0x03000000
    Py_ssize_t sz = PyBytes_GET_SIZE(inParams);
    pair<const ::Ice::Byte*, const ::Ice::Byte*> in(static_cast<const Ice::Byte*>(0),
                                                    static_cast<const Ice::Byte*>(0));
    if(sz > 0)
    {
        in.first = reinterpret_cast<Ice::Byte*>(PyBytes_AS_STRING(inParams));
        in.second = in.first + sz;
    }
#else
    //
    // Use the array API to avoid copying the data.
    //
    char* charBuf = 0;
    Py_ssize_t sz = inParams->ob_type->tp_as_buffer->bf_getcharbuffer(inParams, 0, &charBuf);
    const Ice::Byte* mem = reinterpret_cast<const Ice::Byte*>(charBuf);
    pair<const ::Ice::Byte*, const ::Ice::Byte*> in(static_cast<const Ice::Byte*>(0),
                                                    static_cast<const Ice::Byte*>(0));
    if(sz > 0)
    {
        in.first = mem;
        in.second = mem + sz;
    }
#endif

    bool sentSynchronously = false;
    try
    {
        Ice::AsyncResultPtr result;
        Ice::Callback_Object_ice_invokePtr cb =
            Ice::newCallback_Object_ice_invoke(this, &OldAsyncBlobjectInvocation::response,
                                               &OldAsyncBlobjectInvocation::exception,
                                               &OldAsyncBlobjectInvocation::sent);

        if(ctx == 0 || ctx == Py_None)
        {
            AllowThreads allowThreads; // Release Python's global interpreter lock during remote invocations.
            result = _prx->begin_ice_invoke(operation, sendMode, in, cb);
        }
        else
        {
            Ice::Context context;
            if(!dictionaryToContext(ctx, context))
            {
                return 0;
            }

            AllowThreads allowThreads; // Release Python's global interpreter lock during remote invocations.
            result = _prx->begin_ice_invoke(operation, sendMode, in, context, cb);
        }

        sentSynchronously = result->sentSynchronously();
    }
    catch(const Ice::CommunicatorDestroyedException& ex)
    {
        //
        // CommunicatorDestroyedException is the only exception that can propagate directly.
        //
        setPythonException(ex);
        return 0;
    }
    catch(const Ice::Exception&)
    {
        //
        // No other exceptions should be raised by begin_ice_invoke.
        //
        assert(false);
    }

    PyRETURN_BOOL(sentSynchronously);
}

void
IcePy::OldAsyncBlobjectInvocation::response(bool ok, const pair<const Ice::Byte*, const Ice::Byte*>& results)
{
    AdoptThread adoptThread; // Ensure the current thread is able to call into Python.

    try
    {
        //
        // Prepare the args as a tuple of the bool and out param buffer.
        //
        PyObjectHandle args = PyTuple_New(2);
        if(!args.get())
        {
            assert(PyErr_Occurred());
            PyErr_Print();
            return;
        }

        if(PyTuple_SET_ITEM(args.get(), 0, ok ? incTrue() : incFalse()) < 0)
        {
            assert(PyErr_Occurred());
            PyErr_Print();
            return;
        }

#if PY_VERSION_HEX >= 0x03000000
        Py_ssize_t sz = results.second - results.first;
        PyObjectHandle op;
        if(sz == 0)
        {
            op = PyBytes_FromString("");
        }
        else
        {
            op = PyBytes_FromStringAndSize(reinterpret_cast<const char*>(results.first), sz);
        }
        if(!op.get())
        {
            assert(PyErr_Occurred());
            PyErr_Print();
            return;
        }
#else
        //
        // Create the output buffer and copy in the outParams.
        //
        PyObjectHandle op = PyBuffer_New(results.second - results.first);
        if(!op.get())
        {
            assert(PyErr_Occurred());
            PyErr_Print();
            return;
        }

        void* buf;
        Py_ssize_t sz;
        if(PyObject_AsWriteBuffer(op.get(), &buf, &sz))
        {
            assert(PyErr_Occurred());
            PyErr_Print();
            return;
        }
        assert(sz == results.second - results.first);
        memcpy(buf, results.first, sz);
#endif

        if(PyTuple_SET_ITEM(args.get(), 1, op.get()) < 0)
        {
            assert(PyErr_Occurred());
            PyErr_Print();
            return;
        }
        op.release(); // PyTuple_SET_ITEM steals a reference.

        const string methodName = "ice_response";
        if(!PyObject_HasAttrString(_callback, STRCAST(methodName.c_str())))
        {
            ostringstream ostr;
            ostr << "AMI callback object for operation `ice_invoke_async' does not define " << methodName << "()";
            string str = ostr.str();
            PyErr_Warn(PyExc_RuntimeWarning, const_cast<char*>(str.c_str()));
        }
        else
        {
            PyObjectHandle method = PyObject_GetAttrString(_callback, STRCAST(methodName.c_str()));
            assert(method.get());
            PyObjectHandle tmp = PyObject_Call(method.get(), args.get(), 0);
            if(PyErr_Occurred())
            {
                handleException(); // Callback raised an exception.
            }
        }
    }
    catch(const Ice::Exception& ex)
    {
        ostringstream ostr;
        ostr << "Exception raised by AMI callback for operation `ice_invoke_async':" << ex;
        string str = ostr.str();
        PyErr_Warn(PyExc_RuntimeWarning, const_cast<char*>(str.c_str()));
    }
}

void
IcePy::OldAsyncBlobjectInvocation::exception(const Ice::Exception& ex)
{
    AdoptThread adoptThread; // Ensure the current thread is able to call into Python.

    callException(_callback, "ice_invoke", "ice_exception", ex);
}

void
IcePy::OldAsyncBlobjectInvocation::sent(bool)
{
    AdoptThread adoptThread; // Ensure the current thread is able to call into Python.

    callSent(_callback, "ice_sent", false, false);
}

//
// TypedUpcall
//
IcePy::TypedUpcall::TypedUpcall(const OperationPtr& op, const Ice::AMD_Object_ice_invokePtr& callback,
                                const Ice::CommunicatorPtr& communicator) :
    _op(op), _callback(callback), _communicator(communicator), _finished(false)
{
}

void
IcePy::TypedUpcall::dispatch(PyObject* servant, const pair<const Ice::Byte*, const Ice::Byte*>& inBytes,
                             const Ice::Current& current)
{
    //
    // Unmarshal the in parameters. We have to leave room in the arguments for a trailing
    // Ice::Current object.
    //
    Py_ssize_t count = static_cast<Py_ssize_t>(_op->inParams.size()) + 1;

    Py_ssize_t offset = 0;
    if(_op->amd)
    {
        ++count; // Leave room for a leading AMD callback argument.
        offset = 1;
    }

    PyObjectHandle args = PyTuple_New(count);
    if(!args.get())
    {
        throwPythonException();
    }

    if(!_op->inParams.empty())
    {
        Ice::InputStream is(_communicator, inBytes);

        //
        // Store a pointer to a local StreamUtil object as the stream's closure.
        // This is necessary to support object unmarshaling (see ObjectReader).
        //
        StreamUtil util;
        assert(!is.getClosure());
        is.setClosure(&util);

        try
        {
            is.startEncapsulation();

            ParamInfoList::iterator p;

            //
            // Unmarshal the required parameters.
            //
            for(p = _op->inParams.begin(); p != _op->inParams.end(); ++p)
            {
                ParamInfoPtr info = *p;
                if(!info->optional)
                {
                    void* closure = reinterpret_cast<void*>(info->pos + offset);
                    info->type->unmarshal(&is, info, args.get(), closure, false, &info->metaData);
                }
            }

            //
            // Unmarshal the optional parameters.
            //
            for(p = _op->optionalInParams.begin(); p != _op->optionalInParams.end(); ++p)
            {
                ParamInfoPtr info = *p;
                if(is.readOptional(info->tag, info->type->optionalFormat()))
                {
                    void* closure = reinterpret_cast<void*>(info->pos + offset);
                    info->type->unmarshal(&is, info, args.get(), closure, true, &info->metaData);
                }
                else
                {
                    if(PyTuple_SET_ITEM(args.get(), info->pos + offset, Unset) < 0)
                    {
                        throwPythonException();
                    }
                    Py_INCREF(Unset); // PyTuple_SET_ITEM steals a reference.
                }
            }

            if(_op->sendsClasses)
            {
                is.readPendingObjects();
            }

            is.endEncapsulation();

            util.updateSlicedData();
        }
        catch(const AbortMarshaling&)
        {
            throwPythonException();
        }
    }

    //
    // Create an object to represent Ice::Current. We need to append this to the argument tuple.
    //
    PyObjectHandle curr = createCurrent(current);
    if(PyTuple_SET_ITEM(args.get(), PyTuple_GET_SIZE(args.get()) - 1, curr.get()) < 0)
    {
        throwPythonException();
    }
    curr.release(); // PyTuple_SET_ITEM steals a reference.

    if(_op->amd)
    {
        //
        // Create the callback object and pass it as the first argument.
        //
        AMDCallbackObject* obj = amdCallbackNew(&AMDCallbackType, 0, 0);
        if(!obj)
        {
            throwPythonException();
        }
        obj->upcall = new UpcallPtr(this);
        obj->encoding = current.encoding;
        if(PyTuple_SET_ITEM(args.get(), 0, (PyObject*)obj) < 0) // PyTuple_SET_ITEM steals a reference.
        {
            Py_DECREF(obj);
            throwPythonException();
        }
    }

    //
    // Dispatch the operation. Use _dispatchName here, not current.operation.
    //
    PyObjectHandle method = PyObject_GetAttrString(servant, const_cast<char*>(_op->dispatchName.c_str()));
    if(!method.get())
    {
        ostringstream ostr;
        ostr << "servant for identity " << _communicator->identityToString(current.id)
             << " does not define operation `" << _op->dispatchName << "'";
        string str = ostr.str();
        PyErr_Warn(PyExc_RuntimeWarning, const_cast<char*>(str.c_str()));
        Ice::UnknownException ex(__FILE__, __LINE__);
        ex.unknown = str;
        throw ex;
    }

    PyObjectHandle result = PyObject_Call(method.get(), args.get(), 0);

    //
    // Check for exceptions.
    //
    if(PyErr_Occurred())
    {
        PyException ex; // Retrieve it before another Python API call clears it.
        exception(ex, current.encoding);
        return;
    }

    if(!_op->amd)
    {
        response(result.get(), current.encoding);
    }
}

void
IcePy::TypedUpcall::response(PyObject* args, const Ice::EncodingVersion& encoding)
{
    if(_finished)
    {
        //
        // This method could be called more than once if the application calls
        // ice_response multiple times. We ignore subsequent calls.
        //
        return;
    }

    _finished = true;

    try
    {
        //
        // Marshal the results. If there is more than one value to be returned, then they must be
        // returned in a tuple of the form (result, outParam1, ...).
        //
        Ice::OutputStream os(_communicator);
        try
        {
            Py_ssize_t numResults = static_cast<Py_ssize_t>(_op->outParams.size());
            if(_op->returnType)
            {
                numResults++;
            }

            if(numResults > 1 && (!PyTuple_Check(args) || PyTuple_GET_SIZE(args) != numResults))
            {
                ostringstream ostr;
                ostr << "operation `" << fixIdent(_op->name) << "' should return a tuple of length " << numResults;
                string str = ostr.str();
                PyErr_Warn(PyExc_RuntimeWarning, const_cast<char*>(str.c_str()));
                throw Ice::MarshalException(__FILE__, __LINE__);
            }

            //
            // Normalize the args value. For an AMD operation, or when there are multiple
            // result values, args is already a tuple. Otherwise, we create a tuple to
            // make the code a little simpler.
            //
            PyObjectHandle t;
            if(_op->amd || numResults > 1)
            {
                t = args;
            }
            else
            {
                t = PyTuple_New(1);
                if(!t.get())
                {
                    throw AbortMarshaling();
                }
                PyTuple_SET_ITEM(t.get(), 0, args);
            }
            Py_INCREF(args);

            os.startEncapsulation(encoding, _op->format);

            ObjectMap objectMap;
            ParamInfoList::iterator p;

            //
            // Validate the results.
            //
            for(p = _op->outParams.begin(); p != _op->outParams.end(); ++p)
            {
                ParamInfoPtr info = *p;
                PyObject* arg = PyTuple_GET_ITEM(t.get(), info->pos);
                if((!info->optional || arg != Unset) && !info->type->validate(arg))
                {
                    // TODO: Provide the parameter name instead?
                    ostringstream ostr;
                    ostr << "invalid value for out argument " << (info->pos + 1) << " in operation `"
                         << _op->dispatchName << "'";
                    string str = ostr.str();
                    PyErr_Warn(PyExc_RuntimeWarning, const_cast<char*>(str.c_str()));
                    throw Ice::MarshalException(__FILE__, __LINE__);
                }
            }
            if(_op->returnType)
            {
                PyObject* res = PyTuple_GET_ITEM(t.get(), 0);
                if((!_op->returnType->optional || res != Unset) && !_op->returnType->type->validate(res))
                {
                    ostringstream ostr;
                    ostr << "invalid return value for operation `" << _op->dispatchName << "'";
                    string str = ostr.str();
                    PyErr_Warn(PyExc_RuntimeWarning, const_cast<char*>(str.c_str()));
                    throw Ice::MarshalException(__FILE__, __LINE__);
                }
            }

            //
            // Marshal the required out parameters.
            //
            for(p = _op->outParams.begin(); p != _op->outParams.end(); ++p)
            {
                ParamInfoPtr info = *p;
                if(!info->optional)
                {
                    PyObject* arg = PyTuple_GET_ITEM(t.get(), info->pos);
                    info->type->marshal(arg, &os, &objectMap, false, &info->metaData);
                }
            }

            //
            // Marshal the required return value, if any.
            //
            if(_op->returnType && !_op->returnType->optional)
            {
                PyObject* res = PyTuple_GET_ITEM(t.get(), 0);
                _op->returnType->type->marshal(res, &os, &objectMap, false, &_op->metaData);
            }

            //
            // Marshal the optional results.
            //
            for(p = _op->optionalOutParams.begin(); p != _op->optionalOutParams.end(); ++p)
            {
                ParamInfoPtr info = *p;
                PyObject* arg = PyTuple_GET_ITEM(t.get(), info->pos);
                if(arg != Unset && os.writeOptional(info->tag, info->type->optionalFormat()))
                {
                    info->type->marshal(arg, &os, &objectMap, true, &info->metaData);
                }
            }

            if(_op->returnsClasses)
            {
                os.writePendingObjects();
            }

            os.endEncapsulation();

            AllowThreads allowThreads; // Release Python's global interpreter lock during blocking calls.
            _callback->ice_response(true, os.finished());
        }
        catch(const AbortMarshaling&)
        {
            throwPythonException();
        }
    }
    catch(const Ice::Exception& ex)
    {
        AllowThreads allowThreads; // Release Python's global interpreter lock during blocking calls.
        _callback->ice_exception(ex);
    }
}

void
IcePy::TypedUpcall::exception(PyException& ex, const Ice::EncodingVersion& encoding)
{
    if(_finished)
    {
        //
        // An asynchronous response or exception has already been sent. We just
        // raise an exception and let the C++ run time handle it.
        //
        ex.raise();
    }

    _finished = true;

    try
    {
        try
        {
            //
            // A servant that calls sys.exit() will raise the SystemExit exception.
            // This is normally caught by the interpreter, causing it to exit.
            // However, we have no way to pass this exception to the interpreter,
            // so we act on it directly.
            //
            ex.checkSystemExit();

            PyObject* userExceptionType = lookupType("Ice.UserException");

            if(PyObject_IsInstance(ex.ex.get(), userExceptionType))
            {
                //
                // Get the exception's type and verify that it is legal to be thrown from this operation.
                //
                PyObjectHandle iceType = PyObject_GetAttrString(ex.ex.get(), STRCAST("_ice_type"));
                assert(iceType.get());
                ExceptionInfoPtr info = ExceptionInfoPtr::dynamicCast(getException(iceType.get()));
                assert(info);
                if(!validateException(ex.ex.get()))
                {
                    ex.raise(); // Raises UnknownUserException.
                }
                else
                {
                    Ice::OutputStream os(_communicator);
                    os.startEncapsulation(encoding, _op->format);

                    ExceptionWriter writer(ex.ex, info);
                    os.writeException(writer);

                    os.endEncapsulation();

                    AllowThreads allowThreads; // Release Python's global interpreter lock during blocking calls.
                    _callback->ice_response(false, os.finished());
                }
            }
            else
            {
                ex.raise();
            }
        }
        catch(const AbortMarshaling&)
        {
            throwPythonException();
        }
    }
    catch(const Ice::Exception& ex)
    {
        AllowThreads allowThreads; // Release Python's global interpreter lock during blocking calls.
        _callback->ice_exception(ex);
    }
}

bool
IcePy::TypedUpcall::validateException(PyObject* ex) const
{
    for(ExceptionInfoList::const_iterator p = _op->exceptions.begin(); p != _op->exceptions.end(); ++p)
    {
        if(PyObject_IsInstance(ex, (*p)->pythonType.get()))
        {
            return true;
        }
    }

    return false;
}

//
// BlobjectUpcall
//
IcePy::BlobjectUpcall::BlobjectUpcall(bool amd, const Ice::AMD_Object_ice_invokePtr& callback) :
    _amd(amd), _callback(callback), _finished(false)
{
}

void
IcePy::BlobjectUpcall::dispatch(PyObject* servant, const pair<const Ice::Byte*, const Ice::Byte*>& inBytes,
                                const Ice::Current& current)
{
    Ice::CommunicatorPtr communicator = current.adapter->getCommunicator();

    Py_ssize_t count = 2; // First is the inParams, second is the Ice::Current object.

    Py_ssize_t start = 0;
    if(_amd)
    {
        ++count; // Leave room for a leading AMD callback argument.
        start = 1;
    }

    PyObjectHandle args = PyTuple_New(count);
    if(!args.get())
    {
        throwPythonException();
    }

    PyObjectHandle ip;

#if PY_VERSION_HEX >= 0x03000000
    if(inBytes.second == inBytes.first)
    {
        ip = PyBytes_FromString("");
    }
    else
    {
        ip = PyBytes_FromStringAndSize(reinterpret_cast<const char*>(inBytes.first), inBytes.second - inBytes.first);
    }
#else
    //
    // If using AMD we need to copy the bytes since the bytes may be
    // accessed after this method is over, otherwise
    // PyBuffer_FromMemory can be used which doesn't do a copy.
    //
    if(!_amd)
    {
        ip = PyBuffer_FromMemory((void*)inBytes.first, inBytes.second - inBytes.first);
        if(!ip.get())
        {
            throwPythonException();
        }
    }
    else
    {
        ip = PyBuffer_New(inBytes.second - inBytes.first);
        if(!ip.get())
        {
            throwPythonException();
        }
        void* buf;
        Py_ssize_t sz;
        if(PyObject_AsWriteBuffer(ip.get(), &buf, &sz))
        {
            throwPythonException();
        }
        assert(sz == inBytes.second - inBytes.first);
        memcpy(buf, inBytes.first, sz);
    }
#endif

    if(PyTuple_SET_ITEM(args.get(), start, ip.get()) < 0)
    {
        throwPythonException();
    }
    ++start;
    ip.release(); // PyTuple_SET_ITEM steals a reference.

    //
    // Create an object to represent Ice::Current. We need to append
    // this to the argument tuple.
    //
    PyObjectHandle curr = createCurrent(current);
    if(PyTuple_SET_ITEM(args.get(), start, curr.get()) < 0)
    {
        throwPythonException();
    }
    curr.release(); // PyTuple_SET_ITEM steals a reference.

    string dispatchName = "ice_invoke";
    if(_amd)
    {
        dispatchName += "_async";
        //
        // Create the callback object and pass it as the first argument.
        //
        AMDCallbackObject* obj = amdCallbackNew(&AMDCallbackType, 0, 0);
        if(!obj)
        {
            throwPythonException();
        }
        obj->upcall = new UpcallPtr(this);
        obj->encoding = current.encoding;
        if(PyTuple_SET_ITEM(args.get(), 0, (PyObject*)obj) < 0) // PyTuple_SET_ITEM steals a reference.
        {
            Py_DECREF(obj);
            throwPythonException();
        }
    }

    //
    // Dispatch the operation.
    //
    PyObjectHandle method = PyObject_GetAttrString(servant, const_cast<char*>(dispatchName.c_str()));
    if(!method.get())
    {
        ostringstream ostr;
        ostr << "servant for identity " << communicator->identityToString(current.id)
             << " does not define operation `" << dispatchName << "'";
        string str = ostr.str();
        PyErr_Warn(PyExc_RuntimeWarning, const_cast<char*>(str.c_str()));
        Ice::UnknownException ex(__FILE__, __LINE__);
        ex.unknown = str;
        throw ex;
    }

    PyObjectHandle result = PyObject_Call(method.get(), args.get(), 0);

    //
    // Check for exceptions.
    //
    if(PyErr_Occurred())
    {
        PyException ex; // Retrieve it before another Python API call clears it.
        exception(ex, current.encoding);
        return;
    }

    if(!_amd)
    {
        response(result.get(), current.encoding);
    }
}

void
IcePy::BlobjectUpcall::response(PyObject* args, const Ice::EncodingVersion&)
{
    if(_finished)
    {
        //
        // This method could be called more than once if the application calls
        // ice_response multiple times. We ignore subsequent calls.
        //
        return;
    }

    _finished = true;

    //
    // The return value is a tuple of (bool, results).
    //
    if(!PyTuple_Check(args) || PyTuple_GET_SIZE(args) != 2)
    {
        ostringstream ostr;
        string name = "ice_invoke";
        if(_amd)
        {
            name += "_async";
        }
        ostr << "operation `" << name << "' should return a tuple of length 2";
        string str = ostr.str();
        PyErr_Warn(PyExc_RuntimeWarning, const_cast<char*>(str.c_str()));
        throw Ice::MarshalException(__FILE__, __LINE__);
    }

    PyObject* arg = PyTuple_GET_ITEM(args, 0);
    bool isTrue = PyObject_IsTrue(arg) == 1;

    arg = PyTuple_GET_ITEM(args, 1);

#if PY_VERSION_HEX >= 0x03000000
    if(!PyBytes_Check(arg))
    {
        ostringstream ostr;
        ostr << "invalid return value for operation `ice_invoke'";
        string str = ostr.str();
        PyErr_Warn(PyExc_RuntimeWarning, const_cast<char*>(str.c_str()));
        throw Ice::MarshalException(__FILE__, __LINE__);
    }

    Py_ssize_t sz = PyBytes_GET_SIZE(arg);
    pair<const ::Ice::Byte*, const ::Ice::Byte*> r(static_cast<const Ice::Byte*>(0),static_cast<const Ice::Byte*>(0));
    if(sz > 0)
    {
        r.first = reinterpret_cast<Ice::Byte*>(PyBytes_AS_STRING(arg));
        r.second = r.first + sz;
    }
#else
    if(!PyBuffer_Check(arg))
    {
        ostringstream ostr;
        ostr << "invalid return value for operation `ice_invoke'";
        string str = ostr.str();
        PyErr_Warn(PyExc_RuntimeWarning, const_cast<char*>(str.c_str()));
        throw Ice::MarshalException(__FILE__, __LINE__);
    }

    char* charBuf = 0;
    Py_ssize_t sz = arg->ob_type->tp_as_buffer->bf_getcharbuffer(arg, 0, &charBuf);
    const Ice::Byte* mem = reinterpret_cast<const Ice::Byte*>(charBuf);
    const pair<const ::Ice::Byte*, const ::Ice::Byte*> r(mem, mem + sz);
#endif

    AllowThreads allowThreads; // Release Python's global interpreter lock during blocking calls.
    _callback->ice_response(isTrue, r);
}

void
IcePy::BlobjectUpcall::exception(PyException& ex, const Ice::EncodingVersion&)
{
    if(_finished)
    {
        //
        // An asynchronous response or exception has already been sent. We just
        // raise an exception and let the C++ run time handle it.
        //
        ex.raise();
    }

    _finished = true;

    try
    {
        //
        // A servant that calls sys.exit() will raise the SystemExit exception.
        // This is normally caught by the interpreter, causing it to exit.
        // However, we have no way to pass this exception to the interpreter,
        // so we act on it directly.
        //
        ex.checkSystemExit();

        ex.raise();
    }
    catch(const Ice::Exception& ex)
    {
        AllowThreads allowThreads; // Release Python's global interpreter lock during blocking calls.
        _callback->ice_exception(ex);
    }
}

PyObject*
IcePy::invokeBuiltin(PyObject* proxy, const string& builtin, PyObject* args)
{
    string name = "_op_" + builtin;
    PyObject* objectType = lookupType("Ice.Object");
    assert(objectType);
    PyObjectHandle obj = PyObject_GetAttrString(objectType, STRCAST(name.c_str()));
    assert(obj.get());

    OperationPtr op = getOperation(obj.get());
    assert(op);

    Ice::ObjectPrx p = getProxy(proxy);
    InvocationPtr i = new SyncTypedInvocation(p, op);
    return i->invoke(args);
}

PyObject*
IcePy::beginBuiltin(PyObject* proxy, const string& builtin, PyObject* args)
{
    string name = "_op_" + builtin;
    PyObject* objectType = lookupType("Ice.Object");
    assert(objectType);
    PyObjectHandle obj = PyObject_GetAttrString(objectType, STRCAST(name.c_str()));
    assert(obj.get());

    OperationPtr op = getOperation(obj.get());
    assert(op);

    Ice::ObjectPrx p = getProxy(proxy);
    InvocationPtr i = new AsyncTypedInvocation(p, proxy, op);
    return i->invoke(args);
}

PyObject*
IcePy::endBuiltin(PyObject* proxy, const string& builtin, PyObject* args)
{
    PyObject* result;
    if(!PyArg_ParseTuple(args, STRCAST("O!"), &AsyncResultType, &result))
    {
        return 0;
    }

    string name = "_op_" + builtin;
    PyObject* objectType = lookupType("Ice.Object");
    assert(objectType);
    PyObjectHandle obj = PyObject_GetAttrString(objectType, STRCAST(name.c_str()));
    assert(obj.get());

    OperationPtr op = getOperation(obj.get());
    assert(op);

    AsyncResultObject* ar = reinterpret_cast<AsyncResultObject*>(result);
    assert(ar);
    AsyncTypedInvocationPtr i = AsyncTypedInvocationPtr::dynamicCast(*ar->invocation);
    if(!i)
    {
        PyErr_Format(PyExc_ValueError, STRCAST("invalid AsyncResult object passed to end_%s"), op->name.c_str());
        return 0;
    }
    Ice::ObjectPrx p = getProxy(proxy);
    return i->end(p, op, *ar->result);
}

PyObject*
IcePy::iceInvoke(PyObject* proxy, PyObject* args)
{
    Ice::ObjectPrx p = getProxy(proxy);
    InvocationPtr i = new SyncBlobjectInvocation(p);
    return i->invoke(args);
}

PyObject*
IcePy::iceInvokeAsync(PyObject* proxy, PyObject* args)
{
    Ice::ObjectPrx p = getProxy(proxy);
    InvocationPtr i = new OldAsyncBlobjectInvocation(p);
    return i->invoke(args);
}

PyObject*
IcePy::beginIceInvoke(PyObject* proxy, PyObject* args, PyObject* kwds)
{
    Ice::ObjectPrx p = getProxy(proxy);
    InvocationPtr i = new AsyncBlobjectInvocation(p, proxy);
    return i->invoke(args, kwds);
}

PyObject*
IcePy::endIceInvoke(PyObject* proxy, PyObject* args)
{
    PyObject* result;
    if(!PyArg_ParseTuple(args, STRCAST("O!"), &AsyncResultType, &result))
    {
        return 0;
    }

    AsyncResultObject* ar = reinterpret_cast<AsyncResultObject*>(result);
    assert(ar);
    AsyncBlobjectInvocationPtr i = AsyncBlobjectInvocationPtr::dynamicCast(*ar->invocation);
    if(!i)
    {
        PyErr_Format(PyExc_ValueError, STRCAST("invalid AsyncResult object passed to end_ice_invoke"));
        return 0;
    }
    Ice::ObjectPrx p = getProxy(proxy);
    return i->end(p, *ar->result);
}

PyObject*
IcePy::createAsyncResult(const Ice::AsyncResultPtr& r, PyObject* proxy, PyObject* connection, PyObject* communicator)
{
    AsyncResultObject* obj = asyncResultNew(&AsyncResultType, 0, 0);
    if(!obj)
    {
        return 0;
    }
    obj->result = new Ice::AsyncResultPtr(r);
    obj->proxy = proxy;
    Py_XINCREF(obj->proxy);
    obj->connection = connection;
    Py_XINCREF(obj->connection);
    obj->communicator = communicator;
    Py_XINCREF(obj->communicator);
    return reinterpret_cast<PyObject*>(obj);
}

Ice::AsyncResultPtr
IcePy::getAsyncResult(PyObject* p)
{
    assert(PyObject_IsInstance(p, reinterpret_cast<PyObject*>(&AsyncResultType)) == 1);
    AsyncResultObject* obj = reinterpret_cast<AsyncResultObject*>(p);
    return *obj->result;
}

IcePy::FlushCallback::FlushCallback(PyObject* ex, PyObject* sent, const string& op) :
    _ex(ex), _sent(sent), _op(op)
{
    assert(_ex);
    Py_INCREF(_ex);
    Py_XINCREF(_sent);
}

IcePy::FlushCallback::~FlushCallback()
{
    AdoptThread adoptThread; // Ensure the current thread is able to call into Python.

    Py_DECREF(_ex);
    Py_XDECREF(_sent);
}

void
IcePy::FlushCallback::exception(const Ice::Exception& ex)
{
    AdoptThread adoptThread; // Ensure the current thread is able to call into Python.

    callException(_ex, ex);
}

void
IcePy::FlushCallback::sent(bool sentSynchronously)
{
    if(_sent)
    {
        AdoptThread adoptThread; // Ensure the current thread is able to call into Python.
        callSent(_sent, sentSynchronously, true);
    }
}

IcePy::GetConnectionCallback::GetConnectionCallback(const Ice::CommunicatorPtr& communicator,
                                                    PyObject* response, PyObject* ex, const string& op) :
    _communicator(communicator), _response(response), _ex(ex), _op(op)
{
    assert(_response);
    Py_INCREF(_response);
    Py_XINCREF(_ex);
}

IcePy::GetConnectionCallback::~GetConnectionCallback()
{
    AdoptThread adoptThread; // Ensure the current thread is able to call into Python.

    Py_DECREF(_response);
    Py_XDECREF(_ex);
}

void
IcePy::GetConnectionCallback::response(const Ice::ConnectionPtr& conn)
{
    AdoptThread adoptThread; // Ensure the current thread is able to call into Python.

    PyObjectHandle pyConn = createConnection(conn, _communicator);
    PyObjectHandle args = Py_BuildValue(STRCAST("(O)"), pyConn.get());
    PyObjectHandle tmp = PyObject_Call(_response, args.get(), 0);
    if(PyErr_Occurred())
    {
        handleException(); // Callback raised an exception.
    }
}

void
IcePy::GetConnectionCallback::exception(const Ice::Exception& ex)
{
    AdoptThread adoptThread; // Ensure the current thread is able to call into Python.

    callException(_ex, ex);
}

//
// ServantWrapper implementation.
//
IcePy::ServantWrapper::ServantWrapper(PyObject* servant) :
    _servant(servant)
{
    Py_INCREF(_servant);
}

IcePy::ServantWrapper::~ServantWrapper()
{
    AdoptThread adoptThread; // Ensure the current thread is able to call into Python.

    Py_DECREF(_servant);
}

PyObject*
IcePy::ServantWrapper::getObject()
{
    Py_INCREF(_servant);
    return _servant;
}

//
// TypedServantWrapper implementation.
//
IcePy::TypedServantWrapper::TypedServantWrapper(PyObject* servant) :
    ServantWrapper(servant), _lastOp(_operationMap.end())
{
}

void
IcePy::TypedServantWrapper::ice_invoke_async(const Ice::AMD_Object_ice_invokePtr& cb,
                                             const pair<const Ice::Byte*, const Ice::Byte*>& inParams,
                                             const Ice::Current& current)
{
    AdoptThread adoptThread; // Ensure the current thread is able to call into Python.

    try
    {
        //
        // Locate the Operation object. As an optimization we keep a reference
        // to the most recent operation we've dispatched, so check that first.
        //
        OperationPtr op;
        if(_lastOp != _operationMap.end() && _lastOp->first == current.operation)
        {
            op = _lastOp->second;
        }
        else
        {
            //
            // Next check our cache of operations.
            //
            _lastOp = _operationMap.find(current.operation);
            if(_lastOp == _operationMap.end())
            {
                //
                // Look for the Operation object in the servant's type.
                //
                string attrName = "_op_" + current.operation;
                PyObjectHandle h = PyObject_GetAttrString((PyObject*)_servant->ob_type,
                                                          const_cast<char*>(attrName.c_str()));
                if(!h.get())
                {
                    PyErr_Clear();
                    Ice::OperationNotExistException ex(__FILE__, __LINE__);
                    ex.id = current.id;
                    ex.facet = current.facet;
                    ex.operation = current.operation;
                    throw ex;
                }

                assert(PyObject_IsInstance(h.get(), reinterpret_cast<PyObject*>(&OperationType)) == 1);
                OperationObject* obj = reinterpret_cast<OperationObject*>(h.get());
                op = *obj->op;
                _lastOp = _operationMap.insert(OperationMap::value_type(current.operation, op)).first;
            }
            else
            {
                op = _lastOp->second;
            }
        }

        //
        // See bug 4976.
        //
        if(!op->pseudoOp)
        {
            __checkMode(op->mode, current.mode);
        }

        UpcallPtr up = new TypedUpcall(op, cb, current.adapter->getCommunicator());
        up->dispatch(_servant, inParams, current);
    }
    catch(const Ice::Exception& ex)
    {
        AllowThreads allowThreads; // Release Python's global interpreter lock during blocking calls.
        cb->ice_exception(ex);
    }
}

//
// BlobjectServantWrapper implementation.
//
IcePy::BlobjectServantWrapper::BlobjectServantWrapper(PyObject* servant, bool amd) :
    ServantWrapper(servant), _amd(amd)
{
}

void
IcePy::BlobjectServantWrapper::ice_invoke_async(const Ice::AMD_Object_ice_invokePtr& cb,
                                                const pair<const Ice::Byte*, const Ice::Byte*>& inParams,
                                                const Ice::Current& current)
{
    AdoptThread adoptThread; // Ensure the current thread is able to call into Python.

    try
    {
        UpcallPtr up = new BlobjectUpcall(_amd, cb);
        up->dispatch(_servant, inParams, current);
    }
    catch(const Ice::Exception& ex)
    {
        AllowThreads allowThreads; // Release Python's global interpreter lock during blocking calls.
        cb->ice_exception(ex);
    }
}

IcePy::ServantWrapperPtr
IcePy::createServantWrapper(PyObject* servant)
{
    ServantWrapperPtr wrapper;
    PyObject* blobjectType = lookupType("Ice.Blobject");
    PyObject* blobjectAsyncType = lookupType("Ice.BlobjectAsync");
    if(PyObject_IsInstance(servant, blobjectType))
    {
        return new BlobjectServantWrapper(servant, false);
    }
    else if(PyObject_IsInstance(servant, blobjectAsyncType))
    {
        return new BlobjectServantWrapper(servant, true);
    }

    return new TypedServantWrapper(servant);
}<|MERGE_RESOLUTION|>--- conflicted
+++ resolved
@@ -1644,13 +1644,8 @@
             ParamInfoPtr info = *p;
             if(!info->optional)
             {
-<<<<<<< HEAD
-                void* closure = reinterpret_cast<void*>(info->pos);
+                void* closure = reinterpret_cast<void*>(static_cast<Py_ssize_t>(info->pos));
                 info->type->unmarshal(&is, info, results.get(), closure, false, &info->metaData);
-=======
-                void* closure = reinterpret_cast<void*>(static_cast<Py_ssize_t>(info->pos));
-                info->type->unmarshal(is, info, results.get(), closure, false, &info->metaData);
->>>>>>> a03f3f50
             }
         }
 
@@ -1660,13 +1655,8 @@
         if(_op->returnType && !_op->returnType->optional)
         {
             assert(_op->returnType->pos == 0);
-<<<<<<< HEAD
-            void* closure = reinterpret_cast<void*>(_op->returnType->pos);
+            void* closure = reinterpret_cast<void*>(static_cast<Py_ssize_t>(_op->returnType->pos));
             _op->returnType->type->unmarshal(&is, _op->returnType, results.get(), closure, false, &_op->metaData);
-=======
-            void* closure = reinterpret_cast<void*>(static_cast<Py_ssize_t>(_op->returnType->pos));
-            _op->returnType->type->unmarshal(is, _op->returnType, results.get(), closure, false, &_op->metaData);
->>>>>>> a03f3f50
         }
 
         //
@@ -1677,13 +1667,8 @@
             ParamInfoPtr info = *p;
             if(is.readOptional(info->tag, info->type->optionalFormat()))
             {
-<<<<<<< HEAD
-                void* closure = reinterpret_cast<void*>(info->pos);
+                void* closure = reinterpret_cast<void*>(static_cast<Py_ssize_t>(info->pos));
                 info->type->unmarshal(&is, info, results.get(), closure, true, &info->metaData);
-=======
-                void* closure = reinterpret_cast<void*>(static_cast<Py_ssize_t>(info->pos));
-                info->type->unmarshal(is, info, results.get(), closure, true, &info->metaData);
->>>>>>> a03f3f50
             }
             else
             {
