//
// Copyright (c) ZeroC, Inc. All rights reserved.
//

#ifdef _WIN32
     // Prevents windows.h from defining min/max macros.
#    define NOMINMAX
#endif

#include <Types.h>
#include <Current.h>
#include <Proxy.h>
#include <Thread.h>
#include <Util.h>
#include <IceUtil/InputUtil.h>
#include <Ice/InputStream.h>
#include <Ice/LocalException.h>
#include <Ice/OutputStream.h>
#include <Ice/SlicedData.h>

#include <IceUtil/DisableWarnings.h>

#include <list>
#include <limits>

using namespace std;
using namespace IcePy;
using namespace IceUtil;
using namespace IceUtilInternal;

typedef map<string, ClassInfoPtr, std::less<>> ClassInfoMap;
static ClassInfoMap _classInfoMap;

typedef map<string, ValueInfoPtr, std::less<>> ValueInfoMap;
static ValueInfoMap _valueInfoMap;

typedef map<int32_t, ValueInfoPtr> CompactIdMap;
static CompactIdMap _compactIdMap;

typedef map<string, ProxyInfoPtr, std::less<>> ProxyInfoMap;
static ProxyInfoMap _proxyInfoMap;

typedef map<string, ExceptionInfoPtr, std::less<>> ExceptionInfoMap;
static ExceptionInfoMap _exceptionInfoMap;

namespace
{

const char* emptySeq = "";

//
// This exception is raised if the factory specified in a sequence metadata
// cannot be load or is not valid
//
class InvalidSequenceFactoryException
{
};

}

namespace IcePy
{

struct TypeInfoObject
{
    PyObject_HEAD
    IcePy::TypeInfoPtr* info;
};

struct ExceptionInfoObject
{
    PyObject_HEAD
    IcePy::ExceptionInfoPtr* info;
};

struct BufferObject
{
    PyObject_HEAD
    IcePy::BufferPtr* buffer;
};

extern PyTypeObject TypeInfoType;
extern PyTypeObject ExceptionInfoType;

bool
writeString(PyObject* p, Ice::OutputStream* os)
{
    if(p == Py_None)
    {
        os->write(string(), false); // Bypass string conversion.
    }
    else if(checkString(p))
    {
        os->write(getString(p), false); // Bypass string conversion.
    }
    else
    {
        assert(false);
    }

    return true;
}

}

#ifdef WIN32
extern "C"
#endif
static TypeInfoObject*
typeInfoNew(PyTypeObject* type, PyObject* /*args*/, PyObject* /*kwds*/)
{
    TypeInfoObject* self = reinterpret_cast<TypeInfoObject*>(type->tp_alloc(type, 0));
    if(!self)
    {
        return 0;
    }
    self->info = 0;
    return self;
}

#ifdef WIN32
extern "C"
#endif
static void
typeInfoDealloc(TypeInfoObject* self)
{
    //
    // Every TypeInfo object is assigned to a "_t_XXX" variable in its enclosing module. Python releases these
    // objects during shutdown, which gives us a chance to release resources and break cyclic references.
    //
    assert(self->info);
    (*self->info)->destroy();
    delete self->info;
    Py_TYPE(self)->tp_free(reinterpret_cast<PyObject*>(self));
}

#ifdef WIN32
extern "C"
#endif
static ExceptionInfoObject*
exceptionInfoNew(PyTypeObject* type, PyObject* /*args*/, PyObject* /*kwds*/)
{
    ExceptionInfoObject* self = reinterpret_cast<ExceptionInfoObject*>(type->tp_alloc(type, 0));
    if(!self)
    {
        return 0;
    }
    self->info = 0;
    return self;
}

#ifdef WIN32
extern "C"
#endif
static void
exceptionInfoDealloc(ExceptionInfoObject* self)
{
    delete self->info;
    Py_TYPE(self)->tp_free(reinterpret_cast<PyObject*>(self));
}

#ifdef WIN32
extern "C"
#endif
static void
unsetDealloc(PyTypeObject* /*self*/)
{
    Py_FatalError("deallocating Unset");
}

#ifdef WIN32
extern "C"
#endif
static int
unsetNonzero(PyObject* /*v*/)
{
    //
    // We define tp_as_number->nb_nonzero so that the Unset marker value evaluates as "zero" or "false".
    //
    return 0;
}

#ifdef WIN32
extern "C"
#endif
static PyObject*
unsetRepr(PyObject* /*v*/)
{
    return PyBytes_FromString("Unset");
}

//
// addClassInfo()
//
static void
addClassInfo(string_view id, const ClassInfoPtr& info)
{
    //
    // Do not assert. An application may load statically-
    // translated definitions and then dynamically load
    // duplicate definitions.
    //
//    assert(_classInfoMap.find(id) == _classInfoMap.end());
    ClassInfoMap::iterator p = _classInfoMap.find(id);
    if(p != _classInfoMap.end())
    {
        _classInfoMap.erase(p);
    }
    _classInfoMap.insert(ClassInfoMap::value_type(id, info));
}

//
// addValueInfo()
//
static void
addValueInfo(string_view id, const ValueInfoPtr& info)
{
    //
    // Do not assert. An application may load statically-
    // translated definitions and then dynamically load
    // duplicate definitions.
    //
//    assert(_valueInfoMap.find(id) == _valueInfoMap.end());
    ValueInfoMap::iterator p = _valueInfoMap.find(id);
    if(p != _valueInfoMap.end())
    {
        _valueInfoMap.erase(p);
    }
    _valueInfoMap.insert(ValueInfoMap::value_type(id, info));
}

//
// addProxyInfo()
//
static void
addProxyInfo(string_view id, const ProxyInfoPtr& info)
{
    //
    // Do not assert. An application may load statically-
    // translated definitions and then dynamically load
    // duplicate definitions.
    //
//    assert(_proxyInfoMap.find(id) == _proxyInfoMap.end());
    ProxyInfoMap::iterator p = _proxyInfoMap.find(id);
    if(p != _proxyInfoMap.end())
    {
        _proxyInfoMap.erase(p);
    }
    _proxyInfoMap.insert(ProxyInfoMap::value_type(id, info));
}

//
// lookupProxyInfo()
//
static IcePy::ProxyInfoPtr
lookupProxyInfo(string_view id)
{
    ProxyInfoMap::iterator p = _proxyInfoMap.find(id);
    if(p != _proxyInfoMap.end())
    {
        return p->second;
    }
    return 0;
}

//
// addExceptionInfo()
//
static void
addExceptionInfo(string_view id, const ExceptionInfoPtr& info)
{
    //
    // Do not assert. An application may load statically-
    // translated definitions and then dynamically load
    // duplicate definitions.
    //
//    assert(_exceptionInfoMap.find(id) == _exceptionInfoMap.end());
    _exceptionInfoMap.insert(ExceptionInfoMap::value_type(id, info));
}

//
// StreamUtil implementation
//
PyObject* IcePy::StreamUtil::_slicedDataType = 0;
PyObject* IcePy::StreamUtil::_sliceInfoType = 0;

IcePy::StreamUtil::StreamUtil()
{
}

IcePy::StreamUtil::~StreamUtil()
{
    //
    // Make sure we break any cycles among the ValueReaders in preserved slices.
    //
    for(set<ValueReaderPtr>::iterator p = _readers.begin(); p != _readers.end(); ++p)
    {
        Ice::SlicedDataPtr slicedData = (*p)->getSlicedData();
        for(Ice::SliceInfoSeq::const_iterator q = slicedData->slices.begin(); q != slicedData->slices.end(); ++q)
        {
            //
            // Don't just call (*q)->instances.clear(), as releasing references
            // to the instances could have unexpected side effects. We exchange
            // the vector into a temporary and then let the temporary fall out
            // of scope.
            //
            vector<std::shared_ptr<Ice::Value>> tmp;
            tmp.swap((*q)->instances);
        }
    }
}

void
IcePy::StreamUtil::add(const ReadValueCallbackPtr& callback)
{
    _callbacks.push_back(callback);
}

void
IcePy::StreamUtil::add(const ValueReaderPtr& reader)
{
    assert(reader->getSlicedData());
    _readers.insert(reader);
}

void
IcePy::StreamUtil::updateSlicedData()
{
    for(set<ValueReaderPtr>::iterator p = _readers.begin(); p != _readers.end(); ++p)
    {
        setSlicedDataMember((*p)->getObject(), (*p)->getSlicedData());
    }
}

void
IcePy::StreamUtil::setSlicedDataMember(PyObject* obj, const Ice::SlicedDataPtr& slicedData)
{
    //
    // Create a Python equivalent of the SlicedData object.
    //

    assert(slicedData);

    if(!_slicedDataType)
    {
        _slicedDataType = lookupType("Ice.SlicedData");
        assert(_slicedDataType);
    }
    if(!_sliceInfoType)
    {
        _sliceInfoType = lookupType("Ice.SliceInfo");
        assert(_sliceInfoType);
    }

    IcePy::PyObjectHandle args = PyTuple_New(0);
    if(!args.get())
    {
        assert(PyErr_Occurred());
        throw AbortMarshaling();
    }

    PyObjectHandle sd = PyEval_CallObject(_slicedDataType, args.get());
    if(!sd.get())
    {
        assert(PyErr_Occurred());
        throw AbortMarshaling();
    }

    PyObjectHandle slices = PyTuple_New(static_cast<Py_ssize_t>(slicedData->slices.size()));
    if(!slices.get())
    {
        assert(PyErr_Occurred());
        throw AbortMarshaling();
    }

    if(PyObject_SetAttrString(sd.get(), STRCAST("slices"), slices.get()) < 0)
    {
        assert(PyErr_Occurred());
        throw AbortMarshaling();
    }

    //
    // Translate each SliceInfo object into its Python equivalent.
    //
    int i = 0;
    for(vector<Ice::SliceInfoPtr>::const_iterator p = slicedData->slices.begin(); p != slicedData->slices.end(); ++p)
    {
        PyObjectHandle slice = PyEval_CallObject(_sliceInfoType, args.get());
        if(!slice.get())
        {
            assert(PyErr_Occurred());
            throw AbortMarshaling();
        }

        PyTuple_SET_ITEM(slices.get(), i++, slice.get());
        Py_INCREF(slice.get()); // PyTuple_SET_ITEM steals a reference.

        //
        // typeId
        //
        PyObjectHandle typeId = createString((*p)->typeId);
        if(!typeId.get() || PyObject_SetAttrString(slice.get(), STRCAST("typeId"), typeId.get()) < 0)
        {
            assert(PyErr_Occurred());
            throw AbortMarshaling();
        }

        //
        // compactId
        //
        PyObjectHandle compactId = PyLong_FromLong((*p)->compactId);
        if(!compactId.get() || PyObject_SetAttrString(slice.get(), STRCAST("compactId"), compactId.get()) < 0)
        {
            assert(PyErr_Occurred());
            throw AbortMarshaling();
        }

        //
        // bytes
        //
        PyObjectHandle bytes;
        if((*p)->bytes.size() > 0)
        {
            bytes = PyBytes_FromStringAndSize((*p)->bytes.empty() ? 0 : reinterpret_cast<const char*>(&(*p)->bytes[0]),
                                              static_cast<Py_ssize_t>((*p)->bytes.size()));
        }
        else
        {
            bytes = PyBytes_FromStringAndSize(0, 0);
        }
        if(!bytes.get() || PyObject_SetAttrString(slice.get(), STRCAST("bytes"), bytes.get()) < 0)
        {
            assert(PyErr_Occurred());
            throw AbortMarshaling();
        }

        //
        // instances
        //
        PyObjectHandle instances = PyTuple_New(static_cast<Py_ssize_t>((*p)->instances.size()));
        if(!instances.get() || PyObject_SetAttrString(slice.get(), STRCAST("instances"), instances.get()) < 0)
        {
            assert(PyErr_Occurred());
            throw AbortMarshaling();
        }

        int j = 0;
        for(vector<std::shared_ptr<Ice::Value>>::iterator q = (*p)->instances.begin(); q != (*p)->instances.end(); ++q)
        {
            //
            // Each element in the instances list is an instance of ValueReader that wraps a Python object.
            //
            assert(*q);
            auto r = dynamic_pointer_cast<ValueReader>(*q);
            assert(r);
            PyObject* pobj = r->getObject();
            assert(pobj != Py_None); // Should be non-nil.
            PyTuple_SET_ITEM(instances.get(), j++, pobj);
            Py_INCREF(pobj); // PyTuple_SET_ITEM steals a reference.
        }

        //
        // hasOptionalMembers
        //
        PyObject* hasOptionalMembers = (*p)->hasOptionalMembers ? getTrue() : getFalse();
        if(PyObject_SetAttrString(slice.get(), STRCAST("hasOptionalMembers"), hasOptionalMembers) < 0)
        {
            assert(PyErr_Occurred());
            throw AbortMarshaling();
        }

        //
        // isLastSlice
        //
        PyObject* isLastSlice = (*p)->isLastSlice ? getTrue() : getFalse();
        if(PyObject_SetAttrString(slice.get(), STRCAST("isLastSlice"), isLastSlice) < 0)
        {
            assert(PyErr_Occurred());
            throw AbortMarshaling();
        }
    }

    if(PyObject_SetAttrString(obj, STRCAST("_ice_slicedData"), sd.get()) < 0)
    {
        assert(PyErr_Occurred());
        throw AbortMarshaling();
    }
}

//
// Instances of class types may have a data member named _ice_slicedData which is an instance of the Python class
// Ice.SlicedData. This data member is only set for unmarshaled instances.
//
Ice::SlicedDataPtr
IcePy::StreamUtil::getSlicedDataMember(PyObject* obj, ObjectMap* objectMap)
{
    Ice::SlicedDataPtr slicedData;

    if(PyObject_HasAttrString(obj, STRCAST("_ice_slicedData")))
    {
        PyObjectHandle sd = getAttr(obj, "_ice_slicedData", false);
        assert(sd.get());

        if(sd.get() != Py_None)
        {
            //
            // The "slices" member is a tuple of Ice.SliceInfo objects.
            //
            PyObjectHandle sl = getAttr(sd.get(), "slices", false);
            assert(sl.get());
            assert(PyTuple_Check(sl.get()));

            Ice::SliceInfoSeq slices;

            Py_ssize_t sz = PyTuple_GET_SIZE(sl.get());
            for(Py_ssize_t i = 0; i < sz; ++i)
            {
                PyObjectHandle s = PyTuple_GET_ITEM(sl.get(), i);
                Py_INCREF(s.get());

                Ice::SliceInfoPtr info = std::make_shared<Ice::SliceInfo>();

                PyObjectHandle typeId = getAttr(s.get(), "typeId", false);
                assert(typeId.get());
                info->typeId = getString(typeId.get());

                PyObjectHandle compactId = getAttr(s.get(), "compactId", false);
                assert(compactId.get());
                info->compactId = static_cast<int>(PyLong_AsLong(compactId.get()));

                PyObjectHandle bytes = getAttr(s.get(), "bytes", false);
                assert(bytes.get());
                char* str;
                Py_ssize_t strsz;
                assert(PyBytes_Check(bytes.get()));
                PyBytes_AsStringAndSize(bytes.get(), &str, &strsz);
                vector<uint8_t> vtmp(reinterpret_cast<uint8_t*>(str), reinterpret_cast<uint8_t*>(str + strsz));
                info->bytes.swap(vtmp);

                PyObjectHandle instances = getAttr(s.get(), "instances", false);
                assert(instances.get());
                assert(PyTuple_Check(instances.get()));
                Py_ssize_t osz = PyTuple_GET_SIZE(instances.get());
                for(Py_ssize_t j = 0; j < osz; ++j)
                {
                    PyObject* o = PyTuple_GET_ITEM(instances.get(), j);

                    std::shared_ptr<Ice::Value> writer;

                    ObjectMap::iterator k = objectMap->find(o);
                    if(k == objectMap->end())
                    {
                        writer = make_shared<ValueWriter>(o, objectMap, nullptr);
                        objectMap->insert(ObjectMap::value_type(o, writer));
                    }
                    else
                    {
                        writer = k->second;
                    }

                    info->instances.push_back(writer);
                }

                PyObjectHandle hasOptionalMembers = getAttr(s.get(), "hasOptionalMembers", false);
                assert(hasOptionalMembers.get());
                info->hasOptionalMembers = PyObject_IsTrue(hasOptionalMembers.get()) ? true : false;

                PyObjectHandle isLastSlice = getAttr(s.get(), "isLastSlice", false);
                assert(isLastSlice.get());
                info->isLastSlice = PyObject_IsTrue(isLastSlice.get()) ? true : false;

                slices.push_back(info);
            }

            slicedData = std::make_shared<Ice::SlicedData>(slices);
        }
    }

    return slicedData;
}

//
// UnmarshalCallback implementation.
//
IcePy::UnmarshalCallback::~UnmarshalCallback()
{
}

//
// TypeInfo implementation.
//
IcePy::TypeInfo::TypeInfo()
{
}

bool
IcePy::TypeInfo::usesClasses() const
{
    return false;
}

void
IcePy::TypeInfo::unmarshaled(PyObject*, PyObject*, void*)
{
    assert(false);
}

void
IcePy::TypeInfo::destroy()
{
}

//
// PrimitiveInfo implementation.
//
IcePy::PrimitiveInfo::PrimitiveInfo(Kind k) :
    kind(k)
{
}

string
IcePy::PrimitiveInfo::getId() const
{
    switch(kind)
    {
    case KindBool:
        return "bool";
    case KindByte:
        return "byte";
    case KindShort:
        return "short";
    case KindInt:
        return "int";
    case KindLong:
        return "long";
    case KindFloat:
        return "float";
    case KindDouble:
        return "double";
    case KindString:
        return "string";
    }
    assert(false);
    return string();
}

bool
IcePy::PrimitiveInfo::validate(PyObject* p)
{
    switch(kind)
    {
    case PrimitiveInfo::KindBool:
    {
        int isTrue = PyObject_IsTrue(p);
        if(isTrue < 0)
        {
            return false;
        }
        break;
    }
    case PrimitiveInfo::KindByte:
    {
        long val = PyLong_AsLong(p);

        if(PyErr_Occurred() || val < 0 || val > 255)
        {
            return false;
        }
        break;
    }
    case PrimitiveInfo::KindShort:
    {
        long val = PyLong_AsLong(p);

        if(PyErr_Occurred() || val < SHRT_MIN || val > SHRT_MAX)
        {
            return false;
        }
        break;
    }
    case PrimitiveInfo::KindInt:
    {
        long val = PyLong_AsLong(p);

        if(PyErr_Occurred() || val < INT_MIN || val > INT_MAX)
        {
            return false;
        }
        break;
    }
    case PrimitiveInfo::KindLong:
    {
        PyLong_AsLongLong(p); // Just to see if it raises an error.

        if(PyErr_Occurred())
        {
            return false;
        }

        break;
    }
    case PrimitiveInfo::KindFloat:
    {
        if(!PyFloat_Check(p))
        {
            if(PyLong_Check(p))
            {
                PyLong_AsDouble(p); // Just to see if it raises an error.
                if(PyErr_Occurred())
                {
                    return false;
                }
            }
            else
            {
                return false;
            }
        }
        else
        {
            // Ensure double does not exceed maximum float value before casting
            double val = PyFloat_AsDouble(p);
            return (val <= numeric_limits<float>::max() && val >= -numeric_limits<float>::max()) || !isfinite(val);
        }

        break;
    }
    case PrimitiveInfo::KindDouble:
    {
        if(!PyFloat_Check(p))
        {
            if(PyLong_Check(p))
            {
                PyLong_AsDouble(p); // Just to see if it raises an error.
                if(PyErr_Occurred())
                {
                    return false;
                }
            }
            else
            {
                return false;
            }
        }

        break;
    }
    case PrimitiveInfo::KindString:
    {
        if(p != Py_None && !checkString(p))
        {
            return false;
        }
        break;
    }
    }

    return true;
}

bool
IcePy::PrimitiveInfo::variableLength() const
{
    return kind == KindString;
}

int
IcePy::PrimitiveInfo::wireSize() const
{
    switch(kind)
    {
    case KindBool:
    case KindByte:
        return 1;
    case KindShort:
        return 2;
    case KindInt:
        return 4;
    case KindLong:
        return 8;
    case KindFloat:
        return 4;
    case KindDouble:
        return 8;
    case KindString:
        return 1;
    }
    assert(false);
    return 0;
}

Ice::OptionalFormat
IcePy::PrimitiveInfo::optionalFormat() const
{
    switch(kind)
    {
    case KindBool:
    case KindByte:
        return Ice::OptionalFormat::F1;
    case KindShort:
        return Ice::OptionalFormat::F2;
    case KindInt:
        return Ice::OptionalFormat::F4;
    case KindLong:
        return Ice::OptionalFormat::F8;
    case KindFloat:
        return Ice::OptionalFormat::F4;
    case KindDouble:
        return Ice::OptionalFormat::F8;
    case KindString:
        return Ice::OptionalFormat::VSize;
    }

    assert(false);
    return Ice::OptionalFormat::F1;
}

void
IcePy::PrimitiveInfo::marshal(PyObject* p, Ice::OutputStream* os, ObjectMap*, bool, const Ice::StringSeq*)
{
    switch(kind)
    {
    case PrimitiveInfo::KindBool:
    {
        int isTrue = PyObject_IsTrue(p);
        if(isTrue < 0)
        {
            assert(false); // validate() should have caught this.
        }
        os->write(isTrue ? true : false);
        break;
    }
    case PrimitiveInfo::KindByte:
    {
        long val = PyLong_AsLong(p);
        assert(!PyErr_Occurred()); // validate() should have caught this.
        assert(val >= 0 && val <= 255); // validate() should have caught this.
        os->write(static_cast<uint8_t>(val));
        break;
    }
    case PrimitiveInfo::KindShort:
    {
        long val = PyLong_AsLong(p);
        assert(!PyErr_Occurred()); // validate() should have caught this.
        assert(val >= SHRT_MIN && val <= SHRT_MAX); // validate() should have caught this.
        os->write(static_cast<int16_t>(val));
        break;
    }
    case PrimitiveInfo::KindInt:
    {
        long val = PyLong_AsLong(p);
        assert(!PyErr_Occurred()); // validate() should have caught this.
        assert(val >= INT_MIN && val <= INT_MAX); // validate() should have caught this.
        os->write(static_cast<int32_t>(val));
        break;
    }
    case PrimitiveInfo::KindLong:
    {
        int64_t val = PyLong_AsLongLong(p);
        assert(!PyErr_Occurred()); // validate() should have caught this.
        os->write(val);
        break;
    }
    case PrimitiveInfo::KindFloat:
    {
        float val = static_cast<float>(PyFloat_AsDouble(p)); // Attempts to perform conversion.
        if(PyErr_Occurred())
        {
            throw AbortMarshaling();
        }

        os->write(val);
        break;
    }
    case PrimitiveInfo::KindDouble:
    {
        double val = PyFloat_AsDouble(p); // Attempts to perform conversion.
        if(PyErr_Occurred())
        {
            throw AbortMarshaling();
        }

        os->write(val);
        break;
    }
    case PrimitiveInfo::KindString:
    {
        if(!writeString(p, os))
        {
            assert(PyErr_Occurred());
            throw AbortMarshaling();
        }
        break;
    }
    }
}

void
IcePy::PrimitiveInfo::unmarshal(Ice::InputStream* is, const UnmarshalCallbackPtr& cb, PyObject* target,
                                void* closure, bool, const Ice::StringSeq*)
{
    switch(kind)
    {
    case PrimitiveInfo::KindBool:
    {
        bool b;
        is->read(b);
        if(b)
        {
            cb->unmarshaled(getTrue(), target, closure);
        }
        else
        {
            cb->unmarshaled(getFalse(), target, closure);
        }
        break;
    }
    case PrimitiveInfo::KindByte:
    {
        uint8_t val;
        is->read(val);
        PyObjectHandle p = PyLong_FromLong(val);
        cb->unmarshaled(p.get(), target, closure);
        break;
    }
    case PrimitiveInfo::KindShort:
    {
        int16_t val;
        is->read(val);
        PyObjectHandle p = PyLong_FromLong(val);
        cb->unmarshaled(p.get(), target, closure);
        break;
    }
    case PrimitiveInfo::KindInt:
    {
        int32_t val;
        is->read(val);
        PyObjectHandle p = PyLong_FromLong(val);
        cb->unmarshaled(p.get(), target, closure);
        break;
    }
    case PrimitiveInfo::KindLong:
    {
        int64_t val;
        is->read(val);
        PyObjectHandle p = PyLong_FromLongLong(val);
        cb->unmarshaled(p.get(), target, closure);
        break;
    }
    case PrimitiveInfo::KindFloat:
    {
        float val;
        is->read(val);
        PyObjectHandle p = PyFloat_FromDouble(val);
        cb->unmarshaled(p.get(), target, closure);
        break;
    }
    case PrimitiveInfo::KindDouble:
    {
        double val;
        is->read(val);
        PyObjectHandle p = PyFloat_FromDouble(val);
        cb->unmarshaled(p.get(), target, closure);
        break;
    }
    case PrimitiveInfo::KindString:
    {
        string val;
        is->read(val, false); // Bypass string conversion.
        PyObjectHandle p = createString(val);
        cb->unmarshaled(p.get(), target, closure);
        break;
    }
    }
}

void
IcePy::PrimitiveInfo::print(PyObject* value, IceUtilInternal::Output& out, PrintObjectHistory*)
{
    if(!validate(value))
    {
        out << "<invalid value - expected " << getId() << ">";
        return;
    }
    PyObjectHandle p = PyObject_Str(value);
    if(!p.get())
    {
        return;
    }
    assert(checkString(p.get()));
    out << getString(p.get());
}

//
// EnumInfo implementation.
//
IcePy::EnumInfo::EnumInfo(string ident, PyObject* t, PyObject* e) :
    id(std::move(ident)), pythonType(t), maxValue(0)
{
    assert(PyType_Check(t));
    assert(PyDict_Check(e));

    Py_ssize_t pos = 0;
    PyObject* key;
    PyObject* value;
    while(PyDict_Next(e, &pos, &key, &value))
    {
        assert(PyLong_Check(key));
        const int32_t val = static_cast<int32_t>(PyLong_AsLong(key));
        assert(enumerators.find(val) == enumerators.end());

        Py_INCREF(value);
        assert(PyObject_IsInstance(value, t));
        const_cast<EnumeratorMap&>(enumerators)[val] = value;

        if(val > maxValue)
        {
            const_cast<int32_t&>(maxValue) = val;
        }
    }
}

string
IcePy::EnumInfo::getId() const
{
    return id;
}

bool
IcePy::EnumInfo::validate(PyObject* val)
{
    return PyObject_IsInstance(val, pythonType) == 1;
}

bool
IcePy::EnumInfo::variableLength() const
{
    return true;
}

int
IcePy::EnumInfo::wireSize() const
{
    return 1;
}

Ice::OptionalFormat
IcePy::EnumInfo::optionalFormat() const
{
    return Ice::OptionalFormat::Size;
}

void
IcePy::EnumInfo::marshal(PyObject* p, Ice::OutputStream* os, ObjectMap*, bool /*optional*/, const Ice::StringSeq*)
{
    //
    // Validate value.
    //
    const int32_t val = valueForEnumerator(p);
    if(val < 0)
    {
        assert(PyErr_Occurred());
        throw AbortMarshaling();
    }

    os->writeEnum(val, maxValue);
}

void
IcePy::EnumInfo::unmarshal(Ice::InputStream* is, const UnmarshalCallbackPtr& cb, PyObject* target,
                           void* closure, bool, const Ice::StringSeq*)
{
    int32_t val = is->readEnum(maxValue);

    PyObjectHandle p = enumeratorForValue(val);
    if(!p.get())
    {
        ostringstream ostr;
        ostr << "enumerator " << val << " is out of range for enum " << id;
        setPythonException(Ice::MarshalException(__FILE__, __LINE__, ostr.str()));
        throw AbortMarshaling();
    }

    cb->unmarshaled(p.get(), target, closure);
}

void
IcePy::EnumInfo::print(PyObject* value, IceUtilInternal::Output& out, PrintObjectHistory*)
{
    if(!validate(value))
    {
        out << "<invalid value - expected " << id << ">";
        return;
    }
    PyObjectHandle p = PyObject_Str(value);
    if(!p.get())
    {
        return;
    }
    assert(checkString(p.get()));
    out << getString(p.get());
}

void
IcePy::EnumInfo::destroy()
{
    const_cast<EnumeratorMap&>(enumerators).clear();
}

int32_t
IcePy::EnumInfo::valueForEnumerator(PyObject* p) const
{
    assert(PyObject_IsInstance(p, pythonType) == 1);

    PyObjectHandle v = PyObject_GetAttrString(p, STRCAST("_value"));
    if(!v.get())
    {
        assert(PyErr_Occurred());
        return -1;
    }
    if(!PyLong_Check(v.get()))
    {
        PyErr_Format(PyExc_ValueError, STRCAST("value for enum %s is not an int"), id.c_str());
        return -1;
    }
    const int32_t val = static_cast<int32_t>(PyLong_AsLong(v.get()));
    if(enumerators.find(val) == enumerators.end())
    {
        PyErr_Format(PyExc_ValueError, STRCAST("illegal value %d for enum %s"), val, id.c_str());
        return -1;
    }

    return val;
}

PyObject*
IcePy::EnumInfo::enumeratorForValue(int32_t v) const
{
    EnumeratorMap::const_iterator p = enumerators.find(v);
    if(p == enumerators.end())
    {
        return 0;
    }
    PyObject* r = p->second.get();
    Py_INCREF(r);
    return r;
}

//
// DataMember implementation.
//
void
IcePy::DataMember::unmarshaled(PyObject* val, PyObject* target, void*)
{
    if(PyObject_SetAttrString(target, const_cast<char*>(name.c_str()), val) < 0)
    {
        assert(PyErr_Occurred());
        throw AbortMarshaling();
    }
}

static void
convertDataMembers(PyObject* members, DataMemberList& reqMembers, DataMemberList& optMembers, bool allowOptional)
{
    list<DataMemberPtr> optList;

    Py_ssize_t sz = PyTuple_GET_SIZE(members);
    for(Py_ssize_t i = 0; i < sz; ++i)
    {
        PyObject* m = PyTuple_GET_ITEM(members, i);
        assert(PyTuple_Check(m));
        assert(PyTuple_GET_SIZE(m) == (allowOptional ? 5 : 3));

        PyObject* name = PyTuple_GET_ITEM(m, 0); // Member name.
        assert(checkString(name));
        PyObject* meta = PyTuple_GET_ITEM(m, 1); // Member metadata.
        assert(PyTuple_Check(meta));
        PyObject* t = PyTuple_GET_ITEM(m, 2); // Member type.

        PyObject* opt = 0;
        PyObject* tag = 0;
        if(allowOptional)
        {
            opt = PyTuple_GET_ITEM(m, 3); // Optional?
            tag = PyTuple_GET_ITEM(m, 4);
            assert(PyLong_Check(tag));
        }

        DataMemberPtr member = make_shared<DataMember>();
        member->name = getString(name);
#ifndef NDEBUG
        bool b =
#endif
        tupleToStringSeq(meta, member->metaData);
        assert(b);
        member->type = getType(t);
        if(allowOptional)
        {
            member->optional = PyObject_IsTrue(opt) == 1;
            member->tag = static_cast<int>(PyLong_AsLong(tag));
        }
        else
        {
            member->optional = false;
            member->tag = 0;
        }

        if(member->optional)
        {
            optList.push_back(member);
        }
        else
        {
            reqMembers.push_back(member);
        }
    }

    if(allowOptional)
    {
        class SortFn
        {
        public:
            static bool compare(const DataMemberPtr& lhs, const DataMemberPtr& rhs)
            {
                return lhs->tag < rhs->tag;
            }
        };

        optList.sort(SortFn::compare);
        copy(optList.begin(), optList.end(), back_inserter(optMembers));
    }
}

//
// StructInfo implementation.
//
IcePy::StructInfo::StructInfo(string ident, PyObject* t, PyObject* m) :
    id(std::move(ident)), pythonType(t)
{
    assert(PyType_Check(t));
    assert(PyTuple_Check(m));

    DataMemberList opt;
    convertDataMembers(m, const_cast<DataMemberList&>(members), opt, false);
    assert(opt.empty());

    _variableLength = false;
    _wireSize = 0;
    for(DataMemberList::const_iterator p = members.begin(); p != members.end(); ++p)
    {
        if(!_variableLength && (*p)->type->variableLength())
        {
            _variableLength = true;
        }
        _wireSize += (*p)->type->wireSize();
    }
}

string
IcePy::StructInfo::getId() const
{
    return id;
}

bool
IcePy::StructInfo::validate(PyObject* val)
{
    return val == Py_None || PyObject_IsInstance(val, pythonType) == 1;
}

bool
IcePy::StructInfo::variableLength() const
{
    return _variableLength;
}

int
IcePy::StructInfo::wireSize() const
{
    return _wireSize;
}

Ice::OptionalFormat
IcePy::StructInfo::optionalFormat() const
{
    return _variableLength ? Ice::OptionalFormat::FSize : Ice::OptionalFormat::VSize;
}

bool
IcePy::StructInfo::usesClasses() const
{
    for(DataMemberList::const_iterator p = members.begin(); p != members.end(); ++p)
    {
        if((*p)->type->usesClasses())
        {
            return true;
        }
    }

    return false;
}

void
IcePy::StructInfo::marshal(PyObject* p, Ice::OutputStream* os, ObjectMap* objectMap, bool optional,
                           const Ice::StringSeq*)
{
    assert(p == Py_None || PyObject_IsInstance(p, pythonType) == 1); // validate() should have caught this.

    if(p == Py_None)
    {
        if(!_nullMarshalValue.get())
        {
            PyObjectHandle args = PyTuple_New(0);
            PyTypeObject* type = reinterpret_cast<PyTypeObject*>(pythonType);
            _nullMarshalValue = type->tp_new(type, args.get(), 0);
            type->tp_init(_nullMarshalValue.get(), args.get(), 0); // Initialize the struct members
        }
        p = _nullMarshalValue.get();
    }

    Ice::OutputStream::size_type sizePos = 0;
    if(optional)
    {
        if(_variableLength)
        {
            sizePos = os->startSize();
        }
        else
        {
            os->writeSize(_wireSize);
        }
    }

    for(DataMemberList::const_iterator q = members.begin(); q != members.end(); ++q)
    {
        DataMemberPtr member = *q;
        char* memberName = const_cast<char*>(member->name.c_str());
        PyObjectHandle attr = getAttr(p, member->name, true);
        if(!attr.get())
        {
            PyErr_Format(PyExc_AttributeError, STRCAST("no member `%s' found in %s value"), memberName,
                         const_cast<char*>(id.c_str()));
            throw AbortMarshaling();
        }
        if(!member->type->validate(attr.get()))
        {
            PyErr_Format(PyExc_ValueError, STRCAST("invalid value for %s member `%s'"), const_cast<char*>(id.c_str()),
                         memberName);
            throw AbortMarshaling();
        }
        member->type->marshal(attr.get(), os, objectMap, false, &member->metaData);
    }

    if(optional && _variableLength)
    {
        os->endSize(sizePos);
    }
}

void
IcePy::StructInfo::unmarshal(Ice::InputStream* is, const UnmarshalCallbackPtr& cb, PyObject* target,
                             void* closure, bool optional, const Ice::StringSeq*)
{
    PyObjectHandle p = instantiate(pythonType);
    if(!p.get())
    {
        assert(PyErr_Occurred());
        throw AbortMarshaling();
    }

    if(optional)
    {
        if(_variableLength)
        {
            is->skip(4);
        }
        else
        {
            is->skipSize();
        }
    }

    for(DataMemberList::const_iterator q = members.begin(); q != members.end(); ++q)
    {
        DataMemberPtr member = *q;
        member->type->unmarshal(is, member, p.get(), 0, false, &member->metaData);
    }

    cb->unmarshaled(p.get(), target, closure);
}

void
IcePy::StructInfo::print(PyObject* value, IceUtilInternal::Output& out, PrintObjectHistory* history)
{
    if(!validate(value))
    {
        out << "<invalid value - expected " << id << ">";
        return;
    }

    if(value == Py_None)
    {
        out << "<nil>";
    }
    else
    {
        out.sb();
        for(DataMemberList::const_iterator q = members.begin(); q != members.end(); ++q)
        {
            DataMemberPtr member = *q;
            PyObjectHandle attr = getAttr(value, member->name, true);
            out << nl << member->name << " = ";
            if(!attr.get())
            {
                out << "<not defined>";
            }
            else
            {
                member->type->print(attr.get(), out, history);
            }
        }
        out.eb();
    }
}

void
IcePy::StructInfo::destroy()
{
    const_cast<DataMemberList&>(members).clear();
    _nullMarshalValue = 0;
}

PyObject*
IcePy::StructInfo::instantiate(PyObject* pythonType)
{
    PyObjectHandle args = PyTuple_New(0);
    PyTypeObject* type = reinterpret_cast<PyTypeObject*>(pythonType);
    return type->tp_new(type, args.get(), 0);
}

//
// SequenceInfo implementation.
//
IcePy::SequenceInfo::SequenceInfo(string ident, PyObject* m, PyObject* t) :
    id(std::move(ident))
{
    assert(PyTuple_Check(m));

    vector<string> metaData;
#ifndef NDEBUG
    bool b =
#endif
    tupleToStringSeq(m, metaData);
    assert(b);

    const_cast<SequenceMappingPtr&>(mapping) = make_shared<SequenceMapping>(metaData);
    mapping->init(metaData);
    const_cast<TypeInfoPtr&>(elementType) = getType(t);
}

string
IcePy::SequenceInfo::getId() const
{
    return id;
}

bool
IcePy::SequenceInfo::validate(PyObject* val)
{
    return val == Py_None || PySequence_Check(val) == 1;
}

bool
IcePy::SequenceInfo::variableLength() const
{
    return true;
}

int
IcePy::SequenceInfo::wireSize() const
{
    return 1;
}

Ice::OptionalFormat
IcePy::SequenceInfo::optionalFormat() const
{
    return elementType->variableLength() ? Ice::OptionalFormat::FSize : Ice::OptionalFormat::VSize;
}

bool
IcePy::SequenceInfo::usesClasses() const
{
    return elementType->usesClasses();
}

void
IcePy::SequenceInfo::marshal(PyObject* p, Ice::OutputStream* os, ObjectMap* objectMap, bool optional,
                             const Ice::StringSeq* /*metaData*/)
{
    auto pi = dynamic_pointer_cast<PrimitiveInfo>(elementType);

    Ice::OutputStream::size_type sizePos = 0;
    if(optional)
    {
        if(elementType->variableLength())
        {
            sizePos = os->startSize();
        }
        else if(elementType->wireSize() > 1)
        {
            //
            // Determine the sequence size.
            //
            Py_ssize_t sz = 0;
            if(p != Py_None)
            {
                const void* buf = 0;
                if(PyObject_AsReadBuffer(p, &buf, &sz) == 0)
                {
                    if(pi->kind == PrimitiveInfo::KindString)
                    {
                        PyErr_Format(PyExc_ValueError, STRCAST("expected sequence value"));
                        throw AbortMarshaling();
                    }
                }
                else
                {
                    PyErr_Clear(); // PyObject_AsReadBuffer sets an exception on failure.

                    PyObjectHandle fs;
                    if(pi)
                    {
                        fs = getSequence(pi, p);
                    }
                    else
                    {
                        fs = PySequence_Fast(p, STRCAST("expected a sequence value"));
                    }
                    if(!fs.get())
                    {
                        assert(PyErr_Occurred());
                        return;
                    }
                    sz = PySequence_Fast_GET_SIZE(fs.get());
                }
            }

            const int32_t isz = static_cast<int32_t>(sz);
            os->writeSize(isz == 0 ? 1 : isz * elementType->wireSize() + (isz > 254 ? 5 : 1));
        }
    }

    if(p == Py_None)
    {
        os->writeSize(0);
    }
    else if(pi)
    {
        marshalPrimitiveSequence(pi, p, os);
    }
    else
    {
        PyObjectHandle fastSeq = PySequence_Fast(p, STRCAST("expected a sequence value"));
        if(!fastSeq.get())
        {
            return;
        }

        Py_ssize_t sz = PySequence_Fast_GET_SIZE(fastSeq.get());
        os->writeSize(static_cast<int>(sz));
        for(Py_ssize_t i = 0; i < sz; ++i)
        {
            PyObject* item = PySequence_Fast_GET_ITEM(fastSeq.get(), i);
            if(!item)
            {
                assert(PyErr_Occurred());
                throw AbortMarshaling();
            }
            if(!elementType->validate(item))
            {
                PyErr_Format(PyExc_ValueError, STRCAST("invalid value for element %d of `%s'"), static_cast<int>(i),
                             const_cast<char*>(id.c_str()));
                throw AbortMarshaling();
            }
            elementType->marshal(item, os, objectMap, false);
        }
    }

    if(optional && elementType->variableLength())
    {
        os->endSize(sizePos);
    }
}

void
IcePy::SequenceInfo::unmarshal(Ice::InputStream* is, const UnmarshalCallbackPtr& cb, PyObject* target,
                               void* closure, bool optional, const Ice::StringSeq* metaData)
{
    if(optional)
    {
        if(elementType->variableLength())
        {
            is->skip(4);
        }
        else if(elementType->wireSize() > 1)
        {
            is->skipSize();
        }
    }

    //
    // Determine the mapping to use for this sequence. Highest priority is given
    // to the metaData argument, otherwise we use the mapping of the sequence
    // definition.
    //
    SequenceMappingPtr sm;
    if(metaData)
    {
        SequenceMapping::Type type;
        if(!SequenceMapping::getType(*metaData, type) || type == mapping->type)
        {
            sm = mapping;
        }
        else
        {
            sm = make_shared<SequenceMapping>(type);
            try
            {
                sm->init(*metaData);
            }
            catch(const InvalidSequenceFactoryException&)
            {
                throw AbortMarshaling();
            }
        }
    }
    else
    {
        sm = mapping;
    }

    auto pi = dynamic_pointer_cast<PrimitiveInfo>(elementType);
    if(pi)
    {
        unmarshalPrimitiveSequence(pi, is, cb, target, closure, sm);
        return;
    }

    int32_t sz = is->readSize();
    PyObjectHandle result = sm->createContainer(sz);

    if(!result.get())
    {
        assert(PyErr_Occurred());
        throw AbortMarshaling();
    }

    for(int32_t i = 0; i < sz; ++i)
    {
        void* cl = reinterpret_cast<void*>(static_cast<Py_ssize_t>(i));
        elementType->unmarshal(is, sm, result.get(), cl, false);
    }

    cb->unmarshaled(result.get(), target, closure);
}

void
IcePy::SequenceInfo::print(PyObject* value, IceUtilInternal::Output& out, PrintObjectHistory* history)
{
    if(!validate(value))
    {
        out << "<invalid value - expected " << id << ">";
        return;
    }

    if(value == Py_None)
    {
        out << "{}";
    }
    else
    {
        PyObjectHandle fastSeq = PySequence_Fast(value, STRCAST("expected a sequence value"));
        if(!fastSeq.get())
        {
            return;
        }

        Py_ssize_t sz = PySequence_Fast_GET_SIZE(fastSeq.get());

        out.sb();
        for(Py_ssize_t i = 0; i < sz; ++i)
        {
            PyObject* item = PySequence_Fast_GET_ITEM(fastSeq.get(), i);
            if(!item)
            {
                break;
            }
            out << nl << '[' << static_cast<int>(i) << "] = ";
            elementType->print(item, out, history);
        }
        out.eb();
    }
}

void
IcePy::SequenceInfo::destroy()
{
    const_cast<TypeInfoPtr&>(elementType) = 0;
}

PyObject*
IcePy::SequenceInfo::getSequence(const PrimitiveInfoPtr& pi, PyObject* p)
{
    PyObjectHandle fs;

    if(pi->kind == PrimitiveInfo::KindByte)
    {
        //
        // For sequence<byte>, accept a bytes object or a sequence.
        //
        if(!PyBytes_Check(p))
        {
            fs = PySequence_Fast(p, STRCAST("expected a bytes, sequence, or buffer value"));
        }
    }
    else
    {
        fs = PySequence_Fast(p, STRCAST("expected a sequence or buffer value"));
    }

    return fs.release();
}

void
IcePy::SequenceInfo::marshalPrimitiveSequence(const PrimitiveInfoPtr& pi, PyObject* p, Ice::OutputStream* os)
{
    //
    // For most types, we accept an object that implements the buffer protocol
    // (this includes the array.array type).
    //
    if(pi->kind != PrimitiveInfo::KindString)
    {
        //
        // With Python 3 and greater we marshal sequences of pritive types using the new
        // buffer protocol when possible, for older versions we use the old buffer protocol.
        //
        Py_buffer pybuf;
        if(PyObject_GetBuffer(p, &pybuf, PyBUF_SIMPLE | PyBUF_FORMAT) == 0)
        {
            static const int itemsize[] =
            {
                1, // KindBool,
                1, // KindByte,
                2, // KindShort,
                4, // KindInt,
                8, // KindLong,
                4, // KindFloat,
                8, // KindDouble
            };

            static const char* itemtype[] =
            {
                "bool",   // KindBool,
                "byte",   // KindByte,
                "short",  // KindShort,
                "int",    // KindInt,
                "long",   // KindLong,
                "float",  // KindFloat,
                "double", // KindDouble
            };

            if(pi->kind != PrimitiveInfo::KindByte)
            {
#   ifdef WORDS_BIGENDIAN
                if(pybuf.format != 0 && pybuf.format[0] == '<')
                {
                    PyErr_Format(PyExc_ValueError,
                                 "sequence buffer byte order doesn't match the platform native byte-order "
                                 "`big-endian'");
                    PyBuffer_Release(&pybuf);
                    throw AbortMarshaling();
                }
#   else
                if(pybuf.format != 0 && (pybuf.format[0] == '>' || pybuf.format[0] == '!'))
                {
                    PyErr_Format(PyExc_ValueError,
                                 "sequence buffer byte order doesn't match the platform native byte-order "
                                 "`little-endian'");
                    PyBuffer_Release(&pybuf);
                    throw AbortMarshaling();
                }
#   endif
                if(pybuf.itemsize != itemsize[pi->kind])
                {
                    PyErr_Format(PyExc_ValueError,
                                 "sequence item size doesn't match the size of the sequence type `%s'",
                                 itemtype[pi->kind]);
                    PyBuffer_Release(&pybuf);
                    throw AbortMarshaling();
                }
            }
            const uint8_t* b = reinterpret_cast<const uint8_t*>(pybuf.buf);
            Py_ssize_t sz = pybuf.len;

            switch(pi->kind)
            {
                case PrimitiveInfo::KindBool:
                {
                    os->write(reinterpret_cast<const bool*>(b),
                              reinterpret_cast<const bool*>(b + sz));
                    break;
                }
                case PrimitiveInfo::KindByte:
                {
                    os->write(reinterpret_cast<const uint8_t*>(b),
                              reinterpret_cast<const uint8_t*>(b + sz));
                    break;
                }
                case PrimitiveInfo::KindShort:
                {
                    os->write(reinterpret_cast<const int16_t*>(b),
                              reinterpret_cast<const int16_t*>(b + sz));
                    break;
                }
                case PrimitiveInfo::KindInt:
                {
                    os->write(reinterpret_cast<const int32_t*>(b),
                              reinterpret_cast<const int32_t*>(b + sz));
                    break;
                }
                case PrimitiveInfo::KindLong:
                {
                    os->write(reinterpret_cast<const int64_t*>(b),
                              reinterpret_cast<const int64_t*>(b + sz));
                    break;
                }
                case PrimitiveInfo::KindFloat:
                {
                    os->write(reinterpret_cast<const float*>(b),
                              reinterpret_cast<const float*>(b + sz));
                    break;
                }
                case PrimitiveInfo::KindDouble:
                {
                    os->write(reinterpret_cast<const double*>(b),
                              reinterpret_cast<const double*>(b + sz));
                    break;
                }
                default:
                {
                    assert(false);
                }
            }
            PyBuffer_Release(&pybuf);
            return;
        }
        else
        {
            PyErr_Clear(); // PyObject_GetBuffer/PyObject_AsReadBuffer sets an exception on failure.
        }
    }

    PyObjectHandle fs = getSequence(pi, p);
    if(!fs.get())
    {
        assert(PyErr_Occurred());
        return;
    }

    Py_ssize_t sz = 0;
    switch(pi->kind)
    {
    case PrimitiveInfo::KindBool:
    {
        sz = PySequence_Fast_GET_SIZE(fs.get());
        Ice::BoolSeq seq(static_cast<size_t>(sz));
        for(Py_ssize_t i = 0; i < sz; ++i)
        {
            PyObject* item = PySequence_Fast_GET_ITEM(fs.get(), i);
            if(!item)
            {
                assert(PyErr_Occurred());
                throw AbortMarshaling();
            }
            int isTrue = PyObject_IsTrue(item);
            if(isTrue < 0)
            {
                PyErr_Format(PyExc_ValueError, STRCAST("invalid value for element %d of sequence<bool>"),
                             static_cast<int>(i));
                throw AbortMarshaling();
            }
            seq[static_cast<size_t>(i)] = isTrue ? true : false;
        }
        os->write(seq);
        break;
    }
    case PrimitiveInfo::KindByte:
    {
        if(!fs.get())
        {
            assert(PyBytes_Check(p));
            char* str;
            PyBytes_AsStringAndSize(p, &str, &sz);
            os->write(reinterpret_cast<const uint8_t*>(str), reinterpret_cast<const uint8_t*>(str + sz));
        }
        else
        {
            sz = PySequence_Fast_GET_SIZE(fs.get());
            Ice::ByteSeq seq(static_cast<size_t>(sz));
            for(Py_ssize_t i = 0; i < sz; ++i)
            {
                PyObject* item = PySequence_Fast_GET_ITEM(fs.get(), i);
                if(!item)
                {
                    assert(PyErr_Occurred());
                    throw AbortMarshaling();
                }

                long val = PyLong_AsLong(item);

                if(PyErr_Occurred() || val < 0 || val > 255)
                {
                    PyErr_Format(PyExc_ValueError, STRCAST("invalid value for element %d of sequence<byte>"),
                                 static_cast<int>(i));
                    throw AbortMarshaling();
                }
                seq[static_cast<size_t>(i)] = static_cast<uint8_t>(val);
            }
            os->write(seq);
        }
        break;
    }
    case PrimitiveInfo::KindShort:
    {
        sz = PySequence_Fast_GET_SIZE(fs.get());
        Ice::ShortSeq seq(static_cast<size_t>(sz));
        for(Py_ssize_t i = 0; i < sz; ++i)
        {
            PyObject* item = PySequence_Fast_GET_ITEM(fs.get(), i);
            if(!item)
            {
                assert(PyErr_Occurred());
                throw AbortMarshaling();
            }

            long val = PyLong_AsLong(item);

            if(PyErr_Occurred() || val < SHRT_MIN || val > SHRT_MAX)
            {
                PyErr_Format(PyExc_ValueError, STRCAST("invalid value for element %d of sequence<short>"),
                             static_cast<int>(i));
                throw AbortMarshaling();
            }
            seq[static_cast<size_t>(i)] = static_cast<int16_t>(val);
        }
        os->write(seq);
        break;
    }
    case PrimitiveInfo::KindInt:
    {
        sz = PySequence_Fast_GET_SIZE(fs.get());
        Ice::IntSeq seq(static_cast<size_t>(sz));
        for(Py_ssize_t i = 0; i < sz; ++i)
        {
            PyObject* item = PySequence_Fast_GET_ITEM(fs.get(), i);
            if(!item)
            {
                assert(PyErr_Occurred());
                throw AbortMarshaling();
            }

            long val = PyLong_AsLong(item);

            if(PyErr_Occurred() || val < INT_MIN || val > INT_MAX)
            {
                PyErr_Format(PyExc_ValueError, STRCAST("invalid value for element %d of sequence<int>"),
                             static_cast<int>(i));
                throw AbortMarshaling();
            }
            seq[static_cast<size_t>(i)] = static_cast<int32_t>(val);
        }
        os->write(seq);
        break;
    }
    case PrimitiveInfo::KindLong:
    {
        sz = PySequence_Fast_GET_SIZE(fs.get());
        Ice::LongSeq seq(static_cast<size_t>(sz));
        for(Py_ssize_t i = 0; i < sz; ++i)
        {
            PyObject* item = PySequence_Fast_GET_ITEM(fs.get(), i);
            if(!item)
            {
                assert(PyErr_Occurred());
                throw AbortMarshaling();
            }

            int64_t val = PyLong_AsLongLong(item);

            if(PyErr_Occurred())
            {
                PyErr_Format(PyExc_ValueError, STRCAST("invalid value for element %d of sequence<long>"),
                             static_cast<int>(i));
                throw AbortMarshaling();
            }
            seq[static_cast<size_t>(i)] = val;
        }
        os->write(seq);
        break;
    }
    case PrimitiveInfo::KindFloat:
    {
        sz = PySequence_Fast_GET_SIZE(fs.get());
        Ice::FloatSeq seq(static_cast<size_t>(sz));
        for(Py_ssize_t i = 0; i < sz; ++i)
        {
            PyObject* item = PySequence_Fast_GET_ITEM(fs.get(), i);
            if(!item)
            {
                assert(PyErr_Occurred());
                throw AbortMarshaling();
            }

            float val = static_cast<float>(PyFloat_AsDouble(item));
            if(PyErr_Occurred())
            {
                PyErr_Format(PyExc_ValueError, STRCAST("invalid value for element %d of sequence<float>"),
                             static_cast<int>(i));
                throw AbortMarshaling();
            }

            seq[static_cast<size_t>(i)] = val;
        }
        os->write(seq);
        break;
    }
    case PrimitiveInfo::KindDouble:
    {
        sz = PySequence_Fast_GET_SIZE(fs.get());
        Ice::DoubleSeq seq(static_cast<size_t>(sz));
        for(Py_ssize_t i = 0; i < sz; ++i)
        {
            PyObject* item = PySequence_Fast_GET_ITEM(fs.get(), i);
            if(!item)
            {
                assert(PyErr_Occurred());
                throw AbortMarshaling();
            }

            double val = PyFloat_AsDouble(item);
            if(PyErr_Occurred())
            {
                PyErr_Format(PyExc_ValueError, STRCAST("invalid value for element %d of sequence<double>"),
                             static_cast<int>(i));
                throw AbortMarshaling();
            }

            seq[static_cast<size_t>(i)] = val;
        }
        os->write(seq);
        break;
    }
    case PrimitiveInfo::KindString:
    {
        sz = PySequence_Fast_GET_SIZE(fs.get());
        os->writeSize(static_cast<int>(sz));
        for(Py_ssize_t i = 0; i < sz; ++i)
        {
            PyObject* item = PySequence_Fast_GET_ITEM(fs.get(), i);
            if(!item)
            {
                assert(PyErr_Occurred());
                throw AbortMarshaling();
            }

            if(item != Py_None && !checkString(item))
            {
                PyErr_Format(PyExc_ValueError, STRCAST("invalid value for element %d of sequence<string>"),
                             static_cast<int>(i));
                throw AbortMarshaling();
            }

            if(!writeString(item, os))
            {
                assert(PyErr_Occurred());
                throw AbortMarshaling();
            }
        }
        break;
    }
    }
}

PyObject*
IcePy::SequenceInfo::createSequenceFromMemory(
    const SequenceMappingPtr& sm,
    const char* buffer,
    Py_ssize_t size,
    BuiltinType type)
{
    PyObjectHandle memoryview;
    char* buf = const_cast<char*>(size == 0 ? emptySeq : buffer);
    memoryview = PyMemoryView_FromMemory(buf, size, PyBUF_READ);

    if(!memoryview.get())
    {
        assert(PyErr_Occurred());
        throw AbortMarshaling();
    }

    PyObjectHandle builtinType = PyLong_FromLong(static_cast<int>(type));
    if(!builtinType.get())
    {
        assert(PyErr_Occurred());
        throw AbortMarshaling();
    }

    AdoptThread adoptThread; // Ensure the current thread is able to call into Python.

    PyObjectHandle args = PyTuple_New(3);
    PyTuple_SET_ITEM(args.get(), 0, incRef(memoryview.get()));
    PyTuple_SET_ITEM(args.get(), 1, incRef(builtinType.get()));
    PyTuple_SET_ITEM(args.get(), 2, incTrue());
    PyObjectHandle result = PyObject_Call(sm->factory, args.get(), 0);

    if(!result.get())
    {
        assert(PyErr_Occurred());
        throw AbortMarshaling();
    }
    else if(result.get() == Py_None)
    {
        PyErr_Format(PyExc_ValueError, STRCAST("invalid container return from factory"));
        throw AbortMarshaling();
    }
    return result.release();
}

void
IcePy::SequenceInfo::unmarshalPrimitiveSequence(const PrimitiveInfoPtr& pi, Ice::InputStream* is,
                                                const UnmarshalCallbackPtr& cb, PyObject* target, void* closure,
                                                const SequenceMappingPtr& sm)
{
    PyObjectHandle result;

    switch(pi->kind)
    {
    case PrimitiveInfo::KindBool:
    {
        pair<const bool*, const bool*> p;
        is->read(p);
        int sz = static_cast<int>(p.second - p.first);
        if(sm->factory)
        {
            const char* data = reinterpret_cast<const char*>(p.first);
            result = createSequenceFromMemory(sm, data, sz, BuiltinTypeBool);
        }
        else
        {
            result = sm->createContainer(sz);
            if(!result.get())
            {
                assert(PyErr_Occurred());
                throw AbortMarshaling();
            }

            for(int i = 0; i < sz; ++i)
            {
                sm->setItem(result.get(), i, p.first[i] ? getTrue() : getFalse());
            }
        }
        break;
    }
    case PrimitiveInfo::KindByte:
    {
        pair<const uint8_t*, const uint8_t*> p;
        is->read(p);
        int sz = static_cast<int>(p.second - p.first);
        if(sm->factory)
        {
            result = createSequenceFromMemory(sm, reinterpret_cast<const char*>(p.first), sz, BuiltinTypeByte);
        }
        else if(sm->type == SequenceMapping::SEQ_DEFAULT)
        {
            result = PyBytes_FromStringAndSize(reinterpret_cast<const char*>(p.first), sz);
            if(!result.get())
            {
                assert(PyErr_Occurred());
                throw AbortMarshaling();
            }
        }
        else
        {
            result = sm->createContainer(sz);
            if(!result.get())
            {
                assert(PyErr_Occurred());
                throw AbortMarshaling();
            }

            for(int i = 0; i < sz; ++i)
            {
                PyObjectHandle item = PyLong_FromLong(p.first[i]);
                if(!item.get())
                {
                    assert(PyErr_Occurred());
                    throw AbortMarshaling();
                }
                sm->setItem(result.get(), i, item.get());
            }
        }
        break;
    }
    case PrimitiveInfo::KindShort:
    {
        pair<const int16_t*, const int16_t*> p;
        is->read(p);
        int sz = static_cast<int>(p.second - p.first);
        if(sm->factory)
        {
            const char* data = reinterpret_cast<const char*>(p.first);
            result = createSequenceFromMemory(sm, data, sz * 2, BuiltinTypeShort);
        }
        else
        {
            result = sm->createContainer(sz);
            if(!result.get())
            {
                assert(PyErr_Occurred());
                throw AbortMarshaling();
            }

            for(int i = 0; i < sz; ++i)
            {
                PyObjectHandle item = PyLong_FromLong(p.first[i]);
                if(!item.get())
                {
                    assert(PyErr_Occurred());
                    throw AbortMarshaling();
                }
                sm->setItem(result.get(), i, item.get());
            }
        }
        break;
    }
    case PrimitiveInfo::KindInt:
    {
        pair<const int32_t*, const int32_t*> p;
        is->read(p);
        int sz = static_cast<int>(p.second - p.first);
        if(sm->factory)
        {
            const char* data = reinterpret_cast<const char*>(p.first);
            result = createSequenceFromMemory(sm, data, sz * 4, BuiltinTypeInt);
        }
        else
        {
            result = sm->createContainer(sz);
            if(!result.get())
            {
                assert(PyErr_Occurred());
                throw AbortMarshaling();
            }
            for(int i = 0; i < sz; ++i)
            {
                PyObjectHandle item = PyLong_FromLong(p.first[i]);
                if(!item.get())
                {
                    assert(PyErr_Occurred());
                    throw AbortMarshaling();
                }
                sm->setItem(result.get(), i, item.get());
            }
        }
        break;
    }
    case PrimitiveInfo::KindLong:
    {
        pair<const int64_t*, const int64_t*> p;
        is->read(p);
        int sz = static_cast<int>(p.second - p.first);
        if(sm->factory)
        {
            const char* data = reinterpret_cast<const char*>(p.first);
            result = createSequenceFromMemory(sm, data, sz * 8, BuiltinTypeLong);
        }
        else
        {
            result = sm->createContainer(sz);
            if(!result.get())
            {
                assert(PyErr_Occurred());
                throw AbortMarshaling();
            }

            for(int i = 0; i < sz; ++i)
            {
                PyObjectHandle item = PyLong_FromLongLong(p.first[i]);
                if(!item.get())
                {
                    assert(PyErr_Occurred());
                    throw AbortMarshaling();
                }
                sm->setItem(result.get(), i, item.get());
            }
        }
        break;
    }
    case PrimitiveInfo::KindFloat:
    {
        pair<const float*, const float*> p;
        is->read(p);
        int sz = static_cast<int>(p.second - p.first);
        if(sm->factory)
        {
            const char* data = reinterpret_cast<const char*>(p.first);
            result = createSequenceFromMemory(sm, data, sz * 4, BuiltinTypeFloat);
        }
        else
        {
            result = sm->createContainer(sz);
            if(!result.get())
            {
                assert(PyErr_Occurred());
                throw AbortMarshaling();
            }

            for(int i = 0; i < sz; ++i)
            {
                PyObjectHandle item = PyFloat_FromDouble(p.first[i]);
                if(!item.get())
                {
                    assert(PyErr_Occurred());
                    throw AbortMarshaling();
                }
                sm->setItem(result.get(), i, item.get());
            }
        }
        break;
    }
    case PrimitiveInfo::KindDouble:
    {
        pair<const double*, const double*> p;
        is->read(p);
        int sz = static_cast<int>(p.second - p.first);
        if(sm->factory)
        {
            const char* data = reinterpret_cast<const char*>(p.first);
            result = createSequenceFromMemory(sm, data, sz * 8, BuiltinTypeDouble);
        }
        else
        {
            result = sm->createContainer(sz);
            if(!result.get())
            {
                assert(PyErr_Occurred());
                throw AbortMarshaling();
            }

            for(int i = 0; i < sz; ++i)
            {
                PyObjectHandle item = PyFloat_FromDouble(p.first[i]);
                if(!item.get())
                {
                    assert(PyErr_Occurred());
                    throw AbortMarshaling();
                }
                sm->setItem(result.get(), i, item.get());
            }
        }
        break;
    }
    case PrimitiveInfo::KindString:
    {
        Ice::StringSeq seq;
        is->read(seq, false); // Bypass string conversion.
        int sz = static_cast<int>(seq.size());
        result = sm->createContainer(sz);
        if(!result.get())
        {
            assert(PyErr_Occurred());
            throw AbortMarshaling();
        }

        for(int i = 0; i < sz; ++i)
        {
            PyObjectHandle item = createString(seq[static_cast<size_t>(i)]);
            if(!item.get())
            {
                assert(PyErr_Occurred());
                throw AbortMarshaling();
            }
            sm->setItem(result.get(), i, item.get());
        }
        break;
    }
    }
    cb->unmarshaled(result.get(), target, closure);
}

bool
IcePy::SequenceInfo::SequenceMapping::getType(const Ice::StringSeq& metaData, Type& t)
{
    for(Ice::StringSeq::const_iterator p = metaData.begin(); p != metaData.end(); ++p)
    {
        if((*p) == "python:seq:default" || (*p) == "python:default")
        {
            t = SEQ_DEFAULT;
            return true;
        }
        else if((*p) == "python:seq:tuple" || (*p) == "python:tuple")
        {
            t = SEQ_TUPLE;
            return true;
        }
        else if((*p) == "python:seq:list" || (*p) == "python:list")
        {
            t = SEQ_LIST;
            return true;
        }
        else if((*p) == "python:array.array")
        {
            t = SEQ_ARRAY;
            return true;
        }
        else if((*p) == "python:numpy.ndarray")
        {
            t = SEQ_NUMPYARRAY;
            return true;
        }
        else if(p->find("python:memoryview:") == 0)
        {
            t = SEQ_MEMORYVIEW;
            return true;
        }
    }
    return false;
}

IcePy::SequenceInfo::SequenceMapping::SequenceMapping(Type t) :
    type(t),
    factory(0)
{
}

IcePy::SequenceInfo::SequenceMapping::SequenceMapping(const Ice::StringSeq& meta) :
    factory(0)
{
    if(!getType(meta, type))
    {
        type = SEQ_DEFAULT;
    }
}

void
IcePy::SequenceInfo::SequenceMapping::init(const Ice::StringSeq& meta)
{
    if(type == SEQ_ARRAY)
    {
        factory = lookupType("Ice.createArray");
        if(!factory)
        {
            PyErr_Format(PyExc_ImportError, STRCAST("factory type not found `Ice.createArray'"));
            throw InvalidSequenceFactoryException();
        }
    }
    else if(type == SEQ_NUMPYARRAY)
    {
        factory = lookupType("Ice.createNumPyArray");
        if(!factory)
        {
            PyErr_Format(PyExc_ImportError, STRCAST("factory type not found `Ice.createNumPyArray'"));
            throw InvalidSequenceFactoryException();
        }
    }
    else if(type == SEQ_MEMORYVIEW)
    {
        const string prefix = "python:memoryview:";
        for(Ice::StringSeq::const_iterator i = meta.begin(); i != meta.end(); ++i)
        {
            if(i->find(prefix) == 0)
            {
                const string typestr = i->substr(prefix.size());
                factory = lookupType(typestr);
                if(!factory)
                {
                    PyErr_Format(PyExc_ImportError, STRCAST("factory type not found `%s'"), typestr.c_str());
                    throw InvalidSequenceFactoryException();
                }
                if(!PyCallable_Check(factory))
                {
                    PyErr_Format(PyExc_RuntimeError, STRCAST("factory type `%s' is not callable"), typestr.c_str());
                    throw InvalidSequenceFactoryException();
                }
                break;
            }
        }
    }
}

void
IcePy::SequenceInfo::SequenceMapping::unmarshaled(PyObject* val, PyObject* target, void* closure)
{
    Py_ssize_t i = reinterpret_cast<Py_ssize_t>(closure);
    if(type == SEQ_DEFAULT || type == SEQ_LIST)
    {
        PyList_SET_ITEM(target, i, val);
        Py_INCREF(val); // PyList_SET_ITEM steals a reference.
    }
    else
    {
        assert(type == SEQ_TUPLE);
        PyTuple_SET_ITEM(target, i, val);
        Py_INCREF(val); // PyTuple_SET_ITEM steals a reference.
    }
}

PyObject*
IcePy::SequenceInfo::SequenceMapping::createContainer(int sz) const
{
    if(type == SEQ_DEFAULT || type == SEQ_LIST)
    {
        return PyList_New(sz);
    }
    else if(type == SEQ_TUPLE)
    {
        return PyTuple_New(sz);
    }
    else
    {
        //
        // Must never be called for SEQ_MEMORYVIEW, as the container
        // is created by the user factory function.
        //
        assert(false);
        return 0;
    }
}

void
IcePy::SequenceInfo::SequenceMapping::setItem(PyObject* cont, int i, PyObject* val) const
{
    if(type == SEQ_DEFAULT || type == SEQ_LIST)
    {
        Py_INCREF(val);
        PyList_SET_ITEM(cont, i, val); // PyList_SET_ITEM steals a reference.
    }
    else
    {
        assert(type == SEQ_TUPLE);
        Py_INCREF(val);
        PyTuple_SET_ITEM(cont, i, val); // PyTuple_SET_ITEM steals a reference.
    }
}

//
// CustomInfo implementation.
//
IcePy::CustomInfo::CustomInfo(string ident, PyObject* t) :
    id(std::move(ident)), pythonType(t)
{
    assert(PyType_Check(t));
}

string
IcePy::CustomInfo::getId() const
{
    return id;
}

bool
IcePy::CustomInfo::validate(PyObject* val)
{
    return PyObject_IsInstance(val, pythonType) == 1;
}

bool
IcePy::CustomInfo::variableLength() const
{
    return true;
}

int
IcePy::CustomInfo::wireSize() const
{
    return 1;
}

Ice::OptionalFormat
IcePy::CustomInfo::optionalFormat() const
{
    return Ice::OptionalFormat::VSize;
}

bool
IcePy::CustomInfo::usesClasses() const
{
    return false;
}

void
IcePy::CustomInfo::marshal(PyObject* p, Ice::OutputStream* os, ObjectMap* /*objectMap*/, bool,
                           const Ice::StringSeq* /*metaData*/)
{
    assert(PyObject_IsInstance(p, pythonType) == 1); // validate() should have caught this.

    PyObjectHandle obj = PyObject_CallMethod(p, STRCAST("IsInitialized"), 0);
    if(!obj.get())
    {
        throwPythonException();
    }
    if(!PyObject_IsTrue(obj.get()))
    {
        setPythonException(Ice::MarshalException(__FILE__, __LINE__, "type not fully initialized"));
        throw AbortMarshaling();
    }

    obj = PyObject_CallMethod(p, STRCAST("SerializeToString"), 0);
    if(!obj.get())
    {
        assert(PyErr_Occurred());
        throw AbortMarshaling();
    }

    assert(checkString(obj.get()));
    char* str;
    Py_ssize_t sz;
    PyBytes_AsStringAndSize(obj.get(), &str, &sz);
    os->write(reinterpret_cast<const uint8_t*>(str), reinterpret_cast<const uint8_t*>(str + sz));
}

void
IcePy::CustomInfo::unmarshal(Ice::InputStream* is, const UnmarshalCallbackPtr& cb, PyObject* target,
                             void* closure, bool, const Ice::StringSeq* /*metaData*/)
{
    //
    // Unmarshal the raw byte sequence.
    //
    pair<const uint8_t*, const uint8_t*> seq;
    is->read(seq);
    int sz = static_cast<int>(seq.second - seq.first);

    //
    // Create a new instance of the protobuf type.
    //
    PyObjectHandle args = PyTuple_New(0);
    if(!args.get())
    {
        assert(PyErr_Occurred());
        throw AbortMarshaling();
    }
    PyTypeObject* type = reinterpret_cast<PyTypeObject*>(pythonType);
    PyObjectHandle p = type->tp_new(type, args.get(), 0);
    if(!p.get())
    {
        assert(PyErr_Occurred());
        throw AbortMarshaling();
    }

    //
    // Initialize the object.
    //
    PyObjectHandle obj = PyObject_CallMethod(p.get(), STRCAST("__init__"), 0, 0);
    if(!obj.get())
    {
        assert(PyErr_Occurred());
        throw AbortMarshaling();
    }

    //
    // Convert the seq to a string.
    //
    obj = PyBytes_FromStringAndSize(reinterpret_cast<const char*>(seq.first), sz);
    if(!obj.get())
    {
        assert(PyErr_Occurred());
        throw AbortMarshaling();
    }

    //
    // Parse the string.
    //
    obj = PyObject_CallMethod(p.get(), STRCAST("ParseFromString"), STRCAST("O"), obj.get(), 0);
    if(!obj.get())
    {
        assert(PyErr_Occurred());
        throw AbortMarshaling();
    }

    cb->unmarshaled(p.get(), target, closure);
}

void
IcePy::CustomInfo::print(PyObject* value, IceUtilInternal::Output& out, PrintObjectHistory*)
{
    if(!validate(value))
    {
        out << "<invalid value - expected " << id << ">";
        return;
    }

    if(value == Py_None)
    {
        out << "{}";
    }
    else
    {
    }
}

//
// DictionaryInfo implementation.
//
IcePy::DictionaryInfo::DictionaryInfo(string ident, PyObject* kt, PyObject* vt) :
    id(std::move(ident))
{
    const_cast<TypeInfoPtr&>(keyType) = getType(kt);
    const_cast<TypeInfoPtr&>(valueType) = getType(vt);

    _variableLength = keyType->variableLength() || valueType->variableLength();
    _wireSize = keyType->wireSize() + valueType->wireSize();
}

string
IcePy::DictionaryInfo::getId() const
{
    return id;
}

bool
IcePy::DictionaryInfo::validate(PyObject* val)
{
    return val == Py_None || PyDict_Check(val) == 1;
}

bool
IcePy::DictionaryInfo::variableLength() const
{
    return true;
}

int
IcePy::DictionaryInfo::wireSize() const
{
    return 1;
}

Ice::OptionalFormat
IcePy::DictionaryInfo::optionalFormat() const
{
    return _variableLength ? Ice::OptionalFormat::FSize : Ice::OptionalFormat::VSize;
}

bool
IcePy::DictionaryInfo::usesClasses() const
{
    return valueType->usesClasses();
}

void
IcePy::DictionaryInfo::marshal(PyObject* p, Ice::OutputStream* os, ObjectMap* objectMap, bool optional,
                               const Ice::StringSeq*)
{
    if(p != Py_None && !PyDict_Check(p))
    {
        PyErr_Format(PyExc_ValueError, STRCAST("expected dictionary value"));
        throw AbortMarshaling();
    }

    const int32_t sz = p == Py_None ? 0 : static_cast<int32_t>(PyDict_Size(p));

    Ice::OutputStream::size_type sizePos = 0;
    if(optional)
    {
        if(_variableLength)
        {
            sizePos = os->startSize();
        }
        else
        {
            os->writeSize(sz == 0 ? 1 : sz * _wireSize + (sz > 254 ? 5 : 1));
        }
    }

    if(p == Py_None)
    {
        os->writeSize(0);
    }
    else
    {
        os->writeSize(sz);

        Py_ssize_t pos = 0;
        PyObject* key;
        PyObject* value;
        while(PyDict_Next(p, &pos, &key, &value))
        {
            if(!keyType->validate(key))
            {
                PyErr_Format(PyExc_ValueError, STRCAST("invalid key in `%s' element"), const_cast<char*>(id.c_str()));
                throw AbortMarshaling();
            }
            keyType->marshal(key, os, objectMap, false);

            if(!valueType->validate(value))
            {
                PyErr_Format(PyExc_ValueError, STRCAST("invalid value in `%s' element"), const_cast<char*>(id.c_str()));
                throw AbortMarshaling();
            }
            valueType->marshal(value, os, objectMap, false);
        }
    }

    if(optional && _variableLength)
    {
        os->endSize(sizePos);
    }
}

void
IcePy::DictionaryInfo::unmarshal(Ice::InputStream* is, const UnmarshalCallbackPtr& cb, PyObject* target,
                                 void* closure, bool optional, const Ice::StringSeq*)
{
    if(optional)
    {
        if(_variableLength)
        {
            is->skip(4);
        }
        else
        {
            is->skipSize();
        }
    }

    PyObjectHandle p = PyDict_New();
    if(!p.get())
    {
        assert(PyErr_Occurred());
        throw AbortMarshaling();
    }

    KeyCallbackPtr keyCB = make_shared<KeyCallback>();
    keyCB->key = 0;

    int32_t sz = is->readSize();
    for(int32_t i = 0; i < sz; ++i)
    {
        //
        // A dictionary key cannot be a class (or contain one), so the key must be
        // available immediately.
        //
        keyType->unmarshal(is, keyCB, 0, 0, false);
        assert(keyCB->key.get());

        //
        // Insert the key into the dictionary with a dummy value in order to hold
        // a reference to the key. In case of an exception, we don't want to leak
        // the key.
        //
        if(PyDict_SetItem(p.get(), keyCB->key.get(), Py_None) < 0)
        {
            assert(PyErr_Occurred());
            throw AbortMarshaling();
        }

        //
        // The callback will reset the dictionary entry with the unmarshaled value,
        // so we pass it the key.
        //
        void* cl = reinterpret_cast<void*>(keyCB->key.get());
        valueType->unmarshal(is, shared_from_this(), p.get(), cl, false);
    }

    cb->unmarshaled(p.get(), target, closure);
}

void
IcePy::DictionaryInfo::unmarshaled(PyObject* val, PyObject* target, void* closure)
{
    PyObject* key = reinterpret_cast<PyObject*>(closure);
    if(PyDict_SetItem(target, key, val) < 0)
    {
        assert(PyErr_Occurred());
        throw AbortMarshaling();
    }
}

void
IcePy::DictionaryInfo::print(PyObject* value, IceUtilInternal::Output& out, PrintObjectHistory* history)
{
    if(!validate(value))
    {
        out << "<invalid value - expected " << id << ">";
        return;
    }

    if(value == Py_None)
    {
        out << "{}";
    }
    else
    {
        Py_ssize_t pos = 0;
        PyObject* elemKey;
        PyObject* elemValue;
        out.sb();
        bool first = true;
        while(PyDict_Next(value, &pos, &elemKey, &elemValue))
        {
            if(first)
            {
                first = false;
            }
            else
            {
                out << nl;
            }
            out << nl << "key = ";
            keyType->print(elemKey, out, history);
            out << nl << "value = ";
            valueType->print(elemValue, out, history);
        }
        out.eb();
    }
}

void
IcePy::DictionaryInfo::KeyCallback::unmarshaled(PyObject* val, PyObject*, void*)
{
    key = val;
    Py_INCREF(val);
}

void
IcePy::DictionaryInfo::destroy()
{
    keyType = 0;
    valueType = 0;
}

//
// ClassInfo implementation.
//
IcePy::ClassInfo::ClassInfo(string ident) :
    id(std::move(ident)), defined(false)
{
}

void
IcePy::ClassInfo::init()
{
    typeObj = createType(shared_from_this());
}

void
IcePy::ClassInfo::define(PyObject* t, PyObject* b, PyObject* i)
{
    assert(PyType_Check(t));
    assert(PyTuple_Check(i));

    if(b != Py_None)
    {
        const_cast<ClassInfoPtr&>(base) = dynamic_pointer_cast<ClassInfo>(getType(b));
        assert(base);
    }

    Py_ssize_t n, sz;
    sz = PyTuple_GET_SIZE(i);
    for(n = 0; n < sz; ++n)
    {
        PyObject* o = PyTuple_GET_ITEM(i, n);
        auto iface = dynamic_pointer_cast<ClassInfo>(getType(o));
        assert(iface);
        const_cast<ClassInfoList&>(interfaces).push_back(iface);
    }

    pythonType = t;

    const_cast<bool&>(defined) = true;
}

string
IcePy::ClassInfo::getId() const
{
    return id;
}

bool
IcePy::ClassInfo::validate(PyObject*)
{
    assert(false);
    return true;
}

bool
IcePy::ClassInfo::variableLength() const
{
    assert(false);
    return true;
}

int
IcePy::ClassInfo::wireSize() const
{
    return 1;
}

Ice::OptionalFormat
IcePy::ClassInfo::optionalFormat() const
{
    return Ice::OptionalFormat::Class;
}

bool
IcePy::ClassInfo::usesClasses() const
{
    return true;
}

void
IcePy::ClassInfo::marshal(PyObject*, Ice::OutputStream*, ObjectMap*, bool,
                          const Ice::StringSeq*)
{
    assert(false);
    throw AbortMarshaling();
}

void
IcePy::ClassInfo::unmarshal(Ice::InputStream*, const UnmarshalCallbackPtr&, PyObject*,
                            void*, bool, const Ice::StringSeq*)
{
    assert(false);
    throw AbortMarshaling();
}

void
IcePy::ClassInfo::print(PyObject* value, IceUtilInternal::Output& out, PrintObjectHistory* history)
{
    if(!validate(value))
    {
        out << "<invalid value - expected " << id << ">";
        return;
    }

    if(value == Py_None)
    {
        out << "<nil>";
    }
    else
    {
        map<PyObject*, int>::iterator q = history->objects.find(value);
        if(q != history->objects.end())
        {
            out << "<object #" << q->second << ">";
        }
        else
        {
            PyObjectHandle iceType = getAttr(value, "_ice_type", false);
            ClassInfoPtr info;
            if(!iceType.get())
            {
                //
                // The _ice_type attribute will be missing in an instance of LocalObject
                // that does not derive from a user-defined type.
                //
                assert(id == "::Ice::LocalObject");
                info = shared_from_this();
            }
            else
            {
                info = dynamic_pointer_cast<ClassInfo>(getType(iceType.get()));
                assert(info);
            }
            out << "object #" << history->index << " (" << info->id << ')';
            history->objects.insert(map<PyObject*, int>::value_type(value, history->index));
            ++history->index;
        }
    }
}

void
IcePy::ClassInfo::destroy()
{
    const_cast<ClassInfoPtr&>(base) = 0;
    const_cast<ClassInfoList&>(interfaces).clear();
}

//
// ValueInfo implementation.
//
<<<<<<< HEAD
IcePy::ValueInfo::ValueInfo(const string& ident) :
    id(ident), compactId(-1), interface(false), defined(false)
=======
IcePy::ValueInfo::ValueInfo(string ident) :
    id(std::move(ident)), compactId(-1), preserve(false), interface(false), defined(false)
>>>>>>> 6186eb7c
{
}

void
IcePy::ValueInfo::init()
{
    typeObj = createType(shared_from_this());
}

void
IcePy::ValueInfo::define(PyObject* t, int compact, bool intf, PyObject* b, PyObject* m)
{
    assert(PyType_Check(t));
    assert(PyTuple_Check(m));

    const_cast<int&>(compactId) = compact;
    const_cast<bool&>(interface) = intf;

    if(b != Py_None)
    {
        const_cast<ValueInfoPtr&>(base) = dynamic_pointer_cast<ValueInfo>(getType(b));
        assert(base);
    }

    convertDataMembers(m, const_cast<DataMemberList&>(members), const_cast<DataMemberList&>(optionalMembers), true);

    pythonType = t;

    const_cast<bool&>(defined) = true;
}

string
IcePy::ValueInfo::getId() const
{
    return id;
}

bool
IcePy::ValueInfo::validate(PyObject* val)
{
    return val == Py_None || PyObject_IsInstance(val, pythonType) == 1;
}

bool
IcePy::ValueInfo::variableLength() const
{
    return true;
}

int
IcePy::ValueInfo::wireSize() const
{
    return 1;
}

Ice::OptionalFormat
IcePy::ValueInfo::optionalFormat() const
{
    return Ice::OptionalFormat::Class;
}

bool
IcePy::ValueInfo::usesClasses() const
{
    return true;
}

void
IcePy::ValueInfo::marshal(PyObject* p, Ice::OutputStream* os, ObjectMap* objectMap, bool,
                          const Ice::StringSeq*)
{
    if(!pythonType)
    {
        PyErr_Format(PyExc_RuntimeError, STRCAST("class %s is declared but not defined"), id.c_str());
        throw AbortMarshaling();
    }

    if(p == Py_None)
    {
        std::shared_ptr<Ice::Value> nil;
        os->write(nil);
        return;
    }

    if(!PyObject_IsInstance(p, pythonType))
    {
        PyErr_Format(PyExc_ValueError, STRCAST("expected value of type %s"), id.c_str());
        throw AbortMarshaling();
    }

    //
    // Ice::ValueWriter is a subclass of Ice::Value that wraps a Python object for marshaling.
    // It is possible that this Python object has already been marshaled, therefore we first must
    // check the object map to see if this object is present. If so, we use the existing ValueWriter,
    // otherwise we create a new one.
    //
    std::shared_ptr<Ice::Value> writer;
    assert(objectMap);
    ObjectMap::iterator q = objectMap->find(p);
    if(q == objectMap->end())
    {
        writer = make_shared<ValueWriter>(p, objectMap, shared_from_this());
        objectMap->insert(ObjectMap::value_type(p, writer));
    }
    else
    {
        writer = q->second;
    }

    //
    // Give the writer to the stream. The stream will eventually call write() on it.
    //
    os->write(writer);
}

namespace
{

void
patchObject(void* addr, const std::shared_ptr<Ice::Value>& v)
{
    ReadValueCallback* cb = static_cast<ReadValueCallback*>(addr);
    assert(cb);
    cb->invoke(v);
}

}

void
IcePy::ValueInfo::unmarshal(Ice::InputStream* is, const UnmarshalCallbackPtr& cb, PyObject* target,
                            void* closure, bool, const Ice::StringSeq*)
{
    if(!pythonType)
    {
        PyErr_Format(PyExc_RuntimeError, STRCAST("class %s is declared but not defined"), id.c_str());
        throw AbortMarshaling();
    }

    //
    // This callback is notified when the Slice value is actually read. The StreamUtil object
    // attached to the stream keeps a reference to the callback object to ensure it lives
    // long enough.
    //
    ReadValueCallbackPtr rocb = make_shared<ReadValueCallback>(shared_from_this(), cb, target, closure);
    StreamUtil* util = reinterpret_cast<StreamUtil*>(is->getClosure());
    assert(util);
    util->add(rocb);
    is->read(patchObject, rocb.get());
}

void
IcePy::ValueInfo::print(PyObject* value, IceUtilInternal::Output& out, PrintObjectHistory* history)
{
    if(!validate(value))
    {
        out << "<invalid value - expected " << id << ">";
        return;
    }

    if(value == Py_None)
    {
        out << "<nil>";
    }
    else
    {
        map<PyObject*, int>::iterator q = history->objects.find(value);
        if(q != history->objects.end())
        {
            out << "<object #" << q->second << ">";
        }
        else
        {
            PyObjectHandle iceType = getAttr(value, "_ice_type", false);
            ValueInfoPtr info;
            if(!iceType.get())
            {
                //
                // The _ice_type attribute will be missing in an instance of LocalObject
                // that does not derive from a user-defined type.
                //
                assert(id == "::Ice::LocalObject");
                info = shared_from_this();
            }
            else
            {
                info = dynamic_pointer_cast<ValueInfo>(getType(iceType.get()));
                assert(info);
            }
            out << "object #" << history->index << " (" << info->id << ')';
            history->objects.insert(map<PyObject*, int>::value_type(value, history->index));
            ++history->index;
            out.sb();
            info->printMembers(value, out, history);
            out.eb();
        }
    }
}

void
IcePy::ValueInfo::destroy()
{
    const_cast<ValueInfoPtr&>(base) = 0;
    const_cast<DataMemberList&>(members).clear();
}

void
IcePy::ValueInfo::printMembers(PyObject* value, IceUtilInternal::Output& out, PrintObjectHistory* history)
{
    if(base)
    {
        base->printMembers(value, out, history);
    }

    DataMemberList::const_iterator q;

    for(q = members.begin(); q != members.end(); ++q)
    {
        DataMemberPtr member = *q;
        PyObjectHandle attr = getAttr(value, member->name, true);
        out << nl << member->name << " = ";
        if(!attr.get())
        {
            out << "<not defined>";
        }
        else
        {
            member->type->print(attr.get(), out, history);
        }
    }

    for(q = optionalMembers.begin(); q != optionalMembers.end(); ++q)
    {
        DataMemberPtr member = *q;
        PyObjectHandle attr = getAttr(value, member->name, true);
        out << nl << member->name << " = ";
        if(!attr.get())
        {
            out << "<not defined>";
        }
        else if(attr.get() == Unset)
        {
            out << "<unset>";
        }
        else
        {
            member->type->print(attr.get(), out, history);
        }
    }
}

//
// ProxyInfo implementation.
//
IcePy::ProxyInfo::ProxyInfo(string ident) :
    id(std::move(ident))
{
}

void
IcePy::ProxyInfo::init()
{
    typeObj = createType(shared_from_this());
}

void
IcePy::ProxyInfo::define(PyObject* t)
{
    pythonType = t; // Borrowed reference.
}

string
IcePy::ProxyInfo::getId() const
{
    return id;
}

bool
IcePy::ProxyInfo::validate(PyObject* val)
{
    return val == Py_None || PyObject_IsInstance(val, pythonType) == 1;
}

bool
IcePy::ProxyInfo::variableLength() const
{
    return true;
}

int
IcePy::ProxyInfo::wireSize() const
{
    return 1;
}

Ice::OptionalFormat
IcePy::ProxyInfo::optionalFormat() const
{
    return Ice::OptionalFormat::FSize;
}

void
IcePy::ProxyInfo::marshal(PyObject* p, Ice::OutputStream* os, ObjectMap*, bool optional, const Ice::StringSeq*)
{
    Ice::OutputStream::size_type sizePos = 0;
    if(optional)
    {
        sizePos = os->startSize();
    }

    std::optional<Ice::ObjectPrx> proxy;

    if(p != Py_None)
    {
        if(checkProxy(p))
        {
            proxy = getProxy(p);
        }
        else
        {
            assert(false); // validate() should have caught this.
        }
    }
    os->write(proxy);

    if(optional)
    {
        os->endSize(sizePos);
    }
}

void
IcePy::ProxyInfo::unmarshal(Ice::InputStream* is, const UnmarshalCallbackPtr& cb, PyObject* target,
                            void* closure, bool optional, const Ice::StringSeq*)
{
    if(optional)
    {
        is->skip(4);
    }

    std::optional<Ice::ObjectPrx> proxy;
    is->read(proxy);

    if(!proxy)
    {
        cb->unmarshaled(Py_None, target, closure);
        return;
    }

    if(!pythonType)
    {
        PyErr_Format(PyExc_RuntimeError, STRCAST("class %s is declared but not defined"), id.c_str());
        throw AbortMarshaling();
    }

    PyObjectHandle p = createProxy(proxy.value(), proxy->ice_getCommunicator(), pythonType);
    cb->unmarshaled(p.get(), target, closure);
}

void
IcePy::ProxyInfo::print(PyObject* value, IceUtilInternal::Output& out, PrintObjectHistory*)
{
    if(!validate(value))
    {
        out << "<invalid value - expected " << getId() << ">";
        return;
    }

    if(value == Py_None)
    {
        out << "<nil>";
    }
    else
    {
        PyObjectHandle p = PyObject_Str(value);
        if(!p.get())
        {
            return;
        }
        assert(checkString(p.get()));
        out << getString(p.get());
    }
}

//
// ValueWriter implementation.
//
IcePy::ValueWriter::ValueWriter(PyObject* object, ObjectMap* objectMap, const ValueInfoPtr& formal) :
    _object(object), _map(objectMap), _formal(formal)
{
    Py_INCREF(_object);
    if(!_formal || !_formal->interface)
    {
        PyObjectHandle iceType = getAttr(object, "_ice_type", false);
        if(!iceType.get())
        {
            assert(PyErr_Occurred());
            throw AbortMarshaling();
        }
        _info = dynamic_pointer_cast<ValueInfo>(getType(iceType.get()));
        assert(_info);
    }
}

IcePy::ValueWriter::~ValueWriter()
{
    Py_DECREF(_object);
}

void
IcePy::ValueWriter::ice_preMarshal()
{
    if(PyObject_HasAttrString(_object, STRCAST("ice_preMarshal")) == 1)
    {
        PyObjectHandle tmp = PyObject_CallMethod(_object, STRCAST("ice_preMarshal"), 0);
        if(!tmp.get())
        {
            assert(PyErr_Occurred());
            throw AbortMarshaling();
        }
    }
}

void
IcePy::ValueWriter::_iceWrite(Ice::OutputStream* os) const
{
    //
    // Retrieve the SlicedData object that we stored as a hidden member of the Python object.
    //
    Ice::SlicedDataPtr slicedData = StreamUtil::getSlicedDataMember(_object, const_cast<ObjectMap*>(_map));

    os->startValue(slicedData);

    if(_formal && _formal->interface)
    {
        PyObjectHandle ret = PyObject_CallMethod(_object, STRCAST("ice_id"), 0);
        if(!ret.get())
        {
            assert(PyErr_Occurred());
            throw AbortMarshaling();
        }
        string id = getString(ret.get());
        os->startSlice(id, -1, true);
        os->endSlice();
    }
    else
    {
        if(_info->id != "::Ice::UnknownSlicedValue")
        {
            ValueInfoPtr info = _info;
            while(info)
            {
                os->startSlice(info->id, info->compactId, !info->base);

                writeMembers(os, info->members);
                writeMembers(os, info->optionalMembers); // The optional members have already been sorted by tag.

                os->endSlice();

                info = info->base;
            }
        }
    }

    os->endValue();
}

void
IcePy::ValueWriter::_iceRead(Ice::InputStream*)
{
    assert(false);
}

void
IcePy::ValueWriter::writeMembers(Ice::OutputStream* os, const DataMemberList& members) const
{
    for(DataMemberList::const_iterator q = members.begin(); q != members.end(); ++q)
    {
        DataMemberPtr member = *q;

        char* memberName = const_cast<char*>(member->name.c_str());

        PyObjectHandle val = getAttr(_object, member->name, true);
        if(!val.get())
        {
            if(member->optional)
            {
                PyErr_Clear();
                continue;
            }
            else
            {
                PyErr_Format(PyExc_AttributeError, STRCAST("no member `%s' found in %s value"), memberName,
                             const_cast<char*>(_info->id.c_str()));
                throw AbortMarshaling();
            }
        }
        else if(member->optional &&
                (val.get() == Unset || !os->writeOptional(member->tag, member->type->optionalFormat())))
        {
            continue;
        }

        if(!member->type->validate(val.get()))
        {
            PyErr_Format(PyExc_ValueError, STRCAST("invalid value for %s member `%s'"),
                         const_cast<char*>(_info->id.c_str()), memberName);
            throw AbortMarshaling();
        }

        member->type->marshal(val.get(), os, _map, member->optional, &member->metaData);
    }
}

//
// ValueReader implementation.
//
IcePy::ValueReader::ValueReader(PyObject* object, const ValueInfoPtr& info) :
    _object(object), _info(info)
{
    Py_INCREF(_object);
}

IcePy::ValueReader::~ValueReader()
{
    Py_DECREF(_object);
}

void
IcePy::ValueReader::ice_postUnmarshal()
{
    if(PyObject_HasAttrString(_object, STRCAST("ice_postUnmarshal")) == 1)
    {
        PyObjectHandle tmp = PyObject_CallMethod(_object, STRCAST("ice_postUnmarshal"), 0);
        if(!tmp.get())
        {
            assert(PyErr_Occurred());
            throw AbortMarshaling();
        }
    }
}

void
IcePy::ValueReader::_iceWrite(Ice::OutputStream*) const
{
    assert(false);
}

void
IcePy::ValueReader::_iceRead(Ice::InputStream* is)
{
    is->startValue();

    const bool unknown = _info->id == "::Ice::UnknownSlicedValue";

    //
    // Unmarshal the slices of a user-defined class.
    //
    if(!unknown && _info->id != Ice::Value::ice_staticId())
    {
        ValueInfoPtr info = _info;
        while(info)
        {
            is->startSlice();

            DataMemberList::const_iterator p;

            for(p = info->members.begin(); p != info->members.end(); ++p)
            {
                DataMemberPtr member = *p;
                member->type->unmarshal(is, member, _object, 0, false, &member->metaData);
            }

            //
            // The optional members have already been sorted by tag.
            //
            for(p = info->optionalMembers.begin(); p != info->optionalMembers.end(); ++p)
            {
                DataMemberPtr member = *p;
                if(is->readOptional(member->tag, member->type->optionalFormat()))
                {
                    member->type->unmarshal(is, member, _object, 0, true, &member->metaData);
                }
                else if(PyObject_SetAttrString(_object, const_cast<char*>(member->name.c_str()), Unset) < 0)
                {
                    assert(PyErr_Occurred());
                    throw AbortMarshaling();
                }
            }

            is->endSlice();

            info = info->base;
        }
    }

    _slicedData = is->endValue();

    if(_slicedData)
    {
        StreamUtil* util = reinterpret_cast<StreamUtil*>(is->getClosure());
        assert(util);
        util->add(shared_from_this());

        //
        // Define the "unknownTypeId" member for an instance of UnknownSlicedObject.
        //
        if(unknown)
        {
            assert(!_slicedData->slices.empty());

            PyObjectHandle typeId = createString(_slicedData->slices[0]->typeId);
            if(!typeId.get() || PyObject_SetAttrString(_object, STRCAST("unknownTypeId"), typeId.get()) < 0)
            {
                assert(PyErr_Occurred());
                throw AbortMarshaling();
            }
        }
    }
}

ValueInfoPtr
IcePy::ValueReader::getInfo() const
{
    return _info;
}

PyObject*
IcePy::ValueReader::getObject() const
{
    return _object;
}

Ice::SlicedDataPtr
IcePy::ValueReader::getSlicedData() const
{
    return _slicedData;
}

//
// ReadValueCallback implementation.
//
IcePy::ReadValueCallback::ReadValueCallback(const ValueInfoPtr& info, const UnmarshalCallbackPtr& cb,
                                              PyObject* target, void* closure) :
    _info(info), _cb(cb), _target(target), _closure(closure)
{
    Py_XINCREF(_target);
}

IcePy::ReadValueCallback::~ReadValueCallback()
{
    Py_XDECREF(_target);
}

void
IcePy::ReadValueCallback::invoke(const std::shared_ptr<Ice::Value>& p)
{
    if(p)
    {
        auto reader = dynamic_pointer_cast<ValueReader>(p);
        assert(reader);

        //
        // Verify that the value's type is compatible with the formal type.
        //
        PyObject* obj = reader->getObject(); // Borrowed reference.
        if(!PyObject_IsInstance(obj, _info->pythonType))
        {
            Ice::UnexpectedObjectException ex(__FILE__, __LINE__);
            ex.reason = "unmarshaled value is not an instance of " + _info->id;
            ex.type = reader->getInfo()->getId();
            ex.expectedType = _info->id;
            throw ex;
        }

        _cb->unmarshaled(obj, _target, _closure);
    }
    else
    {
        _cb->unmarshaled(Py_None, _target, _closure);
    }
}

//
// ExceptionInfo implementation.
//
void
IcePy::ExceptionInfo::marshal(PyObject* p, Ice::OutputStream* os, ObjectMap* objectMap)
{
    if(!PyObject_IsInstance(p, pythonType))
    {
        PyErr_Format(PyExc_ValueError, STRCAST("expected exception %s"), id.c_str());
        throw AbortMarshaling();
    }

    os->startException();

    ExceptionInfoPtr info = shared_from_this();
    while(info)
    {
        os->startSlice(info->id, -1, !info->base);

        writeMembers(p, os, info->members, objectMap);
        writeMembers(p, os, info->optionalMembers, objectMap); // The optional members have already been sorted by tag.

        os->endSlice();

        info = info->base;
    }

    os->endException();
}

void
IcePy::ExceptionInfo::writeMembers(PyObject* p, Ice::OutputStream* os, const DataMemberList& membersP,
                                   ObjectMap* objectMap) const
{
    for(DataMemberList::const_iterator q = membersP.begin(); q != membersP.end(); ++q)
    {
        DataMemberPtr member = *q;

        char* memberName = const_cast<char*>(member->name.c_str());

        PyObjectHandle val = getAttr(p, member->name, true);
        if(!val.get())
        {
            if(member->optional)
            {
                PyErr_Clear();
                continue;
            }
            else
            {
                PyErr_Format(PyExc_AttributeError, STRCAST("no member `%s' found in %s value"), memberName,
                             const_cast<char*>(id.c_str()));
                throw AbortMarshaling();
            }
        }
        else if(member->optional &&
                (val.get() == Unset || !os->writeOptional(member->tag, member->type->optionalFormat())))
        {
            continue;
        }

        if(!member->type->validate(val.get()))
        {
            PyErr_Format(PyExc_ValueError, STRCAST("invalid value for %s member `%s'"),
                         const_cast<char*>(id.c_str()), memberName);
            throw AbortMarshaling();
        }

        member->type->marshal(val.get(), os, objectMap, member->optional, &member->metaData);
    }
}

PyObject*
IcePy::ExceptionInfo::unmarshal(Ice::InputStream* is)
{
    PyObjectHandle p = createExceptionInstance(pythonType);
    if(!p.get())
    {
        assert(PyErr_Occurred());
        throw AbortMarshaling();
    }

    ExceptionInfoPtr info = shared_from_this();
    while(info)
    {
        is->startSlice();

        DataMemberList::iterator q;

        for(q = info->members.begin(); q != info->members.end(); ++q)
        {
            DataMemberPtr member = *q;
            member->type->unmarshal(is, member, p.get(), 0, false, &member->metaData);
        }

        //
        // The optional members have already been sorted by tag.
        //
        for(q = info->optionalMembers.begin(); q != info->optionalMembers.end(); ++q)
        {
            DataMemberPtr member = *q;
            if(is->readOptional(member->tag, member->type->optionalFormat()))
            {
                member->type->unmarshal(is, member, p.get(), 0, true, &member->metaData);
            }
            else if(PyObject_SetAttrString(p.get(), const_cast<char*>(member->name.c_str()), Unset) < 0)
            {
                assert(PyErr_Occurred());
                throw AbortMarshaling();
            }
        }

        is->endSlice();

        info = info->base;
    }

    return p.release();
}

void
IcePy::ExceptionInfo::print(PyObject* value, IceUtilInternal::Output& out)
{
    if(!PyObject_IsInstance(value, pythonType))
    {
        out << "<invalid value - expected " << id << ">";
        return;
    }

    PrintObjectHistory history;
    history.index = 0;

    out << "exception " << id;
    out.sb();
    printMembers(value, out, &history);
    out.eb();
}

void
IcePy::ExceptionInfo::printMembers(PyObject* value, IceUtilInternal::Output& out, PrintObjectHistory* history)
{
    if(base)
    {
        base->printMembers(value, out, history);
    }

    DataMemberList::iterator q;

    for(q = members.begin(); q != members.end(); ++q)
    {
        DataMemberPtr member = *q;
        PyObjectHandle attr = getAttr(value, member->name, true);
        out << nl << member->name << " = ";
        if(!attr.get() || attr.get() == Unset)
        {
            out << "<not defined>";
        }
        else
        {
            member->type->print(attr.get(), out, history);
        }
    }

    for(q = optionalMembers.begin(); q != optionalMembers.end(); ++q)
    {
        DataMemberPtr member = *q;
        PyObjectHandle attr = getAttr(value, member->name, true);
        out << nl << member->name << " = ";
        if(!attr.get())
        {
            out << "<not defined>";
        }
        else if(attr.get() == Unset)
        {
            out << "<unset>";
        }
        else
        {
            member->type->print(attr.get(), out, history);
        }
    }
}

//
// ExceptionWriter implementation.
//
IcePy::ExceptionWriter::ExceptionWriter(const PyObjectHandle& ex, const ExceptionInfoPtr& info) :
    _ex(ex), _info(info)
{
    if(!info)
    {
        PyObjectHandle iceType = getAttr(ex.get(), "_ice_type", false);
        assert(iceType.get());
        _info = dynamic_pointer_cast<ExceptionInfo>(getException(iceType.get()));
        assert(_info);
    }
}

IcePy::ExceptionWriter::~ExceptionWriter()
{
    AdoptThread adoptThread; // Ensure the current thread is able to call into Python.

    _ex = 0;
}

string
IcePy::ExceptionWriter::ice_id() const
{
    return _info->id;
}

Ice::UserException*
IcePy::ExceptionWriter::ice_cloneImpl() const
{
    return new ExceptionWriter(*this);
}

void
IcePy::ExceptionWriter::ice_throw() const
{
    throw *this;
}

void
IcePy::ExceptionWriter::_write(Ice::OutputStream* os) const
{
    AdoptThread adoptThread; // Ensure the current thread is able to call into Python.

    _info->marshal(_ex.get(), os, const_cast<ObjectMap*>(&_objects));
}

void
IcePy::ExceptionWriter::_read(Ice::InputStream*)
{
}

bool
IcePy::ExceptionWriter::_usesClasses() const
{
    return _info->usesClasses;
}

//
// ExceptionReader implementation.
//
IcePy::ExceptionReader::ExceptionReader(const ExceptionInfoPtr& info) :
    _info(info)
{
}

IcePy::ExceptionReader::~ExceptionReader()
{
    AdoptThread adoptThread; // Ensure the current thread is able to call into Python.

    _ex = 0;
}

string
IcePy::ExceptionReader::ice_id() const
{
    return _info->id;
}

Ice::UserException*
IcePy::ExceptionReader::ice_cloneImpl() const
{
    assert(false);
    return 0;
}

void
IcePy::ExceptionReader::ice_throw() const
{
    throw *this;
}

void
IcePy::ExceptionReader::_write(Ice::OutputStream*) const
{
    assert(false);
}

void
IcePy::ExceptionReader::_read(Ice::InputStream* is)
{
    AdoptThread adoptThread; // Ensure the current thread is able to call into Python.

    is->startException();

    const_cast<PyObjectHandle&>(_ex) = _info->unmarshal(is);

    is->endException();
}

bool
IcePy::ExceptionReader::_usesClasses() const
{
    return _info->usesClasses;
}

PyObject*
IcePy::ExceptionReader::getException() const
{
    return _ex.get();
}

//
// IdResolver
//
string
IcePy::resolveCompactId(int32_t id)
{
    CompactIdMap::iterator p = _compactIdMap.find(id);
    if(p != _compactIdMap.end())
    {
        return p->second->id;
    }
    return string();
}

//
// lookupClassInfo()
//
IcePy::ClassInfoPtr
IcePy::lookupClassInfo(string_view id)
{
    ClassInfoMap::iterator p = _classInfoMap.find(id);
    if(p != _classInfoMap.end())
    {
        return p->second;
    }
    return nullptr;
}

//
// lookupValueInfo()
//
IcePy::ValueInfoPtr
IcePy::lookupValueInfo(string_view id)
{
    ValueInfoMap::iterator p = _valueInfoMap.find(id);
    if(p != _valueInfoMap.end())
    {
        return p->second;
    }
    return 0;
}

//
// lookupExceptionInfo()
//
IcePy::ExceptionInfoPtr
IcePy::lookupExceptionInfo(std::string_view id)
{
    ExceptionInfoMap::iterator p = _exceptionInfoMap.find(id);
    if(p != _exceptionInfoMap.end())
    {
        return p->second;
    }
    return 0;
}

namespace IcePy
{

PyTypeObject TypeInfoType =
{
    /* The ob_type field must be initialized in the module init function
     * to be portable to Windows without using C++. */
    PyVarObject_HEAD_INIT(0, 0)
    STRCAST("IcePy.TypeInfo"),       /* tp_name */
    sizeof(TypeInfoObject),          /* tp_basicsize */
    0,                               /* tp_itemsize */
    /* methods */
    reinterpret_cast<destructor>(typeInfoDealloc), /* tp_dealloc */
    0,                               /* tp_print */
    0,                               /* tp_getattr */
    0,                               /* tp_setattr */
    0,                               /* tp_reserved */
    0,                               /* tp_repr */
    0,                               /* tp_as_number */
    0,                               /* tp_as_sequence */
    0,                               /* tp_as_mapping */
    0,                               /* tp_hash */
    0,                               /* tp_call */
    0,                               /* tp_str */
    0,                               /* tp_getattro */
    0,                               /* tp_setattro */
    0,                               /* tp_as_buffer */
    Py_TPFLAGS_DEFAULT,              /* tp_flags */
    0,                               /* tp_doc */
    0,                               /* tp_traverse */
    0,                               /* tp_clear */
    0,                               /* tp_richcompare */
    0,                               /* tp_weaklistoffset */
    0,                               /* tp_iter */
    0,                               /* tp_iternext */
    0,                               /* tp_methods */
    0,                               /* tp_members */
    0,                               /* tp_getset */
    0,                               /* tp_base */
    0,                               /* tp_dict */
    0,                               /* tp_descr_get */
    0,                               /* tp_descr_set */
    0,                               /* tp_dictoffset */
    0,                               /* tp_init */
    0,                               /* tp_alloc */
    reinterpret_cast<newfunc>(typeInfoNew), /* tp_new */
    0,                               /* tp_free */
    0,                               /* tp_is_gc */
};

PyTypeObject ExceptionInfoType =
{
    /* The ob_type field must be initialized in the module init function
     * to be portable to Windows without using C++. */
    PyVarObject_HEAD_INIT(0, 0)
    STRCAST("IcePy.ExceptionInfo"),  /* tp_name */
    sizeof(ExceptionInfoObject),     /* tp_basicsize */
    0,                               /* tp_itemsize */
    /* methods */
    reinterpret_cast<destructor>(exceptionInfoDealloc), /* tp_dealloc */
    0,                               /* tp_print */
    0,                               /* tp_getattr */
    0,                               /* tp_setattr */
    0,                               /* tp_reserved */
    0,                               /* tp_repr */
    0,                               /* tp_as_number */
    0,                               /* tp_as_sequence */
    0,                               /* tp_as_mapping */
    0,                               /* tp_hash */
    0,                               /* tp_call */
    0,                               /* tp_str */
    0,                               /* tp_getattro */
    0,                               /* tp_setattro */
    0,                               /* tp_as_buffer */
    Py_TPFLAGS_DEFAULT,              /* tp_flags */
    0,                               /* tp_doc */
    0,                               /* tp_traverse */
    0,                               /* tp_clear */
    0,                               /* tp_richcompare */
    0,                               /* tp_weaklistoffset */
    0,                               /* tp_iter */
    0,                               /* tp_iternext */
    0,                               /* tp_methods */
    0,                               /* tp_members */
    0,                               /* tp_getset */
    0,                               /* tp_base */
    0,                               /* tp_dict */
    0,                               /* tp_descr_get */
    0,                               /* tp_descr_set */
    0,                               /* tp_dictoffset */
    0,                               /* tp_init */
    0,                               /* tp_alloc */
    reinterpret_cast<newfunc>(exceptionInfoNew), /* tp_new */
    0,                               /* tp_free */
    0,                               /* tp_is_gc */
};

static PyNumberMethods UnsetAsNumber =
{
    0,                          /* nb_add */
    0,                          /* nb_subtract */
    0,                          /* nb_multiply */
    0,                          /* nb_remainder */
    0,                          /* nb_divmod */
    0,                          /* nb_power */
    0,                          /* nb_negative */
    0,                          /* nb_positive */
    0,                          /* nb_absolute */
    reinterpret_cast<inquiry>(unsetNonzero), /* nb_nonzero/nb_bool */
};

PyTypeObject UnsetType =
{
    /* The ob_type field must be initialized in the module init function
     * to be portable to Windows without using C++. */
    PyVarObject_HEAD_INIT(&PyType_Type, 0)
    STRCAST("IcePy.UnsetType"),      /* tp_name */
    0,                               /* tp_basicsize */
    0,                               /* tp_itemsize */
    /* methods */
    reinterpret_cast<destructor>(unsetDealloc), /* tp_dealloc */
    0,                               /* tp_print */
    0,                               /* tp_getattr */
    0,                               /* tp_setattr */
    0,                               /* tp_reserved */
    reinterpret_cast<reprfunc>(unsetRepr), /* tp_repr */
    &UnsetAsNumber,                  /* tp_as_number */
    0,                               /* tp_as_sequence */
    0,                               /* tp_as_mapping */
    0,                               /* tp_hash */
    0,                               /* tp_call */
    0,                               /* tp_str */
    0,                               /* tp_getattro */
    0,                               /* tp_setattro */
    0,                               /* tp_as_buffer */
    Py_TPFLAGS_DEFAULT,              /* tp_flags */
    0,                               /* tp_doc */
    0,                               /* tp_traverse */
    0,                               /* tp_clear */
    0,                               /* tp_richcompare */
    0,                               /* tp_weaklistoffset */
    0,                               /* tp_iter */
    0,                               /* tp_iternext */
    0,                               /* tp_methods */
    0,                               /* tp_members */
    0,                               /* tp_getset */
    0,                               /* tp_base */
    0,                               /* tp_dict */
    0,                               /* tp_descr_get */
    0,                               /* tp_descr_set */
    0,                               /* tp_dictoffset */
    0,                               /* tp_init */
    0,                               /* tp_alloc */
    0,                               /* tp_new */
    0,                               /* tp_free */
    0,                               /* tp_is_gc */
};

//
// Unset is a singleton, similar to None.
//
PyObject UnsetValue =
{
    _PyObject_EXTRA_INIT
#if PY_VERSION_HEX >= 0x030c0000
    {1},
#else
    1,
#endif
    &UnsetType
};

PyObject* Unset = &UnsetValue;

}

bool
IcePy::initTypes(PyObject* module)
{
    if(PyType_Ready(&TypeInfoType) < 0)
    {
        return false;
    }
    PyTypeObject* typeInfoType = &TypeInfoType; // Necessary to prevent GCC's strict-alias warnings.
    if(PyModule_AddObject(module, STRCAST("TypeInfo"), reinterpret_cast<PyObject*>(typeInfoType)) < 0)
    {
        return false;
    }

    if(PyType_Ready(&ExceptionInfoType) < 0)
    {
        return false;
    }
    PyTypeObject* exceptionInfoType = &ExceptionInfoType; // Necessary to prevent GCC's strict-alias warnings.
    if(PyModule_AddObject(module, STRCAST("ExceptionInfo"), reinterpret_cast<PyObject*>(exceptionInfoType)) < 0)
    {
        return false;
    }

    PrimitiveInfoPtr boolType = make_shared<PrimitiveInfo>(PrimitiveInfo::KindBool);
    PyObjectHandle boolTypeObj = createType(boolType);
    if(PyModule_AddObject(module, STRCAST("_t_bool"), boolTypeObj.get()) < 0)
    {
        return false;
    }
    boolTypeObj.release(); // PyModule_AddObject steals a reference.

    PrimitiveInfoPtr byteType = make_shared<PrimitiveInfo>(PrimitiveInfo::KindByte);
    PyObjectHandle byteTypeObj = createType(byteType);
    if(PyModule_AddObject(module, STRCAST("_t_byte"), byteTypeObj.get()) < 0)
    {
        return false;
    }
    byteTypeObj.release(); // PyModule_AddObject steals a reference.

    PrimitiveInfoPtr shortType = make_shared<PrimitiveInfo>(PrimitiveInfo::KindShort);
    PyObjectHandle shortTypeObj = createType(shortType);
    if(PyModule_AddObject(module, STRCAST("_t_short"), shortTypeObj.get()) < 0)
    {
        return false;
    }
    shortTypeObj.release(); // PyModule_AddObject steals a reference.

    PrimitiveInfoPtr intType = make_shared<PrimitiveInfo>(PrimitiveInfo::KindInt);
    PyObjectHandle intTypeObj = createType(intType);
    if(PyModule_AddObject(module, STRCAST("_t_int"), intTypeObj.get()) < 0)
    {
        return false;
    }
    intTypeObj.release(); // PyModule_AddObject steals a reference.

    PrimitiveInfoPtr longType = make_shared<PrimitiveInfo>(PrimitiveInfo::KindLong);
    PyObjectHandle longTypeObj = createType(longType);
    if(PyModule_AddObject(module, STRCAST("_t_long"), longTypeObj.get()) < 0)
    {
        return false;
    }
    longTypeObj.release(); // PyModule_AddObject steals a reference.

    PrimitiveInfoPtr floatType = make_shared<PrimitiveInfo>(PrimitiveInfo::KindFloat);
    PyObjectHandle floatTypeObj = createType(floatType);
    if(PyModule_AddObject(module, STRCAST("_t_float"), floatTypeObj.get()) < 0)
    {
        return false;
    }
    floatTypeObj.release(); // PyModule_AddObject steals a reference.

    PrimitiveInfoPtr doubleType = make_shared<PrimitiveInfo>(PrimitiveInfo::KindDouble);
    PyObjectHandle doubleTypeObj = createType(doubleType);
    if(PyModule_AddObject(module, STRCAST("_t_double"), doubleTypeObj.get()) < 0)
    {
        return false;
    }
    doubleTypeObj.release(); // PyModule_AddObject steals a reference.

    PrimitiveInfoPtr stringType = make_shared<PrimitiveInfo>(PrimitiveInfo::KindString);
    PyObjectHandle stringTypeObj = createType(stringType);
    if(PyModule_AddObject(module, STRCAST("_t_string"), stringTypeObj.get()) < 0)
    {
        return false;
    }
    stringTypeObj.release(); // PyModule_AddObject steals a reference.

    if(PyModule_AddObject(module, STRCAST("Unset"), Unset) < 0)
    {
        return false;
    }
    Py_IncRef(Unset); // PyModule_AddObject steals a reference.

    return true;
}

IcePy::TypeInfoPtr
IcePy::getType(PyObject* obj)
{
    assert(PyObject_IsInstance(obj, reinterpret_cast<PyObject*>(&TypeInfoType)));
    TypeInfoObject* p = reinterpret_cast<TypeInfoObject*>(obj);
    return *p->info;
}

PyObject*
IcePy::createType(const TypeInfoPtr& info)
{
    TypeInfoObject* obj = typeInfoNew(&TypeInfoType, 0, 0);
    if(obj)
    {
        obj->info = new IcePy::TypeInfoPtr(info);
    }
    return reinterpret_cast<PyObject*>(obj);
}

IcePy::ExceptionInfoPtr
IcePy::getException(PyObject* obj)
{
    assert(PyObject_IsInstance(obj, reinterpret_cast<PyObject*>(&ExceptionInfoType)));
    ExceptionInfoObject* p = reinterpret_cast<ExceptionInfoObject*>(obj);
    return *p->info;
}

PyObject*
IcePy::createException(const ExceptionInfoPtr& info)
{
    ExceptionInfoObject* obj = exceptionInfoNew(&ExceptionInfoType, 0, 0);
    if(obj)
    {
        obj->info = new IcePy::ExceptionInfoPtr(info);
    }
    return reinterpret_cast<PyObject*>(obj);
}

extern "C"
PyObject*
IcePy_defineEnum(PyObject*, PyObject* args)
{
    char* id;
    PyObject* type;
    PyObject* meta; // Not currently used.
    PyObject* enumerators;
    if(!PyArg_ParseTuple(args, STRCAST("sOOO"), &id, &type, &meta, &enumerators))
    {
        return 0;
    }

    assert(PyTuple_Check(meta));

    EnumInfoPtr info = make_shared<EnumInfo>(id, type, enumerators);

    return createType(info);
}

extern "C"
PyObject*
IcePy_defineStruct(PyObject*, PyObject* args)
{
    char* id;
    PyObject* type;
    PyObject* meta; // Not currently used.
    PyObject* members;
    if(!PyArg_ParseTuple(args, STRCAST("sOOO"), &id, &type, &meta, &members))
    {
        return 0;
    }

    assert(PyType_Check(type));
    assert(PyTuple_Check(meta));
    assert(PyTuple_Check(members));

    StructInfoPtr info = make_shared<StructInfo>(id, type, members);

    return createType(info);
}

extern "C"
PyObject*
IcePy_defineSequence(PyObject*, PyObject* args)
{
    char* id;
    PyObject* meta;
    PyObject* elementType;
    if(!PyArg_ParseTuple(args, STRCAST("sOO"), &id, &meta, &elementType))
    {
        return 0;
    }

    try
    {
        SequenceInfoPtr info = make_shared<SequenceInfo>(id, meta, elementType);
        return createType(info);
    }
    catch(const InvalidSequenceFactoryException&)
    {
        assert(PyErr_Occurred());
        return 0;
    }
}

extern "C"
PyObject*
IcePy_defineCustom(PyObject*, PyObject* args)
{
    char* id;
    PyObject* type;
    if(!PyArg_ParseTuple(args, STRCAST("sO"), &id, &type))
    {
        return 0;
    }

    CustomInfoPtr info = make_shared<CustomInfo>(id, type);

    return createType(info);
}

extern "C"
PyObject*
IcePy_defineDictionary(PyObject*, PyObject* args)
{
    char* id;
    PyObject* meta; // Not currently used.
    PyObject* keyType;
    PyObject* valueType;
    if(!PyArg_ParseTuple(args, STRCAST("sOOO"), &id, &meta, &keyType, &valueType))
    {
        return 0;
    }

    assert(PyTuple_Check(meta));

    DictionaryInfoPtr info = make_shared<DictionaryInfo>(id, keyType, valueType);

    return createType(info);
}

extern "C"
PyObject*
IcePy_declareProxy(PyObject*, PyObject* args)
{
    char* id;
    if(!PyArg_ParseTuple(args, STRCAST("s"), &id))
    {
        return 0;
    }

    string proxyId = id;
    proxyId += "Prx";

    ProxyInfoPtr info = lookupProxyInfo(proxyId);
    if(!info)
    {
        info = make_shared<ProxyInfo>(proxyId);
        info->init();
        addProxyInfo(proxyId, info);
        return info->typeObj; // Delegate ownership to the global "_t_XXX" variable.
    }
    else
    {
        Py_INCREF(info->typeObj);
        return info->typeObj;
    }
}

extern "C"
PyObject*
IcePy_defineProxy(PyObject*, PyObject* args)
{
    char* id;
    PyObject* type;
    if(!PyArg_ParseTuple(args, STRCAST("sO"), &id, &type))
    {
        return 0;
    }

    assert(PyType_Check(type));

    string proxyId = id;
    proxyId += "Prx";

    ProxyInfoPtr info = lookupProxyInfo(proxyId);
    if(!info)
    {
        info = make_shared<ProxyInfo>(proxyId);
        info->init();
        addProxyInfo(proxyId, info);
        info->define(type);
        return info->typeObj; // Delegate ownership to the global "_t_XXX" variable.
    }
    else
    {
        info->define(type);
        Py_INCREF(info->typeObj);
        return info->typeObj;
    }
}

extern "C"
PyObject*
IcePy_declareClass(PyObject*, PyObject* args)
{
    char* id;
    if(!PyArg_ParseTuple(args, STRCAST("s"), &id))
    {
        return 0;
    }

    ClassInfoPtr info = lookupClassInfo(id);
    if (!info)
    {
        info = make_shared<ClassInfo>(id);
        info->init();
        addClassInfo(id, info);
        return info->typeObj; // Delegate ownership to the global "_t_XXX" variable.
    }
    else
    {
        Py_INCREF(info->typeObj);
        return info->typeObj;
    }
}

extern "C"
PyObject*
IcePy_defineClass(PyObject*, PyObject* args)
{
    char* id;
    PyObject* type;
    PyObject* meta; // Not currently used.
    PyObject* base;
    PyObject* interfaces;
    if(!PyArg_ParseTuple(args, STRCAST("sOOOO"), &id, &type, &meta, &base, &interfaces))
    {
        return 0;
    }

    assert(PyTuple_Check(meta));

    //
    // A ClassInfo object will already exist for this id if a forward declaration
    // was encountered, or if the Slice definition is being reloaded. In the latter
    // case, we act as if it hasn't been defined yet.
    //
    ClassInfoPtr info = lookupClassInfo(id);
    if(!info || info->defined)
    {
        info = make_shared<ClassInfo>(id);
        info->init();
        addClassInfo(id, info);
        info->define(type, base, interfaces);
        return info->typeObj; // Delegate ownership to the global "_t_XXX" variable.
    }
    else
    {
        info->define(type, base, interfaces);
        Py_INCREF(info->typeObj);
        return info->typeObj;
    }
}

extern "C"
PyObject*
IcePy_declareValue(PyObject*, PyObject* args)
{
    char* id;
    if(!PyArg_ParseTuple(args, STRCAST("s"), &id))
    {
        return 0;
    }

    ValueInfoPtr info = lookupValueInfo(id);
    if(!info)
    {
        info = make_shared<ValueInfo>(id);
        info->init();
        addValueInfo(id, info);
        return info->typeObj; // Delegate ownership to the global "_t_XXX" variable.
    }
    else
    {
        Py_INCREF(info->typeObj);
        return info->typeObj;
    }
}

extern "C"
PyObject*
IcePy_defineValue(PyObject*, PyObject* args)
{
    char* id;
    PyObject* type;
    int compactId;
    PyObject* meta; // Not currently used.
    int interface;
    PyObject* base;
    PyObject* members;
    if(!PyArg_ParseTuple(args, STRCAST("sOiOiOO"), &id, &type, &compactId, &meta, &interface, &base, &members))
    {
        return 0;
    }

    assert(PyTuple_Check(meta));

    PyObject* r;

    //
    // A ClassInfo object will already exist for this id if a forward declaration
    // was encountered, or if the Slice definition is being reloaded. In the latter
    // case, we act as if it hasn't been defined yet.
    //
    ValueInfoPtr info = lookupValueInfo(id);
    if(!info || info->defined)
    {
        info = make_shared<ValueInfo>(id);
        info->init();
        addValueInfo(id, info);
        r = info->typeObj; // Delegate ownership to the global "_t_XXX" variable.
    }
    else
    {
        Py_INCREF(info->typeObj);
        r = info->typeObj;
    }

    info->define(type, compactId, interface ? true : false, base, members);

    if(info->compactId != -1)
    {
        CompactIdMap::iterator q = _compactIdMap.find(info->compactId);
        if(q != _compactIdMap.end())
        {
            _compactIdMap.erase(q);
        }
        _compactIdMap.insert(CompactIdMap::value_type(info->compactId, info));
    }

    return r;
}

extern "C"
PyObject*
IcePy_defineException(PyObject*, PyObject* args)
{
    char* id;
    PyObject* type;
    PyObject* meta;
    PyObject* base;
    PyObject* members;
    if(!PyArg_ParseTuple(args, STRCAST("sOOOO"), &id, &type, &meta, &base, &members))
    {
        return 0;
    }

    assert(PyExceptionClass_Check(type));
    assert(PyTuple_Check(meta));
    assert(PyTuple_Check(members));

    ExceptionInfoPtr info = make_shared<ExceptionInfo>();
    info->id = id;

    if(base != Py_None)
    {
        info->base = dynamic_pointer_cast<ExceptionInfo>(getException(base));
        assert(info->base);
    }

    convertDataMembers(members, info->members, info->optionalMembers, true);

    info->usesClasses = false;

    //
    // Only examine the required members to see if any use classes.
    //
    for(DataMemberList::iterator p = info->members.begin(); p != info->members.end(); ++p)
    {
        if(!info->usesClasses)
        {
            info->usesClasses = (*p)->type->usesClasses();
        }
    }

    info->pythonType = type;

    addExceptionInfo(id, info);

    return createException(info);
}

extern "C"
PyObject*
IcePy_stringify(PyObject*, PyObject* args)
{
    PyObject* value;
    PyObject* type;
    if(!PyArg_ParseTuple(args, STRCAST("OO"), &value, &type))
    {
        return 0;
    }

    TypeInfoPtr info = getType(type);
    assert(info);

    ostringstream ostr;
    IceUtilInternal::Output out(ostr);
    PrintObjectHistory history;
    history.index = 0;
    info->print(value, out, &history);

    string str = ostr.str();
    return createString(str);
}

extern "C"
PyObject*
IcePy_stringifyException(PyObject*, PyObject* args)
{
    PyObject* value;
    if(!PyArg_ParseTuple(args, STRCAST("O"), &value))
    {
        return 0;
    }

    PyObjectHandle iceType = getAttr(value, "_ice_type", false);
    assert(iceType.get());
    ExceptionInfoPtr info = getException(iceType.get());
    assert(info);

    ostringstream ostr;
    IceUtilInternal::Output out(ostr);
    info->print(value, out);

    string str = ostr.str();
    return createString(str);
}<|MERGE_RESOLUTION|>--- conflicted
+++ resolved
@@ -3090,13 +3090,8 @@
 //
 // ValueInfo implementation.
 //
-<<<<<<< HEAD
-IcePy::ValueInfo::ValueInfo(const string& ident) :
-    id(ident), compactId(-1), interface(false), defined(false)
-=======
 IcePy::ValueInfo::ValueInfo(string ident) :
-    id(std::move(ident)), compactId(-1), preserve(false), interface(false), defined(false)
->>>>>>> 6186eb7c
+    id(std::move(ident)), compactId(-1), interface(false), defined(false)
 {
 }
 
