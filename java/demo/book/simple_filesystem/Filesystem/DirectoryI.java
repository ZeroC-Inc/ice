--- conflicted
+++ resolved
@@ -21,12 +21,8 @@
 
         // Create an identity. The root directory has the fixed identity "RootDir"
         //
-<<<<<<< HEAD
-        _id = communicator.stringToIdentity(_parent != null ? java.util.UUID.randomUUID().toString() : "RootDir");
-=======
         _id = new Ice.Identity();
-        _id.name = _parent != null ? Ice.Util.generateUUID() : "RootDir";
->>>>>>> 65a59016
+        _id.name = _parent != null ? java.util.UUID.randomUUID().toString() : "RootDir";
 
     }
 
