--- conflicted
+++ resolved
@@ -435,21 +435,20 @@
                 test(ex.getCause() instanceof com.zeroc.Ice.InvocationTimeoutException);
             }
 
-<<<<<<< HEAD
-            proxy.ice_invocationTimeout(-1).ice_ping();
-=======
             try
             {
                 ((TimeoutPrx)timeout.ice_invocationTimeout(-2)).ice_ping();
-                ((TimeoutPrx)timeout.ice_invocationTimeout(-2)).begin_ice_ping().waitForCompleted();
-            }
-            catch(Ice.Exception ex)
+                ((TimeoutPrx)timeout.ice_invocationTimeout(-2)).ice_pingAsync().whenComplete((result, ex) ->
+                    {
+                        test(ex != null);
+                    });
+            }
+            catch(com.zeroc.Ice.Exception ex)
             {
                 test(false);
             }
 
             ((TimeoutPrx)proxy.ice_invocationTimeout(-1)).ice_ping();
->>>>>>> b9205bdd
 
             TimeoutPrx batchTimeout = proxy.ice_batchOneway();
             batchTimeout.ice_ping();
