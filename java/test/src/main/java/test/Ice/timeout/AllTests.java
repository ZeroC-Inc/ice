//
// Copyright (c) ZeroC, Inc. All rights reserved.
//

package test.Ice.timeout;

import com.zeroc.Ice.ConnectTimeoutException;
import com.zeroc.Ice.InitializationData;
import java.io.PrintWriter;
import java.util.concurrent.CompletionException;
import test.Ice.timeout.Test.ControllerPrx;
import test.Ice.timeout.Test.TimeoutPrx;

public class AllTests {
  private static void test(boolean b) {
    if (!b) {
      throw new RuntimeException();
    }
  }

  public static void allTests(test.TestHelper helper) {
    ControllerPrx controller =
        ControllerPrx.checkedCast(
            helper.communicator().stringToProxy("controller:" + helper.getTestEndpoint(1)));
    test(controller != null);

    try {
      allTestsWithController(helper, controller);
    } catch (Exception ex) {
      // Ensure the adapter is not in the holding state when an unexpected exception occurs to
      // prevent the test
      // from hanging on exit in case a connection which disables timeouts is still opened.
      controller.resumeAdapter();
      throw ex;
    }
  }

  public static void allTestsWithController(test.TestHelper helper, ControllerPrx controller) {
    com.zeroc.Ice.Communicator communicator = helper.communicator();
    PrintWriter out = helper.getWriter();

    String sref = "timeout:" + helper.getTestEndpoint(0);
    TimeoutPrx timeout = TimeoutPrx.uncheckedCast(communicator.stringToProxy(sref));

    out.print("testing connect timeout... ");
    out.flush();
    {
      //
      // Expect ConnectTimeoutException.
      //
      controller.holdAdapter(-1);
      try {
        timeout.op();
        test(false);
      } catch (com.zeroc.Ice.ConnectTimeoutException ex) {
        // Expected.
      }
      controller.resumeAdapter();
      timeout.op(); // Ensure adapter is active.
    }
    {
      //
      // Expect success.
      //
      var properties = communicator.getProperties()._clone();
      properties.setProperty("Ice.Connection.Client.ConnectTimeout", "-1");
      var initData = new InitializationData();
      initData.properties = properties;
      try (var communicator2 = com.zeroc.Ice.Util.initialize(initData)) {
        TimeoutPrx to = TimeoutPrx.uncheckedCast(communicator2.stringToProxy(sref));
        controller.holdAdapter(100);
        try {
          to.op();
        } catch (ConnectTimeoutException e) {
          test(false);
        }
      }
    }
    out.println("ok");

    out.print("testing invocation timeout... ");
    out.flush();
    {
      com.zeroc.Ice.Connection connection = timeout.ice_getConnection();
      TimeoutPrx to = timeout.ice_invocationTimeout(100);
      test(connection == to.ice_getConnection());
      try {
        to.sleep(1000);
        test(false);
      } catch (com.zeroc.Ice.InvocationTimeoutException ex) {
      }
      timeout.ice_ping();
      to = timeout.ice_invocationTimeout(1000);
      test(connection == to.ice_getConnection());
      try {
        to.sleep(100);
      } catch (com.zeroc.Ice.InvocationTimeoutException ex) {
        test(false);
      }
      test(connection == to.ice_getConnection());
    }
    {
      //
      // Expect InvocationTimeoutException.
      //
      TimeoutPrx to = timeout.ice_invocationTimeout(100);
      try {
        to.sleepAsync(1000).join();
        test(false);
      } catch (CompletionException ex) {
        test(ex.getCause() instanceof com.zeroc.Ice.InvocationTimeoutException);
      }
      timeout.ice_ping();
    }
    {
      //
      // Expect success.
      //
      TimeoutPrx to = timeout.ice_invocationTimeout(1000);
      try {
        to.sleepAsync(100).join();
      } catch (CompletionException ex) {
        test(false);
      }
    }
    out.println("ok");

    out.print("testing close timeout... ");
    out.flush();
    {
      //
      // This test wants to call some local methods while our connection is in the `Closing` state,
      // before it eventually transitions to the `Closed` state due to hitting the close timeout.
      //
      // However, in Java `close` blocks until the connection is closed. So, in order to access the
      // `Closing` state, we initiate the close in a separate thread, wait 50ms to let the thread
      // start the closure process, and hope that we're in the `Closing` state by then.
      //

      // Get the connection, and put the OA in the `Hold` state.
      var connection = timeout.ice_getConnection();
      controller.holdAdapter(-1);

      // Initiate the connection closure.
      var closureThread =
          new Thread(
              () -> {
                try {
                  connection.close();
                  test(false);
                } catch (com.zeroc.Ice.CloseTimeoutException ex) {
                  // Expected.
                }
              });

      closureThread.start();
      try {
        Thread.sleep(50);
      } catch (java.lang.InterruptedException ex) {
      }

      // We set a connect timeout of '1s', so the connection should still be useable here.
      try {
        connection.getInfo(); // getInfo() doesn't throw in the closing state.
      } catch (com.zeroc.Ice.LocalException ex) {
        test(false);
      }

      try {
        closureThread.join(); // Ensure the connection closure completed.
      } catch (java.lang.InterruptedException ex) {
      }

      try {
        connection.getInfo();
      } catch (com.zeroc.Ice.CloseTimeoutException ex) {
        // Expected.
      }

<<<<<<< HEAD
=======
      try {
        closureThread.join(); // Ensure the connection closure completed.
      } catch (java.lang.InterruptedException ex) {
      }

>>>>>>> c8932dce
      controller.resumeAdapter();
      timeout.op(); // Ensure adapter is active.
    }
    out.println("ok");

    out.print("testing invocation timeouts with collocated calls... ");
    out.flush();
    {
      communicator.getProperties().setProperty("TimeoutCollocated.AdapterId", "timeoutAdapter");

      com.zeroc.Ice.ObjectAdapter adapter = communicator.createObjectAdapter("TimeoutCollocated");
      adapter.activate();

      TimeoutPrx proxy = TimeoutPrx.uncheckedCast(adapter.addWithUUID(new TimeoutI()));
      proxy = proxy.ice_invocationTimeout(100);
      try {
        proxy.sleep(500);
        test(false);
      } catch (com.zeroc.Ice.InvocationTimeoutException ex) {
      }

      try {
        proxy.sleepAsync(500).join();
        test(false);
      } catch (CompletionException ex) {
        test(ex.getCause() instanceof com.zeroc.Ice.InvocationTimeoutException);
      }

      ((TimeoutPrx) proxy.ice_invocationTimeout(-1)).ice_ping();

      TimeoutPrx batchTimeout = proxy.ice_batchOneway();
      batchTimeout.ice_ping();
      batchTimeout.ice_ping();
      batchTimeout.ice_ping();
      proxy.ice_invocationTimeout(-1).sleepAsync(500); // Keep the server thread pool busy.
      try {
        batchTimeout.ice_flushBatchRequestsAsync().join();
        test(false);
      } catch (CompletionException ex) {
        test(ex.getCause() instanceof com.zeroc.Ice.InvocationTimeoutException);
      }

      adapter.destroy();
    }
    out.println("ok");

    controller.shutdown();
  }
}<|MERGE_RESOLUTION|>--- conflicted
+++ resolved
@@ -177,14 +177,11 @@
         // Expected.
       }
 
-<<<<<<< HEAD
-=======
-      try {
-        closureThread.join(); // Ensure the connection closure completed.
+      try {
+        closureThread.join(); // Ensure the connection closure thread completed.
       } catch (java.lang.InterruptedException ex) {
       }
 
->>>>>>> c8932dce
       controller.resumeAdapter();
       timeout.op(); // Ensure adapter is active.
     }
