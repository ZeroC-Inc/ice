--- conflicted
+++ resolved
@@ -55,39 +55,21 @@
     <target name="compile" depends="generate">
         <mkdir dir="${cclass.dir}"/>
         <javac srcdir="${cgen.dir}" destdir="${cclass.dir}"
-<<<<<<< HEAD
-	    source="${jdk.version}" classpath="${lib.dir}" debug="${debug}">
+	    classpathref="ice.classpath" debug="${debug}">
 	    <compilerarg value="${javac.lint}"/>
 	</javac>
-	<javac srcdir="${csrc.dir}" destdir="${cclass.dir}" source="${jdk.version}"
-	    classpath="${lib.dir}" excludes="${cgen.dir}/**" debug="${debug}">
+	<javac srcdir="${csrc.dir}" destdir="${cclass.dir}"
+	    classpathref="ice.classpath" excludes="${cgen.dir}/**" debug="${debug}">
 	    <compilerarg value="${javac.lint}"/>
 	</javac>
         <mkdir dir="${sclass.dir}"/>
         <javac srcdir="${sgen.dir}" destdir="${sclass.dir}"
-	    source="${jdk.version}" classpath="${lib.dir}" debug="${debug}">
+	    classpathref="ice.classpath" debug="${debug}">
 	    <compilerarg value="${javac.lint}"/>
 	</javac>
-	<javac srcdir="${ssrc.dir}" destdir="${sclass.dir}" source="${jdk.version}"
-	    classpath="${lib.dir}" excludes="${sgen.dir}/**" debug="${debug}">
+	<javac srcdir="${ssrc.dir}" destdir="${sclass.dir}"
+	    classpathref="ice.classpath" excludes="${sgen.dir}/**" debug="${debug}">
 	    <compilerarg value="${javac.lint}"/>
-=======
-	    source="${jdk.version}" classpathref="ice.classpath" debug="${debug}">
-	    <compilerarg value="${javac.lint}" compiler="${javac.lint.compiler}"/>
-	</javac>
-	<javac srcdir="${csrc.dir}" destdir="${cclass.dir}" source="${jdk.version}"
-	    classpathref="ice.classpath" excludes="${cgen.dir}/**" debug="${debug}">
-	    <compilerarg value="${javac.lint}" compiler="${javac.lint.compiler}"/>
-	</javac>
-        <mkdir dir="${sclass.dir}"/>
-        <javac srcdir="${sgen.dir}" destdir="${sclass.dir}"
-	    source="${jdk.version}" classpathref="ice.classpath" debug="${debug}">
-	    <compilerarg value="${javac.lint}" compiler="${javac.lint.compiler}"/>
-	</javac>
-	<javac srcdir="${ssrc.dir}" destdir="${sclass.dir}" source="${jdk.version}"
-	    classpathref="ice.classpath" excludes="${sgen.dir}/**" debug="${debug}">
-	    <compilerarg value="${javac.lint}" compiler="${javac.lint.compiler}"/>
->>>>>>> 7309f52c
 	</javac>
     </target>
 
