//
// Copyright (c) ZeroC, Inc. All rights reserved.
//

package com.zeroc.IceInternal;

import com.zeroc.Ice.EndpointParseException;
import com.zeroc.IceSSL.SSLEngineFactory;

final class UdpEndpointI extends IPEndpointI {
  public UdpEndpointI(
      ProtocolInstance instance,
      String ho,
      int po,
      java.net.InetSocketAddress sourceAddr,
      String mcastInterface,
      int mttl,
      boolean conn,
      String conId,
      boolean co) {
    super(instance, ho, po, sourceAddr, conId);
    _mcastInterface = mcastInterface;
    _mcastTtl = mttl;
    _connect = conn;
    _compress = co;
  }

  public UdpEndpointI(ProtocolInstance instance) {
    super(instance);
    _connect = false;
    _compress = false;
  }

  public UdpEndpointI(ProtocolInstance instance, com.zeroc.Ice.InputStream s) {
    super(instance, s);
    if (s.getEncoding().equals(com.zeroc.Ice.Util.Encoding_1_0)) {
      s.readByte();
      s.readByte();
      s.readByte();
      s.readByte();
    }
    // Not transmitted.
    // _connect = s.readBool();
    _connect = false;
    _compress = s.readBool();
  }

  //
  // Return the endpoint information.
  //
  @Override
  public com.zeroc.Ice.EndpointInfo getInfo() {
    com.zeroc.Ice.UDPEndpointInfo info =
        new com.zeroc.Ice.UDPEndpointInfo() {
          @Override
          public short type() {
            return UdpEndpointI.this.type();
          }

          @Override
          public boolean datagram() {
            return UdpEndpointI.this.datagram();
          }

          @Override
          public boolean secure() {
            return UdpEndpointI.this.secure();
          }
        };
    fillEndpointInfo(info);
    return info;
  }

  //
  // Return the timeout for the endpoint in milliseconds. 0 means
  // non-blocking, -1 means no timeout.
  //
  @Override
  public int timeout() {
    return -1;
  }

  //
  // Return a new endpoint with a different timeout value, provided
  // that timeouts are supported by the endpoint. Otherwise the same
  // endpoint is returned.
  //
  @Override
  public EndpointI timeout(int timeout) {
    return this;
  }

  //
  // Return true if the endpoints support bzip2 compress, or false
  // otherwise.
  //
  @Override
  public boolean compress() {
    return _compress;
  }

  //
  // Return a new endpoint with a different compression value,
  // provided that compression is supported by the
  // endpoint. Otherwise the same endpoint is returned.
  //
  @Override
  public EndpointI compress(boolean compress) {
    if (compress == _compress) {
      return this;
    } else {
      return new UdpEndpointI(
          _instance,
          _host,
          _port,
          _sourceAddr,
          _mcastInterface,
          _mcastTtl,
          _connect,
          _connectionId,
          compress);
    }
  }

  //
  // Return true if the endpoint is datagram-based.
  //
  @Override
  public boolean datagram() {
    return true;
  }

  //
  // Return a server side transceiver for this endpoint, or null if a
  // transceiver can only be created by an acceptor.
  //
  @Override
  public Transceiver transceiver() {
    java.net.InetSocketAddress addr =
        Network.getAddressForServer(
            _host, _port, _instance.protocolSupport(), _instance.preferIPv6());
    if (Util.isAndroid() && addr.getAddress().isMulticastAddress()) {
      return new UdpMulticastServerTransceiver(this, _instance, addr, _mcastInterface);
    } else {
      return new UdpTransceiver(this, _instance, addr, _mcastInterface, _connect);
    }
  }

  //
  // Return an acceptor for this endpoint, or null if no acceptor is available.
  //
  @Override
  public Acceptor acceptor(String adapterName) {
    return null;
  }

  public UdpEndpointI endpoint(UdpTransceiver transceiver) {
    int port = transceiver.effectivePort();
    if (port == _port) {
      return this;
    } else {
      return new UdpEndpointI(
          _instance,
          _host,
          port,
          _sourceAddr,
          _mcastInterface,
          _mcastTtl,
          _connect,
          _connectionId,
          _compress);
    }
  }

  public UdpEndpointI endpoint(UdpMulticastServerTransceiver transceiver) {
    int port = transceiver.effectivePort();
    if (port == _port) {
      return this;
    } else {
      return new UdpEndpointI(
          _instance,
          _host,
          port,
          _sourceAddr,
          _mcastInterface,
          _mcastTtl,
          _connect,
          _connectionId,
          _compress);
    }
  }

  @Override
  public void initWithOptions(java.util.ArrayList<String> args, boolean oaEndpoint) {
    super.initWithOptions(args, oaEndpoint);

    if (_mcastInterface.equals("*")) {
      if (oaEndpoint) {
        _mcastInterface = "";
      } else {
        throw new com.zeroc.Ice.EndpointParseException(
            "`--interface *' not valid for proxy endpoint `" + toString() + "'");
      }
    }
  }

  //
  // Convert the endpoint to its string form
  //
  @Override
  public String options() {
    //
    // WARNING: Certain features, such as proxy validation in Glacier2,
    // depend on the format of proxy strings. Changes to toString() and
    // methods called to generate parts of the reference string could break
    // these features. Please review for all features that depend on the
    // format of proxyToString() before changing this and related code.
    //
    String s = super.options();

    if (_mcastInterface.length() != 0) {
      s += " --interface ";
      boolean addQuote = _mcastInterface.indexOf(':') != -1;
      if (addQuote) {
        s += "\"";
      }
      s += _mcastInterface;
      if (addQuote) {
        s += "\"";
      }
    }

    if (_mcastTtl != -1) {
      s += " --ttl " + _mcastTtl;
    }

<<<<<<< HEAD
    //
    // Return an acceptor for this endpoint, or null if no acceptor is available.
    //
    @Override
    public Acceptor acceptor(String adapterName, SSLEngineFactory factory)
    {
        assert(factory == null);
        return null;
=======
    if (_connect) {
      s += " -c";
>>>>>>> bce907fc
    }

    if (_compress) {
      s += " -z";
    }

    return s;
  }

  @Override
  public int compareTo(EndpointI obj) // From java.lang.Comparable
      {
    if (!(obj instanceof UdpEndpointI)) {
      return type() < obj.type() ? -1 : 1;
    }

    UdpEndpointI p = (UdpEndpointI) obj;
    if (this == p) {
      return 0;
    }

    if (!_connect && p._connect) {
      return -1;
    } else if (!p._connect && _connect) {
      return 1;
    }

    if (!_compress && p._compress) {
      return -1;
    } else if (!p._compress && _compress) {
      return 1;
    }

    if (_mcastTtl < p._mcastTtl) {
      return -1;
    } else if (p._mcastTtl < _mcastTtl) {
      return 1;
    }

    int rc = _mcastInterface.compareTo(p._mcastInterface);
    if (rc != 0) {
      return rc;
    }

    return super.compareTo(obj);
  }

  //
  // Marshal the endpoint
  //
  @Override
  public void streamWriteImpl(com.zeroc.Ice.OutputStream s) {
    super.streamWriteImpl(s);
    if (s.getEncoding().equals(com.zeroc.Ice.Util.Encoding_1_0)) {
      com.zeroc.Ice.Util.Protocol_1_0.ice_writeMembers(s);
      com.zeroc.Ice.Util.Encoding_1_0.ice_writeMembers(s);
    }
    // Not transmitted.
    // s.writeBool(_connect);
    s.writeBool(_compress);
  }

  @Override
  public int hashInit(int h) {
    h = super.hashInit(h);
    h = HashUtil.hashAdd(h, _mcastInterface);
    h = HashUtil.hashAdd(h, _mcastTtl);
    h = HashUtil.hashAdd(h, _connect);
    h = HashUtil.hashAdd(h, _compress);
    return h;
  }

  @Override
  public void fillEndpointInfo(com.zeroc.Ice.IPEndpointInfo info) {
    super.fillEndpointInfo(info);
    if (info instanceof com.zeroc.Ice.UDPEndpointInfo) {
      com.zeroc.Ice.UDPEndpointInfo udpInfo = (com.zeroc.Ice.UDPEndpointInfo) info;
      udpInfo.mcastInterface = _mcastInterface;
      udpInfo.mcastTtl = _mcastTtl;
    }
  }

  @Override
  protected boolean checkOption(String option, String argument, String endpoint) {
    if (super.checkOption(option, argument, endpoint)) {
      return true;
    }

    if (option.equals("-c")) {
      if (argument != null) {
        throw new EndpointParseException(
            "unexpected argument `" + argument + "' provided for -c option in " + endpoint);
      }

      _connect = true;
    } else if (option.equals("-z")) {
      if (argument != null) {
        throw new EndpointParseException(
            "unexpected argument `" + argument + "' provided for -z option in " + endpoint);
      }

      _compress = true;
    } else if (option.equals("-v") || option.equals("-e")) {
      if (argument == null) {
        throw new EndpointParseException(
            "no argument provided for " + option + " option in endpoint " + endpoint);
      }

      try {
        com.zeroc.Ice.EncodingVersion v = com.zeroc.Ice.Util.stringToEncodingVersion(argument);
        if (v.major != 1 || v.minor != 0) {
          _instance.logger().warning("deprecated udp endpoint option: " + option);
        }
      } catch (com.zeroc.Ice.VersionParseException e) {
        throw new EndpointParseException(
            "invalid version `" + argument + "' in endpoint " + endpoint + ":\n" + e.str);
      }
    } else if (option.equals("--ttl")) {
      if (argument == null) {
        throw new EndpointParseException(
            "no argument provided for --ttl option in endpoint " + endpoint);
      }

      try {
        _mcastTtl = Integer.parseInt(argument);
      } catch (NumberFormatException ex) {
        throw new EndpointParseException(
            "invalid TTL value `" + argument + "' in endpoint " + endpoint);
      }

      if (_mcastTtl < 0) {
        throw new EndpointParseException(
            "TTL value `" + argument + "' out of range in endpoint " + endpoint);
      }
    } else if (option.equals("--interface")) {
      if (argument == null) {
        throw new EndpointParseException(
            "no argument provided for --interface option in endpoint " + endpoint);
      }
      _mcastInterface = argument;
    } else {
      return false;
    }
    return true;
  }

  @Override
  protected Connector createConnector(java.net.InetSocketAddress addr, NetworkProxy proxy) {
    return new UdpConnector(
        _instance, addr, _sourceAddr, _mcastInterface, _mcastTtl, _connectionId);
  }

  @Override
  protected IPEndpointI createEndpoint(String host, int port, String connectionId) {
    return new UdpEndpointI(
        _instance,
        host,
        port,
        _sourceAddr,
        _mcastInterface,
        _mcastTtl,
        _connect,
        connectionId,
        _compress);
  }

  private String _mcastInterface = "";
  private int _mcastTtl = -1;
  private boolean _connect;
  private boolean _compress;
}<|MERGE_RESOLUTION|>--- conflicted
+++ resolved
@@ -150,7 +150,8 @@
   // Return an acceptor for this endpoint, or null if no acceptor is available.
   //
   @Override
-  public Acceptor acceptor(String adapterName) {
+  public Acceptor acceptor(String adapterName, SSLEngineFactory factory) {
+    assert (factory == null);
     return null;
   }
 
@@ -234,19 +235,8 @@
       s += " --ttl " + _mcastTtl;
     }
 
-<<<<<<< HEAD
-    //
-    // Return an acceptor for this endpoint, or null if no acceptor is available.
-    //
-    @Override
-    public Acceptor acceptor(String adapterName, SSLEngineFactory factory)
-    {
-        assert(factory == null);
-        return null;
-=======
     if (_connect) {
       s += " -c";
->>>>>>> bce907fc
     }
 
     if (_compress) {
