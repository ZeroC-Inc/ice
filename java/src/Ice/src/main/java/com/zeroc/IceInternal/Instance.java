--- conflicted
+++ resolved
@@ -357,7 +357,7 @@
 
       if (createAdapter) {
         if (!_initData.properties.getProperty("Ice.Admin.Endpoints").isEmpty()) {
-          adminAdapter = _objectAdapterFactory.createObjectAdapter("Ice.Admin", null);
+          adminAdapter = _objectAdapterFactory.createObjectAdapter("Ice.Admin", null, null);
         } else {
           throw new com.zeroc.Ice.InitializationException("Ice.Admin.Endpoints is not set");
         }
@@ -405,7 +405,7 @@
         return _adminAdapter.createProxy(_adminIdentity);
       } else if (_adminEnabled) {
         if (!_initData.properties.getProperty("Ice.Admin.Endpoints").isEmpty()) {
-          adminAdapter = _objectAdapterFactory.createObjectAdapter("Ice.Admin", null);
+          adminAdapter = _objectAdapterFactory.createObjectAdapter("Ice.Admin", null, null);
         } else {
           return null;
         }
@@ -528,22 +528,8 @@
       throw new com.zeroc.Ice.CommunicatorDestroyedException();
     }
 
-<<<<<<< HEAD
-            if(createAdapter)
-            {
-                if(!_initData.properties.getProperty("Ice.Admin.Endpoints").isEmpty())
-                {
-                    adminAdapter = _objectAdapterFactory.createObjectAdapter("Ice.Admin", null, null);
-                }
-                else
-                {
-                    throw new com.zeroc.Ice.InitializationException("Ice.Admin.Endpoints is not set");
-                }
-            }
-=======
     _referenceFactory = _referenceFactory.setDefaultRouter(router);
   }
->>>>>>> bce907fc
 
   public void setLogger(com.zeroc.Ice.Logger logger) {
     //
@@ -575,39 +561,6 @@
   public Class<?> apply(String typeId) {
     Class<?> c = null;
 
-<<<<<<< HEAD
-            if(_adminAdapter != null)
-            {
-                return _adminAdapter.createProxy(_adminIdentity);
-            }
-            else if(_adminEnabled)
-            {
-                if(!_initData.properties.getProperty("Ice.Admin.Endpoints").isEmpty())
-                {
-                    adminAdapter = _objectAdapterFactory.createObjectAdapter("Ice.Admin", null, null);
-                }
-                else
-                {
-                    return null;
-                }
-                adminIdentity =
-                    new com.zeroc.Ice.Identity("admin", _initData.properties.getProperty("Ice.Admin.InstanceName"));
-                if(adminIdentity.category.isEmpty())
-                {
-                    adminIdentity.category = java.util.UUID.randomUUID().toString();
-                }
-
-                _adminIdentity = adminIdentity;
-                _adminAdapter = adminAdapter;
-                addAllAdminFacets();
-                // continue below outside synchronization
-            }
-            else
-            {
-                return null;
-            }
-        }
-=======
     //
     // To convert a Slice type ID into a Java class, the following steps are taken:
     //
@@ -621,7 +574,6 @@
     //    classname directly.
     //
     String fullyQualifiedClassName;
->>>>>>> bce907fc
 
     //
     // See if we've already translated this type ID before.
@@ -747,7 +699,7 @@
   //
   // Only for use by com.zeroc.Ice.CommunicatorI
   //
-  public Instance(
+  public void initialize(
       com.zeroc.Ice.Communicator communicator, com.zeroc.Ice.InitializationData initData) {
     _state = StateActive;
     _initData = initData;
@@ -926,6 +878,7 @@
 
       _networkProxy = createNetworkProxy(_initData.properties, _protocolSupport);
 
+      _sslEngine = new com.zeroc.IceSSL.SSLEngine(communicator);
       _endpointFactoryManager = new EndpointFactoryManager(this);
 
       ProtocolInstance tcpProtocol =
@@ -935,6 +888,11 @@
       ProtocolInstance udpProtocol =
           new ProtocolInstance(this, com.zeroc.Ice.UDPEndpointType.value, "udp", false);
       _endpointFactoryManager.add(new UdpEndpointFactory(udpProtocol));
+
+      com.zeroc.IceSSL.Instance sslInstance =
+          new com.zeroc.IceSSL.Instance(_sslEngine, com.zeroc.Ice.SSLEndpointType.value, "ssl");
+      _endpointFactoryManager.add(
+          new com.zeroc.IceSSL.EndpointFactoryI(sslInstance, com.zeroc.Ice.TCPEndpointType.value));
 
       ProtocolInstance wsProtocol =
           new ProtocolInstance(this, com.zeroc.Ice.WSEndpointType.value, "ws", false);
@@ -1139,6 +1097,9 @@
       }
     }
 
+    // SslEngine initialization
+    _sslEngine.initialize();
+
     //
     // Server thread pool initialization is lazy in serverThreadPool().
     //
@@ -1148,282 +1109,8 @@
     // initialization until after it has interacted directly with the
     // plug-ins.
     //
-<<<<<<< HEAD
-    public void initialize(com.zeroc.Ice.Communicator communicator, com.zeroc.Ice.InitializationData initData)
-    {
-        _state = StateActive;
-        _initData = initData;
-
-        try
-        {
-            if(_initData.properties == null)
-            {
-                _initData.properties = com.zeroc.Ice.Util.createProperties();
-            }
-
-            synchronized(Instance.class)
-            {
-                if(!_oneOffDone)
-                {
-                    String stdOut = _initData.properties.getProperty("Ice.StdOut");
-                    String stdErr = _initData.properties.getProperty("Ice.StdErr");
-
-                    java.io.PrintStream outStream = null;
-
-                    if(stdOut.length() > 0)
-                    {
-                        //
-                        // We need to close the existing stdout for JVM thread dump to go
-                        // to the new file
-                        //
-                        System.out.close();
-
-                        try
-                        {
-                            outStream = new java.io.PrintStream(new java.io.FileOutputStream(stdOut, true));
-                        }
-                        catch(java.io.FileNotFoundException ex)
-                        {
-                            throw new com.zeroc.Ice.FileException(0, stdOut, ex);
-                        }
-
-                        System.setOut(outStream);
-                    }
-                    if(stdErr.length() > 0)
-                    {
-                        //
-                        // close for consistency with stdout
-                        //
-                        System.err.close();
-
-                        if(stdErr.equals(stdOut))
-                        {
-                            System.setErr(outStream);
-                        }
-                        else
-                        {
-                            try
-                            {
-                                System.setErr(new java.io.PrintStream(new java.io.FileOutputStream(stdErr, true)));
-                            }
-                            catch(java.io.FileNotFoundException ex)
-                            {
-                                throw new com.zeroc.Ice.FileException(0, stdErr, ex);
-                            }
-
-                        }
-                    }
-                    _oneOffDone = true;
-                }
-            }
-
-            if(_initData.logger == null)
-            {
-                String logfile = _initData.properties.getProperty("Ice.LogFile");
-                if(_initData.properties.getPropertyAsInt("Ice.UseSyslog") > 0 &&
-                   !System.getProperty("os.name").startsWith("Windows"))
-                {
-                    if(logfile.length() != 0)
-                    {
-                        throw new com.zeroc.Ice.InitializationException(
-                            "Both syslog and file logger cannot be enabled.");
-                    }
-                    _initData.logger = new com.zeroc.Ice.SysLoggerI(
-                        _initData.properties.getProperty("Ice.ProgramName"),
-                        _initData.properties.getPropertyWithDefault("Ice.SyslogFacility", "LOG_USER"));
-                }
-                else if(logfile.length() != 0)
-                {
-                    _initData.logger =
-                        new com.zeroc.Ice.LoggerI(_initData.properties.getProperty("Ice.ProgramName"), logfile);
-                }
-                else
-                {
-                    _initData.logger = com.zeroc.Ice.Util.getProcessLogger();
-                    if(_initData.logger instanceof com.zeroc.Ice.LoggerI)
-                    {
-                        _initData.logger =
-                            new com.zeroc.Ice.LoggerI(_initData.properties.getProperty("Ice.ProgramName"), "");
-                    }
-                }
-            }
-
-            _packages = validatePackages();
-
-            _useApplicationClassLoader = _initData.properties.getPropertyAsInt("Ice.UseApplicationClassLoader") > 0;
-
-            _traceLevels = new TraceLevels(_initData.properties);
-
-            _defaultsAndOverrides = new DefaultsAndOverrides(_initData.properties, _initData.logger);
-
-            _clientACM = new ACMConfig(_initData.properties,
-                                       _initData.logger,
-                                       "Ice.ACM.Client",
-                                       new ACMConfig(_initData.properties, _initData.logger, "Ice.ACM",
-                                                     new ACMConfig(false)));
-
-            _serverACM = new ACMConfig(_initData.properties,
-                                       _initData.logger,
-                                       "Ice.ACM.Server",
-                                       new ACMConfig(_initData.properties, _initData.logger, "Ice.ACM",
-                                                     new ACMConfig(true)));
-
-            {
-                final int defaultMessageSizeMax = 1024;
-                int num = _initData.properties.getPropertyAsIntWithDefault("Ice.MessageSizeMax", defaultMessageSizeMax);
-                if(num < 1 || num > 0x7fffffff / 1024)
-                {
-                    _messageSizeMax = 0x7fffffff;
-                }
-                else
-                {
-                    _messageSizeMax = num * 1024; // Property is in kilobytes, _messageSizeMax in bytes
-                }
-            }
-
-            if(_initData.properties.getProperty("Ice.BatchAutoFlushSize").isEmpty() &&
-               !_initData.properties.getProperty("Ice.BatchAutoFlush").isEmpty())
-            {
-                if(_initData.properties.getPropertyAsInt("Ice.BatchAutoFlush") > 0)
-                {
-                    _batchAutoFlushSize = _messageSizeMax;
-                }
-                else
-                {
-                    _batchAutoFlushSize = 0;
-                }
-            }
-            else
-            {
-                int num = _initData.properties.getPropertyAsIntWithDefault("Ice.BatchAutoFlushSize", 1024); // 1MB
-                if(num < 1)
-                {
-                    _batchAutoFlushSize = num;
-                }
-                else if(num > 0x7fffffff / 1024)
-                {
-                    _batchAutoFlushSize = 0x7fffffff;
-                }
-                else
-                {
-                    _batchAutoFlushSize = num * 1024; // Property is in kilobytes, _batchAutoFlushSize in bytes
-                }
-            }
-
-            String toStringModeStr = _initData.properties.getPropertyWithDefault("Ice.ToStringMode", "Unicode");
-            if(toStringModeStr.equals("Unicode"))
-            {
-                _toStringMode = com.zeroc.Ice.ToStringMode.Unicode;
-            }
-            else if(toStringModeStr.equals("ASCII"))
-            {
-                _toStringMode = com.zeroc.Ice.ToStringMode.ASCII;
-            }
-            else if(toStringModeStr.equals("Compat"))
-            {
-                _toStringMode = com.zeroc.Ice.ToStringMode.Compat;
-            }
-            else
-            {
-                throw new com.zeroc.Ice.InitializationException("The value for Ice.ToStringMode must be Unicode, ASCII or Compat");
-            }
-
-            _implicitContext =
-                com.zeroc.Ice.ImplicitContextI.create(_initData.properties.getProperty("Ice.ImplicitContext"));
-
-            _routerManager = new RouterManager();
-
-            _locatorManager = new LocatorManager(_initData.properties);
-
-            _referenceFactory = new ReferenceFactory(this, communicator);
-
-            _requestHandlerFactory = new RequestHandlerFactory(this);
-
-            _proxyFactory = new ProxyFactory(this);
-
-            boolean isIPv6Supported = Network.isIPv6Supported();
-            boolean ipv4 = _initData.properties.getPropertyAsIntWithDefault("Ice.IPv4", 1) > 0;
-            boolean ipv6 = _initData.properties.getPropertyAsIntWithDefault("Ice.IPv6", isIPv6Supported ? 1 : 0) > 0;
-            if(!ipv4 && !ipv6)
-            {
-                throw new com.zeroc.Ice.InitializationException("Both IPV4 and IPv6 support cannot be disabled.");
-            }
-            else if(ipv4 && ipv6)
-            {
-                _protocolSupport = Network.EnableBoth;
-            }
-            else if(ipv4)
-            {
-                _protocolSupport = Network.EnableIPv4;
-            }
-            else
-            {
-                _protocolSupport = Network.EnableIPv6;
-            }
-            _preferIPv6 = _initData.properties.getPropertyAsInt("Ice.PreferIPv6Address") > 0;
-
-            _networkProxy = createNetworkProxy(_initData.properties, _protocolSupport);
-
-            _sslEngine = new com.zeroc.IceSSL.SSLEngine(communicator);
-            _endpointFactoryManager = new EndpointFactoryManager(this);
-
-            ProtocolInstance tcpProtocol = new ProtocolInstance(this, com.zeroc.Ice.TCPEndpointType.value, "tcp", false);
-            _endpointFactoryManager.add(new TcpEndpointFactory(tcpProtocol));
-
-            ProtocolInstance udpProtocol = new ProtocolInstance(this, com.zeroc.Ice.UDPEndpointType.value, "udp", false);
-            _endpointFactoryManager.add(new UdpEndpointFactory(udpProtocol));
-
-            com.zeroc.IceSSL.Instance sslInstance = new com.zeroc.IceSSL.Instance(_sslEngine, com.zeroc.Ice.SSLEndpointType.value, "ssl");
-            _endpointFactoryManager.add(new com.zeroc.IceSSL.EndpointFactoryI(sslInstance, com.zeroc.Ice.TCPEndpointType.value));
-
-            ProtocolInstance wsProtocol = new ProtocolInstance(this, com.zeroc.Ice.WSEndpointType.value, "ws", false);
-            _endpointFactoryManager.add(new WSEndpointFactory(wsProtocol, com.zeroc.Ice.TCPEndpointType.value));
-
-            ProtocolInstance wssProtocol = new ProtocolInstance(this, com.zeroc.Ice.WSSEndpointType.value, "wss", true);
-            _endpointFactoryManager.add(new WSEndpointFactory(wssProtocol, com.zeroc.Ice.SSLEndpointType.value));
-
-            _pluginManager = new com.zeroc.Ice.PluginManagerI(communicator, this);
-
-            if(_initData.valueFactoryManager == null)
-            {
-                _initData.valueFactoryManager = new ValueFactoryManagerI();
-            }
-
-            _outgoingConnectionFactory = new OutgoingConnectionFactory(communicator, this);
-
-            _objectAdapterFactory = new ObjectAdapterFactory(this, communicator);
-
-            _retryQueue = new RetryQueue(this);
-
-            //
-            // If Ice.ThreadInterruptSafe is set or we're running on Android all
-            // IO is done on the background thread. For Android we use the queue
-            // executor as Android doesn't allow any network invocations on the main
-            // thread even if the call is non-blocking.
-            //
-            if(_initData.properties.getPropertyAsInt("Ice.ThreadInterruptSafe") > 0 || Util.isAndroid())
-            {
-                _queueExecutor = new QueueExecutor(_initData.properties,
-                                                   Util.createThreadName(_initData.properties, "Ice.BackgroundIO"));
-                _queueExecutorService = new QueueExecutorService(_queueExecutor);
-
-                // Caching message buffers is not supported with background IO.
-                _cacheMessageBuffers = 0;
-            }
-            else
-            {
-                _cacheMessageBuffers = _initData.properties.getPropertyAsIntWithDefault("Ice.CacheMessageBuffers", 2);
-            }
-        }
-        catch(com.zeroc.Ice.LocalException ex)
-        {
-            destroy(false);
-            throw ex;
-        }
-=======
     if (_initData.properties.getPropertyAsIntWithDefault("Ice.InitPlugins", 1) > 0) {
       pluginManagerImpl.initializePlugins();
->>>>>>> bce907fc
     }
 
     //
@@ -1502,56 +1189,6 @@
         //
         // This only disables the remote logging; we don't set or reset _initData.logger
         //
-<<<<<<< HEAD
-        if(_referenceFactory.getDefaultRouter() == null)
-        {
-            com.zeroc.Ice.RouterPrx router =
-                com.zeroc.Ice.RouterPrx.uncheckedCast(_proxyFactory.propertyToProxy("Ice.Default.Router"));
-            if(router != null)
-            {
-                _referenceFactory = _referenceFactory.setDefaultRouter(router);
-            }
-        }
-
-        if(_referenceFactory.getDefaultLocator() == null)
-        {
-            com.zeroc.Ice.LocatorPrx loc =
-                com.zeroc.Ice.LocatorPrx.uncheckedCast(_proxyFactory.propertyToProxy("Ice.Default.Locator"));
-            if(loc != null)
-            {
-                _referenceFactory = _referenceFactory.setDefaultLocator(loc);
-            }
-        }
-
-        // SslEngine initialization
-        _sslEngine.initialize();
-
-        //
-        // Server thread pool initialization is lazy in serverThreadPool().
-        //
-
-        //
-        // An application can set Ice.InitPlugins=0 if it wants to postpone
-        // initialization until after it has interacted directly with the
-        // plug-ins.
-        //
-        if(_initData.properties.getPropertyAsIntWithDefault("Ice.InitPlugins", 1) > 0)
-        {
-            pluginManagerImpl.initializePlugins();
-        }
-
-        //
-        // This must be done last as this call creates the Ice.Admin object adapter
-        // and eventually registers a process proxy with the Ice locator (allowing
-        // remote clients to invoke on Ice.Admin facets as soon as it's registered).
-        //
-        if(_initData.properties.getPropertyAsIntWithDefault("Ice.Admin.DelayCreation", 0) <= 0)
-        {
-            getAdmin();
-        }
-
-        return args;
-=======
         ((LoggerAdminLogger) _initData.logger).destroy();
       }
 
@@ -1682,7 +1319,6 @@
           notifyAll();
         }
       }
->>>>>>> bce907fc
     }
   }
 
@@ -1866,67 +1502,6 @@
           proxyHost, properties.getPropertyAsIntWithDefault("Ice.HTTPProxyPort", 1080));
     }
 
-<<<<<<< HEAD
-    private static final int StateActive = 0;
-    private static final int StateDestroyInProgress = 1;
-    private static final int StateDestroyed = 2;
-    private int _state;
-
-    private com.zeroc.Ice.InitializationData _initData; // Immutable, not reset by destroy().
-    private TraceLevels _traceLevels; // Immutable, not reset by destroy().
-    private DefaultsAndOverrides _defaultsAndOverrides; // Immutable, not reset by destroy().
-    private int _messageSizeMax; // Immutable, not reset by destroy().
-    private int _batchAutoFlushSize; // Immutable, not reset by destroy().
-    private com.zeroc.Ice.ToStringMode _toStringMode; // Immutable, not reset by destroy().
-    private int _cacheMessageBuffers; // Immutable, not reset by destroy().
-    private ACMConfig _clientACM; // Immutable, not reset by destroy().
-    private ACMConfig _serverACM; // Immutable, not reset by destroy().
-    private com.zeroc.Ice.ImplicitContextI _implicitContext;
-    private RouterManager _routerManager;
-    private LocatorManager _locatorManager;
-    private ReferenceFactory _referenceFactory;
-    private RequestHandlerFactory _requestHandlerFactory;
-    private ProxyFactory _proxyFactory;
-    private OutgoingConnectionFactory _outgoingConnectionFactory;
-    private ObjectAdapterFactory _objectAdapterFactory;
-    private int _protocolSupport;
-    private boolean _preferIPv6;
-    private NetworkProxy _networkProxy;
-    private ThreadPool _clientThreadPool;
-    private ThreadPool _serverThreadPool;
-    private EndpointHostResolver _endpointHostResolver;
-    private RetryQueue _retryQueue;
-    private Timer _timer;
-    private EndpointFactoryManager _endpointFactoryManager;
-    private com.zeroc.Ice.PluginManager _pluginManager;
-
-    private boolean _adminEnabled = false;
-    private com.zeroc.Ice.ObjectAdapter _adminAdapter;
-    private java.util.Map<String, com.zeroc.Ice.Object> _adminFacets = new java.util.HashMap<>();
-    private java.util.Set<String> _adminFacetFilter = new java.util.HashSet<>();
-    private com.zeroc.Ice.Identity _adminIdentity;
-    private java.util.Map<Short, BufSizeWarnInfo> _setBufSizeWarn = new java.util.HashMap<>();
-
-    private java.util.Map<String, String> _sliceTypeIdToClassMap = new java.util.HashMap<>();
-    private String[] _packages;
-    private boolean _useApplicationClassLoader;
-
-    private static boolean _oneOffDone = false;
-    private QueueExecutorService _queueExecutorService;
-    private QueueExecutor _queueExecutor;
-    private com.zeroc.IceSSL.SSLEngine _sslEngine;
-
-    private Map<String,String[]> _builtInModulePackagePrefixes = java.util.Collections.unmodifiableMap(new HashMap<String, String[]>() {{
-        put("Glacier2", new String[] { "com.zeroc" });
-        put("Ice", new String[] { "com.zeroc" });
-        put("IceBox", new String[] { "com.zeroc" });
-        put("IceDiscovery", new String[] { "com.zeroc" });
-        put("IceGrid", new String[] { "com.zeroc" });
-        put("IceLocatorDiscovery", new String[] { "com.zeroc" });
-        put("IceMX", new String[] { "com.zeroc.Ice", "com.zeroc.Glacier2", "com.zeroc.IceStorm" });
-        put("IceStorm", new String[] { "com.zeroc" });
-    }});
-=======
     return null;
   }
 
@@ -1935,16 +1510,16 @@
   private static final int StateDestroyed = 2;
   private int _state;
 
-  private final com.zeroc.Ice.InitializationData _initData; // Immutable, not reset by destroy().
-  private final TraceLevels _traceLevels; // Immutable, not reset by destroy().
-  private final DefaultsAndOverrides _defaultsAndOverrides; // Immutable, not reset by destroy().
-  private final int _messageSizeMax; // Immutable, not reset by destroy().
-  private final int _batchAutoFlushSize; // Immutable, not reset by destroy().
-  private final com.zeroc.Ice.ToStringMode _toStringMode; // Immutable, not reset by destroy().
-  private final int _cacheMessageBuffers; // Immutable, not reset by destroy().
-  private final ACMConfig _clientACM; // Immutable, not reset by destroy().
-  private final ACMConfig _serverACM; // Immutable, not reset by destroy().
-  private final com.zeroc.Ice.ImplicitContextI _implicitContext;
+  private com.zeroc.Ice.InitializationData _initData; // Immutable, not reset by destroy().
+  private TraceLevels _traceLevels; // Immutable, not reset by destroy().
+  private DefaultsAndOverrides _defaultsAndOverrides; // Immutable, not reset by destroy().
+  private int _messageSizeMax; // Immutable, not reset by destroy().
+  private int _batchAutoFlushSize; // Immutable, not reset by destroy().
+  private com.zeroc.Ice.ToStringMode _toStringMode; // Immutable, not reset by destroy().
+  private int _cacheMessageBuffers; // Immutable, not reset by destroy().
+  private ACMConfig _clientACM; // Immutable, not reset by destroy().
+  private ACMConfig _serverACM; // Immutable, not reset by destroy().
+  private com.zeroc.Ice.ImplicitContextI _implicitContext;
   private RouterManager _routerManager;
   private LocatorManager _locatorManager;
   private ReferenceFactory _referenceFactory;
@@ -1971,12 +1546,13 @@
   private java.util.Map<Short, BufSizeWarnInfo> _setBufSizeWarn = new java.util.HashMap<>();
 
   private java.util.Map<String, String> _sliceTypeIdToClassMap = new java.util.HashMap<>();
-  private final String[] _packages;
-  private final boolean _useApplicationClassLoader;
+  private String[] _packages;
+  private boolean _useApplicationClassLoader;
 
   private static boolean _oneOffDone = false;
   private QueueExecutorService _queueExecutorService;
   private QueueExecutor _queueExecutor;
+  private com.zeroc.IceSSL.SSLEngine _sslEngine;
 
   private Map<String, String[]> _builtInModulePackagePrefixes =
       java.util.Collections.unmodifiableMap(
@@ -1994,5 +1570,4 @@
               put("IceStorm", new String[] {"com.zeroc"});
             }
           });
->>>>>>> bce907fc
 }