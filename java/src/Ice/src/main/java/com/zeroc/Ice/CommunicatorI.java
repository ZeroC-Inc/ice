//
// Copyright (c) ZeroC, Inc. All rights reserved.
//

package com.zeroc.Ice;

public final class CommunicatorI implements Communicator {
  @Override
  public void close() {
    _instance.destroy(
        false); // Don't allow destroy to be interrupted if called from try with statement.
  }

  @Override
  public void destroy() {
    _instance.destroy(true); // Destroy is interruptible when call explicitly.
  }

  @Override
  public void shutdown() {
    try {
      _instance.objectAdapterFactory().shutdown();
    } catch (com.zeroc.Ice.CommunicatorDestroyedException ex) {
      // Ignore
    }
  }

  @Override
  public void waitForShutdown() {
    try {
      _instance.objectAdapterFactory().waitForShutdown();
    } catch (com.zeroc.Ice.CommunicatorDestroyedException ex) {
      // Ignore
    }
  }

  @Override
  public boolean isShutdown() {
    try {
      return _instance.objectAdapterFactory().isShutdown();
    } catch (com.zeroc.Ice.CommunicatorDestroyedException ex) {
      return true;
    }
  }

  @Override
  public ObjectPrx stringToProxy(String s) {
    return _instance.proxyFactory().stringToProxy(s);
  }

  @Override
  public String proxyToString(ObjectPrx proxy) {
    return _instance.proxyFactory().proxyToString(proxy);
  }

  @Override
  public ObjectPrx propertyToProxy(String s) {
    return _instance.proxyFactory().propertyToProxy(s);
  }

  @Override
  public java.util.Map<String, String> proxyToProperty(ObjectPrx proxy, String prefix) {
    return _instance.proxyFactory().proxyToProperty(proxy, prefix);
  }

  @Override
  public String identityToString(Identity ident) {
    return Util.identityToString(ident, _instance.toStringMode());
  }

  @Override
  public ObjectAdapter createObjectAdapter(String name) {
    return _instance.objectAdapterFactory().createObjectAdapter(name, null);
  }

  @Override
  public ObjectAdapter createObjectAdapterWithEndpoints(String name, String endpoints) {
    if (name.length() == 0) {
      name = java.util.UUID.randomUUID().toString();
    }

    getProperties().setProperty(name + ".Endpoints", endpoints);
    return _instance.objectAdapterFactory().createObjectAdapter(name, null);
  }

  @Override
  public ObjectAdapter createObjectAdapterWithRouter(String name, RouterPrx router) {
    if (name.length() == 0) {
      name = java.util.UUID.randomUUID().toString();
    }

<<<<<<< HEAD
    @Override
    public void
    destroy()
    {
        _instance.destroy(true); // Destroy is interruptible when call explicitly.
    }

    @Override
    public void
    shutdown()
    {
        try
        {
            _instance.objectAdapterFactory().shutdown();
        }
        catch(com.zeroc.Ice.CommunicatorDestroyedException ex)
        {
            // Ignore
        }
    }

    @Override
    public void
    waitForShutdown()
    {
        try
        {
            _instance.objectAdapterFactory().waitForShutdown();
        }
        catch(com.zeroc.Ice.CommunicatorDestroyedException ex)
        {
            // Ignore
        }
    }

    @Override
    public boolean
    isShutdown()
    {
        try
        {
            return _instance.objectAdapterFactory().isShutdown();
        }
        catch(com.zeroc.Ice.CommunicatorDestroyedException ex)
        {
            return true;
        }
    }

    @Override
    public ObjectPrx
    stringToProxy(String s)
    {
        return _instance.proxyFactory().stringToProxy(s);
    }

    @Override
    public String
    proxyToString(ObjectPrx proxy)
    {
        return _instance.proxyFactory().proxyToString(proxy);
    }

    @Override
    public ObjectPrx
    propertyToProxy(String s)
    {
        return _instance.proxyFactory().propertyToProxy(s);
    }

    @Override
    public java.util.Map<String, String>
    proxyToProperty(ObjectPrx proxy, String prefix)
    {
        return _instance.proxyFactory().proxyToProperty(proxy, prefix);
    }

    @Override
    public String
    identityToString(Identity ident)
    {
        return Util.identityToString(ident, _instance.toStringMode());
    }

    @Override
    public ObjectAdapter
    createObjectAdapter(String name)
    {
        return createObjectAdapter(name, null);
    }

    @Override
    public ObjectAdapter
    createObjectAdapter(String name, com.zeroc.IceSSL.SSLEngineFactory sslEngineFactory)
    {
        return _instance.objectAdapterFactory().createObjectAdapter(name, null, sslEngineFactory);
    }

    @Override
    public ObjectAdapter
    createObjectAdapterWithEndpoints(String name, String endpoints)
    {
        return createObjectAdapterWithEndpoints(name, endpoints, null);
    }

    @Override
    public ObjectAdapter
    createObjectAdapterWithEndpoints(String name, String endpoints, com.zeroc.IceSSL.SSLEngineFactory sslEngineFactory)
    {
        if(name.length() == 0)
        {
            name = java.util.UUID.randomUUID().toString();
        }

        getProperties().setProperty(name + ".Endpoints", endpoints);
        return _instance.objectAdapterFactory().createObjectAdapter(name, null, sslEngineFactory);
    }

    @Override
    public ObjectAdapter
    createObjectAdapterWithRouter(String name, RouterPrx router)
    {
        if(name.length() == 0)
        {
            name = java.util.UUID.randomUUID().toString();
        }

        //
        // We set the proxy properties here, although we still use the proxy supplied.
        //
        java.util.Map<String, String> properties = proxyToProperty(router, name + ".Router");
        for(java.util.Map.Entry<String, String> p : properties.entrySet())
        {
            getProperties().setProperty(p.getKey(), p.getValue());
        }

        return _instance.objectAdapterFactory().createObjectAdapter(name, router, null);
    }

    @Override
    public ValueFactoryManager getValueFactoryManager()
    {
        return _instance.initializationData().valueFactoryManager;
    }

    @Override
    public Properties
    getProperties()
    {
        return _instance.initializationData().properties;
    }

    @Override
    public Logger
    getLogger()
    {
        return _instance.initializationData().logger;
    }

    @Override
    public com.zeroc.Ice.Instrumentation.CommunicatorObserver
    getObserver()
    {
        return _instance.initializationData().observer;
    }

    @Override
    public RouterPrx
    getDefaultRouter()
    {
        return _instance.referenceFactory().getDefaultRouter();
    }

    @Override
    public void
    setDefaultRouter(RouterPrx router)
    {
        _instance.setDefaultRouter(router);
    }

    @Override
    public LocatorPrx
    getDefaultLocator()
    {
        return _instance.referenceFactory().getDefaultLocator();
    }

    @Override
    public void
    setDefaultLocator(LocatorPrx locator)
    {
        _instance.setDefaultLocator(locator);
    }

    @Override
    public ImplicitContext
    getImplicitContext()
    {
        return _instance.getImplicitContext();
    }

    @Override
    public PluginManager
    getPluginManager()
    {
        return _instance.pluginManager();
    }

    @Override
    public void flushBatchRequests(CompressBatch compressBatch)
    {
        _iceI_flushBatchRequestsAsync(compressBatch).waitForResponse();
    }

    @Override
    public java.util.concurrent.CompletableFuture<Void> flushBatchRequestsAsync(CompressBatch compressBatch)
    {
        return _iceI_flushBatchRequestsAsync(compressBatch);
    }

    private com.zeroc.IceInternal.CommunicatorFlushBatch _iceI_flushBatchRequestsAsync(CompressBatch compressBatch)
    {
        //
        // This callback object receives the results of all invocations
        // of Connection.begin_flushBatchRequests.
        //
        com.zeroc.IceInternal.CommunicatorFlushBatch f =
            new com.zeroc.IceInternal.CommunicatorFlushBatch(this, _instance);
        f.invoke(compressBatch);
        return f;
    }

    @Override
    public ObjectPrx
    createAdmin(ObjectAdapter adminAdapter, Identity adminId)
    {
        return _instance.createAdmin(adminAdapter, adminId);
    }

    @Override
    public ObjectPrx
    getAdmin()
    {
        return _instance.getAdmin();
    }

    @Override
    public void
    addAdminFacet(Object servant, String facet)
    {
        _instance.addAdminFacet(servant, facet);
    }

    @Override
    public Object
    removeAdminFacet(String facet)
    {
        return _instance.removeAdminFacet(facet);
    }

    @Override
    public Object
    findAdminFacet(String facet)
    {
        return _instance.findAdminFacet(facet);
    }

    @Override
    public java.util.Map<String, com.zeroc.Ice.Object>
    findAllAdminFacets()
    {
        return _instance.findAllAdminFacets();
    }

    CommunicatorI(InitializationData initData)
    {
        _instance = new com.zeroc.IceInternal.Instance();
        _instance.initialize(this, initData);
    }

    /**
      * For compatibility with C#, we do not invoke methods on other objects
      * from within a finalizer.
      *
    protected synchronized void
    finalize()
        throws Throwable
    {
        if(!_instance.destroyed())
        {
            _instance.logger().warning("Ice::Communicator::destroy() has not been called");
        }

        super.finalize();
    }
      */

=======
>>>>>>> bce907fc
    //
    // We set the proxy properties here, although we still use the proxy supplied.
    //
    java.util.Map<String, String> properties = proxyToProperty(router, name + ".Router");
    for (java.util.Map.Entry<String, String> p : properties.entrySet()) {
      getProperties().setProperty(p.getKey(), p.getValue());
    }

    return _instance.objectAdapterFactory().createObjectAdapter(name, router);
  }

  @Override
  public ValueFactoryManager getValueFactoryManager() {
    return _instance.initializationData().valueFactoryManager;
  }

  @Override
  public Properties getProperties() {
    return _instance.initializationData().properties;
  }

  @Override
  public Logger getLogger() {
    return _instance.initializationData().logger;
  }

  @Override
  public com.zeroc.Ice.Instrumentation.CommunicatorObserver getObserver() {
    return _instance.initializationData().observer;
  }

  @Override
  public RouterPrx getDefaultRouter() {
    return _instance.referenceFactory().getDefaultRouter();
  }

  @Override
  public void setDefaultRouter(RouterPrx router) {
    _instance.setDefaultRouter(router);
  }

  @Override
  public LocatorPrx getDefaultLocator() {
    return _instance.referenceFactory().getDefaultLocator();
  }

  @Override
  public void setDefaultLocator(LocatorPrx locator) {
    _instance.setDefaultLocator(locator);
  }

  @Override
  public ImplicitContext getImplicitContext() {
    return _instance.getImplicitContext();
  }

  @Override
  public PluginManager getPluginManager() {
    return _instance.pluginManager();
  }

  @Override
  public void flushBatchRequests(CompressBatch compressBatch) {
    _iceI_flushBatchRequestsAsync(compressBatch).waitForResponse();
  }

  @Override
  public java.util.concurrent.CompletableFuture<Void> flushBatchRequestsAsync(
      CompressBatch compressBatch) {
    return _iceI_flushBatchRequestsAsync(compressBatch);
  }

  private com.zeroc.IceInternal.CommunicatorFlushBatch _iceI_flushBatchRequestsAsync(
      CompressBatch compressBatch) {
    //
    // This callback object receives the results of all invocations
    // of Connection.begin_flushBatchRequests.
    //
    com.zeroc.IceInternal.CommunicatorFlushBatch f =
        new com.zeroc.IceInternal.CommunicatorFlushBatch(this, _instance);
    f.invoke(compressBatch);
    return f;
  }

  @Override
  public ObjectPrx createAdmin(ObjectAdapter adminAdapter, Identity adminId) {
    return _instance.createAdmin(adminAdapter, adminId);
  }

  @Override
  public ObjectPrx getAdmin() {
    return _instance.getAdmin();
  }

  @Override
  public void addAdminFacet(Object servant, String facet) {
    _instance.addAdminFacet(servant, facet);
  }

  @Override
  public Object removeAdminFacet(String facet) {
    return _instance.removeAdminFacet(facet);
  }

  @Override
  public Object findAdminFacet(String facet) {
    return _instance.findAdminFacet(facet);
  }

  @Override
  public java.util.Map<String, com.zeroc.Ice.Object> findAllAdminFacets() {
    return _instance.findAllAdminFacets();
  }

  CommunicatorI(InitializationData initData) {
    _instance = new com.zeroc.IceInternal.Instance(this, initData);
  }

  /**
   * For compatibility with C#, we do not invoke methods on other objects from within a finalizer.
   *
   * <p>protected synchronized void finalize() throws Throwable { if(!_instance.destroyed()) {
   * _instance.logger().warning("Ice::Communicator::destroy() has not been called"); }
   *
   * <p>super.finalize(); }
   */

  //
  // Certain initialization tasks need to be completed after the
  // constructor.
  //
  void finishSetup(String[] args, java.util.List<String> rArgs) {
    try {
      args = _instance.finishSetup(args, this);
      if (rArgs != null) {
        rArgs.clear();
        if (args.length > 0) {
          rArgs.addAll(java.util.Arrays.asList(args));
        }
      }
    } catch (RuntimeException ex) {
      _instance.destroy(false);
      throw ex;
    }
  }

  //
  // For use by com.zeroc.IceInternal.Util.getInstance()
  //
  public com.zeroc.IceInternal.Instance getInstance() {
    return _instance;
  }

  private com.zeroc.IceInternal.Instance _instance;
}<|MERGE_RESOLUTION|>--- conflicted
+++ resolved
@@ -70,17 +70,29 @@
 
   @Override
   public ObjectAdapter createObjectAdapter(String name) {
-    return _instance.objectAdapterFactory().createObjectAdapter(name, null);
+    return createObjectAdapter(name, null);
+  }
+
+  @Override
+  public ObjectAdapter createObjectAdapter(
+      String name, com.zeroc.IceSSL.SSLEngineFactory sslEngineFactory) {
+    return _instance.objectAdapterFactory().createObjectAdapter(name, null, sslEngineFactory);
   }
 
   @Override
   public ObjectAdapter createObjectAdapterWithEndpoints(String name, String endpoints) {
+    return createObjectAdapterWithEndpoints(name, endpoints, null);
+  }
+
+  @Override
+  public ObjectAdapter createObjectAdapterWithEndpoints(
+      String name, String endpoints, com.zeroc.IceSSL.SSLEngineFactory sslEngineFactory) {
     if (name.length() == 0) {
       name = java.util.UUID.randomUUID().toString();
     }
 
     getProperties().setProperty(name + ".Endpoints", endpoints);
-    return _instance.objectAdapterFactory().createObjectAdapter(name, null);
+    return _instance.objectAdapterFactory().createObjectAdapter(name, null, sslEngineFactory);
   }
 
   @Override
@@ -89,306 +101,6 @@
       name = java.util.UUID.randomUUID().toString();
     }
 
-<<<<<<< HEAD
-    @Override
-    public void
-    destroy()
-    {
-        _instance.destroy(true); // Destroy is interruptible when call explicitly.
-    }
-
-    @Override
-    public void
-    shutdown()
-    {
-        try
-        {
-            _instance.objectAdapterFactory().shutdown();
-        }
-        catch(com.zeroc.Ice.CommunicatorDestroyedException ex)
-        {
-            // Ignore
-        }
-    }
-
-    @Override
-    public void
-    waitForShutdown()
-    {
-        try
-        {
-            _instance.objectAdapterFactory().waitForShutdown();
-        }
-        catch(com.zeroc.Ice.CommunicatorDestroyedException ex)
-        {
-            // Ignore
-        }
-    }
-
-    @Override
-    public boolean
-    isShutdown()
-    {
-        try
-        {
-            return _instance.objectAdapterFactory().isShutdown();
-        }
-        catch(com.zeroc.Ice.CommunicatorDestroyedException ex)
-        {
-            return true;
-        }
-    }
-
-    @Override
-    public ObjectPrx
-    stringToProxy(String s)
-    {
-        return _instance.proxyFactory().stringToProxy(s);
-    }
-
-    @Override
-    public String
-    proxyToString(ObjectPrx proxy)
-    {
-        return _instance.proxyFactory().proxyToString(proxy);
-    }
-
-    @Override
-    public ObjectPrx
-    propertyToProxy(String s)
-    {
-        return _instance.proxyFactory().propertyToProxy(s);
-    }
-
-    @Override
-    public java.util.Map<String, String>
-    proxyToProperty(ObjectPrx proxy, String prefix)
-    {
-        return _instance.proxyFactory().proxyToProperty(proxy, prefix);
-    }
-
-    @Override
-    public String
-    identityToString(Identity ident)
-    {
-        return Util.identityToString(ident, _instance.toStringMode());
-    }
-
-    @Override
-    public ObjectAdapter
-    createObjectAdapter(String name)
-    {
-        return createObjectAdapter(name, null);
-    }
-
-    @Override
-    public ObjectAdapter
-    createObjectAdapter(String name, com.zeroc.IceSSL.SSLEngineFactory sslEngineFactory)
-    {
-        return _instance.objectAdapterFactory().createObjectAdapter(name, null, sslEngineFactory);
-    }
-
-    @Override
-    public ObjectAdapter
-    createObjectAdapterWithEndpoints(String name, String endpoints)
-    {
-        return createObjectAdapterWithEndpoints(name, endpoints, null);
-    }
-
-    @Override
-    public ObjectAdapter
-    createObjectAdapterWithEndpoints(String name, String endpoints, com.zeroc.IceSSL.SSLEngineFactory sslEngineFactory)
-    {
-        if(name.length() == 0)
-        {
-            name = java.util.UUID.randomUUID().toString();
-        }
-
-        getProperties().setProperty(name + ".Endpoints", endpoints);
-        return _instance.objectAdapterFactory().createObjectAdapter(name, null, sslEngineFactory);
-    }
-
-    @Override
-    public ObjectAdapter
-    createObjectAdapterWithRouter(String name, RouterPrx router)
-    {
-        if(name.length() == 0)
-        {
-            name = java.util.UUID.randomUUID().toString();
-        }
-
-        //
-        // We set the proxy properties here, although we still use the proxy supplied.
-        //
-        java.util.Map<String, String> properties = proxyToProperty(router, name + ".Router");
-        for(java.util.Map.Entry<String, String> p : properties.entrySet())
-        {
-            getProperties().setProperty(p.getKey(), p.getValue());
-        }
-
-        return _instance.objectAdapterFactory().createObjectAdapter(name, router, null);
-    }
-
-    @Override
-    public ValueFactoryManager getValueFactoryManager()
-    {
-        return _instance.initializationData().valueFactoryManager;
-    }
-
-    @Override
-    public Properties
-    getProperties()
-    {
-        return _instance.initializationData().properties;
-    }
-
-    @Override
-    public Logger
-    getLogger()
-    {
-        return _instance.initializationData().logger;
-    }
-
-    @Override
-    public com.zeroc.Ice.Instrumentation.CommunicatorObserver
-    getObserver()
-    {
-        return _instance.initializationData().observer;
-    }
-
-    @Override
-    public RouterPrx
-    getDefaultRouter()
-    {
-        return _instance.referenceFactory().getDefaultRouter();
-    }
-
-    @Override
-    public void
-    setDefaultRouter(RouterPrx router)
-    {
-        _instance.setDefaultRouter(router);
-    }
-
-    @Override
-    public LocatorPrx
-    getDefaultLocator()
-    {
-        return _instance.referenceFactory().getDefaultLocator();
-    }
-
-    @Override
-    public void
-    setDefaultLocator(LocatorPrx locator)
-    {
-        _instance.setDefaultLocator(locator);
-    }
-
-    @Override
-    public ImplicitContext
-    getImplicitContext()
-    {
-        return _instance.getImplicitContext();
-    }
-
-    @Override
-    public PluginManager
-    getPluginManager()
-    {
-        return _instance.pluginManager();
-    }
-
-    @Override
-    public void flushBatchRequests(CompressBatch compressBatch)
-    {
-        _iceI_flushBatchRequestsAsync(compressBatch).waitForResponse();
-    }
-
-    @Override
-    public java.util.concurrent.CompletableFuture<Void> flushBatchRequestsAsync(CompressBatch compressBatch)
-    {
-        return _iceI_flushBatchRequestsAsync(compressBatch);
-    }
-
-    private com.zeroc.IceInternal.CommunicatorFlushBatch _iceI_flushBatchRequestsAsync(CompressBatch compressBatch)
-    {
-        //
-        // This callback object receives the results of all invocations
-        // of Connection.begin_flushBatchRequests.
-        //
-        com.zeroc.IceInternal.CommunicatorFlushBatch f =
-            new com.zeroc.IceInternal.CommunicatorFlushBatch(this, _instance);
-        f.invoke(compressBatch);
-        return f;
-    }
-
-    @Override
-    public ObjectPrx
-    createAdmin(ObjectAdapter adminAdapter, Identity adminId)
-    {
-        return _instance.createAdmin(adminAdapter, adminId);
-    }
-
-    @Override
-    public ObjectPrx
-    getAdmin()
-    {
-        return _instance.getAdmin();
-    }
-
-    @Override
-    public void
-    addAdminFacet(Object servant, String facet)
-    {
-        _instance.addAdminFacet(servant, facet);
-    }
-
-    @Override
-    public Object
-    removeAdminFacet(String facet)
-    {
-        return _instance.removeAdminFacet(facet);
-    }
-
-    @Override
-    public Object
-    findAdminFacet(String facet)
-    {
-        return _instance.findAdminFacet(facet);
-    }
-
-    @Override
-    public java.util.Map<String, com.zeroc.Ice.Object>
-    findAllAdminFacets()
-    {
-        return _instance.findAllAdminFacets();
-    }
-
-    CommunicatorI(InitializationData initData)
-    {
-        _instance = new com.zeroc.IceInternal.Instance();
-        _instance.initialize(this, initData);
-    }
-
-    /**
-      * For compatibility with C#, we do not invoke methods on other objects
-      * from within a finalizer.
-      *
-    protected synchronized void
-    finalize()
-        throws Throwable
-    {
-        if(!_instance.destroyed())
-        {
-            _instance.logger().warning("Ice::Communicator::destroy() has not been called");
-        }
-
-        super.finalize();
-    }
-      */
-
-=======
->>>>>>> bce907fc
     //
     // We set the proxy properties here, although we still use the proxy supplied.
     //
@@ -397,7 +109,7 @@
       getProperties().setProperty(p.getKey(), p.getValue());
     }
 
-    return _instance.objectAdapterFactory().createObjectAdapter(name, router);
+    return _instance.objectAdapterFactory().createObjectAdapter(name, router, null);
   }
 
   @Override
@@ -504,7 +216,8 @@
   }
 
   CommunicatorI(InitializationData initData) {
-    _instance = new com.zeroc.IceInternal.Instance(this, initData);
+    _instance = new com.zeroc.IceInternal.Instance();
+    _instance.initialize(this, initData);
   }
 
   /**
