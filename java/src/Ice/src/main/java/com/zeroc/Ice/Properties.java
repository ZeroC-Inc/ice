--- conflicted
+++ resolved
@@ -13,14 +13,6 @@
  */
 public final class Properties {
   static class PropertyValue {
-<<<<<<< HEAD
-    public PropertyValue(PropertyValue v) {
-      value = v.value;
-      used = v.used;
-    }
-
-=======
->>>>>>> e74af1df
     public PropertyValue(String v, boolean u) {
       value = v;
       used = u;
@@ -96,11 +88,7 @@
       // would otherwise be shared between the two Properties object.
       //
       for (java.util.Map.Entry<String, PropertyValue> p : defaults._properties.entrySet()) {
-<<<<<<< HEAD
-        _properties.put(p.getKey(), new PropertyValue(p.getValue()));
-=======
         _properties.put(p.getKey(), p.getValue().clone());
->>>>>>> e74af1df
       }
     }
 
@@ -360,16 +348,8 @@
     }
 
     // Find the property, log warnings if necessary
-    Property prop = findProperty(key, true);
-
-<<<<<<< HEAD
-=======
-    // If the property is deprecated by another property, use the new property key
-    if (prop != null && prop.deprecatedBy() != null) {
-      key = prop.deprecatedBy();
-    }
-
->>>>>>> e74af1df
+    findProperty(key, true);
+
     synchronized (this) {
       //
       // Set or clear the property.
