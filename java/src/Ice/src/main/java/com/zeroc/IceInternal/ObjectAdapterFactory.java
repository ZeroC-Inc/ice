//
// Copyright (c) ZeroC, Inc. All rights reserved.
//

package com.zeroc.IceInternal;

import com.zeroc.Ice.ObjectAdapter;
import com.zeroc.Ice.ObjectAdapterI;
import com.zeroc.IceSSL.SSLEngineFactory;

public final class ObjectAdapterFactory {
  public void shutdown() {
    java.util.List<ObjectAdapterI> adapters;
    synchronized (this) {
      //
      // Ignore shutdown requests if the object adapter factory has
      // already been shut down.
      //
      if (_instance == null) {
        return;
      }

      adapters = new java.util.LinkedList<>(_adapters);
    }

    //
    // Deactivate outside the thread synchronization, to avoid
    // deadlocks.
    //
    for (ObjectAdapterI adapter : adapters) {
      adapter.deactivate();
    }

    synchronized (this) {
      _instance = null;
      _communicator = null;
      notifyAll();
    }
  }

  public void waitForShutdown() {
    java.util.List<ObjectAdapterI> adapters;
    synchronized (this) {
      //
      // First we wait for the shutdown of the factory itself.
      //
      while (_instance != null) {
        try {
          wait();
        } catch (InterruptedException ex) {
          throw new com.zeroc.Ice.OperationInterruptedException();
        }
      }

      adapters = new java.util.LinkedList<>(_adapters);
    }

    //
    // Now we wait for deactivation of each object adapter.
    //
    for (ObjectAdapterI adapter : adapters) {
      adapter.waitForDeactivate();
    }
  }

  public synchronized boolean isShutdown() {
    return _instance == null;
  }

  public void destroy() {
    //
    // First wait for shutdown to finish.
    //
    waitForShutdown();

    java.util.List<ObjectAdapterI> adapters;
    synchronized (this) {
      adapters = new java.util.LinkedList<>(_adapters);
    }

    for (ObjectAdapterI adapter : adapters) {
      adapter.destroy();
    }

    synchronized (this) {
      _adapters.clear();
    }
  }

  public void updateConnectionObservers() {
    java.util.List<ObjectAdapterI> adapters;
    synchronized (this) {
      adapters = new java.util.LinkedList<>(_adapters);
    }

<<<<<<< HEAD
    public ObjectAdapter
    createObjectAdapter(String name, com.zeroc.Ice.RouterPrx router, SSLEngineFactory sslEngineFactory)
    {
        if(Thread.interrupted())
        {
            throw new com.zeroc.Ice.OperationInterruptedException();
        }
=======
    for (ObjectAdapterI adapter : adapters) {
      adapter.updateConnectionObservers();
    }
  }
>>>>>>> bce907fc

  public void updateThreadObservers() {
    java.util.List<ObjectAdapterI> adapters;
    synchronized (this) {
      adapters = new java.util.LinkedList<>(_adapters);
    }

<<<<<<< HEAD
        //
        // Must be called outside the synchronization since initialize can make client invocations
        // on the router if it's set.
        //
        com.zeroc.Ice.ObjectAdapterI adapter = null;
        try
        {
            if(name.isEmpty())
            {
                String uuid = java.util.UUID.randomUUID().toString();
                adapter = new com.zeroc.Ice.ObjectAdapterI(
                    _instance,
                    _communicator,
                    this,
                    uuid,
                    null,
                    true,
                    sslEngineFactory);
            }
            else
            {
                adapter = new com.zeroc.Ice.ObjectAdapterI(
                    _instance,
                    _communicator,
                    this,
                    name,
                    router,
                    false,
                    sslEngineFactory);
            }

            synchronized(this)
            {
                if(_instance == null)
                {
                    throw new com.zeroc.Ice.CommunicatorDestroyedException();
                }
                _adapters.add(adapter);
            }
        }
        catch(com.zeroc.Ice.CommunicatorDestroyedException ex)
        {
            if(adapter != null)
            {
                adapter.destroy();
            }
            throw ex;
        }
        catch(com.zeroc.Ice.LocalException ex)
        {
            if(!name.isEmpty())
            {
                synchronized(this)
                {
                    _adapterNamesInUse.remove(name);
                }
            }
            throw ex;
        }
=======
    for (ObjectAdapterI adapter : adapters) {
      adapter.updateThreadObservers();
    }
  }
>>>>>>> bce907fc

  public ObjectAdapter createObjectAdapter(String name, com.zeroc.Ice.RouterPrx router) {
    if (Thread.interrupted()) {
      throw new com.zeroc.Ice.OperationInterruptedException();
    }

    synchronized (this) {
      if (_instance == null) {
        throw new com.zeroc.Ice.CommunicatorDestroyedException();
      }

      if (!name.isEmpty()) {
        if (_adapterNamesInUse.contains(name)) {
          throw new com.zeroc.Ice.AlreadyRegisteredException("object adapter", name);
        }
        _adapterNamesInUse.add(name);
      }
    }

    //
    // Must be called outside the synchronization since initialize can make client invocations
    // on the router if it's set.
    //
    com.zeroc.Ice.ObjectAdapterI adapter = null;
    try {
      if (name.isEmpty()) {
        String uuid = java.util.UUID.randomUUID().toString();
        adapter =
            new com.zeroc.Ice.ObjectAdapterI(_instance, _communicator, this, uuid, null, true);
      } else {
        adapter =
            new com.zeroc.Ice.ObjectAdapterI(_instance, _communicator, this, name, router, false);
      }

      synchronized (this) {
        if (_instance == null) {
          throw new com.zeroc.Ice.CommunicatorDestroyedException();
        }
        _adapters.add(adapter);
      }
    } catch (com.zeroc.Ice.CommunicatorDestroyedException ex) {
      if (adapter != null) {
        adapter.destroy();
      }
      throw ex;
    } catch (com.zeroc.Ice.LocalException ex) {
      if (!name.isEmpty()) {
        synchronized (this) {
          _adapterNamesInUse.remove(name);
        }
      }
      throw ex;
    }

    return adapter;
  }

  public ObjectAdapter findObjectAdapter(com.zeroc.Ice.ObjectPrx proxy) {
    java.util.List<ObjectAdapterI> adapters;
    synchronized (this) {
      if (_instance == null) {
        return null;
      }

      adapters = new java.util.LinkedList<>(_adapters);
    }

    for (ObjectAdapterI adapter : adapters) {
      try {
        if (adapter.isLocal(proxy)) {
          return adapter;
        }
      } catch (com.zeroc.Ice.ObjectAdapterDeactivatedException ex) {
        // Ignore.
      }
    }

    return null;
  }

  public synchronized void removeObjectAdapter(ObjectAdapter adapter) {
    if (_instance == null) {
      return;
    }

    _adapters.remove(adapter);
    _adapterNamesInUse.remove(adapter.getName());
  }

  public void flushAsyncBatchRequests(
      com.zeroc.Ice.CompressBatch compressBatch, CommunicatorFlushBatch outAsync) {
    java.util.List<ObjectAdapterI> adapters;
    synchronized (this) {
      adapters = new java.util.LinkedList<>(_adapters);
    }

    for (ObjectAdapterI adapter : adapters) {
      adapter.flushAsyncBatchRequests(compressBatch, outAsync);
    }
  }

  //
  // Only for use by Instance.
  //
  ObjectAdapterFactory(Instance instance, com.zeroc.Ice.Communicator communicator) {
    _instance = instance;
    _communicator = communicator;
  }

  @SuppressWarnings("deprecation")
  @Override
  protected synchronized void finalize() throws Throwable {
    try {
      com.zeroc.IceUtilInternal.Assert.FinalizerAssert(_instance == null);
      com.zeroc.IceUtilInternal.Assert.FinalizerAssert(_communicator == null);
      com.zeroc.IceUtilInternal.Assert.FinalizerAssert(_adapters.isEmpty());
    } catch (java.lang.Exception ex) {
    } finally {
      super.finalize();
    }
  }

  private Instance _instance;
  private com.zeroc.Ice.Communicator _communicator;
  private java.util.Set<String> _adapterNamesInUse = new java.util.HashSet<>();
  private java.util.List<ObjectAdapterI> _adapters = new java.util.LinkedList<>();
}<|MERGE_RESOLUTION|>--- conflicted
+++ resolved
@@ -93,20 +93,10 @@
       adapters = new java.util.LinkedList<>(_adapters);
     }
 
-<<<<<<< HEAD
-    public ObjectAdapter
-    createObjectAdapter(String name, com.zeroc.Ice.RouterPrx router, SSLEngineFactory sslEngineFactory)
-    {
-        if(Thread.interrupted())
-        {
-            throw new com.zeroc.Ice.OperationInterruptedException();
-        }
-=======
     for (ObjectAdapterI adapter : adapters) {
       adapter.updateConnectionObservers();
     }
   }
->>>>>>> bce907fc
 
   public void updateThreadObservers() {
     java.util.List<ObjectAdapterI> adapters;
@@ -114,74 +104,13 @@
       adapters = new java.util.LinkedList<>(_adapters);
     }
 
-<<<<<<< HEAD
-        //
-        // Must be called outside the synchronization since initialize can make client invocations
-        // on the router if it's set.
-        //
-        com.zeroc.Ice.ObjectAdapterI adapter = null;
-        try
-        {
-            if(name.isEmpty())
-            {
-                String uuid = java.util.UUID.randomUUID().toString();
-                adapter = new com.zeroc.Ice.ObjectAdapterI(
-                    _instance,
-                    _communicator,
-                    this,
-                    uuid,
-                    null,
-                    true,
-                    sslEngineFactory);
-            }
-            else
-            {
-                adapter = new com.zeroc.Ice.ObjectAdapterI(
-                    _instance,
-                    _communicator,
-                    this,
-                    name,
-                    router,
-                    false,
-                    sslEngineFactory);
-            }
-
-            synchronized(this)
-            {
-                if(_instance == null)
-                {
-                    throw new com.zeroc.Ice.CommunicatorDestroyedException();
-                }
-                _adapters.add(adapter);
-            }
-        }
-        catch(com.zeroc.Ice.CommunicatorDestroyedException ex)
-        {
-            if(adapter != null)
-            {
-                adapter.destroy();
-            }
-            throw ex;
-        }
-        catch(com.zeroc.Ice.LocalException ex)
-        {
-            if(!name.isEmpty())
-            {
-                synchronized(this)
-                {
-                    _adapterNamesInUse.remove(name);
-                }
-            }
-            throw ex;
-        }
-=======
     for (ObjectAdapterI adapter : adapters) {
       adapter.updateThreadObservers();
     }
   }
->>>>>>> bce907fc
-
-  public ObjectAdapter createObjectAdapter(String name, com.zeroc.Ice.RouterPrx router) {
+
+  public ObjectAdapter createObjectAdapter(
+      String name, com.zeroc.Ice.RouterPrx router, SSLEngineFactory sslEngineFactory) {
     if (Thread.interrupted()) {
       throw new com.zeroc.Ice.OperationInterruptedException();
     }
@@ -208,10 +137,12 @@
       if (name.isEmpty()) {
         String uuid = java.util.UUID.randomUUID().toString();
         adapter =
-            new com.zeroc.Ice.ObjectAdapterI(_instance, _communicator, this, uuid, null, true);
+            new com.zeroc.Ice.ObjectAdapterI(
+                _instance, _communicator, this, uuid, null, true, sslEngineFactory);
       } else {
         adapter =
-            new com.zeroc.Ice.ObjectAdapterI(_instance, _communicator, this, name, router, false);
+            new com.zeroc.Ice.ObjectAdapterI(
+                _instance, _communicator, this, name, router, false, sslEngineFactory);
       }
 
       synchronized (this) {
