--- conflicted
+++ resolved
@@ -159,8 +159,8 @@
   }
 
   @Override
-  public Acceptor acceptor(String adapterName) {
-    Acceptor delAcc = _delegate.acceptor(adapterName);
+  public Acceptor acceptor(String adapterName, SSLEngineFactory factory) {
+    Acceptor delAcc = _delegate.acceptor(adapterName, factory);
     return new WSAcceptor(this, _instance, delAcc);
   }
 
@@ -170,14 +170,6 @@
     } else {
       return new WSEndpoint(_instance, delEndp, _resource);
     }
-<<<<<<< HEAD
-
-    @Override
-    public Acceptor acceptor(String adapterName, SSLEngineFactory factory)
-    {
-        Acceptor delAcc = _delegate.acceptor(adapterName, factory);
-        return new WSAcceptor(this, _instance, delAcc);
-=======
   }
 
   @Override
@@ -186,7 +178,6 @@
     java.util.List<EndpointI> l = new java.util.ArrayList<>();
     for (EndpointI e : endps) {
       l.add(e == _delegate ? this : new WSEndpoint(_instance, e, _resource));
->>>>>>> bce907fc
     }
     return l;
   }
