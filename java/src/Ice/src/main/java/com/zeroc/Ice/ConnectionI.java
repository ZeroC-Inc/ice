//
// Copyright (c) ZeroC, Inc. All rights reserved.
//

package com.zeroc.Ice;

import com.zeroc.Ice.Instrumentation.ConnectionState;
import com.zeroc.IceInternal.AsyncStatus;
import com.zeroc.IceInternal.Buffer;
import com.zeroc.IceInternal.IdleTimeoutTransceiverDecorator;
import com.zeroc.IceInternal.OutgoingAsyncBase;
import com.zeroc.IceInternal.Protocol;
import com.zeroc.IceInternal.SocketOperation;
import com.zeroc.IceInternal.TraceUtil;
import java.util.concurrent.Callable;
import java.util.concurrent.CompletionStage;
import java.util.concurrent.TimeUnit;
import java.util.function.BooleanSupplier;
import java.util.function.Consumer;

public final class ConnectionI extends com.zeroc.IceInternal.EventHandler
    implements Connection, com.zeroc.IceInternal.CancellationHandler {
  public interface StartCallback {
    void connectionStartCompleted(ConnectionI connection);

    void connectionStartFailed(ConnectionI connection, LocalException ex);
  }

  public void start(StartCallback callback) {
    try {
      synchronized (this) {
        // The connection might already be closed if the communicator
        // was destroyed.
        if (_state >= StateClosed) {
          assert (_exception != null);
          throw (LocalException) _exception.fillInStackTrace();
        }

        if (!initialize(SocketOperation.None) || !validate(SocketOperation.None)) {
          if (_connectTimeout > 0) {
            // Schedules a one-time check.
            _timer.schedule(this::connectTimedOut, _connectTimeout, TimeUnit.SECONDS);
          }
          _startCallback = callback;
          return;
        }

        //
        // We start out in holding state.
        //
        setState(StateHolding);
      }
    } catch (LocalException ex) {
      exception(ex);
      callback.connectionStartFailed(this, _exception);
      return;
    }

    callback.connectionStartCompleted(this);
  }

  public void startAndWait() throws InterruptedException {
    try {
      synchronized (this) {
        // The connection might already be closed if the communicator
        // was destroyed.
        if (_state >= StateClosed) {
          assert (_exception != null);
          throw (LocalException) _exception.fillInStackTrace();
        }

        if (!initialize(SocketOperation.None) || !validate(SocketOperation.None)) {
          while (_state <= StateNotValidated) {
            wait();
          }

          if (_state >= StateClosing) {
            assert (_exception != null);
            throw (LocalException) _exception.fillInStackTrace();
          }
        }

        //
        // We start out in holding state.
        //
        setState(StateHolding);
      }
    } catch (LocalException ex) {
      exception(ex);
      waitUntilFinished();
    }
  }

  public synchronized void activate() {
    if (_state <= StateNotValidated) {
      return;
    }

    setState(StateActive);
  }

  public synchronized void hold() {
    if (_state <= StateNotValidated) {
      return;
    }

    setState(StateHolding);
  }

  // DestructionReason.
  public static final int ObjectAdapterDeactivated = 0;
  public static final int CommunicatorDestroyed = 1;

  public synchronized void destroy(int reason) {
    switch (reason) {
      case ObjectAdapterDeactivated:
        {
          setState(StateClosing, new ObjectAdapterDeactivatedException());
          break;
        }

      case CommunicatorDestroyed:
        {
          setState(StateClosing, new CommunicatorDestroyedException());
          break;
        }
    }
  }

  @Override
  public void close(final ConnectionClose mode) {
    if (Thread.interrupted()) {
      throw new OperationInterruptedException();
    }

    if (_instance.queueRequests()) {
      _instance
          .getQueueExecutor()
          .executeNoThrow(
              new Callable<Void>() {
                @Override
                public Void call() throws Exception {
                  closeImpl(mode);
                  return null;
                }
              });
    } else {
      closeImpl(mode);
    }
  }

  private synchronized void closeImpl(ConnectionClose mode) {
    if (mode == ConnectionClose.Forcefully) {
      setState(StateClosed, new ConnectionManuallyClosedException(false));
    } else if (mode == ConnectionClose.Gracefully) {
      setState(StateClosing, new ConnectionManuallyClosedException(true));
    } else {
      assert (mode == ConnectionClose.GracefullyWithWait);

      //
      // Wait until all outstanding requests have been completed.
      //
      while (!_asyncRequests.isEmpty()) {
        try {
          wait();
        } catch (InterruptedException ex) {
          throw new OperationInterruptedException(ex);
        }
      }

      setState(StateClosing, new ConnectionManuallyClosedException(true));
    }
  }

  public synchronized boolean isActiveOrHolding() {
    return _state > StateNotValidated && _state < StateClosing;
  }

  public synchronized boolean isFinished() {
    if (_state != StateFinished || _upcallCount != 0) {
      return false;
    }

    assert (_state == StateFinished);
    return true;
  }

  public synchronized void throwException() {
    if (_exception != null) {
      assert (_state >= StateClosing);
      throw (LocalException) _exception.fillInStackTrace();
    }
  }

  public synchronized void waitUntilHolding() throws InterruptedException {
    while (_state < StateHolding || _upcallCount > 0) {
      wait();
    }
  }

  public synchronized void waitUntilFinished() throws InterruptedException {
    //
    // We wait indefinitely until the connection is finished and all
    // outstanding requests are completed. Otherwise we couldn't
    // guarantee that there are no outstanding calls when deactivate()
    // is called on the servant locators.
    //
    while (_state < StateFinished || _upcallCount > 0) {
      wait();
    }

    assert (_state == StateFinished);

    //
    // Clear the OA. See bug 1673 for the details of why this is necessary.
    //
    _adapter = null;
  }

  public synchronized void updateObserver() {
    if (_state < StateNotValidated || _state > StateClosed) {
      return;
    }

    assert (_instance.initializationData().observer != null);
    _observer =
        _instance
            .initializationData()
            .observer
            .getConnectionObserver(
                initConnectionInfo(), _endpoint, toConnectionState(_state), _observer);
    if (_observer != null) {
      _observer.attach();
    } else {
      _writeStreamPos = -1;
      _readStreamPos = -1;
    }
  }

  public synchronized int sendAsyncRequest(
      OutgoingAsyncBase out, boolean compress, boolean response, int batchRequestNum)
      throws com.zeroc.IceInternal.RetryException {
    final OutputStream os = out.getOs();

    if (_exception != null) {
      //
      // If the connection is closed before we even have a chance
      // to send our request, we always try to send the request
      // again.
      //
      throw new com.zeroc.IceInternal.RetryException(
          (LocalException) _exception.fillInStackTrace());
    }

    assert (_state > StateNotValidated);
    assert (_state < StateClosing);

    //
    // Ensure the message isn't bigger than what we can send with the
    // transport.
    //
    _transceiver.checkSendSize(os.getBuffer());

    //
    // Notify the request that it's cancelable with this connection.
    // This will throw if the request is canceled.
    //
    out.cancelable(this);

    int requestId = 0;
    if (response) {
      //
      // Create a new unique request ID.
      //
      requestId = _nextRequestId++;
      if (requestId <= 0) {
        _nextRequestId = 1;
        requestId = _nextRequestId++;
      }

      //
      // Fill in the request ID.
      //
      os.pos(Protocol.headerSize);
      os.writeInt(requestId);
    } else if (batchRequestNum > 0) {
      os.pos(Protocol.headerSize);
      os.writeInt(batchRequestNum);
    }

    out.attachRemoteObserver(initConnectionInfo(), _endpoint, requestId);

    // We're just about to send a request, so we are not inactive anymore.
    cancelInactivityTimer();

    int status;
    try {
      status = sendMessage(new OutgoingMessage(out, os, compress, requestId));
    } catch (LocalException ex) {
      setState(StateClosed, ex);
      assert (_exception != null);
      throw (LocalException) _exception.fillInStackTrace();
    }

    if (response) {
      //
      // Add to the async requests map.
      //
      _asyncRequests.put(requestId, out);
    }
    return status;
  }

  public com.zeroc.IceInternal.BatchRequestQueue getBatchRequestQueue() {
    return _batchRequestQueue;
  }

  @Override
  public void flushBatchRequests(CompressBatch compressBatch) {
    _iceI_flushBatchRequestsAsync(compressBatch).waitForResponse();
  }

  @Override
  public java.util.concurrent.CompletableFuture<Void> flushBatchRequestsAsync(
      CompressBatch compressBatch) {
    return _iceI_flushBatchRequestsAsync(compressBatch);
  }

  private com.zeroc.IceInternal.ConnectionFlushBatch _iceI_flushBatchRequestsAsync(
      CompressBatch compressBatch) {
    com.zeroc.IceInternal.ConnectionFlushBatch f =
        new com.zeroc.IceInternal.ConnectionFlushBatch(this, _communicator, _instance);
    f.invoke(compressBatch);
    return f;
  }

  @Override
  public synchronized void setCloseCallback(final CloseCallback callback) {
    if (_state >= StateClosed) {
      if (callback != null) {
        _threadPool.dispatch(
            new com.zeroc.IceInternal.RunnableThreadPoolWorkItem(this) {
              @Override
              public void run() {
                try {
                  callback.closed(ConnectionI.this);
                } catch (Exception ex) {
                  _logger.error("connection callback exception:\n" + ex + '\n' + _desc);
                }
              }
            });
      }
    } else {
      _closeCallback = callback;
    }
  }

  @Override
  public synchronized void asyncRequestCanceled(OutgoingAsyncBase outAsync, LocalException ex) {
    if (_state >= StateClosed) {
      return; // The request has already been or will be shortly notified of the failure.
    }

    java.util.Iterator<OutgoingMessage> it = _sendStreams.iterator();
    while (it.hasNext()) {
      OutgoingMessage o = it.next();
      if (o.outAsync == outAsync) {
        if (o.requestId > 0) {
          _asyncRequests.remove(o.requestId);
        }

        if (ex instanceof ConnectionIdleException) {
          setState(StateClosed, ex);
        } else {
          //
          // If the request is being sent, don't remove it from the send
          // streams, it will be removed once the sending is finished.
          //
          // Note that since we swapped the message stream to _writeStream
          // it's fine if the OutgoingAsync output stream is released (and
          // as long as canceled requests cannot be retried).
          //
          o.canceled();
          if (o != _sendStreams.getFirst()) {
            it.remove();
          }
          if (outAsync.completed(ex)) {
            outAsync.invokeCompletedAsync();
          }
        }
        return;
      }
    }

    if (outAsync instanceof com.zeroc.IceInternal.OutgoingAsync) {
      java.util.Iterator<OutgoingAsyncBase> it2 = _asyncRequests.values().iterator();
      while (it2.hasNext()) {
        if (it2.next() == outAsync) {
          if (ex instanceof ConnectionIdleException) {
            setState(StateClosed, ex);
          } else {
            it2.remove();
            if (outAsync.completed(ex)) {
              outAsync.invokeCompletedAsync();
            }
          }
          return;
        }
      }
    }
  }

  public com.zeroc.IceInternal.EndpointI endpoint() {
    return _endpoint; // No mutex protection necessary, _endpoint is
    // immutable.
  }

  public com.zeroc.IceInternal.Connector connector() {
    return _connector; // No mutex protection necessary, _connector is
    // immutable.
  }

  @Override
  public synchronized void setAdapter(ObjectAdapter adapter) {
    if (adapter != null) {
      // Go through the adapter to set the adapter and servant manager on this connection
      // to ensure the object adapter is still active.
      adapter.setAdapterOnConnection(this);
    } else {
      synchronized (this) {
        if (_state <= StateNotValidated || _state >= StateClosing) {
          return;
        }
        _adapter = null;
        _servantManager = null;
      }
    }

    //
    // We never change the thread pool with which we were
    // initially registered, even if we add or remove an object
    // adapter.
    //
  }

  @Override
  public synchronized ObjectAdapter getAdapter() {
    return _adapter;
  }

  @Override
  public Endpoint getEndpoint() {
    return _endpoint; // No mutex protection necessary, _endpoint is
    // immutable.
  }

  @Override
  public ObjectPrx createProxy(Identity ident) {
    //
    // Create a reference and return a reverse proxy for this
    // reference.
    //
    var ref = _instance.referenceFactory().create(ident, this);
    return (ref == null) ? null : new com.zeroc.Ice._ObjectPrxI(ref);
  }

  public synchronized void setAdapterAndServantManager(
      ObjectAdapter adapter, com.zeroc.IceInternal.ServantManager servantManager) {
    if (_state <= StateNotValidated || _state >= StateClosing) {
      return;
    }
    assert (adapter != null); // Called by ObjectAdapter::setAdapterOnConnection
    _adapter = adapter;
    _servantManager = servantManager;
  }

  //
  // Operations from EventHandler
  //
  @Override
  public void message(com.zeroc.IceInternal.ThreadPoolCurrent current) {
    StartCallback startCB = null;
    java.util.List<OutgoingMessage> sentCBs = null;
    MessageInfo info = null;
    int upcallCount = 0;

    synchronized (this) {
      if (_state >= StateClosed) {
        return;
      }

      if (!current.ioReady()) {
        return;
      }

      try {
        int writeOp = SocketOperation.None;
        int readOp = SocketOperation.None;

        // If writes are ready, write the data from the connection's write buffer
        // (_writeStream)
        if ((current.operation & SocketOperation.Write) != 0) {
          final Buffer buf = _writeStream.getBuffer();
          if (_observer != null) {
            observerStartWrite(buf);
          }
          writeOp = write(buf);
          if (_observer != null && (writeOp & SocketOperation.Write) == 0) {
            observerFinishWrite(buf);
          }
        }

        // If reads are ready, read the data into the connection's read buffer
        // (_readStream). The data is read until:
        // - the full message is read (the transport read returns SocketOperationNone)
        // and the read buffer is fully filled
        // - the read operation on the transport can't continue without blocking
        if ((current.operation & SocketOperation.Read) != 0) {
          while (true) {
            final Buffer buf = _readStream.getBuffer();
            if (_observer != null && !_readHeader) {
              observerStartRead(buf);
            }

            readOp = read(buf);
            if ((readOp & SocketOperation.Read) != 0) {
              // Can't continue without blocking, exit out of the loop.
              break;
            }
            if (_observer != null && !_readHeader) {
              assert (!buf.b.hasRemaining());
              observerFinishRead(buf);
            }

            // If read header is true, we're reading a new Ice protocol message and we need
            // to read the message header.
            if (_readHeader) {
              // The next read will read the remainder of the message.
              _readHeader = false;

              if (_observer != null) {
                _observer.receivedBytes(Protocol.headerSize);
              }

              //
              // Connection is validated on first message. This is only used by
              // setState() to check wether or not we can print a connection
              // warning (a client might close the connection forcefully if the
              // connection isn't validated, we don't want to print a warning
              // in this case).
              //
              _validated = true;

              // Full header should be read because the size of _readStream is always
              // headerSize (14) when reading a new message (see the code that sets
              // _readHeader = true).
              int pos = _readStream.pos();
              if (pos < Protocol.headerSize) {
                //
                // This situation is possible for small UDP packets.
                //
                throw new IllegalMessageSizeException();
              }

              // Decode the header.
              _readStream.pos(0);
              byte[] m = new byte[4];
              m[0] = _readStream.readByte();
              m[1] = _readStream.readByte();
              m[2] = _readStream.readByte();
              m[3] = _readStream.readByte();
              if (m[0] != Protocol.magic[0]
                  || m[1] != Protocol.magic[1]
                  || m[2] != Protocol.magic[2]
                  || m[3] != Protocol.magic[3]) {
                BadMagicException ex = new BadMagicException();
                ex.badMagic = m;
                throw ex;
              }

              _readProtocol.ice_readMembers(_readStream);
              Protocol.checkSupportedProtocol(_readProtocol);

              _readProtocolEncoding.ice_readMembers(_readStream);
              Protocol.checkSupportedProtocolEncoding(_readProtocolEncoding);

              _readStream.readByte(); // messageType
              _readStream.readByte(); // compress
              int size = _readStream.readInt();
              if (size < Protocol.headerSize) {
                throw new IllegalMessageSizeException();
              }

              // Resize the read buffer to the message size.
              if (size > _messageSizeMax) {
                com.zeroc.IceInternal.Ex.throwMemoryLimitException(size, _messageSizeMax);
              }
              if (size > _readStream.size()) {
                _readStream.resize(size);
              }
              _readStream.pos(pos);
            }

            if (_readStream.pos() != _readStream.size()) {
              if (_endpoint.datagram()) {
                // The message was truncated.
                throw new DatagramLimitException();
              }
              continue;
            }
            break;
          }
        }

        // readOp and writeOp are set to the operations that the transport read or write
        // calls from above returned. They indicate which operations will need to be
        // monitored by the thread pool's selector when this method returns.
        int newOp = readOp | writeOp;

        // Operations that are ready. For example, if message was called with
        // SocketOperationRead and the transport read returned SocketOperationNone,
        // reads are considered done: there's no additional data to read.
        int readyOp = current.operation & ~newOp;

        if (_state <= StateNotValidated) {
          // If the connection is still not validated and there's still data to read or
          // write, continue waiting for data to read or write.
          if (newOp != 0) {
            _threadPool.update(this, current.operation, newOp);
            return;
          }

          // Initialize the connection if it's not initialized yet.
          if (_state == StateNotInitialized && !initialize(current.operation)) {
            return;
          }

          // Validate the connection if it's not validate yet.
          if (_state <= StateNotValidated && !validate(current.operation)) {
            return;
          }

          // The connection is validated and doesn't need additional data to be read or
          // written. So unregister it from the thread pool's selector.
          _threadPool.unregister(this, current.operation);

          // The connection starts in the holding state. It will be activated by the
          // connection factory.
          setState(StateHolding);
          if (_startCallback != null) {
            startCB = _startCallback;
            _startCallback = null;
            if (startCB != null) {
              ++upcallCount;
            }
          }
        } else { // The connection is active or waits for the CloseConnection message.
          assert (_state <= StateClosingPending);

          //
          // We parse messages first, if we receive a close
          // connection message we won't send more messages.
          //
          if ((readyOp & SocketOperation.Read) != 0) {
            // Optimization: use the thread's stream.
            info = new MessageInfo(current.stream);

            // At this point, the protocol message is fully read and can therefore be
            // decoded by parseMessage. parseMessage returns the operation to wait for
            // readiness next.
            newOp |= parseMessage(info);
            upcallCount += info.messageDispatchCount;
          }

          if ((readyOp & SocketOperation.Write) != 0) {
            // At this point the message from _writeStream is fully written and the next
            // message can be written.
            sentCBs = new java.util.LinkedList<>();
            newOp |= sendNextMessage(sentCBs);
            if (!sentCBs.isEmpty()) {
              ++upcallCount;
            } else {
              sentCBs = null;
            }
          }

          // If the connection is not closed yet, we update the thread pool selector to wait
          // for readiness of read, write or both operations.
          if (_state < StateClosed) {
            _threadPool.update(this, current.operation, newOp);
          }
        }

        if (upcallCount == 0) {
          return; // Nothing to dispatch we're done!
        }

        _upcallCount += upcallCount;

        // There's something to dispatch so we mark IO as completed to elect a new
        // leader thread and let IO be performed on this new leader thread while
        // this thread continues with dispatching the up-calls.
        current.ioCompleted();
      } catch (DatagramLimitException ex) // Expected.
      {
        if (_warnUdp) {
          _logger.warning("maximum datagram size of " + _readStream.pos() + " exceeded");
        }
        _readStream.resize(Protocol.headerSize);
        _readStream.pos(0);
        _readHeader = true;
        return;
      } catch (SocketException ex) {
        setState(StateClosed, ex);
        return;
      } catch (LocalException ex) {
        if (_endpoint.datagram()) {
          if (_warn) {
            String s = "datagram connection exception:\n" + ex + '\n' + _desc;
            _logger.warning(s);
          }
          _readStream.resize(Protocol.headerSize);
          _readStream.pos(0);
          _readHeader = true;
        } else {
          setState(StateClosed, ex);
        }
        return;
      }
    }

    if (!_executor) // Optimization, call upcall() directly if there's no executor.
    {
      upcall(startCB, sentCBs, info);
    } else {
      if (info != null) {
        //
        // Create a new stream for the dispatch instead of using the
        // thread pool's thread stream.
        //
        assert (info.stream == current.stream);
        InputStream stream = info.stream;
        info.stream = new InputStream(_instance, Protocol.currentProtocolEncoding);
        info.stream.swap(stream);
      }
      final StartCallback finalStartCB = startCB;
      final java.util.List<OutgoingMessage> finalSentCBs = sentCBs;
      final MessageInfo finalInfo = info;
      _threadPool.executeFromThisThread(
          new com.zeroc.IceInternal.RunnableThreadPoolWorkItem(this) {
            @Override
            public void run() {
              upcall(finalStartCB, finalSentCBs, finalInfo);
            }
          });
    }
  }

  protected void upcall(
      StartCallback startCB, java.util.List<OutgoingMessage> sentCBs, MessageInfo info) {
    int dispatchedCount = 0;

    //
    // Notify the factory that the connection establishment and
    // validation has completed.
    //
    if (startCB != null) {
      startCB.connectionStartCompleted(this);
      ++dispatchedCount;
    }

    //
    // Notify AMI calls that the message was sent.
    //
    if (sentCBs != null) {
      for (OutgoingMessage msg : sentCBs) {
        msg.outAsync.invokeSent();
      }
      ++dispatchedCount;
    }

    if (info != null) {
      //
      // Asynchronous replies must be handled outside the thread
      // synchronization, so that nested calls are possible.
      //
      if (info.outAsync != null) {
        info.outAsync.invokeCompleted();
        ++dispatchedCount;
      }

      //
      // Method invocation (or multiple invocations for batch messages)
      // must be done outside the thread synchronization, so that nested
      // calls are possible.
      //
      if (info.invokeNum > 0) {
        dispatchAll(
            info.stream,
            info.invokeNum,
            info.requestId,
            info.compress,
            info.servantManager,
            info.adapter);

        //
        // Don't increase dispatchedCount, the dispatch count is
        // decreased when the incoming reply is sent.
        //
      }
    }

    //
    // Decrease dispatch count.
    //
    if (dispatchedCount > 0) {
      boolean shutdown = false;
      boolean finished = false;

      synchronized (this) {
        _upcallCount -= dispatchedCount;
        if (_upcallCount == 0) {
          //
          // Only initiate shutdown if not already done. It might
          // have already been done if the sent callback or AMI
          // callback was dispatched when the connection was already
          // in the closing state.
          //
          if (_state == StateClosing) {
            if (_instance.queueRequests()) {
              //
              // We can't call initiateShutdown() from this thread in certain
              // situations (such as in Android).
              //
              shutdown = true;
            } else {
              try {
                initiateShutdown();
              } catch (LocalException ex) {
                setState(StateClosed, ex);
              }
            }
          } else if (_state == StateFinished) {
            finished = true;
            if (_observer != null) {
              _observer.detach();
            }
          }
          if (!shutdown) {
            notifyAll();
          }
        }
      }

      if (finished && _removeFromFactory != null) {
        _removeFromFactory.accept(this);
      }

      if (shutdown) {
        queueShutdown(true);
      }
    }
  }

  @Override
  public void finished(com.zeroc.IceInternal.ThreadPoolCurrent current, final boolean close) {
    // Lock the connection here to ensure setState() completes before
    // the code below is executed. This method can be called by the
    // thread pool as soon as setState() calls _threadPool->finish(...).
    // There's no need to lock the mutex for the remainder of the code
    // because the data members accessed by finish() are immutable once
    // _state == StateClosed (and we don't want to hold the mutex when
    // calling upcalls).
    synchronized (this) {
      assert _state == StateClosed;
    }

    if (_instance.queueRequests()) {
      _instance
          .getQueueExecutor()
          .executeNoThrow(
              new Callable<Void>() {
                @Override
                public Void call() throws Exception {
                  finish(close);
                  return null;
                }
              });
      return;
    }

    //
    // If there are no callbacks to call, we don't call ioCompleted() since
    // we're not going to call code that will potentially block (this avoids
    // promoting a new leader and unecessary thread creation, especially if
    // this is called on shutdown).
    //
    if (_startCallback == null
        && _sendStreams.isEmpty()
        && _asyncRequests.isEmpty()
        && _closeCallback == null) {
      finish(close);
      return;
    }

    current.ioCompleted();
    if (!_executor) // Optimization, call finish() directly if there's no
    // executor.
    {
      finish(close);
    } else {
      _threadPool.executeFromThisThread(
          new com.zeroc.IceInternal.RunnableThreadPoolWorkItem(this) {
            @Override
            public void run() {
              finish(close);
            }
          });
    }
  }

  public void finish(boolean close) {
    if (!_initialized) {
      if (_instance.traceLevels().network >= 2) {
        StringBuffer s = new StringBuffer("failed to ");
        s.append(_connector != null ? "establish" : "accept");
        s.append(" ");
        s.append(_endpoint.protocol());
        s.append(" connection\n");
        s.append(toString());
        s.append("\n");
        s.append(_exception);
        _instance
            .initializationData()
            .logger
            .trace(_instance.traceLevels().networkCat, s.toString());
      }
    } else {
      if (_instance.traceLevels().network >= 1) {
        StringBuffer s = new StringBuffer("closed ");
        s.append(_endpoint.protocol());
        s.append(" connection\n");
        s.append(toString());

        //
        // Trace the cause of unexpected connection closures
        //
        if (!(_exception instanceof CloseConnectionException
            || _exception instanceof ConnectionManuallyClosedException
            || _exception instanceof ConnectionClosedException
            || _exception instanceof ConnectionIdleException
            || _exception instanceof CommunicatorDestroyedException
            || _exception instanceof ObjectAdapterDeactivatedException)) {
          s.append("\n");
          s.append(_exception);
        }
        _instance
            .initializationData()
            .logger
            .trace(_instance.traceLevels().networkCat, s.toString());
      }
    }

    if (close) {
      try {
        _transceiver.close();
      } catch (LocalException ex) {
        java.io.StringWriter sw = new java.io.StringWriter();
        java.io.PrintWriter pw = new java.io.PrintWriter(sw);
        ex.printStackTrace(pw);
        pw.flush();
        String s = "unexpected connection exception:\n " + _desc + "\n" + sw.toString();
        _instance.initializationData().logger.error(s);
      }
    }

    if (_startCallback != null) {
      if (_instance.queueRequests()) {
        //
        // The connectionStartFailed method might try to connect with another connector.
        //
        _instance
            .getQueueExecutor()
            .executeNoThrow(
                new Callable<Void>() {
                  @Override
                  public Void call() throws Exception {
                    _startCallback.connectionStartFailed(ConnectionI.this, _exception);
                    return null;
                  }
                });
      } else {
        _startCallback.connectionStartFailed(this, _exception);
      }
      _startCallback = null;
    }

    if (!_sendStreams.isEmpty()) {
      if (!_writeStream.isEmpty()) {
        //
        // Return the stream to the outgoing call. This is important for
        // retriable AMI calls which are not marshaled again.
        //
        OutgoingMessage message = _sendStreams.getFirst();
        _writeStream.swap(message.stream);
      }

      for (OutgoingMessage p : _sendStreams) {
        p.completed(_exception);
        if (p.requestId > 0) // Make sure finished isn't called twice.
        {
          _asyncRequests.remove(p.requestId);
        }
      }
      _sendStreams.clear();
    }

    for (OutgoingAsyncBase p : _asyncRequests.values()) {
      if (p.completed(_exception)) {
        p.invokeCompleted();
      }
    }
    _asyncRequests.clear();

    //
    // Don't wait to be reaped to reclaim memory allocated by read/write streams.
    //
    _writeStream.clear();
    _writeStream.getBuffer().clear();
    _readStream.clear();
    _readStream.getBuffer().clear();

    if (_closeCallback != null) {
      try {
        _closeCallback.closed(this);
      } catch (Exception ex) {
        _logger.error("connection callback exception:\n" + ex + '\n' + _desc);
      }
      _closeCallback = null;
    }

    //
    // This must be done last as this will cause waitUntilFinished() to
    // return (and communicator objects such as the timer might be destroyed
    // too).
    //
    boolean finished = false;
    synchronized (this) {
      setState(StateFinished);

      if (_upcallCount == 0) {
        finished = true;
        if (_observer != null) {
          _observer.detach();
        }
      }
    }

    if (finished && _removeFromFactory != null) {
      _removeFromFactory.accept(this);
    }
  }

  @Override
  public String toString() {
    return _toString();
  }

  @Override
  public java.nio.channels.SelectableChannel fd() {
    return _transceiver.fd();
  }

  @Override
  public void setReadyCallback(com.zeroc.IceInternal.ReadyCallback callback) {
    _transceiver.setReadyCallback(callback);
  }

  @Override
  public String type() {
    return _type; // No mutex lock, _type is immutable.
  }

  @Override
  public synchronized ConnectionInfo getInfo() {
    if (_state >= StateClosed) {
      throw (LocalException) _exception.fillInStackTrace();
    }
    return initConnectionInfo();
  }

  @Override
  public synchronized void setBufferSize(int rcvSize, int sndSize) {
    if (_state >= StateClosed) {
      throw (LocalException) _exception.fillInStackTrace();
    }
    _transceiver.setBufferSize(rcvSize, sndSize);
    _info = null; // Invalidate the cached connection info
  }

  @Override
  public String _toString() {
    return _desc; // No mutex lock, _desc is immutable.
  }

  public synchronized void exception(LocalException ex) {
    setState(StateClosed, ex);
  }

  public com.zeroc.IceInternal.ThreadPool getThreadPool() {
    return _threadPool;
  }

  public synchronized void idleCheck(
      int idleTimeout, BooleanSupplier isTimerTaskStarted, Runnable rescheduleTimer) {
    // If isTimerTaskStarted returns false, it means that while we were waiting to acquire the
    // lock, a read went through and rescheduled the read timer task. This means "this" task was
    // canceled so we don't do anything.
    if ((_state == StateActive || _state == StateHolding) && isTimerTaskStarted.getAsBoolean()) {
      if (_transceiver.isWaitingToBeRead()) {
        // Bytes are available for reading but the thread pool is exhausted. We don't want to abort
        // the connection in this situation.
        rescheduleTimer.run();

        if (_instance.traceLevels().network >= 3) {
          _instance
              .initializationData()
              .logger
              .trace(
                  _instance.traceLevels().networkCat,
                  "the idle check scheduled a new idle check in "
                      + idleTimeout
                      + "s because the connection is waiting to be read\n"
                      + _transceiver.toDetailedString());
        }
      } else {
        if (_instance.traceLevels().network >= 1) {
          _instance
              .initializationData()
              .logger
              .trace(
                  _instance.traceLevels().networkCat,
                  "connection aborted by the idle check because it did not receive any bytes for "
                      + idleTimeout
                      + "s\n"
                      + _transceiver.toDetailedString());
        }

        setState(StateClosed, new ConnectionIdleException());
      }
    }
    // else nothing to do
  }

  public synchronized void sendHeartbeat() {
    assert !_endpoint.datagram();

    if (_state == StateActive || _state == StateHolding) {

      // We check if the connection has become inactive.
      if (_inactivityTimerFuture == null // timer not already scheduled
          && _inactivityTimeout > 0 // inactivity timeout is enabled
          && _state == StateActive // only schedule the timer if the connection is active
          && _dispatchCount == 0 // no pending dispatch
          && _asyncRequests.isEmpty() // no pending invocation
          && _readHeader // we're not waiting for the remainder of an incoming message
          && _sendStreams.size() <= 1 // there is at most one pending outgoing message
      ) {
        // We may become inactive while the peer is back-pressuring us. In this case, we only
        // schedule the inactivity timer if there is no pending outgoing message or the
        // pending outgoing message is a heartbeat.

        // The stream of the first _sendStreams message is in _writeStream.
        if (_sendStreams.isEmpty()
            || _writeStream.getBuffer().b.get(8) == Protocol.validateConnectionMsg) {
          scheduleInactivityTimer();
        }
      }

      // We send a heartbeat to the peer to generate a "write" on the connection. This write in
      // turns creates a read on the peer, and resets the peer's idle check timer. When
      // _sendStream is not empty, there is already an outstanding write, so we don't need to
      // send a heartbeat. It's possible the first message of _sendStreams was already sent but
      // not yet removed from _sendStreams: it means the last write occurred very recently,
      // which is good enough with respect to the idle check.
      // As a result of this optimization, the only possible heartbeat in _sendStreams is the
      // first _sendStreams message.
      if (_sendStreams.isEmpty()) {
        OutputStream os = new OutputStream(_instance, Protocol.currentProtocolEncoding);
        os.writeBlob(Protocol.magic);
        Protocol.currentProtocol.ice_writeMembers(os);
        Protocol.currentProtocolEncoding.ice_writeMembers(os);
        os.writeByte(Protocol.validateConnectionMsg);
        os.writeByte((byte) 0);
        os.writeInt(Protocol.headerSize); // Message size.

        try {
          sendMessage(new OutgoingMessage(os, false, false));
        } catch (LocalException ex) {
          setState(StateClosed, ex);
        }
      }
    }
    // else, nothing to do.
  }

  public ConnectionI(
      Communicator communicator,
      com.zeroc.IceInternal.Instance instance,
      com.zeroc.IceInternal.Transceiver transceiver,
      com.zeroc.IceInternal.Connector connector,
      com.zeroc.IceInternal.EndpointI endpoint,
      ObjectAdapter adapter,
      Consumer<ConnectionI> removeFromFactory, // can be null
      ConnectionOptions options) {
    _communicator = communicator;
    _instance = instance;
    _desc = transceiver.toString();
    _type = transceiver.protocol();
    _connector = connector;
    _endpoint = endpoint;
    _adapter = adapter;
    final InitializationData initData = instance.initializationData();
    // Cached for better performance.
    _executor = initData.executor != null;
    _logger = initData.logger; // Cached for better performance.
    _traceLevels = instance.traceLevels(); // Cached for better performance.
    _connectTimeout = options.connectTimeout();
    _closeTimeout = options.closeTimeout(); // not used for datagram connections
    // suppress inactivity timeout for datagram connections
    _inactivityTimeout = endpoint.datagram() ? 0 : options.inactivityTimeout();
    _timer = instance.timer();
    _removeFromFactory = removeFromFactory;
    _warn = initData.properties.getIcePropertyAsInt("Ice.Warn.Connections") > 0;
    _warnUdp =
        instance.initializationData().properties.getIcePropertyAsInt("Ice.Warn.Datagrams") > 0;
    _nextRequestId = 1;
    _messageSizeMax = adapter != null ? adapter.messageSizeMax() : instance.messageSizeMax();
    _batchRequestQueue =
        new com.zeroc.IceInternal.BatchRequestQueue(instance, _endpoint.datagram());
    _readStream = new InputStream(instance, Protocol.currentProtocolEncoding);
    _readHeader = false;
    _readStreamPos = -1;
    _writeStream = new OutputStream(instance, Protocol.currentProtocolEncoding);
    _writeStreamPos = -1;
    _upcallCount = 0;
    _state = StateNotInitialized;

    int compressionLevel = initData.properties.getIcePropertyAsInt("Ice.Compression.Level");
    if (compressionLevel < 1) {
      compressionLevel = 1;
    } else if (compressionLevel > 9) {
      compressionLevel = 9;
    }
    _compressionLevel = compressionLevel;

    if (options.idleTimeout() > 0 && !endpoint.datagram()) {
      transceiver =
          new IdleTimeoutTransceiverDecorator(
              transceiver,
              this,
              options.idleTimeout(),
              options.enableIdleCheck(),
              _instance.timer());
    }
    _transceiver = transceiver;

    if (adapter != null) {
      _servantManager = adapter.getServantManager();
    } else {
      _servantManager = null;
    }

    try {
      if (adapter != null) {
        _threadPool = adapter.getThreadPool();
      } else {
        _threadPool = _instance.clientThreadPool();
      }
      _threadPool.initialize(this);
    } catch (LocalException ex) {
      throw ex;
    } catch (java.lang.Exception ex) {
      throw new SyscallException(ex);
    }
  }

  @SuppressWarnings("deprecation")
  @Override
  protected synchronized void finalize() throws Throwable {
    try {
      com.zeroc.IceUtilInternal.Assert.FinalizerAssert(_startCallback == null);
      com.zeroc.IceUtilInternal.Assert.FinalizerAssert(_state == StateFinished);
      com.zeroc.IceUtilInternal.Assert.FinalizerAssert(_upcallCount == 0);
      com.zeroc.IceUtilInternal.Assert.FinalizerAssert(_sendStreams.isEmpty());
      com.zeroc.IceUtilInternal.Assert.FinalizerAssert(_asyncRequests.isEmpty());
    } catch (java.lang.Exception ex) {
    } finally {
      super.finalize();
    }
  }

  private static final int StateNotInitialized = 0;
  private static final int StateNotValidated = 1;
  private static final int StateActive = 2;
  private static final int StateHolding = 3;
  private static final int StateClosing = 4;
  private static final int StateClosingPending = 5;
  private static final int StateClosed = 6;
  private static final int StateFinished = 7;

  private void setState(int state, LocalException ex) {
    //
    // If setState() is called with an exception, then only closed
    // and closing states are permissible.
    //
    assert state >= StateClosing;

    if (_state == state) // Don't switch twice.
    {
      return;
    }

    if (_exception == null) {
      //
      // If we are in closed state, an exception must be set.
      //
      assert (_state != StateClosed);

      _exception = ex;

      //
      // We don't warn if we are not validated.
      //
      if (_warn && _validated) {
        //
        // Don't warn about certain expected exceptions.
        //
        if (!(_exception instanceof CloseConnectionException
            || _exception instanceof ConnectionManuallyClosedException
            || _exception instanceof ConnectionClosedException
            || _exception instanceof ConnectionIdleException
            || _exception instanceof CommunicatorDestroyedException
            || _exception instanceof ObjectAdapterDeactivatedException
            || (_exception instanceof ConnectionLostException && _state >= StateClosing))) {
          warning("connection exception", _exception);
        }
      }
    }

    //
    // We must set the new state before we notify requests of any
    // exceptions. Otherwise new requests may retry on a
    // connection that is not yet marked as closed or closing.
    //
    setState(state);
  }

  private void setState(int state) {
    //
    // We don't want to send close connection messages if the endpoint
    // only supports oneway transmission from client to server.
    //
    if (_endpoint.datagram() && state == StateClosing) {
      state = StateClosed;
    }

    //
    // Skip graceful shutdown if we are destroyed before validation.
    //
    if (_state <= StateNotValidated && state == StateClosing) {
      state = StateClosed;
    }

    if (_state == state) {
      // Don't switch twice.
      return;
    }

    if (state > StateActive) {
      cancelInactivityTimer();
    }

    try {
      switch (state) {
        case StateNotInitialized:
          {
            assert (false);
            break;
          }

        case StateNotValidated:
          {
            if (_state != StateNotInitialized) {
              assert (_state == StateClosed);
              return;
            }
            break;
          }

        case StateActive:
          {
            //
            // Can only switch from holding or not validated to
            // active.
            //
            if (_state != StateHolding && _state != StateNotValidated) {
              return;
            }
            _threadPool.register(this, SocketOperation.Read);
            break;
          }

        case StateHolding:
          {
            //
            // Can only switch from active or not validated to
            // holding.
            //
            if (_state != StateActive && _state != StateNotValidated) {
              return;
            }
            if (_state == StateActive) {
              _threadPool.unregister(this, SocketOperation.Read);
            }
            break;
          }

        case StateClosing:
        case StateClosingPending:
          {
            //
            // Can't change back from closing pending.
            //
            if (_state >= StateClosingPending) {
              return;
            }
            break;
          }

        case StateClosed:
          {
            if (_state == StateFinished) {
              return;
            }

            _batchRequestQueue.destroy(_exception);

            //
            // Don't need to close now for connections so only close the transceiver
            // if the selector request it.
            //
            if (_threadPool.finish(this, false)) {
              _transceiver.close();
            }
            break;
          }

        case StateFinished:
          {
            assert (_state == StateClosed);
            _communicator = null;
            break;
          }
      }
    } catch (LocalException ex) {
      java.io.StringWriter sw = new java.io.StringWriter();
      java.io.PrintWriter pw = new java.io.PrintWriter(sw);
      ex.printStackTrace(pw);
      pw.flush();
      String s = "unexpected connection exception:\n " + _desc + "\n" + sw.toString();
      _instance.initializationData().logger.error(s);
    }

    if (_instance.initializationData().observer != null) {
      ConnectionState oldState = toConnectionState(_state);
      ConnectionState newState = toConnectionState(state);
      if (oldState != newState) {
        _observer =
            _instance
                .initializationData()
                .observer
                .getConnectionObserver(initConnectionInfo(), _endpoint, newState, _observer);
        if (_observer != null) {
          _observer.attach();
        } else {
          _writeStreamPos = -1;
          _readStreamPos = -1;
        }
      }
      if (_observer != null && state == StateClosed && _exception != null) {
        if (!(_exception instanceof CloseConnectionException
            || _exception instanceof ConnectionManuallyClosedException
            || _exception instanceof ConnectionClosedException
            || _exception instanceof ConnectionIdleException
            || _exception instanceof CommunicatorDestroyedException
            || _exception instanceof ObjectAdapterDeactivatedException
            || (_exception instanceof ConnectionLostException && _state >= StateClosing))) {
          _observer.failed(_exception.ice_id());
        }
      }
    }
    _state = state;

    notifyAll();

    if (_state == StateClosing && _upcallCount == 0) {
      try {
        initiateShutdown();
      } catch (LocalException ex) {
        setState(StateClosed, ex);
      }
    }
  }

  private void initiateShutdown() {
    assert (_state == StateClosing && _upcallCount == 0);

    if (_shutdownInitiated) {
      return;
    }
    _shutdownInitiated = true;

    if (!_endpoint.datagram()) {
      //
      // Before we shut down, we send a close connection message.
      //
      OutputStream os = new OutputStream(_instance, Protocol.currentProtocolEncoding);
      os.writeBlob(Protocol.magic);
      Protocol.currentProtocol.ice_writeMembers(os);
      Protocol.currentProtocolEncoding.ice_writeMembers(os);
      os.writeByte(Protocol.closeConnectionMsg);
      os.writeByte((byte) 0); // compression status: always report 0 for
      // CloseConnection in Java.
      os.writeInt(Protocol.headerSize); // Message size.

      if (_closeTimeout > 0) {
        // Schedules a one-time check.
        _timer.schedule(this::closeTimedOut, _closeTimeout, TimeUnit.SECONDS);
      }

      if ((sendMessage(new OutgoingMessage(os, false, false)) & AsyncStatus.Sent) > 0) {
        setState(StateClosingPending);

        //
        // Notify the transceiver of the graceful connection closure.
        //
        int op = _transceiver.closing(true, _exception);
        if (op != 0) {
          _threadPool.register(this, op);
        }
      }
    }
  }

  private void queueShutdown(boolean notify) {
    //
    // Must be called without synchronization!
    //
    _instance
        .getQueueExecutor()
        .executeNoThrow(
            new Callable<Void>() {
              @Override
              public Void call() throws Exception {
                synchronized (ConnectionI.this) {
                  try {
                    initiateShutdown();
                  } catch (LocalException ex) {
                    setState(StateClosed, ex);
                  }
                  if (notify) {
                    ConnectionI.this.notifyAll();
                  }
                }
                return null;
              }
            });
  }

  private boolean initialize(int operation) {
    int s = _transceiver.initialize(_readStream.getBuffer(), _writeStream.getBuffer());
    if (s != SocketOperation.None) {
      _threadPool.update(this, operation, s);
      return false;
    }

    //
    // Update the connection description once the transceiver is
    // initialized.
    //
    _desc = _transceiver.toString();
    _initialized = true;
    setState(StateNotValidated);

    return true;
  }

  private boolean validate(int operation) {
    if (!_endpoint.datagram()) // Datagram connections are always implicitly
    // validated.
    {
      if (_adapter != null) // The server side has the active role for
      // connection validation.
      {
        if (_writeStream.isEmpty()) {
          _writeStream.writeBlob(Protocol.magic);
          Protocol.currentProtocol.ice_writeMembers(_writeStream);
          Protocol.currentProtocolEncoding.ice_writeMembers(_writeStream);
          _writeStream.writeByte(Protocol.validateConnectionMsg);
          _writeStream.writeByte((byte) 0); // Compression status
          // (always zero for
          // validate connection).
          _writeStream.writeInt(Protocol.headerSize); // Message size.
          TraceUtil.traceSend(_writeStream, _logger, _traceLevels);
          _writeStream.prepareWrite();
        }

        if (_observer != null) {
          observerStartWrite(_writeStream.getBuffer());
        }

        if (_writeStream.pos() != _writeStream.size()) {
          int op = write(_writeStream.getBuffer());
          if (op != 0) {
            _threadPool.update(this, operation, op);
            return false;
          }
        }

        if (_observer != null) {
          observerFinishWrite(_writeStream.getBuffer());
        }
      } else
      // The client side has the passive role for connection validation.
      {
        if (_readStream.isEmpty()) {
          _readStream.resize(Protocol.headerSize);
          _readStream.pos(0);
        }

        if (_observer != null) {
          observerStartRead(_readStream.getBuffer());
        }

        if (_readStream.pos() != _readStream.size()) {
          int op = read(_readStream.getBuffer());
          if (op != 0) {
            _threadPool.update(this, operation, op);
            return false;
          }
        }

        if (_observer != null) {
          observerFinishRead(_readStream.getBuffer());
        }

        _validated = true;

        assert (_readStream.pos() == Protocol.headerSize);
        _readStream.pos(0);
        byte[] m = _readStream.readBlob(4);
        if (m[0] != Protocol.magic[0]
            || m[1] != Protocol.magic[1]
            || m[2] != Protocol.magic[2]
            || m[3] != Protocol.magic[3]) {
          BadMagicException ex = new BadMagicException();
          ex.badMagic = m;
          throw ex;
        }

        _readProtocol.ice_readMembers(_readStream);
        Protocol.checkSupportedProtocol(_readProtocol);

        _readProtocolEncoding.ice_readMembers(_readStream);
        Protocol.checkSupportedProtocolEncoding(_readProtocolEncoding);

        byte messageType = _readStream.readByte();
        if (messageType != Protocol.validateConnectionMsg) {
          throw new ConnectionNotValidatedException();
        }
        _readStream.readByte(); // Ignore compression status for
        // validate connection.
        int size = _readStream.readInt();
        if (size != Protocol.headerSize) {
          throw new IllegalMessageSizeException();
        }
        TraceUtil.traceRecv(_readStream, _logger, _traceLevels);
      }
    }

    _writeStream.resize(0);
    _writeStream.pos(0);

    _readStream.resize(Protocol.headerSize);
    _readStream.pos(0);
    _readHeader = true;

    if (_instance.traceLevels().network >= 1) {
      StringBuffer s = new StringBuffer();
      if (_endpoint.datagram()) {
        s.append("starting to ");
        s.append(_connector != null ? "send" : "receive");
        s.append(" ");
        s.append(_endpoint.protocol());
        s.append(" messages\n");
        s.append(_transceiver.toDetailedString());
      } else {
        s.append(_connector != null ? "established" : "accepted");
        s.append(" ");
        s.append(_endpoint.protocol());
        s.append(" connection\n");
        s.append(toString());
      }
      _instance.initializationData().logger.trace(_instance.traceLevels().networkCat, s.toString());
    }

    return true;
  }

  /**
   * Sends the next queued messages. This method is called by message() once the message which is
   * being sent (_sendStreams.First) is fully sent. Before sending the next message, this message is
   * removed from _sendsStream. If any, its sent callback is also queued in given callback queue.
   *
   * @param callbacks The sent callbacks to call for the messages that were sent.
   * @return The socket operation to register with the thread pool's selector to send the remainder
   *     of the pending message being sent (_sendStreams.First).
   */
  private int sendNextMessage(java.util.List<OutgoingMessage> callbacks) {
    if (_sendStreams.isEmpty()) {
      // This can occur if no message was being written and the socket write operation
      // was registered with the thread pool (a transceiver read method can request
      // writing data).
      return SocketOperation.None;
    } else if (_state == StateClosingPending && _writeStream.pos() == 0) {
      // Message wasn't sent, empty the _writeStream, we're not going to send more
      // data because the connection is being closed.
      OutgoingMessage message = _sendStreams.getFirst();
      _writeStream.swap(message.stream);
      return SocketOperation.None;
    }

    // Assert that the message was fully written.
    assert (!_writeStream.isEmpty() && _writeStream.pos() == _writeStream.size());

    try {
      while (true) {
        //
        // The message that was being sent is sent. We can swap back the write
        // stream buffer to the outgoing message (required for retry) and queue its
        // sent callback (if any).
        //
        OutgoingMessage message = _sendStreams.getFirst();
        _writeStream.swap(message.stream);
        if (message.sent()) {
          callbacks.add(message);
        }
        _sendStreams.removeFirst();

        //
        // If there's nothing left to send, we're done.
        //
        if (_sendStreams.isEmpty()) {
          break;
        }

        //
        // If we are in the closed state or if the close is
        // pending, don't continue sending.
        //
        // This can occur if parseMessage (called before
        // sendNextMessage by message()) closes the connection.
        //
        if (_state >= StateClosingPending) {
          return SocketOperation.None;
        }

        //
        // Otherwise, prepare the next message.
        //
        message = _sendStreams.getFirst();
        assert (!message.prepared);
        OutputStream stream = message.stream;

        message.stream = doCompress(stream, message.compress);
        message.stream.prepareWrite();
        message.prepared = true;

        TraceUtil.traceSend(stream, _logger, _traceLevels);

        //
        // Send the message.
        //
        _writeStream.swap(message.stream);
        if (_observer != null) {
          observerStartWrite(_writeStream.getBuffer());
        }
        if (_writeStream.pos() != _writeStream.size()) {
          int op = write(_writeStream.getBuffer());
          if (op != 0) {
            return op;
          }
        }
        if (_observer != null) {
          observerFinishWrite(_writeStream.getBuffer());
        }

        // If the message was sent right away, loop to send the next queued message.
      }

      //
      // If all the messages were sent and we are in the closing state, we schedule
      // the close timeout to wait for the peer to close the connection.
      //
      if (_state == StateClosing && _shutdownInitiated) {
        setState(StateClosingPending);
        int op = _transceiver.closing(true, _exception);
        if (op != 0) {
          return op;
        }
      }
    } catch (LocalException ex) {
      setState(StateClosed, ex);
    }
    return SocketOperation.None;
  }

  /**
   * Sends or queues the given message.
   *
   * @param message The message to send.
   * @return The send status.
   */
  private int sendMessage(OutgoingMessage message) {
    assert _state >= StateActive;
    assert _state < StateClosed;

<<<<<<< HEAD
=======
    boolean isHeartbeat = message.stream.getBuffer().b.get(8) == Protocol.validateConnectionMsg;

    if (!isHeartbeat) {
      cancelInactivityTimer();
    } else if (
    // timer not already scheduled
    _inactivityTimerFuture == null
        &&
        // inactivity timeout is enabled
        _inactivityTimeout > 0
        &&
        // only schedule the timer if the connection is active
        _state == StateActive
        &&
        // no pending dispatch
        _dispatchCount == 0
        &&
        // no pending invocation
        _asyncRequests.isEmpty()
        &&
        // we're not waiting for the remainder of an incoming message
        _readHeader) {
      boolean isInactive = true;

      for (OutgoingMessage queuedMessage : _sendStreams) {
        if (queuedMessage.stream.getBuffer().b.get(8) != Protocol.validateConnectionMsg) {
          isInactive = false;
          break;
        }
      }

      if (isInactive) {
        scheduleInactivityTimer();
      }
    }

    // Some messages are queued for sending. Just adds the message to the send queue and
    // tell the caller that the message was queued.
>>>>>>> a5edf821
    if (!_sendStreams.isEmpty()) {
      message.adopt();
      _sendStreams.addLast(message);
      return AsyncStatus.Queued;
    }

    assert (!message.prepared);

    // Prepare the message for sending.
    OutputStream stream = message.stream;

    message.stream = doCompress(stream, message.compress);
    message.stream.prepareWrite();
    message.prepared = true;
    int op;
    TraceUtil.traceSend(stream, _logger, _traceLevels);

    // Send the message without blocking.
    if (_observer != null) {
      observerStartWrite(message.stream.getBuffer());
    }
    op = write(message.stream.getBuffer());
    if (op == 0) {
      // The message was sent so we're done.
      if (_observer != null) {
        observerFinishWrite(message.stream.getBuffer());
      }

      int status = AsyncStatus.Sent;
      if (message.sent()) {
        status |= AsyncStatus.InvokeSentCallback;
      }

      return status;
    }

    // The message couldn't be sent right away so we add it to the send stream
    // queue (which is empty) and swap its stream with `_writeStream`. The socket
    // operation returned by the transceiver write is registered with the thread
    // pool. At this point the message() method will take care of sending the whole
    // message (held by _writeStream) when the transceiver is ready to write more
    // of the message buffer.

    message.adopt();

    _writeStream.swap(message.stream);
    _sendStreams.addLast(message);
    _threadPool.register(this, op);
    return AsyncStatus.Queued;
  }

  private OutputStream doCompress(OutputStream uncompressed, boolean compress) {
    boolean compressionSupported = false;
    if (compress) {
      //
      // Don't check whether compression support is available unless the
      // proxy is configured for compression.
      //
      compressionSupported = com.zeroc.IceInternal.BZip2.supported();
    }

    if (compressionSupported && uncompressed.size() >= 100) {
      //
      // Do compression.
      //
      Buffer cbuf =
          com.zeroc.IceInternal.BZip2.compress(
              uncompressed.getBuffer(), Protocol.headerSize, _compressionLevel);
      if (cbuf != null) {
        OutputStream cstream =
            new OutputStream(uncompressed.instance(), uncompressed.getEncoding(), cbuf, true);

        //
        // Set compression status.
        //
        cstream.pos(9);
        cstream.writeByte((byte) 2);

        //
        // Write the size of the compressed stream into the header.
        //
        cstream.pos(10);
        cstream.writeInt(cstream.size());

        //
        // Write the compression status and size of the compressed
        // stream into the header of the uncompressed stream -- we need
        // this to trace requests correctly.
        //
        uncompressed.pos(9);
        uncompressed.writeByte((byte) 2);
        uncompressed.writeInt(cstream.size());

        return cstream;
      }
    }

    uncompressed.pos(9);
    uncompressed.writeByte((byte) (compressionSupported ? 1 : 0));

    //
    // Not compressed, fill in the message size.
    //
    uncompressed.pos(10);
    uncompressed.writeInt(uncompressed.size());

    return uncompressed;
  }

  private static class MessageInfo {
    MessageInfo(InputStream stream) {
      this.stream = stream;
    }

    InputStream stream;
    int invokeNum;
    int requestId;
    byte compress;
    com.zeroc.IceInternal.ServantManager servantManager;
    ObjectAdapter adapter;
    OutgoingAsyncBase outAsync;
    int messageDispatchCount;
  }

  private int parseMessage(MessageInfo info) {
    assert (_state > StateNotValidated && _state < StateClosed);

    _readStream.swap(info.stream);
    _readStream.resize(Protocol.headerSize);
    _readStream.pos(0);
    _readHeader = true;

    assert (info.stream.pos() == info.stream.size());

    try {
      //
      // We don't need to check magic and version here. This has already
      // been done by the ThreadPool which provides us with the stream.
      //
      info.stream.pos(8);
      byte messageType = info.stream.readByte();
      info.compress = info.stream.readByte();
      if (info.compress == (byte) 2) {
        if (com.zeroc.IceInternal.BZip2.supported()) {
          Buffer ubuf =
              com.zeroc.IceInternal.BZip2.uncompress(
                  info.stream.getBuffer(), Protocol.headerSize, _messageSizeMax);
          info.stream =
              new InputStream(info.stream.instance(), info.stream.getEncoding(), ubuf, true);
        } else {
          FeatureNotSupportedException ex = new FeatureNotSupportedException();
          ex.unsupportedFeature =
              "Cannot uncompress compressed message: "
                  + "org.apache.tools.bzip2.CBZip2OutputStream was not found";
          throw ex;
        }
      }
      info.stream.pos(Protocol.headerSize);

      switch (messageType) {
        case Protocol.closeConnectionMsg:
          {
            TraceUtil.traceRecv(info.stream, _logger, _traceLevels);
            if (_endpoint.datagram()) {
              if (_warn) {
                _logger.warning(
                    "ignoring close connection message for datagram connection:\n" + _desc);
              }
            } else {
              setState(StateClosingPending, new CloseConnectionException());

              //
              // Notify the transceiver of the graceful connection closure.
              //
              int op = _transceiver.closing(false, _exception);
              if (op != 0) {
                if (_closeTimeout > 0) {
                  // Schedules a one-time check.
                  _timer.schedule(this::closeTimedOut, _closeTimeout, TimeUnit.SECONDS);
                }
                return op;
              }
              setState(StateClosed);
            }
            break;
          }

        case Protocol.requestMsg:
          {
            if (_state >= StateClosing) {
              TraceUtil.trace(
                  "received request during closing\n(ignored by server, client will retry)",
                  info.stream,
                  _logger,
                  _traceLevels);
            } else {
              TraceUtil.traceRecv(info.stream, _logger, _traceLevels);
              info.requestId = info.stream.readInt();
              info.invokeNum = 1;
              info.servantManager = _servantManager;
              info.adapter = _adapter;
              ++info.messageDispatchCount;

              cancelInactivityTimer();
              ++_dispatchCount;
            }
            break;
          }

        case Protocol.requestBatchMsg:
          {
            if (_state >= StateClosing) {
              TraceUtil.trace(
                  "received batch request during closing\n(ignored by server, client will retry)",
                  info.stream,
                  _logger,
                  _traceLevels);
            } else {
              TraceUtil.traceRecv(info.stream, _logger, _traceLevels);
              info.invokeNum = info.stream.readInt();
              if (info.invokeNum < 0) {
                info.invokeNum = 0;
                throw new UnmarshalOutOfBoundsException();
              }
              info.servantManager = _servantManager;
              info.adapter = _adapter;
              info.messageDispatchCount += info.invokeNum;

              cancelInactivityTimer();
              _dispatchCount += info.invokeNum;
            }
            break;
          }

        case Protocol.replyMsg:
          {
            TraceUtil.traceRecv(info.stream, _logger, _traceLevels);
            info.requestId = info.stream.readInt();

            OutgoingAsyncBase outAsync = _asyncRequests.remove(info.requestId);
            if (outAsync != null && outAsync.completed(info.stream)) {
              info.outAsync = outAsync;
              ++info.messageDispatchCount;
            }
            notifyAll(); // Notify threads blocked in close(false)
            break;
          }

        case Protocol.validateConnectionMsg:
          {
            TraceUtil.traceRecv(info.stream, _logger, _traceLevels);
            break;
          }

        default:
          {
            TraceUtil.trace(
                "received unknown message\n(invalid, closing connection)",
                info.stream,
                _logger,
                _traceLevels);
            throw new UnknownMessageException();
          }
      }
    } catch (LocalException ex) {
      if (_endpoint.datagram()) {
        if (_warn) {
          _logger.warning("datagram connection exception:\n" + ex + '\n' + _desc);
        }
      } else {
        setState(StateClosed, ex);
      }
    }

    return _state == StateHolding ? SocketOperation.None : SocketOperation.Read;
  }

  private void dispatchAll(
      InputStream stream,
      int requestCount,
      int requestId,
      byte compress,
      com.zeroc.IceInternal.ServantManager servantManager,
      ObjectAdapter adapter) {

    // Note: In contrast to other private or protected methods, this method must be called *without*
    // the mutex locked.

    Object dispatcher = adapter != null ? adapter.dispatchPipeline() : null;

    try {
      while (requestCount > 0) {
        // adapter can be null here, however we never pass a null current.adapter to the application
        // code.
        var request = new IncomingRequest(requestId, this, adapter, stream);
        final boolean isTwoWay = !_endpoint.datagram() && requestId != 0;

        if (dispatcher != null) {
          CompletionStage<OutgoingResponse> response = null;
          try {
            response = dispatcher.dispatch(request);
          } catch (Throwable ex) { // UserException or an unchecked exception
            sendResponse(request.current.createOutgoingResponse(ex), isTwoWay, (byte) 0);
          }
          if (response != null) {
            response.whenComplete(
                (result, exception) -> {
                  if (exception != null) {
                    sendResponse(
                        request.current.createOutgoingResponse(exception), isTwoWay, (byte) 0);
                  } else {
                    sendResponse(result, isTwoWay, compress);
                  }
                  // Any exception thrown by this closure is effectively ignored.
                });
          }
        } else {
          // Received request on a connection without an object adapter.
          sendResponse(
              request.current.createOutgoingResponse(new com.zeroc.Ice.ObjectNotExistException()),
              isTwoWay,
              (byte) 0);
        }
        --requestCount;
      }
      stream.clear();

    } catch (LocalException ex) {
      dispatchException(ex, requestCount);
    } catch (RuntimeException | java.lang.Error ex) {
      // A runtime exception or an error was thrown outside of servant code (i.e., by Ice code).
      // Note that this code does NOT send a response to the client.
      var uex = new UnknownException(ex);
      var sw = new java.io.StringWriter();
      var pw = new java.io.PrintWriter(sw);
      ex.printStackTrace(pw);
      pw.flush();
      uex.unknown = sw.toString();
      _logger.error(uex.unknown);
      dispatchException(uex, requestCount);
    }
  }

  private void sendResponse(OutgoingResponse response, boolean isTwoWay, byte compress) {
    final OutputStream outputStream = response.outputStream;
    boolean shutdown = false;

    // We may be executing on the "main thread" (e.g., in Android together with a
    // custom executor) and therefore we have to defer network calls to a separate thread.
    final boolean queueResponse = isTwoWay && _instance.queueRequests();

    synchronized (this) {
      assert (_state > StateNotValidated);

      if (!queueResponse) {
        // shutdown can be true only when isTwoWay is false.
        shutdown = sendResponseImpl(outputStream, isTwoWay, compress);
      }
    }

    if (queueResponse) {
      _instance
          .getQueueExecutor()
          .executeNoThrow(
              new Callable<Void>() {
                @Override
                public Void call() throws Exception {
                  sendResponseImpl(outputStream, isTwoWay, compress);
                  return null;
                }
              });
    }

    if (shutdown) {
      queueShutdown(false);
    }
  }

  private boolean sendResponseImpl(OutputStream outputStream, boolean isTwoWay, byte compress) {
    boolean shutdown = false;
    boolean finished = false;
    try {
      synchronized (this) {
        try {
          if (--_upcallCount == 0) {
            if (_state == StateFinished) {
              finished = true;
              if (_observer != null) {
                _observer.detach();
              }
            }
            notifyAll();
          }

          if (_state >= StateClosed) {
            assert (_exception != null);
            throw (LocalException) _exception.fillInStackTrace();
          }

          if (isTwoWay) {
            sendMessage(new OutgoingMessage(outputStream, compress != 0, true));
          }

          --_dispatchCount;

          if (_state == StateClosing && _upcallCount == 0) {
            //
            // We may be executing on the "main thread" (e.g., in Android together with a custom
            // executor) and therefore we have to defer network calls to a separate thread.
            //
            if (!isTwoWay && _instance.queueRequests()) {
              shutdown = true;
            } else {
              initiateShutdown();
            }
          }
        } catch (LocalException ex) {
          setState(StateClosed, ex);
        }
      }
    } finally {
      if (finished && _removeFromFactory != null) {
        _removeFromFactory.accept(this);
      }
    }
    return shutdown;
  }

  private void dispatchException(LocalException ex, int requestCount) {
    boolean finished = false;
    synchronized (this) {
      // Fatal exception while dispatching a request. Since sendResponse isn't
      // called in case of a fatal exception we decrement _upcallCount here.

      setState(StateClosed, ex);

      if (requestCount > 0) {
        assert (_upcallCount > 0);
        _upcallCount -= requestCount;
        assert (_upcallCount >= 0);
        if (_upcallCount == 0) {
          if (_state == StateFinished) {
            finished = true;
            if (_observer != null) {
              _observer.detach();
            }
          }
          notifyAll();
        }
      }
    }

    if (finished && _removeFromFactory != null) {
      _removeFromFactory.accept(this);
    }
  }

  private ConnectionInfo initConnectionInfo() {
    if (_state > StateNotInitialized
        && _info != null) // Update the connection information until it's initialized
    {
      return _info;
    }

    try {
      _info = _transceiver.getInfo();
    } catch (LocalException ex) {
      _info = new ConnectionInfo();
    }
    for (ConnectionInfo info = _info; info != null; info = info.underlying) {
      info.connectionId = _endpoint.connectionId();
      info.adapterName = _adapter != null ? _adapter.getName() : "";
      info.incoming = _connector == null;
    }
    return _info;
  }

  private ConnectionState toConnectionState(int state) {
    return connectionStateMap[state];
  }

  private void warning(String msg, java.lang.Exception ex) {
    java.io.StringWriter sw = new java.io.StringWriter();
    java.io.PrintWriter pw = new java.io.PrintWriter(sw);
    ex.printStackTrace(pw);
    pw.flush();
    String s = msg + ":\n" + _desc + "\n" + sw.toString();
    _logger.warning(s);
  }

  private void observerStartRead(Buffer buf) {
    if (_readStreamPos >= 0) {
      assert (!buf.empty());
      _observer.receivedBytes(buf.b.position() - _readStreamPos);
    }
    _readStreamPos = buf.empty() ? -1 : buf.b.position();
  }

  private void observerFinishRead(Buffer buf) {
    if (_readStreamPos == -1) {
      return;
    }
    assert (buf.b.position() >= _readStreamPos);
    _observer.receivedBytes(buf.b.position() - _readStreamPos);
    _readStreamPos = -1;
  }

  private void observerStartWrite(Buffer buf) {
    if (_writeStreamPos >= 0) {
      assert (!buf.empty());
      _observer.sentBytes(buf.b.position() - _writeStreamPos);
    }
    _writeStreamPos = buf.empty() ? -1 : buf.b.position();
  }

  private void observerFinishWrite(Buffer buf) {
    if (_writeStreamPos == -1) {
      return;
    }
    if (buf.b.position() > _writeStreamPos) {
      _observer.sentBytes(buf.b.position() - _writeStreamPos);
    }
    _writeStreamPos = -1;
  }

  private int read(Buffer buf) {
    int start = buf.b.position();
    int op = _transceiver.read(buf);
    if (_instance.traceLevels().network >= 3 && buf.b.position() != start) {
      StringBuffer s = new StringBuffer("received ");
      if (_endpoint.datagram()) {
        s.append(buf.b.limit());
      } else {
        s.append(buf.b.position() - start);
        s.append(" of ");
        s.append(buf.b.limit() - start);
      }
      s.append(" bytes via ");
      s.append(_endpoint.protocol());
      s.append("\n");
      s.append(toString());

      _instance.initializationData().logger.trace(_instance.traceLevels().networkCat, s.toString());
    }
    return op;
  }

  private synchronized void inactivityCheck() {
    if (_inactivityTimerFuture.getDelay(TimeUnit.NANOSECONDS) <= 0) {
      _inactivityTimerFuture = null;

      if (_state == StateActive) {
        // TODO: fix LocalException to accept a message
        // "connection closed because it remained inactive for longer than the inactivity timeout"
        setState(StateClosing, new ConnectionClosedException());
      }
    }
    // Else this timer was already canceled and disposed. Nothing to do.
  }

  private synchronized void connectTimedOut() {
    if (_state < StateActive) {
      setState(StateClosed, new ConnectTimeoutException());
    }
    // else ignore since we're already connected
  }

  private synchronized void closeTimedOut() {
    if (_state < StateClosed) {
      setState(StateClosed, new CloseTimeoutException());
    }
    // else ignore since we're already closed.
  }

  private int write(Buffer buf) {
    int start = buf.b.position();
    int op = _transceiver.write(buf);
    if (_instance.traceLevels().network >= 3 && buf.b.position() != start) {
      StringBuffer s = new StringBuffer("sent ");
      s.append(buf.b.position() - start);
      if (!_endpoint.datagram()) {
        s.append(" of ");
        s.append(buf.b.limit() - start);
      }
      s.append(" bytes via ");
      s.append(_endpoint.protocol());
      s.append("\n");
      s.append(toString());
      _instance.initializationData().logger.trace(_instance.traceLevels().networkCat, s.toString());
    }
    return op;
  }

  private void scheduleInactivityTimer() {
    // Called within the synchronization lock
    assert _inactivityTimerFuture == null;
    assert _inactivityTimeout > 0;

    _inactivityTimerFuture =
        _timer.schedule(this::inactivityCheck, _inactivityTimeout, TimeUnit.SECONDS);
  }

  private void cancelInactivityTimer() {
    // Called within the synchronization lock
    if (_inactivityTimerFuture != null) {
      _inactivityTimerFuture.cancel(false);
      _inactivityTimerFuture = null;
    }
  }

  private static class OutgoingMessage {
    OutgoingMessage(OutputStream stream, boolean compress, boolean adopt) {
      this.stream = stream;
      this.compress = compress;
      this.adopt = adopt;
      this.requestId = 0;
    }

    OutgoingMessage(OutgoingAsyncBase out, OutputStream stream, boolean compress, int requestId) {
      this.stream = stream;
      this.compress = compress;
      this.outAsync = out;
      this.requestId = requestId;
    }

    public void canceled() {
      assert (outAsync != null);
      outAsync = null;
    }

    public void adopt() {
      if (adopt) {
        OutputStream stream =
            new OutputStream(this.stream.instance(), Protocol.currentProtocolEncoding);
        stream.swap(this.stream);
        this.stream = stream;
        adopt = false;
      }
    }

    public boolean sent() {
      if (outAsync != null) {
        return outAsync.sent();
      }
      return false;
    }

    public void completed(LocalException ex) {
      if (outAsync != null && outAsync.completed(ex)) {
        outAsync.invokeCompleted();
      }
    }

    public OutputStream stream;
    public OutgoingAsyncBase outAsync;
    public boolean compress;
    public int requestId;
    boolean adopt;
    boolean prepared;
  }

  private Communicator _communicator;
  private final com.zeroc.IceInternal.Instance _instance;
  private final com.zeroc.IceInternal.Transceiver _transceiver;
  private String _desc;
  private final String _type;
  private final com.zeroc.IceInternal.Connector _connector;
  private final com.zeroc.IceInternal.EndpointI _endpoint;

  private ObjectAdapter _adapter;
  private com.zeroc.IceInternal.ServantManager _servantManager;

  private final boolean _executor;
  private final Logger _logger;
  private final com.zeroc.IceInternal.TraceLevels _traceLevels;
  private final com.zeroc.IceInternal.ThreadPool _threadPool;

  // All these timeouts are in seconds. A value <= 0 means infinite timeout.
  private final int _connectTimeout;
  private final int _closeTimeout;
  private final int _inactivityTimeout;

  private java.util.concurrent.ScheduledFuture<?> _inactivityTimerFuture; // can be null

  private final java.util.concurrent.ScheduledExecutorService _timer;

  private StartCallback _startCallback = null;

  private final Consumer<ConnectionI> _removeFromFactory;

  private final boolean _warn;
  private final boolean _warnUdp;

  private final int _compressionLevel;

  private int _nextRequestId;

  private java.util.Map<Integer, OutgoingAsyncBase> _asyncRequests = new java.util.HashMap<>();

  private LocalException _exception;

  private final int _messageSizeMax;
  private com.zeroc.IceInternal.BatchRequestQueue _batchRequestQueue;

  private java.util.LinkedList<OutgoingMessage> _sendStreams = new java.util.LinkedList<>();

  // Contains the message which is being received. If the connection is waiting to receive a
  // message (_readHeader == true), its size is Protocol.headerSize. Otherwise, its size is
  // the message size specified in the received message header.
  private InputStream _readStream;

  // When _readHeader is true, the next bytes we'll read are the header of a new message. When
  // false, we're reading
  // next the remainder of a message that was already partially received.
  private boolean _readHeader;

  // Contains the message which is being sent. The write stream buffer is empty if no message
  // is being sent.
  private OutputStream _writeStream;

  private com.zeroc.Ice.Instrumentation.ConnectionObserver _observer;
  private int _readStreamPos;
  private int _writeStreamPos;

  // The number of user calls currently executed by the thread-pool (servant dispatch, invocation
  // response, etc.).
  private int _upcallCount;

  // The number of outstanding dispatches. Maintained only while state is StateActive or
  // StateHolding.
  private int _dispatchCount;

  private int _state; // The current state.
  private boolean _shutdownInitiated = false;
  private boolean _initialized = false;
  private boolean _validated = false;

  private ProtocolVersion _readProtocol = new ProtocolVersion();
  private EncodingVersion _readProtocolEncoding = new EncodingVersion();

  private ConnectionInfo _info;

  private CloseCallback _closeCallback;

  private static ConnectionState connectionStateMap[] = {
    ConnectionState.ConnectionStateValidating, // StateNotInitialized
    ConnectionState.ConnectionStateValidating, // StateNotValidated
    ConnectionState.ConnectionStateActive, // StateActive
    ConnectionState.ConnectionStateHolding, // StateHolding
    ConnectionState.ConnectionStateClosing, // StateClosing
    ConnectionState.ConnectionStateClosing, // StateClosingPending
    ConnectionState.ConnectionStateClosed, // StateClosed
    ConnectionState.ConnectionStateClosed, // StateFinished
  };
}<|MERGE_RESOLUTION|>--- conflicted
+++ resolved
@@ -1836,47 +1836,8 @@
     assert _state >= StateActive;
     assert _state < StateClosed;
 
-<<<<<<< HEAD
-=======
-    boolean isHeartbeat = message.stream.getBuffer().b.get(8) == Protocol.validateConnectionMsg;
-
-    if (!isHeartbeat) {
-      cancelInactivityTimer();
-    } else if (
-    // timer not already scheduled
-    _inactivityTimerFuture == null
-        &&
-        // inactivity timeout is enabled
-        _inactivityTimeout > 0
-        &&
-        // only schedule the timer if the connection is active
-        _state == StateActive
-        &&
-        // no pending dispatch
-        _dispatchCount == 0
-        &&
-        // no pending invocation
-        _asyncRequests.isEmpty()
-        &&
-        // we're not waiting for the remainder of an incoming message
-        _readHeader) {
-      boolean isInactive = true;
-
-      for (OutgoingMessage queuedMessage : _sendStreams) {
-        if (queuedMessage.stream.getBuffer().b.get(8) != Protocol.validateConnectionMsg) {
-          isInactive = false;
-          break;
-        }
-      }
-
-      if (isInactive) {
-        scheduleInactivityTimer();
-      }
-    }
-
     // Some messages are queued for sending. Just adds the message to the send queue and
     // tell the caller that the message was queued.
->>>>>>> a5edf821
     if (!_sendStreams.isEmpty()) {
       message.adopt();
       _sendStreams.addLast(message);
