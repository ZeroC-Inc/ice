--- conflicted
+++ resolved
@@ -79,19 +79,13 @@
   /** The batch request interceptor. */
   public BatchRequestInterceptor batchRequestInterceptor;
 
-<<<<<<< HEAD
-    /**
-     * The value factory manager.
-     **/
-    public ValueFactoryManager valueFactoryManager;
-
-    /**
-     * The ssl engine factory used to configure the client-side ssl transport. If provided all the IceSSL
-     * configuration properties are ignored, and any ssl configuration must be done through the SSLEngineFactory.
-     **/
-    public SSLEngineFactory clientSSLEngineFactory;
-=======
   /** The value factory manager. */
   public ValueFactoryManager valueFactoryManager;
->>>>>>> bce907fc
+
+  /**
+   * The ssl engine factory used to configure the client-side ssl transport. If provided all the
+   * IceSSL configuration properties are ignored, and any ssl configuration must be done through the
+   * SSLEngineFactory.
+   */
+  public SSLEngineFactory clientSSLEngineFactory;
 }