//
// Copyright (c) ZeroC, Inc. All rights reserved.
//

package com.zeroc.IceGridGUI;

<<<<<<< HEAD
import java.lang.reflect.Constructor;
import java.net.URI;
import java.util.concurrent.Executors;
import java.util.concurrent.ExecutorService;
import java.util.concurrent.ScheduledExecutorService;
import java.util.concurrent.ScheduledThreadPoolExecutor;
import java.util.prefs.Preferences;
import java.util.Enumeration;
=======
import com.jgoodies.forms.builder.ButtonBarBuilder;
import com.jgoodies.forms.builder.DefaultFormBuilder;
import com.jgoodies.forms.factories.Borders;
import com.jgoodies.forms.layout.FormLayout;
import com.jgoodies.forms.util.LayoutStyle;
import com.jgoodies.looks.BorderStyle;
import com.jgoodies.looks.HeaderStyle;
import com.jgoodies.looks.Options;
import com.jgoodies.looks.plastic.PlasticLookAndFeel;
import com.zeroc.Ice.LocatorFinderPrx;
import com.zeroc.IceGrid.*;
import com.zeroc.IceGridGUI.LiveDeployment.MetricsViewEditor.MetricsViewTransferableData;
>>>>>>> bce907fc
import java.awt.*;
import java.awt.event.*;
import java.io.BufferedReader;
import java.io.File;
import java.io.FileInputStream;
import java.io.FileOutputStream;
import java.io.InputStreamReader;
import java.lang.reflect.Constructor;
import java.net.URI;
import java.nio.file.Files;
<<<<<<< HEAD

import javax.swing.*;
import javax.swing.border.EmptyBorder;
import javax.swing.filechooser.FileFilter;
import javax.swing.text.JTextComponent;

import com.jgoodies.looks.Options;
import com.jgoodies.looks.HeaderStyle;
import com.jgoodies.looks.BorderStyle;
import com.jgoodies.looks.plastic.PlasticLookAndFeel;
import com.jgoodies.forms.builder.ButtonBarBuilder;
import com.jgoodies.forms.factories.Borders;

=======
import java.nio.file.Paths;
>>>>>>> bce907fc
import java.security.KeyStore;
import java.security.cert.CertificateException;
import java.security.cert.X509Certificate;
<<<<<<< HEAD

import javax.net.ssl.SSLContext;
import javax.net.ssl.TrustManager;
import javax.net.ssl.TrustManagerFactory;
import javax.net.ssl.KeyManager;
import javax.net.ssl.KeyManagerFactory;
import java.security.KeyStore.TrustedCertificateEntry;

import com.zeroc.Ice.LocatorFinderPrx;
import com.zeroc.IceGrid.*;

=======
import java.util.Collection;
import java.util.Enumeration;
import java.util.concurrent.ExecutorService;
import java.util.concurrent.Executors;
import java.util.concurrent.ScheduledExecutorService;
import java.util.concurrent.ScheduledThreadPoolExecutor;
import java.util.prefs.Preferences;
>>>>>>> bce907fc
import javax.naming.ldap.LdapName;
import javax.naming.ldap.Rdn;
import javax.swing.*;
import javax.swing.border.EmptyBorder;
import javax.swing.filechooser.FileFilter;
import javax.swing.text.JTextComponent;

//
// This class coordinates the communications between the various objects
// that make up the IceGrid GUI.
// It also provides both the menu bar and tool bar.
//
<<<<<<< HEAD
public class Coordinator
{
    public interface IGraphView
    {
        public void close();
        public void addSeries(final MetricsViewTransferableData data);
        public String getTitle();
    }

    private class StatusBarI extends JPanel implements StatusBar
    {
        StatusBarI()
        {
            super(new BorderLayout());
            setBorder(new EmptyBorder(0, 13, 10, 13));

            _text = new JLabel();
            _text.setHorizontalAlignment(SwingConstants.LEFT);
            add(_text, BorderLayout.LINE_START);

            _connectedLabel = new JLabel("Working Offline");
            _connectedLabel.setHorizontalAlignment(SwingConstants.RIGHT);
            add(_connectedLabel, BorderLayout.LINE_END);
        }

        @Override
        public void setText(String text)
        {
            _text.setText(text);
        }

        @Override
        public void setConnected(boolean connected)
        {
            if(connected)
            {
                _connectedLabel.setText("Working Online");
            }
            else
            {
                _connectedLabel.setText("Working Offline");
            }
        }

        JLabel _connectedLabel;
        JLabel _text;
    }

    private class ActionWrapper extends AbstractAction implements java.beans.PropertyChangeListener
    {
        public ActionWrapper(String name)
        {
            super(name);
            setEnabled(false);
        }

        @Override
        public void actionPerformed(ActionEvent e)
        {
            if(_target != null)
            {
                _target.actionPerformed(e);
            }
        }

        @Override
        public void propertyChange(java.beans.PropertyChangeEvent e)
        {
            //
            // The only property we're interested in is isEnabled
            //

            for(java.beans.PropertyChangeListener l : getPropertyChangeListeners())
            {
                l.propertyChange(e);
            }
        }

        void setTarget(Action t)
        {
            if(_target != null)
            {
                _target.removePropertyChangeListener(this);
            }
            _target = t;
            if(_target != null)
            {
                _target.addPropertyChangeListener(this);
                setEnabled(_target.isEnabled());
            }
            else
            {
                setEnabled(false);
            }
        }

        Action getTarget()
        {
            return _target;
        }

        private Action _target;
    }

    private class DeleteTextAction extends AbstractAction
    {
        public DeleteTextAction(String name)
        {
            super(name);
        }

        @Override
        public void actionPerformed(ActionEvent e)
        {
            if(_target != null)
            {
                Action a = _target.getActionMap().get("delete-next");
                if(a != null)
                {
                    a.actionPerformed(new ActionEvent(_target, ActionEvent.ACTION_PERFORMED, null));
                }
            }
        }

        void setTarget(JTextComponent t)
        {
            _target = t;
        }

        private JTextComponent _target;
    }

    private class FocusListener implements java.beans.PropertyChangeListener
    {
        @Override
        public void propertyChange(java.beans.PropertyChangeEvent e)
        {
            Object o = e.getNewValue();
            if(o == null)
            {
                unknownTarget();
            }
            else if(o instanceof JTextComponent)
            {
                enableTextEditActions((JTextComponent)o);
            }
            else if(o instanceof JTree)
            {
                JTree tree = (JTree)o;
                if(tree.getModel().getRoot() instanceof com.zeroc.IceGridGUI.Application.Root)
                {
                    enableTreeEditActions();
                }
                else
                {
                    disableAllEditMenusAndButtons();
                }
            }
            else
            {
                unknownTarget();
            }
        }

        private void unknownTarget()
        {
            if(_copy.getTarget() == _copyText)
            {
                disableAllEditMenusAndButtons();
            }
            //
            // Otherwise (for good tree), do nothing.
            //
        }

        private void enableTextEditActions(JTextComponent target)
        {
            boolean editable = target.isEditable() && target.isEnabled();

            _cutText.setEnabled(editable);
            _copyText.setEnabled(true);
            _pasteText.setEnabled(editable);
            _deleteText.setEnabled(editable);
            _deleteText.setTarget(target);

            if(_copy.getTarget() != _copyText)
            {
                _cut.setTarget(_cutText);
                _copy.setTarget(_copyText);
                _paste.setTarget(_pasteText);
                _delete.setTarget(_deleteText);
                _moveUp.setTarget(null);
                _moveDown.setTarget(null);
            }
        }
    }

    private void enableTreeEditActions()
    {
        _cut.setTarget(null);
        _copy.setTarget(_appActionsForMenu.get(com.zeroc.IceGridGUI.Application.TreeNode.COPY));
        _paste.setTarget(_appActionsForMenu.get(com.zeroc.IceGridGUI.Application.TreeNode.PASTE));
        _delete.setTarget(_appActionsForMenu.get(com.zeroc.IceGridGUI.Application.TreeNode.DELETE));
        _moveUp.setTarget(_appActionsForMenu.get(com.zeroc.IceGridGUI.Application.TreeNode.MOVE_UP));
        _moveDown.setTarget(_appActionsForMenu.get(com.zeroc.IceGridGUI.Application.TreeNode.MOVE_DOWN));
    }

    private class MenuBar extends JMenuBar
    {
        private MenuBar()
        {
            putClientProperty(Options.HEADER_STYLE_KEY, HeaderStyle.BOTH);
            putClientProperty(PlasticLookAndFeel.BORDER_STYLE_KEY, BorderStyle.SEPARATOR);

            //
            // File menu
            //
            JMenu fileMenu = new JMenu("File");
            fileMenu.setMnemonic(java.awt.event.KeyEvent.VK_F);
            add(fileMenu);

            //
            // New sub-menu
            //
            _newMenu = new JMenu("New");
            fileMenu.add(_newMenu);
            _newMenu.add(_newApplication);
            _newMenu.add(_newApplicationWithDefaultTemplates);
            _newMenu.addSeparator();

            _newMenu.add(_appActionsForMenu.get(com.zeroc.IceGridGUI.Application.TreeNode.NEW_ADAPTER));
            _newMenu.add(_appActionsForMenu.get(com.zeroc.IceGridGUI.Application.TreeNode.NEW_NODE));
            _newMenu.add(_appActionsForMenu.get(com.zeroc.IceGridGUI.Application.TreeNode.NEW_PROPERTY_SET));
            _newMenu.add(_appActionsForMenu.get(com.zeroc.IceGridGUI.Application.TreeNode.NEW_REPLICA_GROUP));

            //
            // Open sub-menu
            //
            JMenu openMenu = new JMenu("Open");
            openMenu.add(_openApplicationFromFile);
            openMenu.add(_openApplicationFromRegistry);

            //
            // New server sub-sub-menu
            //
            _newServerMenu = new JMenu("Server");
            _newServerMenu.setEnabled(false);
            _newMenu.add(_newServerMenu);
            _newServerMenu.add(_appActionsForMenu.get(com.zeroc.IceGridGUI.Application.TreeNode.NEW_SERVER));
            _newServerMenu.add(_appActionsForMenu.get(com.zeroc.IceGridGUI.Application.TreeNode.NEW_SERVER_ICEBOX));
            _newServerMenu.add(
                _appActionsForMenu.get(com.zeroc.IceGridGUI.Application.TreeNode.NEW_SERVER_FROM_TEMPLATE));

            //
            // New service sub-sub-menu
            //
            _newServiceMenu = new JMenu("Service");
            _newServiceMenu.setEnabled(false);
            _newMenu.add(_newServiceMenu);
            _newServiceMenu.add(_appActionsForMenu.get(com.zeroc.IceGridGUI.Application.TreeNode.NEW_SERVICE));
            _newServiceMenu.add(
                _appActionsForMenu.get(com.zeroc.IceGridGUI.Application.TreeNode.NEW_SERVICE_FROM_TEMPLATE));

            //
            // New template sub-sub-menu
            //
            _newTemplateMenu = new JMenu("Template");
            _newTemplateMenu.setEnabled(false);
            _newMenu.add(_newTemplateMenu);
            _newTemplateMenu.add(_appActionsForMenu.get(com.zeroc.IceGridGUI.Application.TreeNode.NEW_TEMPLATE_SERVER));
            _newTemplateMenu.add(
                _appActionsForMenu.get(com.zeroc.IceGridGUI.Application.TreeNode.NEW_TEMPLATE_SERVER_ICEBOX));
            _newTemplateMenu.add(
                _appActionsForMenu.get(com.zeroc.IceGridGUI.Application.TreeNode.NEW_TEMPLATE_SERVICE));

            //
            // New Graph sub-menu
            //
            _newMenu.addSeparator();
            _newMenu.add(_newGraph);

            fileMenu.addSeparator();
            fileMenu.add(_login);
            fileMenu.add(_logout);
            fileMenu.addSeparator();
            fileMenu.add(_acquireExclusiveWriteAccess);
            fileMenu.add(_releaseExclusiveWriteAccess);
            fileMenu.addSeparator();
            fileMenu.add(openMenu);
            fileMenu.add(_closeApplication);
            fileMenu.add(_save);
            fileMenu.add(_saveToFile);
            fileMenu.add(_saveToRegistry);
            fileMenu.add(_saveToRegistryWithoutRestart);
            fileMenu.addSeparator();
            fileMenu.add(_discardUpdates);
            fileMenu.addSeparator();
            fileMenu.add(_certificateManager);
            if(!System.getProperty("os.name").startsWith("Mac OS"))
            {
                fileMenu.addSeparator();
                fileMenu.add(_exit);
            }

            //
            // Edit menu
            //
            JMenu editMenu = new JMenu("Edit");
            editMenu.setMnemonic(java.awt.event.KeyEvent.VK_E);
            add(editMenu);

            editMenu.add(_cut);
            editMenu.add(_copy);
            editMenu.add(_paste);
            editMenu.add(_delete);
            editMenu.addSeparator();
            editMenu.add(_moveUp);
            editMenu.add(_moveDown);

            //
            // View menu
            //
            JMenu viewMenu = new JMenu("View");
            viewMenu.setMnemonic(java.awt.event.KeyEvent.VK_V);
            add(viewMenu);
            viewMenu.add(_showVarsMenuItem);
            viewMenu.add(_substituteMenuItem);
            viewMenu.addSeparator();
            viewMenu.add(_back);
            viewMenu.add(_forward);

            //
            // Tools menu
            //
            JMenu toolsMenu = new JMenu("Tools");
            toolsMenu.setMnemonic(java.awt.event.KeyEvent.VK_T);
            add(toolsMenu);

            //
            // Application sub-menu
            //
            _appMenu = new JMenu("Application");
            _appMenu.setEnabled(false);
            toolsMenu.add(_appMenu);
            _appMenu.add(_showApplicationDetails);
            _appMenu.add(_showLiveDeploymentFilters);
            _appMenu.addSeparator();
            _appMenu.add(_removeApplicationFromRegistry);
            _appMenu.setEnabled(false);

            //
            // Metrics View sub-menu
            //
            _metricsViewMenu = new JMenu("Metrics View");
            _metricsViewMenu.setEnabled(false);
            toolsMenu.add(_metricsViewMenu);
            _metricsViewMenu.add(
                _liveActionsForMenu.get(com.zeroc.IceGridGUI.LiveDeployment.TreeNode.ENABLE_METRICS_VIEW));
            _metricsViewMenu.add(
                _liveActionsForMenu.get(com.zeroc.IceGridGUI.LiveDeployment.TreeNode.DISABLE_METRICS_VIEW));

            //
            // Node sub-menu
            //
            _nodeMenu = new JMenu("Node");
            _nodeMenu.setEnabled(false);
            toolsMenu.add(_nodeMenu);
            _nodeMenu.add(_liveActionsForMenu.get(com.zeroc.IceGridGUI.LiveDeployment.TreeNode.RETRIEVE_ICE_LOG));
            _nodeMenu.add(_liveActionsForMenu.get(com.zeroc.IceGridGUI.LiveDeployment.TreeNode.RETRIEVE_STDOUT));
            _nodeMenu.add(_liveActionsForMenu.get(com.zeroc.IceGridGUI.LiveDeployment.TreeNode.RETRIEVE_STDERR));
            _nodeMenu.addSeparator();
            _nodeMenu.add(_liveActionsForMenu.get(com.zeroc.IceGridGUI.LiveDeployment.TreeNode.START_ALL_SERVERS));
            _nodeMenu.add(_liveActionsForMenu.get(com.zeroc.IceGridGUI.LiveDeployment.TreeNode.STOP_ALL_SERVERS));
            _nodeMenu.addSeparator();
            _nodeMenu.add(_liveActionsForMenu.get(com.zeroc.IceGridGUI.LiveDeployment.TreeNode.SHUTDOWN_NODE));

            //
            // Registry sub-menu
            //
            _registryMenu = new JMenu("Registry");
            _registryMenu.setEnabled(false);
            toolsMenu.add(_registryMenu);
            _registryMenu.add(_liveActionsForMenu.get(com.zeroc.IceGridGUI.LiveDeployment.TreeNode.ADD_OBJECT));
            _registryMenu.addSeparator();
            _registryMenu.add(_liveActionsForMenu.get(com.zeroc.IceGridGUI.LiveDeployment.TreeNode.RETRIEVE_ICE_LOG));
            _registryMenu.add(_liveActionsForMenu.get(com.zeroc.IceGridGUI.LiveDeployment.TreeNode.RETRIEVE_STDOUT));
            _registryMenu.add(_liveActionsForMenu.get(com.zeroc.IceGridGUI.LiveDeployment.TreeNode.RETRIEVE_STDERR));
            _registryMenu.addSeparator();
            _registryMenu.add(_liveActionsForMenu.get(com.zeroc.IceGridGUI.LiveDeployment.TreeNode.SHUTDOWN_REGISTRY));

            //
            // Server sub-menu
            //
            _serverMenu = new JMenu("Server");
            _serverMenu.setEnabled(false);
            toolsMenu.add(_serverMenu);
            _serverMenu.add(_liveActionsForMenu.get(com.zeroc.IceGridGUI.LiveDeployment.TreeNode.START));
            _serverMenu.add(_liveActionsForMenu.get(com.zeroc.IceGridGUI.LiveDeployment.TreeNode.STOP));
            _serverMenu.addSeparator();
            _serverMenu.add(_liveActionsForMenu.get(com.zeroc.IceGridGUI.LiveDeployment.TreeNode.ENABLE));
            _serverMenu.add(_liveActionsForMenu.get(com.zeroc.IceGridGUI.LiveDeployment.TreeNode.DISABLE));
            _serverMenu.addSeparator();
            _serverMenu.add(_liveActionsForMenu.get(com.zeroc.IceGridGUI.LiveDeployment.TreeNode.WRITE_MESSAGE));
            _serverMenu.add(_liveActionsForMenu.get(com.zeroc.IceGridGUI.LiveDeployment.TreeNode.RETRIEVE_ICE_LOG));
            _serverMenu.add(_liveActionsForMenu.get(com.zeroc.IceGridGUI.LiveDeployment.TreeNode.RETRIEVE_STDOUT));
            _serverMenu.add(_liveActionsForMenu.get(com.zeroc.IceGridGUI.LiveDeployment.TreeNode.RETRIEVE_STDERR));
            _serverMenu.add(_liveActionsForMenu.get(com.zeroc.IceGridGUI.LiveDeployment.TreeNode.RETRIEVE_LOG_FILE));
            _serverMenu.addSeparator();
            _signalMenu = new JMenu("Send Signal");
            _serverMenu.add(_signalMenu);
            _signalMenu.add(_liveActionsForMenu.get(com.zeroc.IceGridGUI.LiveDeployment.TreeNode.SIGHUP));
            _signalMenu.add(_liveActionsForMenu.get(com.zeroc.IceGridGUI.LiveDeployment.TreeNode.SIGINT));
            _signalMenu.add(_liveActionsForMenu.get(com.zeroc.IceGridGUI.LiveDeployment.TreeNode.SIGQUIT));
            _signalMenu.add(_liveActionsForMenu.get(com.zeroc.IceGridGUI.LiveDeployment.TreeNode.SIGKILL));
            _signalMenu.add(_liveActionsForMenu.get(com.zeroc.IceGridGUI.LiveDeployment.TreeNode.SIGUSR1));
            _signalMenu.add(_liveActionsForMenu.get(com.zeroc.IceGridGUI.LiveDeployment.TreeNode.SIGUSR2));
            _signalMenu.add(_liveActionsForMenu.get(com.zeroc.IceGridGUI.LiveDeployment.TreeNode.SIGTERM));
            _serverMenu.addSeparator();
            _serverMenu.add(_liveActionsForMenu.get(com.zeroc.IceGridGUI.LiveDeployment.TreeNode.OPEN_DEFINITION));

            //
            // Service sub-menu
            //
            _serviceMenu = new JMenu("Service");
            _serviceMenu.setEnabled(false);
            toolsMenu.add(_serviceMenu);
            _serviceMenu.add(_liveActionsForMenu.get(com.zeroc.IceGridGUI.LiveDeployment.TreeNode.START));
            _serviceMenu.add(_liveActionsForMenu.get(com.zeroc.IceGridGUI.LiveDeployment.TreeNode.STOP));
            _serviceMenu.addSeparator();
            _serviceMenu.add(_liveActionsForMenu.get(com.zeroc.IceGridGUI.LiveDeployment.TreeNode.RETRIEVE_ICE_LOG));
            _serviceMenu.add(_liveActionsForMenu.get(com.zeroc.IceGridGUI.LiveDeployment.TreeNode.RETRIEVE_LOG_FILE));

            //
            // Help menu
            //
            JMenu helpMenu = new JMenu("Help");
            helpMenu.setMnemonic(java.awt.event.KeyEvent.VK_H);
            add(helpMenu);

            helpMenu.add(_helpContents);

            if(!System.getProperty("os.name").startsWith("Mac OS"))
            {
                helpMenu.addSeparator();
                helpMenu.add(_about);
            }
        }
    }

    private class ToolBar extends JToolBar
    {
        private ToolBar()
        {
            putClientProperty(Options.HEADER_STYLE_KEY, HeaderStyle.BOTH);
            putClientProperty(PlasticLookAndFeel.BORDER_STYLE_KEY, BorderStyle.SEPARATOR);
            setFloatable(false);
            putClientProperty("JToolBar.isRollover", Boolean.TRUE);

            JButton button = new JButton(_login);
            button.setText(null);
            button.setIcon(Utils.getIcon("/icons/24x24/login.png"));
            add(button);
            button = new JButton(_logout);
            button.setText(null);
            button.setIcon(Utils.getIcon("/icons/24x24/logout.png"));
            add(button);

            addSeparator();

            button = new JButton(_back);
            button.setText(null);
            button.setIcon(Utils.getIcon("/icons/24x24/back.png"));
            add(button);
            button = new JButton(_forward);
            button.setText(null);
            button.setIcon(Utils.getIcon("/icons/24x24/forward.png"));
            add(button);

            addSeparator();

            button = new JButton(_showLiveDeploymentFilters);
            button.setText(null);
            button.setIcon(Utils.getIcon("/icons/24x24/view_filter.png"));
            add(button);

            addSeparator();

            button = new JButton(_openApplicationFromRegistry);
            button.setText(null);
            button.setIcon(Utils.getIcon("/icons/24x24/open_from_registry.png"));
            add(button);
            button = new JButton(_openApplicationFromFile);
            button.setText(null);
            button.setIcon(Utils.getIcon("/icons/24x24/open_from_file.png"));
            add(button);

            addSeparator();

            button = new JButton(_save);
            button.setText(null);
            button.setIcon(Utils.getIcon("/icons/24x24/save.png"));
            add(button);
            button = new JButton(_saveToRegistry);
            button.setText(null);
            button.setIcon(Utils.getIcon("/icons/24x24/save_to_registry.png"));
            add(button);
            button = new JButton(_saveToRegistryWithoutRestart);
            button.setText(null);
            button.setIcon(Utils.getIcon("/icons/24x24/save_without_restart.png"));
            add(button);
            button = new JButton(_saveToFile);
            button.setText(null);
            button.setIcon(Utils.getIcon("/icons/24x24/save_to_file.png"));
            add(button);
            button = new JButton(_discardUpdates);
            button.setText(null);
            button.setIcon(Utils.getIcon("/icons/24x24/discard.png"));
            add(button);

            addSeparator();

            button = new JButton(_copy);
            button.setText(null);
            button.setIcon(Utils.getIcon("/icons/24x24/copy.png"));
            add(button);
            button = new JButton(_paste);
            button.setText(null);
            button.setIcon(Utils.getIcon("/icons/24x24/paste.png"));
            add(button);
            button = new JButton(_delete);
            button.setText(null);
            button.setIcon(Utils.getIcon("/icons/24x24/delete.png"));
            add(button);

            addSeparator();

            add(_showVarsTool);
            add(_substituteTool);
        }
    }

    static private class ReuseConnectionRouter implements com.zeroc.Ice.Router
    {
        public
        ReuseConnectionRouter(com.zeroc.Ice.ObjectPrx proxy)
        {
            _clientProxy = proxy;
        }

        @Override
        public com.zeroc.Ice.Router.GetClientProxyResult
        getClientProxy(com.zeroc.Ice.Current current)
        {
            return new com.zeroc.Ice.Router.GetClientProxyResult(_clientProxy, java.util.Optional.of(false));
        }

        @Override
        public com.zeroc.Ice.ObjectPrx
        getServerProxy(com.zeroc.Ice.Current current)
        {
            return null;
        }

        @Override
        public com.zeroc.Ice.ObjectPrx[]
        addProxies(com.zeroc.Ice.ObjectPrx[] proxies, com.zeroc.Ice.Current current)
        {
            return new com.zeroc.Ice.ObjectPrx[0];
        }

        private final com.zeroc.Ice.ObjectPrx _clientProxy;
    }

    public com.zeroc.Ice.Communicator getCommunicator()
    {
        if(_communicator == null)
        {
            _communicator = com.zeroc.Ice.Util.initialize(_initData);
        }
        return _communicator;
    }

    public com.zeroc.Ice.Properties getProperties()
    {
        return _initData.properties;
    }

    public Tab getCurrentTab()
    {
        return (Tab)_mainPane.getSelectedComponent();
    }

    public Action getBackAction()
    {
        return _back;
    }

    public Action getForwardAction()
    {
        return _forward;
    }

    public Action getCloseApplicationAction()
    {
        return _closeApplication;
    }

    public Action getShowLiveDeploymentFiltersAction()
    {
        return _showLiveDeploymentFilters;
    }

    public Action getSaveAction()
    {
        return _save;
    }

    public Action getSaveToRegistryAction()
    {
        return _saveToRegistry;
    }

    public Action getSaveToRegistryWithoutRestartAction()
    {
        return _saveToRegistryWithoutRestart;
    }

    public Action getSaveToFileAction()
    {
        return _saveToFile;
    }

    public Action getDiscardUpdatesAction()
    {
        return _discardUpdates;
    }

    public void disableAllEditMenusAndButtons()
    {
        _cut.setTarget(null);
        _copy.setTarget(null);
        _paste.setTarget(null);
        _delete.setTarget(null);
        _moveUp.setTarget(null);
        _moveDown.setTarget(null);
    }

    //
    // Open live application and select application tab
    //
    public ApplicationPane openLiveApplication(String applicationName)
    {
        ApplicationPane app = _liveApplications.get(applicationName);
        if(app == null)
        {
            ApplicationDescriptor desc = _liveDeploymentRoot.getApplicationDescriptor(applicationName);
            if(desc == null)
            {
                JOptionPane.showMessageDialog(
                    _mainFrame,
                    "The application '" + applicationName + "' was not found in the registry.",
                    "No such application",
                    JOptionPane.ERROR_MESSAGE);
                return null;
            }
            //
            // Essential: deep-copy desc!
            //
            desc = com.zeroc.IceGridGUI.Application.Root.copyDescriptor(desc);
            com.zeroc.IceGridGUI.Application.Root root;
            try
            {
                root = new com.zeroc.IceGridGUI.Application.Root(this, desc, true, null);
            }
            catch(com.zeroc.IceGridGUI.Application.UpdateFailedException e)
            {
                JOptionPane.showMessageDialog(
                    _mainFrame,
                    e.toString(),
                    "Bad Application Descriptor: Unable to load from Registry",
                    JOptionPane.ERROR_MESSAGE);
                return null;
            }

            app = new ApplicationPane(root);
            _mainPane.addApplication(app);
            _liveApplications.put(applicationName, app);
        }
        _mainPane.setSelectedComponent(app);
        return app;
    }

    public void removeLiveApplication(String name)
    {
        _liveApplications.remove(name);
    }

    public void addLiveApplication(com.zeroc.IceGridGUI.Application.Root root)
    {
        ApplicationPane app = _mainPane.findApplication(root);
        assert app != null;
        _liveApplications.put(app.getRoot().getId(), app);
    }

    public ApplicationPane getLiveApplication(String name)
    {
        return _liveApplications.get(name);
    }

    //
    // From the Application observer:
    //
    void applicationInit(String instanceName, int serial, java.util.List<ApplicationInfo> applications)
    {
        assert _latestSerial == -1;
        _latestSerial = serial;

        _liveDeploymentRoot.applicationInit(instanceName, _sessionKeeper.getReplicaName(), applications);
        //
        // When we get this init, we can't have any live Application yet.
        //
    }

    void applicationAdded(int serial, ApplicationInfo info)
    {
        _liveDeploymentRoot.applicationAdded(info);
        _liveDeploymentPane.refresh();
        _statusBar.setText("Last update: new application '" + info.descriptor.name + "'");
        updateSerial(serial);
    }

    void applicationRemoved(int serial, String name)
    {
        _liveDeploymentRoot.applicationRemoved(name);
        _liveDeploymentPane.refresh();
        _statusBar.setText("Last update: application '" + name + "' was removed");

        ApplicationPane app = _liveApplications.get(name);

        if(app != null)
        {
            if(app.getRoot().kill())
            {
                _mainPane.remove(app);
            }
            _liveApplications.remove(name);
        }
        updateSerial(serial);
    }

    void applicationUpdated(int serial, ApplicationUpdateInfo update)
    {
        _liveDeploymentRoot.applicationUpdated(update);
        _liveDeploymentPane.refresh();

        _statusBar.setText("Last update: application  '" + update.descriptor.name + "' was updated");

        ApplicationPane app = _liveApplications.get(update.descriptor.name);

        if(app != null)
        {
            if(app.getRoot().update(update.descriptor))
            {
                app.refresh();
            }
        }
        updateSerial(serial);
    }

    //
    // From the Adapter observer:
    //
    void adapterInit(AdapterInfo[] adapters)
    {
        _liveDeploymentRoot.adapterInit(adapters);
        _liveDeploymentPane.refresh();
    }

    void adapterAdded(AdapterInfo info)
    {
        _liveDeploymentRoot.adapterAdded(info);
        _liveDeploymentPane.refresh();
    }

    void adapterUpdated(AdapterInfo info)
    {
        _liveDeploymentRoot.adapterUpdated(info);
        _liveDeploymentPane.refresh();
    }

    void adapterRemoved(String id)
    {
        _liveDeploymentRoot.adapterRemoved(id);
        _liveDeploymentPane.refresh();
    }

    //
    // From the Object observer:
    //
    void objectInit(ObjectInfo[] objects)
    {
        _liveDeploymentRoot.objectInit(objects);
        _liveDeploymentPane.refresh();
    }

    void objectAdded(ObjectInfo info)
    {
        _liveDeploymentRoot.objectAdded(info);
        _liveDeploymentPane.refresh();
    }

    void objectUpdated(ObjectInfo info)
    {
        _liveDeploymentRoot.objectUpdated(info);
        _liveDeploymentPane.refresh();
    }

    void objectRemoved(com.zeroc.Ice.Identity id)
    {
        _liveDeploymentRoot.objectRemoved(id);
        _liveDeploymentPane.refresh();
    }

    public void accessDenied(AccessDeniedException e)
    {
        JOptionPane.showMessageDialog(
            _mainFrame,
            "Another session (username = " + e.lockUserId
            + ") has exclusive write access to the registry",
            "Access Denied",
            JOptionPane.ERROR_MESSAGE);
    }

    public void pasteApplication()
    {
        Object descriptor = getClipboard();
        ApplicationDescriptor desc =
            com.zeroc.IceGridGUI.Application.Root.copyDescriptor((ApplicationDescriptor)descriptor);

        com.zeroc.IceGridGUI.Application.Root root = new com.zeroc.IceGridGUI.Application.Root(this, desc);
        ApplicationPane app = new ApplicationPane(root);
        _mainPane.addApplication(app);
        _mainPane.setSelectedComponent(app);
        root.setSelectedNode(root);
    }

    public void removeApplicationFromRegistry(final String name)
    {
        _mainFrame.setCursor(Cursor.getPredefinedCursor(Cursor.WAIT_CURSOR));

        try
        {
            Runnable runnable = new Runnable()
                {
                    private void release()
                    {
                        releaseExclusiveWriteAccess();
                        getMainFrame().setCursor(Cursor.getPredefinedCursor(Cursor.DEFAULT_CURSOR));
                    }

                    private void handleFailure(String prefix, String title, String message)
                    {
                        release();
                        getStatusBar().setText(prefix + "failed!");

                        JOptionPane.showMessageDialog(
                            getMainFrame(),
                            message,
                            title,
                            JOptionPane.ERROR_MESSAGE);
                    }

                    @Override
                    public void run()
                    {
                        getMainFrame().setCursor(Cursor.getPredefinedCursor(Cursor.WAIT_CURSOR));
                        boolean asyncRelease = false;

                        final String prefix = "Deleting application '" + name + "'...";

                        if(_traceSaveToRegistry)
                        {
                            traceSaveToRegistry("sending removeApplication for application " + name);
                        }

                        try
                        {
                            _sessionKeeper.getAdmin().removeApplicationAsync(name).whenComplete(
                                (result, ex) ->
                                {
                                    if(_traceSaveToRegistry)
                                    {
                                        traceSaveToRegistry("removeApplication for application " + name +
                                                            (ex == null ? ": success" : ": failed"));
                                    }

                                    if(ex == null)
                                    {
                                        SwingUtilities.invokeLater(() ->
                                                                   {
                                                                       release();
                                                                       getStatusBar().setText(prefix + "done.");
                                                                   });
                                    }
                                    else
                                    {
                                        if(ex instanceof com.zeroc.Ice.UserException)
                                        {
                                            SwingUtilities.invokeLater(() ->
                                                                       {
                                                                           handleFailure(prefix, "Delete failed",
                                                                                         "IceGrid exception: " + ex.toString());
                                                                       });
                                        }
                                        else
                                        {
                                            SwingUtilities.invokeLater(() ->
                                                                       {
                                                                           handleFailure(prefix, "Delete failed",
                                                                                         "Communication exception: " + ex.toString());
                                                                       });
                                        }
                                    }
                                });
                            asyncRelease = true;
                        }
                        catch(com.zeroc.Ice.LocalException e)
                        {
                            if(_traceSaveToRegistry)
                            {
                                traceSaveToRegistry("Ice communications exception while removing application " + name);
                            }

                            JOptionPane.showMessageDialog(
                                getMainFrame(),
                                e.toString(),
                                "Communication Exception",
                                JOptionPane.ERROR_MESSAGE);
                        }
                        finally
                        {
                            if(!asyncRelease)
                            {
                                releaseExclusiveWriteAccess();
                                getMainFrame().setCursor(Cursor.getPredefinedCursor(Cursor.DEFAULT_CURSOR));
                            }
                        }
                    }
                };

            acquireExclusiveWriteAccess(runnable);
        }
        catch(AccessDeniedException e)
        {
            accessDenied(e);
        }
        catch(com.zeroc.Ice.LocalException e)
        {
            JOptionPane.showMessageDialog(
                _mainFrame,
                "Could not remove application '" + name +
                "' from IceGrid registry:\n" + e.toString(),
                "Trouble with IceGrid registry",
                JOptionPane.ERROR_MESSAGE);
        }
    }

    public void acquireExclusiveWriteAccess(Runnable runnable)
        throws AccessDeniedException
    {
        if(_writeSerial == -1)
        {
            _mainFrame.setCursor(Cursor.getPredefinedCursor(Cursor.WAIT_CURSOR));
            try
            {
                _writeSerial = _sessionKeeper.getSession().startUpdate();

                if(_traceSaveToRegistry)
                {
                    traceSaveToRegistry("startUpdate returned serial " + _writeSerial);
                }
            }
            finally
            {
                _mainFrame.setCursor(Cursor.getPredefinedCursor(Cursor.DEFAULT_CURSOR));
            }
        }

        assert _onExclusiveWrite == null;

        //
        // Must increment now since run() can call releaseExclusiveWriteAccess()
        //
        _writeAccessCount++;

        if(_traceSaveToRegistry)
        {
            traceSaveToRegistry("acquireExclusiveWriteAccess: writeAccessCount is " + _writeAccessCount);
        }

        if(runnable != null)
        {
            if(_traceSaveToRegistry)
            {
                traceSaveToRegistry("latestSerial is " + _latestSerial);
            }

            if(_writeSerial <= _latestSerial)
            {
                if(_traceSaveToRegistry)
                {
                    traceSaveToRegistry("run update immediately");
                }
                runnable.run();
            }
            else
            {
                if(_traceSaveToRegistry)
                {
                    traceSaveToRegistry("wait for updates from ApplicationObserver");
                }
                _onExclusiveWrite = runnable;
                _mainFrame.setCursor(Cursor.getPredefinedCursor(Cursor.WAIT_CURSOR));
                //
                // TODO: start a thread to check we don't wait forever
                //
            }
        }
    }

    public void releaseExclusiveWriteAccess()
    {
        if(--_writeAccessCount == 0)
        {
            try
            {
                _writeSerial = -1;
                _sessionKeeper.getSession().finishUpdate();
                if(_traceSaveToRegistry)
                {
                    traceSaveToRegistry("finishUpdate done");
                }
            }
            catch(AccessDeniedException e)
            {
                accessDenied(e);
            }
            catch(com.zeroc.Ice.ObjectNotExistException e)
            {
                //
                // Ignored, the session is gone, and so is the exclusive access.
                //
            }
            catch(com.zeroc.Ice.LocalException e)
            {
                JOptionPane.showMessageDialog(
                    _mainFrame,
                    "Could not release exclusive write access on the IceGrid registry:\n"
                    + e.toString(),
                    "Trouble with IceGrid registry",
                    JOptionPane.ERROR_MESSAGE);
            }
        }

        if(_traceSaveToRegistry)
        {
            traceSaveToRegistry("releaseExclusiveWriteAccess: writeAccessCount is " + _writeAccessCount);
        }
    }

    private void updateSerial(int serial)
    {
        assert serial == _latestSerial + 1;
        _latestSerial = serial;

        if(_writeAccessCount > 0 &&
           _writeSerial <= _latestSerial &&
           _onExclusiveWrite != null)
        {
            Runnable runnable = _onExclusiveWrite;
            _onExclusiveWrite = null;

            if(_traceSaveToRegistry)
            {
                traceSaveToRegistry("writeSerial <= latestSerial, running update");
            }
            runnable.run();
            _mainFrame.setCursor(Cursor.getPredefinedCursor(Cursor.DEFAULT_CURSOR));
        }
    }

    //
    // From the Registry observer:
    //
    void registryUp(RegistryInfo info)
    {
        _liveDeploymentRoot.registryUp(info);
        _liveDeploymentPane.refresh();
    }

    void registryDown(String registry)
    {
        _liveDeploymentRoot.registryDown(registry);
        _liveDeploymentPane.refresh();
    }

    //
    // From the Node observer:
    //
    void nodeUp(NodeDynamicInfo updatedInfo)
    {
        _liveDeploymentRoot.nodeUp(updatedInfo);
        _liveDeploymentPane.refresh();
    }

    void nodeDown(String node)
    {
        _liveDeploymentRoot.nodeDown(node);
        _liveDeploymentPane.refresh();
    }

    void updateServer(String node, ServerDynamicInfo updatedInfo)
    {
        _liveDeploymentRoot.updateServer(node, updatedInfo);
        _liveDeploymentPane.refresh();
    }

    void updateAdapter(String node, AdapterDynamicInfo updatedInfo)
    {
        _liveDeploymentRoot.updateAdapter(node, updatedInfo);
        _liveDeploymentPane.refresh();
    }

    void sessionLost()
    {
        _latestSerial = -1;
        _writeSerial = -1;
        _writeAccessCount = 0;
        _onExclusiveWrite = null;
        _liveDeploymentRoot.clear();

        //
        // Kill all live applications
        //
        for(ApplicationPane p : _liveApplications.values())
        {
            if(p.getRoot().kill())
            {
                _mainPane.remove(p);
            }
        }
        _liveApplications.clear();

        //
        // Close al graphs
        //
        java.util.List<IGraphView> views = new java.util.ArrayList<>(_graphViews);
        for(IGraphView v : views)
        {
            v.close();
        }

        _logout.setEnabled(false);
        _showLiveDeploymentFilters.setEnabled(false);
        _openApplicationFromRegistry.setEnabled(false);
        _showApplicationDetails.setEnabled(false);
        _removeApplicationFromRegistry.setEnabled(false);
        _appMenu.setEnabled(false);
        _newApplicationWithDefaultTemplates.setEnabled(false);
        _acquireExclusiveWriteAccess.setEnabled(false);
        _releaseExclusiveWriteAccess.setEnabled(false);
        _saveToRegistry.setEnabled(false);
        _saveToRegistryWithoutRestart.setEnabled(false);
        getMainFrame().setTitle("IceGrid GUI");
    }

    enum TrustDecision { YesAlways, YesThisTime, No };

    void
    login(final SessionKeeper sessionKeeper,
          final SessionKeeper.ConnectionInfo info,
          final JDialog parent)
    {
        //
        // Keep certificates arround for connection retry
        //
        _transientCert = null;
        _liveDeploymentRoot.clear();

        destroyCommunicator();

        com.zeroc.Ice.InitializationData initData = _initData.clone();
        initData.properties = initData.properties._clone();

        class AcceptInvalidCertDialog implements Runnable
        {
            public TrustDecision show(X509Certificate certificate)
            {
                _certificate = certificate;

                while(true)
                {
                    try
                    {
                        SwingUtilities.invokeAndWait(this);
                        break;
                    }
                    catch(java.lang.InterruptedException e)
                    {
                        // Ignore and retry
                    }
                    catch(java.lang.reflect.InvocationTargetException e)
                    {
                        break;
                    }
                }
                return _decision;
            }

            @Override
            public void
            run()
            {
                try
                {
                    UntrustedCertificateDialog dialog = new UntrustedCertificateDialog(parent, _certificate);
                    Utils.addEscapeListener(dialog);
                    _decision = dialog.showDialog();
                }
                catch(java.lang.Exception ex)
                {
                    JOptionPane.showMessageDialog(parent, ex.toString(), "Failed to inspect certificate details",
                                                    JOptionPane.ERROR_MESSAGE);
                }
            }

            private X509Certificate _certificate;
            private TrustDecision _decision = TrustDecision.No;
        }

        // This class acts as a decorator around an existing trust manager, enabling it to intercept and react to
        // certificate exceptions thrown due to invalid certificates. In such cases, rather than terminating the
        // connection, this class presents the user with an interactive dialog, allowing them to manually decide
        // whether to trust the certificate. If the user rejects the certificate, the original exception is rethrown.
        final class TrustManagerI implements javax.net.ssl.X509TrustManager
        {
            TrustManagerI(
                KeyStore trustedServerKeyStore,
                javax.net.ssl.X509TrustManager decoratee)
            {
                _trustedServerKeyStore = trustedServerKeyStore;
                _decoratee = decoratee;
            }

            @Override
            public void
            checkClientTrusted(java.security.cert.X509Certificate[] chain, String authType)
                throws java.security.cert.CertificateException
            {
                _decoratee.checkClientTrusted(chain, authType);
            }

            @Override
            public void
            checkServerTrusted(java.security.cert.X509Certificate[] chain, String authType)
                throws java.security.cert.CertificateException
            {
                X509Certificate serverCertificate;
                try
                {
                    _decoratee.checkServerTrusted(chain, authType);
                }
                catch (java.security.cert.CertificateException certificateException)
                {
                    if (chain == null || chain.length == 0)
                    {
                        throw certificateException;
                    }

                    serverCertificate = chain[0];

                    //
                    // Compare the server certificate with a previous accepted certificate if
                    // any, the transient certificate is reset by Coordinator.login, and is only
                    // useful in case the connection is retry, because a timeout or ACM closed
                    // it while the certificate verifier was waiting for the user decision.
                    //
                    // This avoids to show the dialog again if the user already granted the cert for
                    // this login operation.
                    //
                    if (_transientCert != null && _transientCert.equals(serverCertificate))
                    {
                        return;
                    }

                    //
                    // Compare the server with the user trusted server certificates.
                    //
                    try
                    {
                        for(Enumeration<String> e = _trustedServerKeyStore.aliases(); e.hasMoreElements() ;)
                        {
                            String alias = e.nextElement();
                            if(!_trustedServerKeyStore.isCertificateEntry(alias))
                            {
                                continue;
                            }

                            if(_trustedServerKeyStore.getCertificate(alias).equals(serverCertificate))
                            {
                                return;
                            }
                        }
                    }
                    catch(final java.security.KeyStoreException ex)
                    {
                        while(true)
                        {
                            try
                            {
                                SwingUtilities.invokeAndWait(() ->
                                                            {
                                                                JOptionPane.showMessageDialog(parent, ex.toString(), "Error loading keystore",
                                                                                            JOptionPane.ERROR_MESSAGE);
                                                            });
                                break;
                            }
                            catch(java.lang.InterruptedException e)
                            {
                            }
                            catch(java.lang.reflect.InvocationTargetException e)
                            {
                                break;
                            }
                        }
                        throw certificateException;
                    }

                    TrustDecision decision = new AcceptInvalidCertDialog().show(serverCertificate);

                    if(decision == TrustDecision.YesThisTime)
                    {
                        _transientCert = serverCertificate;
                        System.out.println("Trust this time");
                        return;
                    }
                    else if(decision == TrustDecision.YesAlways)
                    {
                        try
                        {
                            String CN = "";
                            LdapName dn = new LdapName(serverCertificate.getSubjectX500Principal().getName());
                            for(Rdn rdn: dn.getRdns())
                            {
                                if(rdn.getType().toUpperCase().equals("CN"))
                                {
                                    CN = rdn.getValue().toString();
                                    break;
                                }
                            }
                            _trustedServerKeyStore.setCertificateEntry(CN, serverCertificate);
                            _trustedServerKeyStore.store(
                                new FileOutputStream(getDataDirectory() + "/ServerCerts.jks"),
                                new char[]{});
                            sessionKeeper.certificateManager(parent).load();
                            System.out.println("Trust always");
                            return;
                        }
                        catch(final java.lang.Exception ex)
                        {
                            while(true)
                            {
                                try
                                {
                                    SwingUtilities.invokeAndWait(() ->
                                                                {
                                                                    JOptionPane.showMessageDialog(parent, ex.toString(),
                                                                                                "Error saving certificate",
                                                                                                JOptionPane.ERROR_MESSAGE);
                                                                });
                                    break;
                                }
                                catch(java.lang.InterruptedException e)
                                {
                                }
                                catch(java.lang.reflect.InvocationTargetException e)
                                {
                                    break;
                                }
                            }
                        }
                    }
                    throw certificateException;
                }
            }

            @Override
            public java.security.cert.X509Certificate[]
            getAcceptedIssuers()
            {
                return _decoratee.getAcceptedIssuers();
            }

            private javax.net.ssl.X509TrustManager _decoratee;
            private KeyStore _trustedServerKeyStore;
        }

        if(info.getAuth() == SessionKeeper.AuthType.X509CertificateAuthType | info.getUseX509Certificate())
        {
            TrustManagerFactory trustManagerFactory;
            try
            {
                trustManagerFactory = TrustManagerFactory.getInstance(TrustManagerFactory.getDefaultAlgorithm());
            }
            catch (java.security.NoSuchAlgorithmException e)
            {
                JOptionPane.showMessageDialog(parent, e.toString(), "Failed to create trust manager factory",
                                              JOptionPane.ERROR_MESSAGE);
                _sessionKeeper.loginFailed();
                return;
            }

            TrustManager[] trustManagers = null;
            try
            {
                KeyStore trustedCaKeyStore = KeyStore.getInstance("JKS");
                try(java.io.InputStream stream = new FileInputStream(getDataDirectory() + "/AuthorityCerts.jks"))
                {
                    trustedCaKeyStore.load(stream, null);
                }
                Enumeration<String> aliases = trustedCaKeyStore.aliases();
                while (aliases.hasMoreElements())
                {
                    if (trustedCaKeyStore.entryInstanceOf(aliases.nextElement(), TrustedCertificateEntry.class))
                    {
                        // Only initialize the trust managers if there is at least one trusted certificate.
                        trustManagerFactory.init(trustedCaKeyStore);
                        trustManagers = trustManagerFactory.getTrustManagers();
                        break;
                    }
                }
            }
            catch (java.lang.Exception e)
            {
                JOptionPane.showMessageDialog(parent, e.toString(), "Failed to access data directory",
                                              JOptionPane.ERROR_MESSAGE);
                _sessionKeeper.loginFailed();
                return;
            }

            KeyManagerFactory keyManagerFactory;
            KeyManager[] keyManagers;
            try
            {
                KeyStore myCerts = KeyStore.getInstance("JKS");
                try(java.io.InputStream stream = new FileInputStream(getDataDirectory() + "/MyCerts.jks"))
                {
                    myCerts.load(stream, info.getPassword());
                }
                keyManagerFactory = KeyManagerFactory.getInstance(KeyManagerFactory.getDefaultAlgorithm());
                keyManagerFactory.init(myCerts, info.getKeyPassword());
                keyManagers = keyManagerFactory.getKeyManagers();
            }
            catch(java.lang.Exception e)
            {
                JOptionPane.showMessageDialog(parent, e.toString(), "Failed to initialize key manager",
                                              JOptionPane.ERROR_MESSAGE);
                _sessionKeeper.loginFailed();
                return;
            }

            KeyStore trustedServerKeyStore;
            try
            {
                trustedServerKeyStore = KeyStore.getInstance("JKS");
                try (java.io.InputStream stream = new FileInputStream(getDataDirectory() + "/ServerCerts.jks"))
                {
                    trustedServerKeyStore.load(stream, null);
                }
            }
            catch (java.lang.Exception e)
            {
                JOptionPane.showMessageDialog(parent, e.toString(), "Failed to access data directory",
                                              JOptionPane.ERROR_MESSAGE);
                _sessionKeeper.loginFailed();
                return;
            }

            if (trustManagers == null || trustManagers.length == 0)
            {
                // The trust managers array would be empty if the trusted CA KeyStore is empty. In this case, we
                // install a trust manager that rejects all peer certificates.
                trustManagers = new javax.net.ssl.TrustManager[]
                {
                    new javax.net.ssl.X509TrustManager()
                    {
                        @Override
                        public void
                        checkClientTrusted(X509Certificate[] chain, String authType)
                            throws CertificateException
                        {
                            throw new CertificateException("no trust anchors");
                        }

                        @Override
                        public void
                        checkServerTrusted(X509Certificate[] chain, String authType)
                            throws CertificateException
                        {
                            throw new CertificateException("no trust anchors");
                        }

                        @Override
                        public X509Certificate[]
                        getAcceptedIssuers()
                        {
                            return new X509Certificate[0];
                        }
                    }
                };
            }

            // Wrap the trust managers to allow the user to accept invalid certificates.
            for (int i = 0; i < trustManagers.length; ++i)
            {
                trustManagers[i] = new TrustManagerI(
                    trustedServerKeyStore,
                    (javax.net.ssl.X509TrustManager)trustManagers[i]);
            }

            try
            {
                SSLContext context = SSLContext.getInstance("TLS");
                context.init(keyManagers, trustManagers, null);
                initData.clientSSLEngineFactory = (peerHost, peerPort) -> context.createSSLEngine(peerHost, peerPort);
            }
            catch (java.lang.Exception e)
            {
                JOptionPane.showMessageDialog(parent, e.toString(), "Failed to initialize SSL",
                                              JOptionPane.ERROR_MESSAGE);
                _sessionKeeper.loginFailed();
                return;
            }
        }

        //
        // Clear Ice.Default.Router
        // (when info.routed, we don't want to route the router)
        //
        initData.properties.setProperty("Ice.Default.Router", "");

        try
        {
            _communicator = com.zeroc.Ice.Util.initialize(initData);
        }
        catch(com.zeroc.Ice.LocalException e)
        {
            JOptionPane.showMessageDialog(parent,
                                          e.toString(),
                                          "Communicator initialization failed",
                                          JOptionPane.ERROR_MESSAGE);
            _sessionKeeper.loginFailed();
            return;
        }

        final String finderStr = "Ice/" + (info.getDirect() ? "LocatorFinder" : "RouterFinder") + ":" +
            (info.getDefaultEndpoint() ?
             ((info.getSSL() ? "ssl" : "tcp") + " -h " + info.getHost() + " -p " + info.getPort()) :
             info.getEndpoint());

        class ConnectionCallback
        {
            synchronized public void setSession(AdminSessionPrx session)
            {
                _session = session;
            }

            synchronized public AdminSessionPrx getSession()
            {
                return _session;
            }

            synchronized public void setACMTimeout(int acmTimeout)
            {
                _acmTimeout = acmTimeout;
            }

            synchronized public void setReplicaName(String replicaName)
            {
                _replicaName = replicaName;
            }

            synchronized public void loginSuccess()
            {
                _logout.setEnabled(true);
                _showLiveDeploymentFilters.setEnabled(true);
                _openApplicationFromRegistry.setEnabled(true);
                _showApplicationDetails.setEnabled(true);
                _removeApplicationFromRegistry.setEnabled(true);
                _appMenu.setEnabled(true);
                _newApplicationWithDefaultTemplates.setEnabled(true);
                _acquireExclusiveWriteAccess.setEnabled(true);
                _mainPane.setSelectedComponent(_liveDeploymentPane);
                _sessionKeeper.loginSuccess(parent, _acmTimeout, _session, _replicaName, info);
                getMainFrame().setTitle(info.getInstanceName() + " (" + _replicaName + ") - IceGrid GUI");
            }

            synchronized public void loginFailed()
            {
                _sessionKeeper.loginFailed();
                _failed = true;
            }

            synchronized public void permissionDenied(String msg)
            {
                _failed = true;
                _sessionKeeper.permissionDenied(parent, info, msg);
            }

            synchronized public boolean failed()
            {
                return _failed;
            }

            private AdminSessionPrx _session;
            private int _acmTimeout = 0;
            private String _replicaName;
            private boolean _failed = false;
        }

        if(!info.getDirect())
        {
            final ConnectionCallback cb = new ConnectionCallback();
            getExecutor().submit(() ->
                       {
                           try
                           {
                               com.zeroc.Ice.RouterFinderPrx finder = com.zeroc.Ice.RouterFinderPrx.uncheckedCast(
                                   _communicator.stringToProxy(finderStr));
                               info.setInstanceName(finder.getRouter().ice_getIdentity().category);
                               info.save();
                               com.zeroc.Glacier2.RouterPrx router = com.zeroc.Glacier2.RouterPrx.uncheckedCast(
                                   finder.ice_identity(new com.zeroc.Ice.Identity("router", info.getInstanceName())));

                               //
                               // The session must be routed through this router
                               //
                               _communicator.setDefaultRouter(router);

                               com.zeroc.Glacier2.SessionPrx s;
                               if(info.getAuth() == SessionKeeper.AuthType.X509CertificateAuthType)
                               {
                                   router = com.zeroc.Glacier2.RouterPrx.uncheckedCast(router.ice_secure(true));

                                   s = router.createSessionFromSecureConnection();

                                   if(s == null)
                                   {
                                       SwingUtilities.invokeLater(() ->
                                                                  {
                                                                      JOptionPane.showMessageDialog(
                                                                          parent,
                                                                          "createSessionFromSecureConnection returned a null session: \n"
                                                                          + "verify that Glacier2.SSLSessionManager is set to "
                                                                          + "<IceGridInstanceName>/AdminSSLSessionManager in your Glacier2 "
                                                                          + "router configuration",
                                                                          "Login failed",
                                                                          JOptionPane.ERROR_MESSAGE);
                                                                      cb.loginFailed();
                                                                  });
                                       return;
                                   }
                               }
                               else
                               {
                                   router = com.zeroc.Glacier2.RouterPrx.uncheckedCast(router.ice_preferSecure(true));

                                   s = router.createSession(info.getUsername(), info.getPassword() != null ?
                                                            new String(info.getPassword()) : "");

                                   if(s == null)
                                   {
                                       SwingUtilities.invokeLater(() ->
                                                                  {
                                                                      JOptionPane.showMessageDialog(
                                                                          parent,
                                                                          "createSession returned a null session: \n"
                                                                          + "verify that Glacier2.SessionManager is set to "
                                                                          + "<IceGridInstanceName>/AdminSessionManager in your Glacier2 "
                                                                          + "router configuration",
                                                                          "Login failed",
                                                                          JOptionPane.ERROR_MESSAGE);
                                                                      cb.loginFailed();
                                                                  });
                                       return;
                                   }
                               }
                               cb.setSession(AdminSessionPrx.uncheckedCast(s));
                               cb.setACMTimeout(router.getACMTimeout());
                               cb.setReplicaName(cb.getSession().getReplicaName());
                               SwingUtilities.invokeLater(() -> cb.loginSuccess());
                           }
                           catch(final com.zeroc.Glacier2.PermissionDeniedException e)
                           {
                               SwingUtilities.invokeLater(() ->
                                                          {
                                                              String msg = e.reason;
                                                              if(msg.length() == 0)
                                                              {
                                                                  msg = info.getAuth() == SessionKeeper.AuthType.X509CertificateAuthType ?
                                                                      "Invalid credentials" : "Invalid username/password";
                                                              }
                                                              if(info.getAuth() == SessionKeeper.AuthType.X509CertificateAuthType)
                                                              {
                                                                  JOptionPane.showMessageDialog(parent, "Permission denied: " + msg,
                                                                                                "Login failed", JOptionPane.ERROR_MESSAGE);
                                                                  cb.loginFailed();
                                                              }
                                                              else
                                                              {
                                                                  cb.permissionDenied(msg);
                                                              }
                                                          });
                               return;
                           }
                           catch(final com.zeroc.Glacier2.CannotCreateSessionException e)
                           {
                               SwingUtilities.invokeLater(() ->
                                                          {
                                                              JOptionPane.showMessageDialog(parent, "Could not create session: " + e.reason,
                                                                                            "Login failed", JOptionPane.ERROR_MESSAGE);
                                                              cb.loginFailed();
                                                          });
                               return;
                           }
                           catch(final java.util.prefs.BackingStoreException ex)
                           {
                               SwingUtilities.invokeLater(() ->
                                                          {
                                                              JOptionPane.showMessageDialog(getMainFrame(), ex.toString(),
                                                                                            "Error saving connection", JOptionPane.ERROR_MESSAGE);
                                                          });
                               return;
                           }
                           catch(final com.zeroc.Ice.LocalException e)
                           {
                               SwingUtilities.invokeLater(() ->
                                                          {
                                                              JOptionPane.showMessageDialog(parent, "Could not create session: " + e.toString(),
                                                                                            "Login failed", JOptionPane.ERROR_MESSAGE);
                                                              cb.loginFailed();
                                                          });
                               return;
                           }
                       });
        }
        else
        {
            class RegistryCallback extends ConnectionCallback
            {
                synchronized public void setRegistry(RegistryPrx registry)
                {
                    _registry = registry;
                }

                synchronized public RegistryPrx getRegistry()
                {
                    return _registry;
                }

                synchronized public void setCurrentRegistry(RegistryPrx value)
                {
                    _currentRegistry = value;
                }

                synchronized public RegistryPrx getCurrentRegistry()
                {
                    return _currentRegistry;
                }

                synchronized public void setLocator(com.zeroc.IceGrid.LocatorPrx locator)
                {
                    _locator = locator;
                }

                synchronized public com.zeroc.IceGrid.LocatorPrx getLocator()
                {
                    return _locator;
                }

                private com.zeroc.IceGrid.LocatorPrx _locator;
                private RegistryPrx _registry;
                private RegistryPrx _currentRegistry;
            }

            final RegistryCallback cb = new RegistryCallback();

            if(info.getCustomEndpoint() && info.getEndpoint().equals(""))
            {
                JOptionPane.showMessageDialog(
                    parent,
                    "You need to provide one or more endpoints for the Registry",
                    "Login failed",
                    JOptionPane.ERROR_MESSAGE);
                cb.loginFailed();
                return;
            }

            getExecutor().submit(() ->
                       {
                           synchronized(Coordinator.this)
                           {
                               try
                               {
                                   LocatorFinderPrx finder = LocatorFinderPrx.uncheckedCast(
                                       _communicator.stringToProxy(finderStr));

                                   info.setInstanceName(finder.getLocator().ice_getIdentity().category);
                                   info.save();

                                   //
                                   // The client uses the locator only without routing
                                   //
                                   cb.setLocator(com.zeroc.IceGrid.LocatorPrx.checkedCast(
                                                     finder.ice_identity(
                                                         new com.zeroc.Ice.Identity("Locator", info.getInstanceName()))));

                                   if(cb.getLocator() == null)
                                   {
                                       SwingUtilities.invokeLater(() ->
                                                                  {
                                                                      JOptionPane.showMessageDialog(
                                                                          parent,
                                                                          "This version of IceGrid GUI requires an IceGrid Registry "
                                                                          + "version 3.3 or higher",
                                                                          "Version Mismatch",
                                                                          JOptionPane.ERROR_MESSAGE);
                                                                      cb.loginFailed();
                                                                  });
                                       return;
                                   }
                                   cb.setCurrentRegistry(cb.getLocator().getLocalRegistry());
                                   _communicator.setDefaultLocator(cb.getLocator());
                               }
                               catch(final java.util.prefs.BackingStoreException ex)
                               {
                                   SwingUtilities.invokeLater(() ->
                                                              {
                                                                  JOptionPane.showMessageDialog(
                                                                      getMainFrame(),
                                                                      ex.toString(),
                                                                      "Error saving connection",
                                                                      JOptionPane.ERROR_MESSAGE);
                                                              });
                                   return;
                               }
                               catch(final com.zeroc.Ice.LocalException e)
                               {
                                   SwingUtilities.invokeLater(() ->
                                                              {
                                                                  JOptionPane.showMessageDialog(
                                                                      parent,
                                                                      "Could not create session: " + e.toString(),
                                                                      "Login failed",
                                                                      JOptionPane.ERROR_MESSAGE);
                                                                  cb.loginFailed();
                                                              });
                                   return;
                               }

                               cb.setRegistry(cb.getCurrentRegistry());
                               if(info.getConnectToMaster() &&
                                  !cb.getCurrentRegistry().ice_getIdentity().name.equals("Registry"))
                               {
                                   com.zeroc.Ice.Identity masterRegistryId = new com.zeroc.Ice.Identity();
                                   masterRegistryId.category = info.getInstanceName();
                                   masterRegistryId.name = "Registry";

                                   cb.setRegistry(RegistryPrx.uncheckedCast(_communicator.stringToProxy(
                                                                                "\"" + _communicator.identityToString(masterRegistryId) +
                                                                                "\"")));
                               }

                               //
                               // If the registry to use is the locator local registry, we install a default router
                               // to ensure we'll use a single connection regardless of the endpoints returned in the
                               // proxies of the various session/admin methods (useful if used over a ssh tunnel).
                               //
                               if(cb.getRegistry().ice_getIdentity().equals(cb.getCurrentRegistry().ice_getIdentity()))
                               {
                                   try
                                   {
                                       com.zeroc.Ice.ObjectAdapter colloc = _communicator.createObjectAdapter("", null);
                                       com.zeroc.Ice.ObjectPrx router =
                                           colloc.addWithUUID(new ReuseConnectionRouter(cb.getLocator()));
                                       _communicator.setDefaultRouter(com.zeroc.Ice.RouterPrx.uncheckedCast(router));
                                       cb.setRegistry(cb.getRegistry().ice_router(_communicator.getDefaultRouter()));
                                   }
                                   catch(final com.zeroc.Ice.LocalException e)
                                   {
                                       SwingUtilities.invokeLater(() ->
                                                                  {
                                                                      JOptionPane.showMessageDialog(parent, "Could not create session: " +
                                                                                                    e.toString(), "Login failed",
                                                                                                    JOptionPane.ERROR_MESSAGE);
                                                                      cb.loginFailed();
                                                                  });
                                       return;
                                   }
                               }
                               do
                               {
                                   try
                                   {
                                       if(info.getAuth() == SessionKeeper.AuthType.X509CertificateAuthType)
                                       {
                                           cb.setRegistry(cb.getRegistry().ice_secure(true));
                                           cb.setSession(cb.getRegistry().createAdminSessionFromSecureConnection());
                                           assert cb.getSession() != null;
                                       }
                                       else
                                       {
                                           cb.setRegistry(cb.getRegistry().ice_preferSecure(true));

                                           cb.setSession(cb.getRegistry().createAdminSession(info.getUsername(),
                                                                                             info.getPassword() != null ? new String(info.getPassword()) : ""));
                                           assert cb.getSession() != null;
                                       }
                                       cb.setACMTimeout(cb.getRegistry().getACMTimeout());
                                   }
                                   catch(final com.zeroc.IceGrid.PermissionDeniedException e)
                                   {
                                       SwingUtilities.invokeLater(() ->
                                                                  {
                                                                      String msg = e.reason;
                                                                      if(msg.length() == 0)
                                                                      {
                                                                          msg = info.getAuth() == SessionKeeper.AuthType.X509CertificateAuthType ?
                                                                              "Invalid credentials" : "Invalid username/password";
                                                                      }

                                                                      if(info.getAuth() == SessionKeeper.AuthType.X509CertificateAuthType)
                                                                      {
                                                                          JOptionPane.showMessageDialog(parent, "Permission denied: " + e.reason,
                                                                                                        "Login failed",
                                                                                                        JOptionPane.ERROR_MESSAGE);
                                                                          cb.loginFailed();
                                                                      }
                                                                      else
                                                                      {
                                                                          cb.permissionDenied(msg);
                                                                      }
                                                                  });
                                       return;
                                   }
                                   catch(final com.zeroc.Ice.LocalException e)
                                   {
                                       if(cb.getRegistry().ice_getIdentity().equals(
                                              cb.getCurrentRegistry().ice_getIdentity()))
                                       {
                                           SwingUtilities.invokeLater(() ->
                                                                      {
                                                                          JOptionPane.showMessageDialog(parent, "Could not create session: " +
                                                                                                        e.toString(), "Login failed",
                                                                                                        JOptionPane.ERROR_MESSAGE);
                                                                          cb.loginFailed();
                                                                      });
                                           return;
                                       }
                                       else
                                       {
                                           while(true)
                                           {
                                               try
                                               {
                                                   SwingUtilities.invokeAndWait(() ->
                                                                                {
                                                                                    if(JOptionPane.showConfirmDialog(
                                                                                           parent,
                                                                                           "Unable to connect to the Master Registry:\n " +
                                                                                           e.toString() +
                                                                                           "\n\nDo you want to connect to a Slave Registry?",
                                                                                           "Cannot connect to Master Registry",
                                                                                           JOptionPane.YES_NO_OPTION,
                                                                                           JOptionPane.QUESTION_MESSAGE) == JOptionPane.YES_OPTION)
                                                                                    {
                                                                                        cb.setRegistry(cb.getCurrentRegistry());
                                                                                    }
                                                                                    else
                                                                                    {
                                                                                        cb.loginFailed();
                                                                                    }
                                                                                });
                                                   break;
                                               }
                                               catch(java.lang.InterruptedException ex)
                                               {
                                                   // Ignore and retry
                                               }
                                               catch(java.lang.reflect.InvocationTargetException ex)
                                               {
                                                   cb.loginFailed();
                                                   break;
                                               }
                                           }
                                           if(cb.failed())
                                           {
                                               return;
                                           }
                                       }
                                   }
                               } while(cb.getSession() == null);

                               cb.setReplicaName(cb.getSession().getReplicaName());
                               SwingUtilities.invokeLater(() -> cb.loginSuccess());
                           }
                       });
        }
    }

    void destroySession(AdminSessionPrx session, boolean routed)
    {
        _liveDeploymentRoot.closeAllShowLogDialogs();

        try
        {
            if(!routed)
            {
                session.destroyAsync();
            }
            else
            {
                com.zeroc.Glacier2.RouterPrx.uncheckedCast(_communicator.getDefaultRouter()).destroySessionAsync();
            }
        }
        catch(com.zeroc.Ice.LocalException e)
        {
        }
    }

    void showVars()
    {
        substitute(false);
    }

    void substituteVars()
    {
        substitute(true);
    }

    private void substitute(boolean newValue)
    {
        if(_substitute != newValue)
        {
            _substitute = newValue;

            boolean refresh = true;
            if(getCurrentTab() instanceof ApplicationPane)
            {
                ApplicationPane app = (ApplicationPane)getCurrentTab();
                if(!app.applyUpdates(true))
                {
                    _substitute = !_substitute;
                    refresh = false;
                }
            }

            if(_substitute)
            {
                _substituteMenuItem.setSelected(true);
                _substituteTool.setSelected(true);
            }
            else
            {
                _showVarsMenuItem.setSelected(true);
                _showVarsTool.setSelected(true);
            }

            if(refresh)
            {
                getCurrentTab().refresh();
            }
        }
    }

    public boolean substitute()
    {
        return _substitute;
    }

    public AdminPrx getAdmin()
    {
        return _sessionKeeper.getAdmin();
    }

    public String getServerAdminCategory()
    {
        return _sessionKeeper.getServerAdminCategory();
    }

    public com.zeroc.Ice.ObjectPrx addCallback(com.zeroc.Ice.Object servant, String name, String facet)
    {
        return _sessionKeeper.addCallback(servant, name, facet);
    }

    public com.zeroc.Ice.ObjectPrx retrieveCallback(String name, String facet)
    {
        return _sessionKeeper.retrieveCallback(name, facet);
    }

    public com.zeroc.Ice.Object removeCallback(String name, String facet)
    {
        return _sessionKeeper.removeCallback(name, facet);
    }

    public StatusBar getStatusBar()
    {
        return _statusBar;
    }

    public JFrame getMainFrame()
    {
        return _mainFrame;
    }

    public MainPane getMainPane()
    {
        return _mainPane;
    }

    public ApplicationDescriptor parseFile(File file)
    {
        if(_icegridadminProcess == null)
        {
            //
            // Start icegridadmin server
            //
            try
            {
                _icegridadminProcess = Runtime.getRuntime().exec("icegridadmin --server");
            }
            catch(java.io.IOException e)
            {
                JOptionPane.showMessageDialog(
                    _mainFrame,
                    "Failed to start icegridadmin subprocess: " + e.toString(),
                    "IO Exception",
                    JOptionPane.ERROR_MESSAGE);
                return null;
            }

            try
            {
                BufferedReader reader =
                    new BufferedReader(new InputStreamReader(_icegridadminProcess.getInputStream(),
                                                             "US-ASCII"));

                String str = reader.readLine();
                reader.close();

                if(str == null || str.length() == 0)
                {
                    JOptionPane.showMessageDialog(
                        _mainFrame,
                        "The icegridadmin subprocess failed",
                        "Subprocess failure",
                        JOptionPane.ERROR_MESSAGE);
                    destroyIceGridAdmin();
                    return null;
                }
                _fileParser = str;
            }
            catch(java.io.UnsupportedEncodingException e)
            {
                assert false;
            }
            catch(java.io.IOException e)
            {
                JOptionPane.showMessageDialog(
                    _mainFrame,
                    "IO Exception: " + e.toString(),
                    "IO Exception",
                    JOptionPane.ERROR_MESSAGE);

                destroyIceGridAdmin();
                return null;
            }
        }

        try
        {
            FileParserPrx fileParser = FileParserPrx.checkedCast(
                getCommunicator().stringToProxy(_fileParser).ice_router(null));
            return fileParser.parse(file.getAbsolutePath(), _sessionKeeper.getRoutedAdmin());
        }
        catch(ParseException e)
        {
            JOptionPane.showMessageDialog(
                _mainFrame,
                "Failed to parse file '" + file.getAbsolutePath() + "':\n" + e.toString(),
                "Parse error",
                JOptionPane.ERROR_MESSAGE);
            return null;
        }
        catch(com.zeroc.Ice.LocalException e)
        {
            JOptionPane.showMessageDialog(
                _mainFrame,
                "Operation on FileParser failed:\n" + e.toString(),
                "Communication error",
                JOptionPane.ERROR_MESSAGE);
            destroyIceGridAdmin();
            return null;
        }
    }

    private void destroyIceGridAdmin()
    {
        if(_icegridadminProcess != null)
        {
            try
            {
                _icegridadminProcess.destroy();
            }
            catch(Exception e)
            {
            }
            _icegridadminProcess = null;
            _fileParser = null;
        }
    }

    public File saveToFile(boolean ask, com.zeroc.IceGridGUI.Application.Root root, File file)
    {
        if(ask || file == null)
        {
            if(file != null)
            {
                _saveXMLChooser.setSelectedFile(file);
            }
            else
            {
                _saveXMLChooser.setCurrentDirectory(_openChooser.getCurrentDirectory());
            }

            int result = _saveXMLChooser.showSaveDialog(_mainFrame);

            if(file == null || result == JFileChooser.APPROVE_OPTION)
            {
                _openChooser.setCurrentDirectory(_saveXMLChooser.getCurrentDirectory());
            }

            if(result == JFileChooser.APPROVE_OPTION)
            {
                file = _saveXMLChooser.getSelectedFile();
            }
            else
            {
                file = null;
            }
        }
        if(file != null)
        {
            if(!file.exists() && file.getName().indexOf('.') == -1)
            {
                file = new File(file.getAbsolutePath() + ".xml");
            }

            try
            {
                XMLWriter writer = new XMLWriter(file);
                root.write(writer);
                writer.close();
                _statusBar.setText(
                    "Saved application '" + root.getId() + "' to "
                    + file.getAbsolutePath());
            }
            catch(java.io.FileNotFoundException e)
            {
                JOptionPane.showMessageDialog(
                    _mainFrame,
                    "Cannot use the selected file for writing.",
                    "File Not Found",
                    JOptionPane.ERROR_MESSAGE);
                return null;
            }
            catch(java.io.IOException e)
            {
                JOptionPane.showMessageDialog(
                    _mainFrame,
                    "IO Exception: " + e.toString(),
                    "IO Exception",
                    JOptionPane.ERROR_MESSAGE);
                return null;
            }
        }
        return file;
    }

    public JFileChooser getSaveLogFileChooser()
    {
        return _saveLogFileChooser;
    }

    public JFileChooser getSaveIceLogChooser()
    {
        return _saveIceLogChooser;
    }

    static private com.zeroc.Ice.Properties createProperties(String[] args, java.util.List<String> rArgs)
    {
        com.zeroc.Ice.Properties properties = com.zeroc.Ice.Util.createProperties();

        //
        // Set various default values
        //
        properties.setProperty("Ice.Override.ConnectTimeout", "5000");

        //
        // Disable retries
        //
        properties.setProperty("Ice.RetryIntervals", "-1");

        return com.zeroc.Ice.Util.createProperties(args, properties, rArgs);
    }

    Coordinator(JFrame mainFrame, String[] args, Preferences prefs)
    {
        _connected = false;
        _mainFrame = mainFrame;
        _prefs = prefs;
        _initData = new com.zeroc.Ice.InitializationData();

        _initData.logger = new Logger(mainFrame);
        java.util.List<String> rArgs = new java.util.ArrayList<>();
        _initData.properties = createProperties(args, rArgs);

        if(!rArgs.isEmpty())
        {
            String msg = "Extra command-line arguments: ";
            for(String arg : rArgs)
            {
                msg += arg + " ";
            }
            _initData.logger.warning(msg);
        }

        _traceObservers = _initData.properties.getPropertyAsInt("IceGridAdmin.Trace.Observers") > 0;
        _traceSaveToRegistry = _initData.properties.getPropertyAsInt("IceGridAdmin.Trace.SaveToRegistry") > 0;

        _liveDeploymentRoot = new com.zeroc.IceGridGUI.LiveDeployment.Root(this);

        _sessionKeeper = new SessionKeeper(this);

        _shutdownHook = new Thread("Shutdown hook")
            {
                @Override
                public void run()
                {
                    destroyIceGridAdmin();
                    destroyCommunicator();
                }
            };

        try
        {
            Runtime.getRuntime().addShutdownHook(_shutdownHook);
        }
        catch(IllegalStateException e)
        {
            //
            // Shutdown in progress, ignored
            //
        }

        _saveXMLChooser = new JFileChooser(_prefs.get("current directory", null));
        _saveXMLChooser.addChoosableFileFilter(new FileFilter()
            {
                @Override
                public boolean accept(File f)
                {
                    return f.isDirectory() || f.getName().endsWith(".xml");
                }

                @Override
                public String getDescription()
                {
                    return ".xml files";
                }
            });

        _openChooser = new JFileChooser(_saveXMLChooser.getCurrentDirectory());
        _openChooser.addChoosableFileFilter(_saveXMLChooser.getChoosableFileFilters()[1]);

        _saveLogFileChooser = new JFileChooser(_prefs.get("current directory", null));
        _saveLogFileChooser.addChoosableFileFilter(new FileFilter()
            {
                @Override
                public boolean accept(File f)
                {
                    return f.isDirectory() ||
                        f.getName().endsWith(".out") ||
                        f.getName().endsWith(".err") ||
                        f.getName().endsWith(".log") ||
                        f.getName().endsWith(".txt");
                }

                @Override
                public String getDescription()
                {
                    return ".out .err .log .txt files";
                }
            });

        _saveIceLogChooser = new JFileChooser(_prefs.get("current directory", null));
        _saveIceLogChooser.addChoosableFileFilter(new FileFilter()
            {
                @Override
                public boolean accept(File f)
                {
                    return f.isDirectory() || f.getName().endsWith(".csv");
                }

                @Override
                public String getDescription()
                {
                    return ".cvs files";
                }
            });

        javax.swing.UIManager.put("FileChooser.readOnly", Boolean.TRUE);

        final int MENU_MASK = Toolkit.getDefaultToolkit().getMenuShortcutKeyMask();

        //
        // Common actions (nodes not involved)
        //
        _newApplication = new AbstractAction("Application")
            {
                @Override
                public void actionPerformed(ActionEvent e)
                {
                    newApplication();
                }
            };

        _newApplicationWithDefaultTemplates =
            new AbstractAction("Application with Default Templates from Registry")
            {
                @Override
                public void actionPerformed(ActionEvent e)
                {
                    newApplicationWithDefaultTemplates();
                }
            };
        _newApplicationWithDefaultTemplates.setEnabled(false);

        _login = new AbstractAction("Login...")
            {
                @Override
                public void actionPerformed(ActionEvent e)
                {
                    _sessionKeeper.connectionManager();
                }
            };
        _login.putValue(Action.SHORT_DESCRIPTION, "Log into an IceGrid Registry");

        _logout = new AbstractAction("Logout")
            {
                @Override
                public void actionPerformed(ActionEvent e)
                {
                    if(_graphViews.size() > 0)
                    {
                        if(JOptionPane.YES_OPTION != JOptionPane.showConfirmDialog(
                               getMainFrame(), "Close all open Metrics Graph Views and logout?", "Confirm logout",
                               JOptionPane.YES_NO_OPTION))
                        {
                            return;
                        }

                        java.util.List<IGraphView> views = new java.util.ArrayList<>(_graphViews);
                        for(IGraphView v : views)
                        {
                            v.close();
                        }
                    }
                    _sessionKeeper.logout(true);
                    _statusBar.setText("Logged out");
                }
            };
        _logout.putValue(Action.SHORT_DESCRIPTION, "Logout");
        _logout.setEnabled(false);

        _acquireExclusiveWriteAccess = new AbstractAction("Acquire Exclusive Write Access")
            {
                @Override
                public void actionPerformed(ActionEvent e)
                {
                    try
                    {
                        acquireExclusiveWriteAccess(null);
                        _releaseExclusiveWriteAccess.setEnabled(true);
                        _acquireExclusiveWriteAccess.setEnabled(false);
                    }
                    catch(AccessDeniedException ade)
                    {
                        accessDenied(ade);
                    }
                }
            };
        _acquireExclusiveWriteAccess.putValue(Action.SHORT_DESCRIPTION,
                                              "Acquire exclusive write access on the registry");
        _acquireExclusiveWriteAccess.setEnabled(false);

        _releaseExclusiveWriteAccess = new AbstractAction("Release Exclusive Write Access")
            {
                @Override
                public void actionPerformed(ActionEvent e)
                {
                    releaseExclusiveWriteAccess();
                    _acquireExclusiveWriteAccess.setEnabled(true);
                    _releaseExclusiveWriteAccess.setEnabled(false);
                }
            };
        _releaseExclusiveWriteAccess.putValue(Action.SHORT_DESCRIPTION,
                                              "Release exclusive write access on the registry");
        _releaseExclusiveWriteAccess.setEnabled(false);

        _newGraph = new AbstractAction("Metrics Graph")
            {
                @Override
                public void actionPerformed(ActionEvent e)
                {
                    createGraphView();
                }
            };
        _newGraph.setEnabled(false);

        _showLiveDeploymentFilters = new AbstractAction("Filter live deployment")
            {
                @Override
                public void actionPerformed(ActionEvent e)
                {

                    Object[] applicationNames = _liveDeploymentRoot.getApplicationNames();

                    if(applicationNames.length == 0)
                    {
                        JOptionPane.showMessageDialog(
                            _mainFrame,
                            "The registry does not contain any applications",
                            "Empty registry",
                            JOptionPane.INFORMATION_MESSAGE);
                    }
                    else
                    {
                        java.util.List<Object> names = new java.util.ArrayList<>();
                        names.add("<All>");
                        names.addAll(java.util.Arrays.asList(applicationNames));
                        String appName = (String)JOptionPane.showInputDialog(
                            _mainFrame, "Which Application do you want to see in the live deployment?",
                            "Filter live deployment",
                            JOptionPane.QUESTION_MESSAGE, null,
                            names.toArray(), names.get(0));

                        if(appName != null)
                        {
                            if(appName.equals("<All>"))
                            {
                                _liveDeploymentRoot.setApplicationNameFilter(null);
                            }
                            else
                            {
                                _liveDeploymentRoot.setApplicationNameFilter(appName);
                            }
                        }
                    }
                }
            };
        _showLiveDeploymentFilters.putValue(Action.SHORT_DESCRIPTION, "Filter live deployment");
        _showLiveDeploymentFilters.setEnabled(false);

        _openApplicationFromFile = new AbstractAction("Application from File")
            {
                @Override
                public void actionPerformed(ActionEvent e)
                {
                    int result = _openChooser.showOpenDialog(_mainFrame);
                    if(result == JFileChooser.APPROVE_OPTION)
                    {
                        File file = _openChooser.getSelectedFile();

                        ApplicationDescriptor desc = parseFile(file);

                        if(desc != null)
                        {
                            com.zeroc.IceGridGUI.Application.Root root;
                            try
                            {
                                root = new com.zeroc.IceGridGUI.Application.Root(Coordinator.this, desc, false, file);
                            }
                            catch(com.zeroc.IceGridGUI.Application.UpdateFailedException ex)
                            {
                                JOptionPane.showMessageDialog(
                                    _mainFrame,
                                    ex.toString(),
                                    "Bad Application Descriptor: Unable to load from file",
                                    JOptionPane.ERROR_MESSAGE);
                                return;
                            }

                            ApplicationPane app = new ApplicationPane(root);
                            _mainPane.addApplication(app);
                            _mainPane.setSelectedComponent(app);
                            root.setSelectedNode(root);
                        }
                    }
                }
            };
        _openApplicationFromFile.putValue(Action.SHORT_DESCRIPTION, "Open application from file");
        _openApplicationFromFile.setEnabled(true);

        _openApplicationFromRegistry = new AbstractAction("Application from Registry")
            {
                @Override
                public void actionPerformed(ActionEvent e)
                {
                    Object[] applicationNames = _liveDeploymentRoot.getApplicationNames();

                    if(applicationNames.length == 0)
                    {
                        JOptionPane.showMessageDialog(
                            _mainFrame,
                            "The registry does not contain any applications",
                            "Empty registry",
                            JOptionPane.INFORMATION_MESSAGE);
                    }
                    else
                    {
                        String appName = (String)JOptionPane.showInputDialog(
                            _mainFrame, "Which Application do you want to open?",
                            "Open Application from registry",
                            JOptionPane.QUESTION_MESSAGE, null,
                            applicationNames, applicationNames[0]);

                        if(appName != null)
                        {
                            ApplicationPane app = openLiveApplication(appName);
                            if(app != null)
                            {
                                com.zeroc.IceGridGUI.Application.Root root = app.getRoot();
                                if(root.getSelectedNode() == null)
                                {
                                    root.setSelectedNode(root);
                                }
                            }
                        }
                    }
                }
            };
        _openApplicationFromRegistry.putValue(Action.SHORT_DESCRIPTION, "Open application from registry");
        _openApplicationFromRegistry.setEnabled(false);

        _closeApplication = new AbstractAction("Close Application")
            {
                @Override
                public void actionPerformed(ActionEvent e)
                {
                    Tab tab = getCurrentTab();
                    if(tab.close())
                    {
                        String id = ((ApplicationPane)tab).getRoot().getId();
                        _liveApplications.remove(id);
                    }
                }
            };
        _closeApplication.putValue(Action.SHORT_DESCRIPTION, "Close application");

        if(System.getProperty("os.name").startsWith("Mac OS"))
        {
            _closeApplication.putValue(Action.ACCELERATOR_KEY,
                                       KeyStroke.getKeyStroke(KeyEvent.VK_W, MENU_MASK));
        }
        else
        {
            _closeApplication.putValue(Action.ACCELERATOR_KEY,
                                       KeyStroke.getKeyStroke(KeyEvent.VK_F4, MENU_MASK));
        }
        _closeApplication.setEnabled(false);

        _save = new AbstractAction("Save")
            {
                @Override
                public void actionPerformed(ActionEvent e)
                {
                    try
                    {
                        getCurrentTab().save();
                    }
                    catch(Exception ex)
                    {
                        JOptionPane.showMessageDialog(_mainFrame, ex.toString(), "Error saving application",
                                                      JOptionPane.ERROR_MESSAGE);
                    }
                }
            };
        _save.setEnabled(false);
        _save.putValue(Action.ACCELERATOR_KEY,
                       KeyStroke.getKeyStroke(KeyEvent.VK_S, MENU_MASK));
        _save.putValue(Action.SHORT_DESCRIPTION, "Save");

        _saveToRegistry = new AbstractAction("Save to Registry (Servers may restart)")
            {
                @Override
                public void actionPerformed(ActionEvent e)
                {
                    getCurrentTab().saveToRegistry(true);
                }
            };
        _saveToRegistry.setEnabled(false);
        _saveToRegistry.putValue(Action.SHORT_DESCRIPTION, "Save to registry (servers may restart)");

        _saveToRegistryWithoutRestart = new AbstractAction("Save to Registry (No server restart)")
            {
                @Override
                public void actionPerformed(ActionEvent e)
                {
                    getCurrentTab().saveToRegistry(false);
                }
            };
        _saveToRegistryWithoutRestart.setEnabled(false);
        _saveToRegistryWithoutRestart.putValue(Action.SHORT_DESCRIPTION, "Save to registry (no server restart)");

        _saveToFile = new AbstractAction("Save to File")
            {
                @Override
                public void actionPerformed(ActionEvent e)
                {
                    try
                    {
                        getCurrentTab().saveToFile();
                    }
                    catch(Exception ex)
                    {
                        JOptionPane.showMessageDialog(_mainFrame, ex.toString(), "Error saving application",
                                                      JOptionPane.ERROR_MESSAGE);
                    }
                }
            };
        _saveToFile.setEnabled(false);
        _saveToFile.putValue(Action.SHORT_DESCRIPTION, "Save to file");

        _discardUpdates = new AbstractAction("Discard Updates")
            {
                @Override
                public void actionPerformed(ActionEvent e)
                {
                    getCurrentTab().discardUpdates();
                }
            };
        _discardUpdates.setEnabled(false);
        _discardUpdates.putValue(Action.SHORT_DESCRIPTION, "Discard updates and reload application");

        _certificateManager = new AbstractAction("Certificate Manager...")
            {
                @Override
                public void actionPerformed(ActionEvent e)
                {
                    SessionKeeper.CertificateManagerDialog d = _sessionKeeper.certificateManager(getMainFrame());
                    if(d != null)
                    {
                        d.showDialog();
                    }
                }
            };
        _certificateManager.putValue(Action.SHORT_DESCRIPTION, "Manage SSL Certificates");

        _exit = new AbstractAction("Exit")
            {
                @Override
                public void actionPerformed(ActionEvent e)
                {
                    exit(0);
                }
            };
        _exit.putValue(Action.ACCELERATOR_KEY, KeyStroke.getKeyStroke("alt F4"));

        _back = new AbstractAction("Go Back to the Previous Node")
            {
                @Override
                public void actionPerformed(ActionEvent e)
                {
                    getCurrentTab().back();
                }
            };
        _back.setEnabled(false);
        _back.putValue(Action.SHORT_DESCRIPTION, "Go back to the previous node");

        _forward =  new AbstractAction("Go to the Next Node")
            {
                @Override
                public void actionPerformed(ActionEvent e)
                {
                    getCurrentTab().forward();
                }
            };
        _forward.setEnabled(false);
        _forward.putValue(Action.SHORT_DESCRIPTION, "Go to the next node");

        _helpContents = new AbstractAction("Contents")
            {
                @Override
                public void actionPerformed(ActionEvent e)
                {
                    helpContents();
                }
            };

        _about = new AbstractAction("About")
            {
                @Override
                public void actionPerformed(ActionEvent e)
                {
                    about();
                }
            };

        _showApplicationDetails = new AbstractAction("Show details")
            {
                @Override
                public void actionPerformed(ActionEvent e)
                {
                    Object[] applicationNames = _liveDeploymentRoot.getApplicationNames();

                    if(applicationNames.length == 0)
                    {
                        JOptionPane.showMessageDialog(
                            _mainFrame,
                            "There is no application deployed in this IceGrid registry",
                            "No application",
                            JOptionPane.INFORMATION_MESSAGE);
                    }
                    else
                    {
                        String appName = _liveDeploymentRoot.getApplicationNameFilter();
                        if(appName == null)
                        {
                            appName = (String)JOptionPane.showInputDialog(
                                _mainFrame, "Which application do you to display",
                                "Show details",
                                JOptionPane.QUESTION_MESSAGE, null,
                                applicationNames, applicationNames[0]);
                        }

                        if(appName != null)
                        {
                            _liveDeploymentRoot.showApplicationDetails(appName);
                        }
                    }
                }
            };
        _showApplicationDetails.setEnabled(false);

        _removeApplicationFromRegistry = new AbstractAction("Remove from Registry")
            {
                @Override
                public void actionPerformed(ActionEvent e)
                {
                    Object[] applicationNames = _liveDeploymentRoot.getApplicationNames();

                    if(applicationNames.length == 0)
                    {
                        JOptionPane.showMessageDialog(
                            _mainFrame,
                            "There is no application deployed in this IceGrid registry",
                            "No application",
                            JOptionPane.INFORMATION_MESSAGE);
                    }
                    else
                    {
                        String appName = (String)JOptionPane.showInputDialog(
                            _mainFrame, "Which application do you want to remove?",
                            "Remove application",
                            JOptionPane.QUESTION_MESSAGE, null,
                            applicationNames, applicationNames[0]);

                        if(appName != null)
                        {
                            removeApplicationFromRegistry(appName);
                        }
                    }
                }
            };
        _removeApplicationFromRegistry.setEnabled(false);

        _cut = new ActionWrapper("Cut");
        _cut.putValue(Action.ACCELERATOR_KEY, KeyStroke.getKeyStroke(KeyEvent.VK_X, MENU_MASK));
        _cut.putValue(Action.SHORT_DESCRIPTION, "Cut");

        _copy = new ActionWrapper("Copy");
        _copy.putValue(Action.ACCELERATOR_KEY, KeyStroke.getKeyStroke(KeyEvent.VK_C, MENU_MASK));
        _copy.putValue(Action.SHORT_DESCRIPTION, "Copy");

        _paste = new ActionWrapper("Paste");
        _paste.putValue(Action.ACCELERATOR_KEY, KeyStroke.getKeyStroke(KeyEvent.VK_V, MENU_MASK));
        _paste.putValue(Action.SHORT_DESCRIPTION, "Paste");

        _delete = new ActionWrapper("Delete");
        _delete.putValue(Action.ACCELERATOR_KEY, KeyStroke.getKeyStroke("DELETE"));
        _delete.putValue(Action.SHORT_DESCRIPTION, "Delete");

        _moveUp = new ActionWrapper("Move Up");
        _moveDown = new ActionWrapper("Move Down");

        _showVarsMenuItem =
            new JCheckBoxMenuItem(_appActionsForMenu.get(com.zeroc.IceGridGUI.Application.TreeNode.SHOW_VARS));
        _showVarsTool = new JToggleButton(_appActionsForMenu.get(com.zeroc.IceGridGUI.Application.TreeNode.SHOW_VARS));
        _showVarsTool.setIcon(Utils.getIcon("/icons/24x24/show_vars.png"));
        _showVarsTool.setText("");

        _substituteMenuItem = new
            JCheckBoxMenuItem(_appActionsForMenu.get(com.zeroc.IceGridGUI.Application.TreeNode.SUBSTITUTE_VARS));
        _substituteTool =
            new JToggleButton(_appActionsForMenu.get(com.zeroc.IceGridGUI.Application.TreeNode.SUBSTITUTE_VARS));
        _substituteTool.setIcon(Utils.getIcon("/icons/24x24/substitute.png"));
        _substituteTool.setText("");

        ButtonGroup group = new ButtonGroup();
        group.add(_showVarsMenuItem);
        group.add(_substituteMenuItem);
        group = new ButtonGroup();
        group.add(_showVarsTool);
        group.add(_substituteTool);

        _showVarsMenuItem.setSelected(true);
        _showVarsTool.setSelected(true);

        _mainFrame.setJMenuBar(new MenuBar());

        _mainFrame.getContentPane().add(new ToolBar(), BorderLayout.PAGE_START);

        _mainFrame.getContentPane().add(_statusBar, BorderLayout.PAGE_END);

        java.awt.KeyboardFocusManager kbm = java.awt.KeyboardFocusManager.getCurrentKeyboardFocusManager();
        kbm.addPropertyChangeListener("permanentFocusOwner", new FocusListener());

        _liveDeploymentPane = new LiveDeploymentPane(_liveDeploymentRoot);
        _mainPane = new MainPane(this);
        _mainFrame.getContentPane().add(_mainPane, BorderLayout.CENTER);

        ScheduledThreadPoolExecutor executor =
            new ScheduledThreadPoolExecutor(1, (Runnable r) -> new Thread(r, "Pinger"));
        executor.setExecuteExistingDelayedTasksAfterShutdownPolicy(false);
        _scheduledExecutor = executor;
        _executor = Executors.newSingleThreadExecutor((Runnable r) -> new Thread(r));
    }

    public IGraphView createGraphView()
    {
        IGraphView view = null;
        Class<?> c1 = com.zeroc.IceInternal.Util.findClass("com.zeroc.IceGridGUI.LiveDeployment.GraphView", null);
        if(c1 == null)
        {
            JOptionPane.showMessageDialog(_mainFrame,
                                          "IceGrid GUI was built without Metrics Graph Support",
                                          "IceGrid GUI Info",
                                          JOptionPane.INFORMATION_MESSAGE);
        }
        else if(com.zeroc.IceInternal.Util.findClass("javafx.embed.swing.JFXPanel", null) == null)
        {
            JOptionPane.showMessageDialog(_mainFrame,
                                          "The Metrics Graph view requires JavaFX",
                                          "IceGrid GUI Info",
                                          JOptionPane.INFORMATION_MESSAGE);
        }
        else
        {
            StringBuilder title = new StringBuilder();
            title.append("Metrics Graph");
            if(_graphViews.size() > 0)
            {
                title.append(" - ");
                title.append(Integer.toString(_graphViews.size()));
            }

            try
            {
                Constructor<?> ctor = c1.getConstructor(new Class[] { Coordinator.class, String.class });
                view = (IGraphView)ctor.newInstance(new Object[] { Coordinator.this, title.toString() });
                _graphViews.add(view);
            }
            catch(NoSuchMethodException ex)
            {
            }
            catch(InstantiationException ex)
            {
            }
            catch(IllegalAccessException ex)
            {
            }
            catch(java.lang.reflect.InvocationTargetException ex)
            {
            }
        }
        return view;
    }

    public LiveDeploymentPane getLiveDeploymentPane()
    {
        return _liveDeploymentPane;
    }

    public com.zeroc.IceGridGUI.LiveDeployment.Root getLiveDeploymentRoot()
    {
        return _liveDeploymentRoot;
    }

    private void newApplication()
    {
        ApplicationDescriptor desc =  new ApplicationDescriptor("NewApplication",
                                                                new java.util.TreeMap<String, String>(),
                                                                new java.util.LinkedList<ReplicaGroupDescriptor>(),
                                                                new java.util.HashMap<String, TemplateDescriptor>(),
                                                                new java.util.HashMap<String, TemplateDescriptor>(),
                                                                new java.util.HashMap<String, NodeDescriptor>(),
                                                                new DistributionDescriptor(
                                                                    "", new java.util.LinkedList<String>()), // dummy
                                                                "",
                                                                new java.util.HashMap<String, PropertySetDescriptor>());
        com.zeroc.IceGridGUI.Application.Root root = new com.zeroc.IceGridGUI.Application.Root(this, desc);
        ApplicationPane app = new ApplicationPane(root);
        _mainPane.addApplication(app);
        _mainPane.setSelectedComponent(app);
        root.setSelectedNode(root);
    }

    private void newApplicationWithDefaultTemplates()
    {
        _mainFrame.setCursor(Cursor.getPredefinedCursor(Cursor.WAIT_CURSOR));
        try
        {
            ApplicationDescriptor descriptor = getAdmin().getDefaultApplicationDescriptor();
            descriptor.name = "NewApplication";
            com.zeroc.IceGridGUI.Application.Root root = new com.zeroc.IceGridGUI.Application.Root(this, descriptor);
            ApplicationPane app = new ApplicationPane(root);
            _mainPane.addApplication(app);
            _mainPane.setSelectedComponent(app);
            root.setSelectedNode(root);
        }
        catch(DeploymentException e)
        {
            JOptionPane.showMessageDialog(
                _mainFrame,
                "The default application descriptor from the IceGrid registry is invalid:\n"
                + e.reason,
                "Deployment Exception",
                JOptionPane.ERROR_MESSAGE);
        }
        catch(com.zeroc.Ice.LocalException e)
        {
            JOptionPane.showMessageDialog(
                _mainFrame,
                "Could not retrieve the default application descriptor from the IceGrid registry: \n"
                + e.toString(),
                "Trouble with IceGrid registry",
                JOptionPane.ERROR_MESSAGE);
        }
        finally
        {
            _mainFrame.setCursor(Cursor.getPredefinedCursor(Cursor.DEFAULT_CURSOR));
        }
    }

    private void helpContents()
    {
        String version = com.zeroc.Ice.Util.stringVersion();

        int pos = version.indexOf('a');
        if(pos == -1)
        {
            pos = version.indexOf('b');
        }

        if(pos != -1)
        {
            // 3.7a3 or 3.7b1 becomes simply 3.7
            version = version.substring(0, pos);
        }

        String[] tokens = version.split("\\.");
        if(tokens.length > 2)
        {
            version = tokens[0] + "." + tokens[1];
        }

        Desktop desktop = Desktop.isDesktopSupported() ? Desktop.getDesktop() : null;
        if(desktop != null && desktop.isSupported(Desktop.Action.BROWSE))
        {
            try
            {
                desktop.browse(new URI("https://doc.zeroc.com/ice/" + version + "/ice-services/icegrid/icegrid-gui-tool"));
            }
            catch(Exception e)
            {
                JOptionPane.showMessageDialog(null,
                                              "Error attempting to launch web browser" + ":\n" + e.getLocalizedMessage());
            }
        }
        else
        {
            JOptionPane.showMessageDialog(null,"Launching a browser is not supported on your platform.");
        }
    }

    private void about()
    {
        String text = "IceGrid GUI version "
            + com.zeroc.Ice.Util.stringVersion() + "\n"
            + "Copyright \u00A9 ZeroC, Inc. All rights reserved.\n";

        JOptionPane.showMessageDialog(
            _mainFrame,
            text,
            "About - IceGrid GUI",
            JOptionPane.INFORMATION_MESSAGE);
    }

    public void setClipboard(Object copy)
    {
        _clipboard = copy;
    }

    public Object getClipboard()
    {
        return _clipboard;
    }

    void showMainFrame()
    {
        _mainFrame.pack();
        Utils.restoreWindowBounds(_mainFrame, _prefs, "Window", null);
        _mainFrame.setVisible(true);
    }

    void exit(int status)
    {
        if(_graphViews.size() > 0)
        {
            if(JOptionPane.YES_OPTION != JOptionPane.showConfirmDialog(getMainFrame(),
                                                                       "Close all open windows and exit?",
                                                                       "Confirm exit",
                                                                       JOptionPane.YES_NO_OPTION))
            {
                return;
            }
=======
public class Coordinator {
  public interface IGraphView {
    public void close();
>>>>>>> bce907fc

    public void addSeries(final MetricsViewTransferableData data);

    public String getTitle();
  }

  private class StatusBarI extends JPanel implements StatusBar {
    StatusBarI() {
      super(new BorderLayout());
      setBorder(new EmptyBorder(0, 13, 10, 13));

      _text = new JLabel();
      _text.setHorizontalAlignment(SwingConstants.LEFT);
      add(_text, BorderLayout.LINE_START);

      _connectedLabel = new JLabel("Working Offline");
      _connectedLabel.setHorizontalAlignment(SwingConstants.RIGHT);
      add(_connectedLabel, BorderLayout.LINE_END);
    }

    @Override
    public void setText(String text) {
      _text.setText(text);
    }

    @Override
    public void setConnected(boolean connected) {
      if (connected) {
        _connectedLabel.setText("Working Online");
      } else {
        _connectedLabel.setText("Working Offline");
      }
    }

    JLabel _connectedLabel;
    JLabel _text;
  }

  private class ActionWrapper extends AbstractAction implements java.beans.PropertyChangeListener {
    public ActionWrapper(String name) {
      super(name);
      setEnabled(false);
    }

    @Override
    public void actionPerformed(ActionEvent e) {
      if (_target != null) {
        _target.actionPerformed(e);
      }
    }

    @Override
    public void propertyChange(java.beans.PropertyChangeEvent e) {
      //
      // The only property we're interested in is isEnabled
      //

      for (java.beans.PropertyChangeListener l : getPropertyChangeListeners()) {
        l.propertyChange(e);
      }
    }

    void setTarget(Action t) {
      if (_target != null) {
        _target.removePropertyChangeListener(this);
      }
      _target = t;
      if (_target != null) {
        _target.addPropertyChangeListener(this);
        setEnabled(_target.isEnabled());
      } else {
        setEnabled(false);
      }
    }

    Action getTarget() {
      return _target;
    }

    private Action _target;
  }

  private class DeleteTextAction extends AbstractAction {
    public DeleteTextAction(String name) {
      super(name);
    }

    @Override
    public void actionPerformed(ActionEvent e) {
      if (_target != null) {
        Action a = _target.getActionMap().get("delete-next");
        if (a != null) {
          a.actionPerformed(new ActionEvent(_target, ActionEvent.ACTION_PERFORMED, null));
        }
      }
    }

    void setTarget(JTextComponent t) {
      _target = t;
    }

    private JTextComponent _target;
  }

  private class FocusListener implements java.beans.PropertyChangeListener {
    @Override
    public void propertyChange(java.beans.PropertyChangeEvent e) {
      Object o = e.getNewValue();
      if (o == null) {
        unknownTarget();
      } else if (o instanceof JTextComponent) {
        enableTextEditActions((JTextComponent) o);
      } else if (o instanceof JTree) {
        JTree tree = (JTree) o;
        if (tree.getModel().getRoot() instanceof com.zeroc.IceGridGUI.Application.Root) {
          enableTreeEditActions();
        } else {
          disableAllEditMenusAndButtons();
        }
      } else {
        unknownTarget();
      }
    }

    private void unknownTarget() {
      if (_copy.getTarget() == _copyText) {
        disableAllEditMenusAndButtons();
      }
      //
      // Otherwise (for good tree), do nothing.
      //
    }

    private void enableTextEditActions(JTextComponent target) {
      boolean editable = target.isEditable() && target.isEnabled();

      _cutText.setEnabled(editable);
      _copyText.setEnabled(true);
      _pasteText.setEnabled(editable);
      _deleteText.setEnabled(editable);
      _deleteText.setTarget(target);

      if (_copy.getTarget() != _copyText) {
        _cut.setTarget(_cutText);
        _copy.setTarget(_copyText);
        _paste.setTarget(_pasteText);
        _delete.setTarget(_deleteText);
        _moveUp.setTarget(null);
        _moveDown.setTarget(null);
      }
    }
  }

  private void enableTreeEditActions() {
    _cut.setTarget(null);
    _copy.setTarget(_appActionsForMenu.get(com.zeroc.IceGridGUI.Application.TreeNode.COPY));
    _paste.setTarget(_appActionsForMenu.get(com.zeroc.IceGridGUI.Application.TreeNode.PASTE));
    _delete.setTarget(_appActionsForMenu.get(com.zeroc.IceGridGUI.Application.TreeNode.DELETE));
    _moveUp.setTarget(_appActionsForMenu.get(com.zeroc.IceGridGUI.Application.TreeNode.MOVE_UP));
    _moveDown.setTarget(
        _appActionsForMenu.get(com.zeroc.IceGridGUI.Application.TreeNode.MOVE_DOWN));
  }

  private class MenuBar extends JMenuBar {
    private MenuBar() {
      putClientProperty(Options.HEADER_STYLE_KEY, HeaderStyle.BOTH);
      putClientProperty(PlasticLookAndFeel.BORDER_STYLE_KEY, BorderStyle.SEPARATOR);

      //
      // File menu
      //
      JMenu fileMenu = new JMenu("File");
      fileMenu.setMnemonic(java.awt.event.KeyEvent.VK_F);
      add(fileMenu);

      //
      // New sub-menu
      //
      _newMenu = new JMenu("New");
      fileMenu.add(_newMenu);
      _newMenu.add(_newApplication);
      _newMenu.add(_newApplicationWithDefaultTemplates);
      _newMenu.addSeparator();

      _newMenu.add(_appActionsForMenu.get(com.zeroc.IceGridGUI.Application.TreeNode.NEW_ADAPTER));
      _newMenu.add(_appActionsForMenu.get(com.zeroc.IceGridGUI.Application.TreeNode.NEW_NODE));
      _newMenu.add(
          _appActionsForMenu.get(com.zeroc.IceGridGUI.Application.TreeNode.NEW_PROPERTY_SET));
      _newMenu.add(
          _appActionsForMenu.get(com.zeroc.IceGridGUI.Application.TreeNode.NEW_REPLICA_GROUP));

      //
      // Open sub-menu
      //
      JMenu openMenu = new JMenu("Open");
      openMenu.add(_openApplicationFromFile);
      openMenu.add(_openApplicationFromRegistry);

      //
      // New server sub-sub-menu
      //
      _newServerMenu = new JMenu("Server");
      _newServerMenu.setEnabled(false);
      _newMenu.add(_newServerMenu);
      _newServerMenu.add(
          _appActionsForMenu.get(com.zeroc.IceGridGUI.Application.TreeNode.NEW_SERVER));
      _newServerMenu.add(
          _appActionsForMenu.get(com.zeroc.IceGridGUI.Application.TreeNode.NEW_SERVER_ICEBOX));
      _newServerMenu.add(
          _appActionsForMenu.get(
              com.zeroc.IceGridGUI.Application.TreeNode.NEW_SERVER_FROM_TEMPLATE));

      //
      // New service sub-sub-menu
      //
      _newServiceMenu = new JMenu("Service");
      _newServiceMenu.setEnabled(false);
      _newMenu.add(_newServiceMenu);
      _newServiceMenu.add(
          _appActionsForMenu.get(com.zeroc.IceGridGUI.Application.TreeNode.NEW_SERVICE));
      _newServiceMenu.add(
          _appActionsForMenu.get(
              com.zeroc.IceGridGUI.Application.TreeNode.NEW_SERVICE_FROM_TEMPLATE));

      //
      // New template sub-sub-menu
      //
      _newTemplateMenu = new JMenu("Template");
      _newTemplateMenu.setEnabled(false);
      _newMenu.add(_newTemplateMenu);
      _newTemplateMenu.add(
          _appActionsForMenu.get(com.zeroc.IceGridGUI.Application.TreeNode.NEW_TEMPLATE_SERVER));
      _newTemplateMenu.add(
          _appActionsForMenu.get(
              com.zeroc.IceGridGUI.Application.TreeNode.NEW_TEMPLATE_SERVER_ICEBOX));
      _newTemplateMenu.add(
          _appActionsForMenu.get(com.zeroc.IceGridGUI.Application.TreeNode.NEW_TEMPLATE_SERVICE));

      //
      // New Graph sub-menu
      //
      _newMenu.addSeparator();
      _newMenu.add(_newGraph);

      fileMenu.addSeparator();
      fileMenu.add(_login);
      fileMenu.add(_logout);
      fileMenu.addSeparator();
      fileMenu.add(_acquireExclusiveWriteAccess);
      fileMenu.add(_releaseExclusiveWriteAccess);
      fileMenu.addSeparator();
      fileMenu.add(openMenu);
      fileMenu.add(_closeApplication);
      fileMenu.add(_save);
      fileMenu.add(_saveToFile);
      fileMenu.add(_saveToRegistry);
      fileMenu.add(_saveToRegistryWithoutRestart);
      fileMenu.addSeparator();
      fileMenu.add(_discardUpdates);
      fileMenu.addSeparator();
      fileMenu.add(_certificateManager);
      if (!System.getProperty("os.name").startsWith("Mac OS")) {
        fileMenu.addSeparator();
        fileMenu.add(_exit);
      }

      //
      // Edit menu
      //
      JMenu editMenu = new JMenu("Edit");
      editMenu.setMnemonic(java.awt.event.KeyEvent.VK_E);
      add(editMenu);

      editMenu.add(_cut);
      editMenu.add(_copy);
      editMenu.add(_paste);
      editMenu.add(_delete);
      editMenu.addSeparator();
      editMenu.add(_moveUp);
      editMenu.add(_moveDown);

      //
      // View menu
      //
      JMenu viewMenu = new JMenu("View");
      viewMenu.setMnemonic(java.awt.event.KeyEvent.VK_V);
      add(viewMenu);
      viewMenu.add(_showVarsMenuItem);
      viewMenu.add(_substituteMenuItem);
      viewMenu.addSeparator();
      viewMenu.add(_back);
      viewMenu.add(_forward);

      //
      // Tools menu
      //
      JMenu toolsMenu = new JMenu("Tools");
      toolsMenu.setMnemonic(java.awt.event.KeyEvent.VK_T);
      add(toolsMenu);

      //
      // Application sub-menu
      //
      _appMenu = new JMenu("Application");
      _appMenu.setEnabled(false);
      toolsMenu.add(_appMenu);
      _appMenu.add(_showApplicationDetails);
      _appMenu.add(_showLiveDeploymentFilters);
      _appMenu.addSeparator();
      _appMenu.add(_removeApplicationFromRegistry);
      _appMenu.setEnabled(false);

      //
      // Metrics View sub-menu
      //
      _metricsViewMenu = new JMenu("Metrics View");
      _metricsViewMenu.setEnabled(false);
      toolsMenu.add(_metricsViewMenu);
      _metricsViewMenu.add(
          _liveActionsForMenu.get(
              com.zeroc.IceGridGUI.LiveDeployment.TreeNode.ENABLE_METRICS_VIEW));
      _metricsViewMenu.add(
          _liveActionsForMenu.get(
              com.zeroc.IceGridGUI.LiveDeployment.TreeNode.DISABLE_METRICS_VIEW));

      //
      // Node sub-menu
      //
      _nodeMenu = new JMenu("Node");
      _nodeMenu.setEnabled(false);
      toolsMenu.add(_nodeMenu);
      _nodeMenu.add(
          _liveActionsForMenu.get(com.zeroc.IceGridGUI.LiveDeployment.TreeNode.RETRIEVE_ICE_LOG));
      _nodeMenu.add(
          _liveActionsForMenu.get(com.zeroc.IceGridGUI.LiveDeployment.TreeNode.RETRIEVE_STDOUT));
      _nodeMenu.add(
          _liveActionsForMenu.get(com.zeroc.IceGridGUI.LiveDeployment.TreeNode.RETRIEVE_STDERR));
      _nodeMenu.addSeparator();
      _nodeMenu.add(
          _liveActionsForMenu.get(com.zeroc.IceGridGUI.LiveDeployment.TreeNode.START_ALL_SERVERS));
      _nodeMenu.add(
          _liveActionsForMenu.get(com.zeroc.IceGridGUI.LiveDeployment.TreeNode.STOP_ALL_SERVERS));
      _nodeMenu.addSeparator();
      _nodeMenu.add(
          _liveActionsForMenu.get(com.zeroc.IceGridGUI.LiveDeployment.TreeNode.SHUTDOWN_NODE));

      //
      // Registry sub-menu
      //
      _registryMenu = new JMenu("Registry");
      _registryMenu.setEnabled(false);
      toolsMenu.add(_registryMenu);
      _registryMenu.add(
          _liveActionsForMenu.get(com.zeroc.IceGridGUI.LiveDeployment.TreeNode.ADD_OBJECT));
      _registryMenu.addSeparator();
      _registryMenu.add(
          _liveActionsForMenu.get(com.zeroc.IceGridGUI.LiveDeployment.TreeNode.RETRIEVE_ICE_LOG));
      _registryMenu.add(
          _liveActionsForMenu.get(com.zeroc.IceGridGUI.LiveDeployment.TreeNode.RETRIEVE_STDOUT));
      _registryMenu.add(
          _liveActionsForMenu.get(com.zeroc.IceGridGUI.LiveDeployment.TreeNode.RETRIEVE_STDERR));
      _registryMenu.addSeparator();
      _registryMenu.add(
          _liveActionsForMenu.get(com.zeroc.IceGridGUI.LiveDeployment.TreeNode.SHUTDOWN_REGISTRY));

      //
      // Server sub-menu
      //
      _serverMenu = new JMenu("Server");
      _serverMenu.setEnabled(false);
      toolsMenu.add(_serverMenu);
      _serverMenu.add(_liveActionsForMenu.get(com.zeroc.IceGridGUI.LiveDeployment.TreeNode.START));
      _serverMenu.add(_liveActionsForMenu.get(com.zeroc.IceGridGUI.LiveDeployment.TreeNode.STOP));
      _serverMenu.addSeparator();
      _serverMenu.add(_liveActionsForMenu.get(com.zeroc.IceGridGUI.LiveDeployment.TreeNode.ENABLE));
      _serverMenu.add(
          _liveActionsForMenu.get(com.zeroc.IceGridGUI.LiveDeployment.TreeNode.DISABLE));
      _serverMenu.addSeparator();
      _serverMenu.add(
          _liveActionsForMenu.get(com.zeroc.IceGridGUI.LiveDeployment.TreeNode.WRITE_MESSAGE));
      _serverMenu.add(
          _liveActionsForMenu.get(com.zeroc.IceGridGUI.LiveDeployment.TreeNode.RETRIEVE_ICE_LOG));
      _serverMenu.add(
          _liveActionsForMenu.get(com.zeroc.IceGridGUI.LiveDeployment.TreeNode.RETRIEVE_STDOUT));
      _serverMenu.add(
          _liveActionsForMenu.get(com.zeroc.IceGridGUI.LiveDeployment.TreeNode.RETRIEVE_STDERR));
      _serverMenu.add(
          _liveActionsForMenu.get(com.zeroc.IceGridGUI.LiveDeployment.TreeNode.RETRIEVE_LOG_FILE));
      _serverMenu.addSeparator();
      _signalMenu = new JMenu("Send Signal");
      _serverMenu.add(_signalMenu);
      _signalMenu.add(_liveActionsForMenu.get(com.zeroc.IceGridGUI.LiveDeployment.TreeNode.SIGHUP));
      _signalMenu.add(_liveActionsForMenu.get(com.zeroc.IceGridGUI.LiveDeployment.TreeNode.SIGINT));
      _signalMenu.add(
          _liveActionsForMenu.get(com.zeroc.IceGridGUI.LiveDeployment.TreeNode.SIGQUIT));
      _signalMenu.add(
          _liveActionsForMenu.get(com.zeroc.IceGridGUI.LiveDeployment.TreeNode.SIGKILL));
      _signalMenu.add(
          _liveActionsForMenu.get(com.zeroc.IceGridGUI.LiveDeployment.TreeNode.SIGUSR1));
      _signalMenu.add(
          _liveActionsForMenu.get(com.zeroc.IceGridGUI.LiveDeployment.TreeNode.SIGUSR2));
      _signalMenu.add(
          _liveActionsForMenu.get(com.zeroc.IceGridGUI.LiveDeployment.TreeNode.SIGTERM));
      _serverMenu.addSeparator();
      _serverMenu.add(
          _liveActionsForMenu.get(com.zeroc.IceGridGUI.LiveDeployment.TreeNode.OPEN_DEFINITION));

      //
      // Service sub-menu
      //
      _serviceMenu = new JMenu("Service");
      _serviceMenu.setEnabled(false);
      toolsMenu.add(_serviceMenu);
      _serviceMenu.add(_liveActionsForMenu.get(com.zeroc.IceGridGUI.LiveDeployment.TreeNode.START));
      _serviceMenu.add(_liveActionsForMenu.get(com.zeroc.IceGridGUI.LiveDeployment.TreeNode.STOP));
      _serviceMenu.addSeparator();
      _serviceMenu.add(
          _liveActionsForMenu.get(com.zeroc.IceGridGUI.LiveDeployment.TreeNode.RETRIEVE_ICE_LOG));
      _serviceMenu.add(
          _liveActionsForMenu.get(com.zeroc.IceGridGUI.LiveDeployment.TreeNode.RETRIEVE_LOG_FILE));

      //
      // Help menu
      //
      JMenu helpMenu = new JMenu("Help");
      helpMenu.setMnemonic(java.awt.event.KeyEvent.VK_H);
      add(helpMenu);

      helpMenu.add(_helpContents);

      if (!System.getProperty("os.name").startsWith("Mac OS")) {
        helpMenu.addSeparator();
        helpMenu.add(_about);
      }
    }
  }

  private class ToolBar extends JToolBar {
    private ToolBar() {
      putClientProperty(Options.HEADER_STYLE_KEY, HeaderStyle.BOTH);
      putClientProperty(PlasticLookAndFeel.BORDER_STYLE_KEY, BorderStyle.SEPARATOR);
      setFloatable(false);
      putClientProperty("JToolBar.isRollover", Boolean.TRUE);

      JButton button = new JButton(_login);
      button.setText(null);
      button.setIcon(Utils.getIcon("/icons/24x24/login.png"));
      add(button);
      button = new JButton(_logout);
      button.setText(null);
      button.setIcon(Utils.getIcon("/icons/24x24/logout.png"));
      add(button);

      addSeparator();

      button = new JButton(_back);
      button.setText(null);
      button.setIcon(Utils.getIcon("/icons/24x24/back.png"));
      add(button);
      button = new JButton(_forward);
      button.setText(null);
      button.setIcon(Utils.getIcon("/icons/24x24/forward.png"));
      add(button);

      addSeparator();

      button = new JButton(_showLiveDeploymentFilters);
      button.setText(null);
      button.setIcon(Utils.getIcon("/icons/24x24/view_filter.png"));
      add(button);

      addSeparator();

      button = new JButton(_openApplicationFromRegistry);
      button.setText(null);
      button.setIcon(Utils.getIcon("/icons/24x24/open_from_registry.png"));
      add(button);
      button = new JButton(_openApplicationFromFile);
      button.setText(null);
      button.setIcon(Utils.getIcon("/icons/24x24/open_from_file.png"));
      add(button);

      addSeparator();

      button = new JButton(_save);
      button.setText(null);
      button.setIcon(Utils.getIcon("/icons/24x24/save.png"));
      add(button);
      button = new JButton(_saveToRegistry);
      button.setText(null);
      button.setIcon(Utils.getIcon("/icons/24x24/save_to_registry.png"));
      add(button);
      button = new JButton(_saveToRegistryWithoutRestart);
      button.setText(null);
      button.setIcon(Utils.getIcon("/icons/24x24/save_without_restart.png"));
      add(button);
      button = new JButton(_saveToFile);
      button.setText(null);
      button.setIcon(Utils.getIcon("/icons/24x24/save_to_file.png"));
      add(button);
      button = new JButton(_discardUpdates);
      button.setText(null);
      button.setIcon(Utils.getIcon("/icons/24x24/discard.png"));
      add(button);

      addSeparator();

      button = new JButton(_copy);
      button.setText(null);
      button.setIcon(Utils.getIcon("/icons/24x24/copy.png"));
      add(button);
      button = new JButton(_paste);
      button.setText(null);
      button.setIcon(Utils.getIcon("/icons/24x24/paste.png"));
      add(button);
      button = new JButton(_delete);
      button.setText(null);
      button.setIcon(Utils.getIcon("/icons/24x24/delete.png"));
      add(button);

      addSeparator();

      add(_showVarsTool);
      add(_substituteTool);
    }
  }

  private static class ReuseConnectionRouter implements com.zeroc.Ice.Router {
    public ReuseConnectionRouter(com.zeroc.Ice.ObjectPrx proxy) {
      _clientProxy = proxy;
    }

    @Override
    public com.zeroc.Ice.Router.GetClientProxyResult getClientProxy(com.zeroc.Ice.Current current) {
      return new com.zeroc.Ice.Router.GetClientProxyResult(
          _clientProxy, java.util.Optional.of(false));
    }

    @Override
    public com.zeroc.Ice.ObjectPrx getServerProxy(com.zeroc.Ice.Current current) {
      return null;
    }

    @Override
    public com.zeroc.Ice.ObjectPrx[] addProxies(
        com.zeroc.Ice.ObjectPrx[] proxies, com.zeroc.Ice.Current current) {
      return new com.zeroc.Ice.ObjectPrx[0];
    }

    private final com.zeroc.Ice.ObjectPrx _clientProxy;
  }

  public com.zeroc.Ice.Communicator getCommunicator() {
    if (_communicator == null) {
      _communicator = com.zeroc.Ice.Util.initialize(_initData);
    }
    return _communicator;
  }

  public com.zeroc.Ice.Properties getProperties() {
    return _initData.properties;
  }

  public Tab getCurrentTab() {
    return (Tab) _mainPane.getSelectedComponent();
  }

  public Action getBackAction() {
    return _back;
  }

  public Action getForwardAction() {
    return _forward;
  }

  public Action getCloseApplicationAction() {
    return _closeApplication;
  }

  public Action getShowLiveDeploymentFiltersAction() {
    return _showLiveDeploymentFilters;
  }

  public Action getSaveAction() {
    return _save;
  }

  public Action getSaveToRegistryAction() {
    return _saveToRegistry;
  }

  public Action getSaveToRegistryWithoutRestartAction() {
    return _saveToRegistryWithoutRestart;
  }

  public Action getSaveToFileAction() {
    return _saveToFile;
  }

  public Action getDiscardUpdatesAction() {
    return _discardUpdates;
  }

  public void disableAllEditMenusAndButtons() {
    _cut.setTarget(null);
    _copy.setTarget(null);
    _paste.setTarget(null);
    _delete.setTarget(null);
    _moveUp.setTarget(null);
    _moveDown.setTarget(null);
  }

  //
  // Open live application and select application tab
  //
  public ApplicationPane openLiveApplication(String applicationName) {
    ApplicationPane app = _liveApplications.get(applicationName);
    if (app == null) {
      ApplicationDescriptor desc = _liveDeploymentRoot.getApplicationDescriptor(applicationName);
      if (desc == null) {
        JOptionPane.showMessageDialog(
            _mainFrame,
            "The application '" + applicationName + "' was not found in the registry.",
            "No such application",
            JOptionPane.ERROR_MESSAGE);
        return null;
      }
      //
      // Essential: deep-copy desc!
      //
      desc = com.zeroc.IceGridGUI.Application.Root.copyDescriptor(desc);
      com.zeroc.IceGridGUI.Application.Root root;
      try {
        root = new com.zeroc.IceGridGUI.Application.Root(this, desc, true, null);
      } catch (com.zeroc.IceGridGUI.Application.UpdateFailedException e) {
        JOptionPane.showMessageDialog(
            _mainFrame,
            e.toString(),
            "Bad Application Descriptor: Unable to load from Registry",
            JOptionPane.ERROR_MESSAGE);
        return null;
      }

      app = new ApplicationPane(root);
      _mainPane.addApplication(app);
      _liveApplications.put(applicationName, app);
    }
    _mainPane.setSelectedComponent(app);
    return app;
  }

  public void removeLiveApplication(String name) {
    _liveApplications.remove(name);
  }

  public void addLiveApplication(com.zeroc.IceGridGUI.Application.Root root) {
    ApplicationPane app = _mainPane.findApplication(root);
    assert app != null;
    _liveApplications.put(app.getRoot().getId(), app);
  }

  public ApplicationPane getLiveApplication(String name) {
    return _liveApplications.get(name);
  }

  //
  // From the Application observer:
  //
  void applicationInit(
      String instanceName, int serial, java.util.List<ApplicationInfo> applications) {
    assert _latestSerial == -1;
    _latestSerial = serial;

    _liveDeploymentRoot.applicationInit(
        instanceName, _sessionKeeper.getReplicaName(), applications);
    //
    // When we get this init, we can't have any live Application yet.
    //
  }

  void applicationAdded(int serial, ApplicationInfo info) {
    _liveDeploymentRoot.applicationAdded(info);
    _liveDeploymentPane.refresh();
    _statusBar.setText("Last update: new application '" + info.descriptor.name + "'");
    updateSerial(serial);
  }

  void applicationRemoved(int serial, String name) {
    _liveDeploymentRoot.applicationRemoved(name);
    _liveDeploymentPane.refresh();
    _statusBar.setText("Last update: application '" + name + "' was removed");

    ApplicationPane app = _liveApplications.get(name);

    if (app != null) {
      if (app.getRoot().kill()) {
        _mainPane.remove(app);
      }
      _liveApplications.remove(name);
    }
    updateSerial(serial);
  }

  void applicationUpdated(int serial, ApplicationUpdateInfo update) {
    _liveDeploymentRoot.applicationUpdated(update);
    _liveDeploymentPane.refresh();

    _statusBar.setText("Last update: application  '" + update.descriptor.name + "' was updated");

    ApplicationPane app = _liveApplications.get(update.descriptor.name);

    if (app != null) {
      if (app.getRoot().update(update.descriptor)) {
        app.refresh();
      }
    }
    updateSerial(serial);
  }

  //
  // From the Adapter observer:
  //
  void adapterInit(AdapterInfo[] adapters) {
    _liveDeploymentRoot.adapterInit(adapters);
    _liveDeploymentPane.refresh();
  }

  void adapterAdded(AdapterInfo info) {
    _liveDeploymentRoot.adapterAdded(info);
    _liveDeploymentPane.refresh();
  }

  void adapterUpdated(AdapterInfo info) {
    _liveDeploymentRoot.adapterUpdated(info);
    _liveDeploymentPane.refresh();
  }

  void adapterRemoved(String id) {
    _liveDeploymentRoot.adapterRemoved(id);
    _liveDeploymentPane.refresh();
  }

  //
  // From the Object observer:
  //
  void objectInit(ObjectInfo[] objects) {
    _liveDeploymentRoot.objectInit(objects);
    _liveDeploymentPane.refresh();
  }

  void objectAdded(ObjectInfo info) {
    _liveDeploymentRoot.objectAdded(info);
    _liveDeploymentPane.refresh();
  }

  void objectUpdated(ObjectInfo info) {
    _liveDeploymentRoot.objectUpdated(info);
    _liveDeploymentPane.refresh();
  }

  void objectRemoved(com.zeroc.Ice.Identity id) {
    _liveDeploymentRoot.objectRemoved(id);
    _liveDeploymentPane.refresh();
  }

  public void accessDenied(AccessDeniedException e) {
    JOptionPane.showMessageDialog(
        _mainFrame,
        "Another session (username = "
            + e.lockUserId
            + ") has exclusive write access to the registry",
        "Access Denied",
        JOptionPane.ERROR_MESSAGE);
  }

  public void pasteApplication() {
    Object descriptor = getClipboard();
    ApplicationDescriptor desc =
        com.zeroc.IceGridGUI.Application.Root.copyDescriptor((ApplicationDescriptor) descriptor);

    com.zeroc.IceGridGUI.Application.Root root =
        new com.zeroc.IceGridGUI.Application.Root(this, desc);
    ApplicationPane app = new ApplicationPane(root);
    _mainPane.addApplication(app);
    _mainPane.setSelectedComponent(app);
    root.setSelectedNode(root);
  }

  public void removeApplicationFromRegistry(final String name) {
    _mainFrame.setCursor(Cursor.getPredefinedCursor(Cursor.WAIT_CURSOR));

    try {
      Runnable runnable =
          new Runnable() {
            private void release() {
              releaseExclusiveWriteAccess();
              getMainFrame().setCursor(Cursor.getPredefinedCursor(Cursor.DEFAULT_CURSOR));
            }

            private void handleFailure(String prefix, String title, String message) {
              release();
              getStatusBar().setText(prefix + "failed!");

              JOptionPane.showMessageDialog(
                  getMainFrame(), message, title, JOptionPane.ERROR_MESSAGE);
            }

            @Override
            public void run() {
              getMainFrame().setCursor(Cursor.getPredefinedCursor(Cursor.WAIT_CURSOR));
              boolean asyncRelease = false;

              final String prefix = "Deleting application '" + name + "'...";

              if (_traceSaveToRegistry) {
                traceSaveToRegistry("sending removeApplication for application " + name);
              }

              try {
                _sessionKeeper
                    .getAdmin()
                    .removeApplicationAsync(name)
                    .whenComplete(
                        (result, ex) -> {
                          if (_traceSaveToRegistry) {
                            traceSaveToRegistry(
                                "removeApplication for application "
                                    + name
                                    + (ex == null ? ": success" : ": failed"));
                          }

                          if (ex == null) {
                            SwingUtilities.invokeLater(
                                () -> {
                                  release();
                                  getStatusBar().setText(prefix + "done.");
                                });
                          } else {
                            if (ex instanceof com.zeroc.Ice.UserException) {
                              SwingUtilities.invokeLater(
                                  () -> {
                                    handleFailure(
                                        prefix,
                                        "Delete failed",
                                        "IceGrid exception: " + ex.toString());
                                  });
                            } else {
                              SwingUtilities.invokeLater(
                                  () -> {
                                    handleFailure(
                                        prefix,
                                        "Delete failed",
                                        "Communication exception: " + ex.toString());
                                  });
                            }
                          }
                        });
                asyncRelease = true;
              } catch (com.zeroc.Ice.LocalException e) {
                if (_traceSaveToRegistry) {
                  traceSaveToRegistry(
                      "Ice communications exception while removing application " + name);
                }

                JOptionPane.showMessageDialog(
                    getMainFrame(),
                    e.toString(),
                    "Communication Exception",
                    JOptionPane.ERROR_MESSAGE);
              } finally {
                if (!asyncRelease) {
                  releaseExclusiveWriteAccess();
                  getMainFrame().setCursor(Cursor.getPredefinedCursor(Cursor.DEFAULT_CURSOR));
                }
              }
            }
          };

      acquireExclusiveWriteAccess(runnable);
    } catch (AccessDeniedException e) {
      accessDenied(e);
    } catch (com.zeroc.Ice.LocalException e) {
      JOptionPane.showMessageDialog(
          _mainFrame,
          "Could not remove application '" + name + "' from IceGrid registry:\n" + e.toString(),
          "Trouble with IceGrid registry",
          JOptionPane.ERROR_MESSAGE);
    }
  }

  public void acquireExclusiveWriteAccess(Runnable runnable) throws AccessDeniedException {
    if (_writeSerial == -1) {
      _mainFrame.setCursor(Cursor.getPredefinedCursor(Cursor.WAIT_CURSOR));
      try {
        _writeSerial = _sessionKeeper.getSession().startUpdate();

        if (_traceSaveToRegistry) {
          traceSaveToRegistry("startUpdate returned serial " + _writeSerial);
        }
      } finally {
        _mainFrame.setCursor(Cursor.getPredefinedCursor(Cursor.DEFAULT_CURSOR));
      }
    }

    assert _onExclusiveWrite == null;

    //
    // Must increment now since run() can call releaseExclusiveWriteAccess()
    //
    _writeAccessCount++;

    if (_traceSaveToRegistry) {
      traceSaveToRegistry("acquireExclusiveWriteAccess: writeAccessCount is " + _writeAccessCount);
    }

    if (runnable != null) {
      if (_traceSaveToRegistry) {
        traceSaveToRegistry("latestSerial is " + _latestSerial);
      }

      if (_writeSerial <= _latestSerial) {
        if (_traceSaveToRegistry) {
          traceSaveToRegistry("run update immediately");
        }
        runnable.run();
      } else {
        if (_traceSaveToRegistry) {
          traceSaveToRegistry("wait for updates from ApplicationObserver");
        }
        _onExclusiveWrite = runnable;
        _mainFrame.setCursor(Cursor.getPredefinedCursor(Cursor.WAIT_CURSOR));
        //
        // TODO: start a thread to check we don't wait forever
        //
      }
    }
  }

  public void releaseExclusiveWriteAccess() {
    if (--_writeAccessCount == 0) {
      try {
        _writeSerial = -1;
        _sessionKeeper.getSession().finishUpdate();
        if (_traceSaveToRegistry) {
          traceSaveToRegistry("finishUpdate done");
        }
      } catch (AccessDeniedException e) {
        accessDenied(e);
      } catch (com.zeroc.Ice.ObjectNotExistException e) {
        //
        // Ignored, the session is gone, and so is the exclusive access.
        //
      } catch (com.zeroc.Ice.LocalException e) {
        JOptionPane.showMessageDialog(
            _mainFrame,
            "Could not release exclusive write access on the IceGrid registry:\n" + e.toString(),
            "Trouble with IceGrid registry",
            JOptionPane.ERROR_MESSAGE);
      }
    }

    if (_traceSaveToRegistry) {
      traceSaveToRegistry("releaseExclusiveWriteAccess: writeAccessCount is " + _writeAccessCount);
    }
  }

  private void updateSerial(int serial) {
    assert serial == _latestSerial + 1;
    _latestSerial = serial;

    if (_writeAccessCount > 0 && _writeSerial <= _latestSerial && _onExclusiveWrite != null) {
      Runnable runnable = _onExclusiveWrite;
      _onExclusiveWrite = null;

      if (_traceSaveToRegistry) {
        traceSaveToRegistry("writeSerial <= latestSerial, running update");
      }
      runnable.run();
      _mainFrame.setCursor(Cursor.getPredefinedCursor(Cursor.DEFAULT_CURSOR));
    }
  }

  //
  // From the Registry observer:
  //
  void registryUp(RegistryInfo info) {
    _liveDeploymentRoot.registryUp(info);
    _liveDeploymentPane.refresh();
  }

  void registryDown(String registry) {
    _liveDeploymentRoot.registryDown(registry);
    _liveDeploymentPane.refresh();
  }

  //
  // From the Node observer:
  //
  void nodeUp(NodeDynamicInfo updatedInfo) {
    _liveDeploymentRoot.nodeUp(updatedInfo);
    _liveDeploymentPane.refresh();
  }

  void nodeDown(String node) {
    _liveDeploymentRoot.nodeDown(node);
    _liveDeploymentPane.refresh();
  }

  void updateServer(String node, ServerDynamicInfo updatedInfo) {
    _liveDeploymentRoot.updateServer(node, updatedInfo);
    _liveDeploymentPane.refresh();
  }

  void updateAdapter(String node, AdapterDynamicInfo updatedInfo) {
    _liveDeploymentRoot.updateAdapter(node, updatedInfo);
    _liveDeploymentPane.refresh();
  }

  void sessionLost() {
    _latestSerial = -1;
    _writeSerial = -1;
    _writeAccessCount = 0;
    _onExclusiveWrite = null;
    _liveDeploymentRoot.clear();

    //
    // Kill all live applications
    //
    for (ApplicationPane p : _liveApplications.values()) {
      if (p.getRoot().kill()) {
        _mainPane.remove(p);
      }
    }
    _liveApplications.clear();

    //
    // Close al graphs
    //
    java.util.List<IGraphView> views = new java.util.ArrayList<>(_graphViews);
    for (IGraphView v : views) {
      v.close();
    }

    _logout.setEnabled(false);
    _showLiveDeploymentFilters.setEnabled(false);
    _openApplicationFromRegistry.setEnabled(false);
    _showApplicationDetails.setEnabled(false);
    _removeApplicationFromRegistry.setEnabled(false);
    _appMenu.setEnabled(false);
    _newApplicationWithDefaultTemplates.setEnabled(false);
    _acquireExclusiveWriteAccess.setEnabled(false);
    _releaseExclusiveWriteAccess.setEnabled(false);
    _saveToRegistry.setEnabled(false);
    _saveToRegistryWithoutRestart.setEnabled(false);
    getMainFrame().setTitle("IceGrid GUI");
  }

  enum TrustDecision {
    YesAlways,
    YesThisTime,
    No
  };

  void login(
      final SessionKeeper sessionKeeper,
      final SessionKeeper.ConnectionInfo info,
      final JDialog parent) {
    //
    // Keep certificates arround for connection retry
    //
    _transientCert = null;
    _liveDeploymentRoot.clear();

    destroyCommunicator();

    com.zeroc.Ice.InitializationData initData = _initData.clone();
    initData.properties = initData.properties._clone();
    initData.properties.setProperty("Ice.Plugin.IceSSL", "com.zeroc.IceSSL.PluginFactory");
    initData.properties.setProperty("IceSSL.VerifyPeer", "0");

    if (info.getAuth() == SessionKeeper.AuthType.X509CertificateAuthType
        | info.getUseX509Certificate()) {
      try {
        initData.properties.setProperty("IceSSL.Keystore", getDataDirectory() + "/MyCerts.jks");
      } catch (java.lang.Exception e) {
        JOptionPane.showMessageDialog(
            parent, e.toString(), "Failed to access data directory", JOptionPane.ERROR_MESSAGE);
        _sessionKeeper.loginFailed();
        return;
      }
      if (info.getKeyPassword() != null) {
        initData.properties.setProperty("IceSSL.Password", new String(info.getKeyPassword()));
      }
      initData.properties.setProperty("IceSSL.Alias", info.getAlias());
    }

    //
    // Clear Ice.Default.Router
    // (when info.routed, we don't want to route the router)
    //
    initData.properties.setProperty("Ice.Default.Router", "");

    try {
      _communicator = com.zeroc.Ice.Util.initialize(initData);
    } catch (com.zeroc.Ice.LocalException e) {
      JOptionPane.showMessageDialog(
          parent, e.toString(), "Communicator initialization failed", JOptionPane.ERROR_MESSAGE);
      _sessionKeeper.loginFailed();
      return;
    }

    class CertificateVerifier implements com.zeroc.IceSSL.CertificateVerifier {
      public CertificateVerifier()
          throws java.io.IOException, java.security.GeneralSecurityException, java.lang.Exception {
        {
          _trustedCaKeyStore = KeyStore.getInstance("JKS");

          FileInputStream is = null;
          final String path = getDataDirectory() + "/AuthorityCerts.jks";
          if (new File(path).isFile()) {
            is = new FileInputStream(new File(path));
          }

          _trustedCaKeyStore.load(is, null);
        }

        {
          _trustedServerKeyStore = KeyStore.getInstance("JKS");

          FileInputStream is = null;
          final String path = getDataDirectory() + "/ServerCerts.jks";
          if (new File(path).isFile()) {
            is = new FileInputStream(new File(path));
          }

          _trustedServerKeyStore.load(is, null);
        }
      }

      class AcceptInvalidCertDialog implements Runnable {
        public TrustDecision show(
            com.zeroc.IceSSL.ConnectionInfo info,
            boolean validDate,
            boolean validAlternateName,
            boolean trustedCA) {
          _info = info;
          _validDate = validDate;
          _validAlternateName = validAlternateName;
          _trustedCA = trustedCA;

          while (true) {
            try {
              SwingUtilities.invokeAndWait(this);
              break;
            } catch (java.lang.InterruptedException e) {
              // Ignore and retry
            } catch (java.lang.reflect.InvocationTargetException e) {
              break;
            }
          }
          return _decision;
        }

        @Override
        public void run() {
          try {
            UntrustedCertificateDialog dialog =
                new UntrustedCertificateDialog(
                    parent, _info, _validDate, _validAlternateName, _trustedCA);
            Utils.addEscapeListener(dialog);
            _decision = dialog.showDialog();
          } catch (java.lang.Exception ex) {
            JOptionPane.showMessageDialog(
                parent,
                ex.toString(),
                "Failed to inspect certificate details",
                JOptionPane.ERROR_MESSAGE);
          }
        }

        private com.zeroc.IceSSL.ConnectionInfo _info;
        private boolean _validDate;
        private boolean _validAlternateName;
        private boolean _trustedCA;
        private TrustDecision _decision = TrustDecision.No;
      }

      @Override
      public boolean verify(com.zeroc.IceSSL.ConnectionInfo info) {
        if (!(info.certs[0] instanceof X509Certificate)) {
          return false;
        }

        X509Certificate cert = (X509Certificate) info.certs[0];
        byte[] encoded;
        try {
          encoded = cert.getEncoded();
        } catch (java.security.GeneralSecurityException ex) {
          return false;
        }

        //
        // Compare the server certificate with a previous accepted certificate if
        // any, the transient certificate is reset by Coordinator.login, and is only
        // useful in case the connection is retry, because a timeout or ACM closed
        // it while the certificate verifier was waiting for the user decision.
        //
        // This avoids to show the dialog again if the user already granted the cert for
        // this login operation.
        //
        if (_transientCert != null && _transientCert.equals(cert)) {
          return true;
        }

        //
        // Compare the server with the user trusted server certificates.
        //
        try {
          for (Enumeration<String> e = _trustedServerKeyStore.aliases(); e.hasMoreElements(); ) {
            String alias = e.nextElement();
            if (!_trustedServerKeyStore.isCertificateEntry(alias)) {
              continue;
            }

            Certificate c = _trustedServerKeyStore.getCertificate(alias);
            try {
              if (java.util.Arrays.equals(encoded, c.getEncoded())) {
                return true;
              }
            } catch (java.security.GeneralSecurityException ex) {
              // Skip to next certificate
              continue;
            }
          }
        } catch (final java.security.KeyStoreException ex) {
          while (true) {
            try {
              SwingUtilities.invokeAndWait(
                  () -> {
                    JOptionPane.showMessageDialog(
                        parent, ex.toString(), "Error loading keystore", JOptionPane.ERROR_MESSAGE);
                  });
              break;
            } catch (java.lang.InterruptedException e) {
            } catch (java.lang.reflect.InvocationTargetException e) {
              break;
            }
          }
          return false;
        }

        boolean validDate = true;
        boolean trustedCA = false;
        boolean validAlternateName = false;

        //
        // Check the certificate date is valid.
        //

        java.util.Date now = new java.util.Date();
        if (now.getTime() > cert.getNotAfter().getTime()
            || now.getTime() < cert.getNotBefore().getTime()) {
          validDate = false;
        }

        String remoteAddress = null;
        for (com.zeroc.Ice.ConnectionInfo p = info.underlying; p != null; p = p.underlying) {
          if (p instanceof com.zeroc.Ice.IPConnectionInfo) {
            remoteAddress = ((com.zeroc.Ice.IPConnectionInfo) p).remoteAddress;
            break;
          }
        }

        //
        // Check server alternate names match the connection remote address
        //
        if (remoteAddress != null) {
          try {
            Collection<java.util.List<?>> altNames = cert.getSubjectAlternativeNames();
            if (altNames != null) {
              for (java.util.List<?> l : altNames) {
                Integer kind = (Integer) l.get(0);
                if (kind != 2 && kind != 7) {
                  continue;
                }
                if (remoteAddress.equalsIgnoreCase(l.get(1).toString())) {
                  validAlternateName = true;
                  break;
                }
              }
            }
          } catch (java.security.cert.CertificateParsingException ex) {
            validAlternateName = false;
          }
        }

        //
        // Check if the certificate has been signed by any of the trusted certificate
        // authorities.
        //
        try {
          for (Enumeration<String> e = _trustedCaKeyStore.aliases(); e.hasMoreElements(); ) {
            String alias = e.nextElement();
            if (!_trustedCaKeyStore.isCertificateEntry(alias)) {
              continue;
            }
            Certificate c = _trustedCaKeyStore.getCertificate(alias);
            try {
              cert.verify(c.getPublicKey());
              trustedCA = true;
              break;
            } catch (java.security.GeneralSecurityException ex) {
              // Skip to next certificate
              continue;
            }
          }
        } catch (final java.security.KeyStoreException ex) {
          while (true) {
            try {
              SwingUtilities.invokeAndWait(
                  () -> {
                    JOptionPane.showMessageDialog(
                        parent, ex.toString(), "Error loading keystore", JOptionPane.ERROR_MESSAGE);
                  });
              break;
            } catch (java.lang.InterruptedException e) {
            } catch (java.lang.reflect.InvocationTargetException e) {
              break;
            }
          }
          return false;
        }

        if (validDate && validAlternateName && trustedCA) {
          return true;
        }

        TrustDecision decision =
            new AcceptInvalidCertDialog().show(info, validDate, validAlternateName, trustedCA);

        if (decision == TrustDecision.YesThisTime) {
          _transientCert = (X509Certificate) info.certs[0];
          return true;
        } else if (decision == TrustDecision.YesAlways) {
          try {
            String CN = "";
            LdapName dn = new LdapName(cert.getSubjectX500Principal().getName());
            for (Rdn rdn : dn.getRdns()) {
              if (rdn.getType().toUpperCase().equals("CN")) {
                CN = rdn.getValue().toString();
                break;
              }
            }
            _trustedServerKeyStore.setCertificateEntry(CN, info.certs[0]);
            _trustedServerKeyStore.store(
                new FileOutputStream(getDataDirectory() + "/ServerCerts.jks"), new char[] {});
            sessionKeeper.certificateManager(parent).load();
            return true;
          } catch (final java.lang.Exception ex) {
            while (true) {
              try {
                SwingUtilities.invokeAndWait(
                    () -> {
                      JOptionPane.showMessageDialog(
                          parent,
                          ex.toString(),
                          "Error saving certificate",
                          JOptionPane.ERROR_MESSAGE);
                    });
                break;
              } catch (java.lang.InterruptedException e) {
              } catch (java.lang.reflect.InvocationTargetException e) {
                break;
              }
            }
          }
        }
        return false;
      }

      private KeyStore _trustedCaKeyStore;
      private KeyStore _trustedServerKeyStore;
    }

    com.zeroc.IceSSL.Plugin plugin =
        (com.zeroc.IceSSL.Plugin) _communicator.getPluginManager().getPlugin("IceSSL");
    try {
      plugin.setCertificateVerifier(new CertificateVerifier());
    } catch (final java.lang.Exception ex) {
      while (true) {
        try {
          SwingUtilities.invokeAndWait(
              () -> {
                JOptionPane.showMessageDialog(
                    parent,
                    ex.toString(),
                    "Error creating certificate verifier",
                    JOptionPane.ERROR_MESSAGE);
                _sessionKeeper.loginFailed();
              });
          break;
        } catch (java.lang.InterruptedException e) {
        } catch (java.lang.reflect.InvocationTargetException e) {
          break;
        }
      }
      return;
    }

    final String finderStr =
        "Ice/"
            + (info.getDirect() ? "LocatorFinder" : "RouterFinder")
            + ":"
            + (info.getDefaultEndpoint()
                ? ((info.getSSL() ? "ssl" : "tcp")
                    + " -h "
                    + info.getHost()
                    + " -p "
                    + info.getPort())
                : info.getEndpoint());

    class ConnectionCallback {
      public synchronized void setSession(AdminSessionPrx session) {
        _session = session;
      }

      public synchronized AdminSessionPrx getSession() {
        return _session;
      }

      public synchronized void setACMTimeout(int acmTimeout) {
        _acmTimeout = acmTimeout;
      }

      public synchronized void setReplicaName(String replicaName) {
        _replicaName = replicaName;
      }

      public synchronized void loginSuccess() {
        _logout.setEnabled(true);
        _showLiveDeploymentFilters.setEnabled(true);
        _openApplicationFromRegistry.setEnabled(true);
        _showApplicationDetails.setEnabled(true);
        _removeApplicationFromRegistry.setEnabled(true);
        _appMenu.setEnabled(true);
        _newApplicationWithDefaultTemplates.setEnabled(true);
        _acquireExclusiveWriteAccess.setEnabled(true);
        _mainPane.setSelectedComponent(_liveDeploymentPane);
        _sessionKeeper.loginSuccess(parent, _acmTimeout, _session, _replicaName, info);
        getMainFrame().setTitle(info.getInstanceName() + " (" + _replicaName + ") - IceGrid GUI");
      }

      public synchronized void loginFailed() {
        _sessionKeeper.loginFailed();
        _failed = true;
      }

      public synchronized void permissionDenied(String msg) {
        _failed = true;
        _sessionKeeper.permissionDenied(parent, info, msg);
      }

      public synchronized boolean failed() {
        return _failed;
      }

      private AdminSessionPrx _session;
      private int _acmTimeout = 0;
      private String _replicaName;
      private boolean _failed = false;
    }

    if (!info.getDirect()) {
      final ConnectionCallback cb = new ConnectionCallback();
      getExecutor()
          .submit(
              () -> {
                try {
                  com.zeroc.Ice.RouterFinderPrx finder =
                      com.zeroc.Ice.RouterFinderPrx.uncheckedCast(
                          _communicator.stringToProxy(finderStr));
                  info.setInstanceName(finder.getRouter().ice_getIdentity().category);
                  info.save();
                  com.zeroc.Glacier2.RouterPrx router =
                      com.zeroc.Glacier2.RouterPrx.uncheckedCast(
                          finder.ice_identity(
                              new com.zeroc.Ice.Identity("router", info.getInstanceName())));

                  //
                  // The session must be routed through this router
                  //
                  _communicator.setDefaultRouter(router);

                  com.zeroc.Glacier2.SessionPrx s;
                  if (info.getAuth() == SessionKeeper.AuthType.X509CertificateAuthType) {
                    router = com.zeroc.Glacier2.RouterPrx.uncheckedCast(router.ice_secure(true));

                    s = router.createSessionFromSecureConnection();

                    if (s == null) {
                      SwingUtilities.invokeLater(
                          () -> {
                            JOptionPane.showMessageDialog(
                                parent,
                                "createSessionFromSecureConnection returned a null session: \n"
                                    + "verify that Glacier2.SSLSessionManager is set to"
                                    + " <IceGridInstanceName>/AdminSSLSessionManager in your"
                                    + " Glacier2 router configuration",
                                "Login failed",
                                JOptionPane.ERROR_MESSAGE);
                            cb.loginFailed();
                          });
                      return;
                    }
                  } else {
                    router =
                        com.zeroc.Glacier2.RouterPrx.uncheckedCast(router.ice_preferSecure(true));

                    s =
                        router.createSession(
                            info.getUsername(),
                            info.getPassword() != null ? new String(info.getPassword()) : "");

                    if (s == null) {
                      SwingUtilities.invokeLater(
                          () -> {
                            JOptionPane.showMessageDialog(
                                parent,
                                "createSession returned a null session: \n"
                                    + "verify that Glacier2.SessionManager is set to "
                                    + "<IceGridInstanceName>/AdminSessionManager in your Glacier2 "
                                    + "router configuration",
                                "Login failed",
                                JOptionPane.ERROR_MESSAGE);
                            cb.loginFailed();
                          });
                      return;
                    }
                  }
                  cb.setSession(AdminSessionPrx.uncheckedCast(s));
                  cb.setACMTimeout(router.getACMTimeout());
                  cb.setReplicaName(cb.getSession().getReplicaName());
                  SwingUtilities.invokeLater(() -> cb.loginSuccess());
                } catch (final com.zeroc.Glacier2.PermissionDeniedException e) {
                  SwingUtilities.invokeLater(
                      () -> {
                        String msg = e.reason;
                        if (msg.length() == 0) {
                          msg =
                              info.getAuth() == SessionKeeper.AuthType.X509CertificateAuthType
                                  ? "Invalid credentials"
                                  : "Invalid username/password";
                        }
                        if (info.getAuth() == SessionKeeper.AuthType.X509CertificateAuthType) {
                          JOptionPane.showMessageDialog(
                              parent,
                              "Permission denied: " + msg,
                              "Login failed",
                              JOptionPane.ERROR_MESSAGE);
                          cb.loginFailed();
                        } else {
                          cb.permissionDenied(msg);
                        }
                      });
                  return;
                } catch (final com.zeroc.Glacier2.CannotCreateSessionException e) {
                  SwingUtilities.invokeLater(
                      () -> {
                        JOptionPane.showMessageDialog(
                            parent,
                            "Could not create session: " + e.reason,
                            "Login failed",
                            JOptionPane.ERROR_MESSAGE);
                        cb.loginFailed();
                      });
                  return;
                } catch (final java.util.prefs.BackingStoreException ex) {
                  SwingUtilities.invokeLater(
                      () -> {
                        JOptionPane.showMessageDialog(
                            getMainFrame(),
                            ex.toString(),
                            "Error saving connection",
                            JOptionPane.ERROR_MESSAGE);
                      });
                  return;
                } catch (final com.zeroc.Ice.LocalException e) {
                  SwingUtilities.invokeLater(
                      () -> {
                        JOptionPane.showMessageDialog(
                            parent,
                            "Could not create session: " + e.toString(),
                            "Login failed",
                            JOptionPane.ERROR_MESSAGE);
                        cb.loginFailed();
                      });
                  return;
                }
              });
    } else {
      class RegistryCallback extends ConnectionCallback {
        public synchronized void setRegistry(RegistryPrx registry) {
          _registry = registry;
        }

<<<<<<< HEAD
    static class UntrustedCertificateDialog extends JDialog
    {
        public UntrustedCertificateDialog(java.awt.Window owner, X509Certificate cert)
            throws java.security.GeneralSecurityException, java.io.IOException,
            javax.naming.InvalidNameException
        {
            super(owner, "Connection Security Warning - IceGrid GUI");
            setDefaultCloseOperation(WindowConstants.DISPOSE_ON_CLOSE);

            Container contentPane = getContentPane();
            contentPane.setLayout(new BoxLayout(contentPane, BoxLayout.Y_AXIS));
            contentPane.add(SessionKeeper.getSubjectPanel(cert));
            contentPane.add(SessionKeeper.getSubjectAlternativeNamesPanel(cert));
            contentPane.add(SessionKeeper.getIssuerPanel(cert));
            contentPane.add(SessionKeeper.getValidityPanel(cert));
            contentPane.add(SessionKeeper.getFingerprintPanel(cert));

            JButton yesAlwaysButton = new JButton(new AbstractAction("Yes, Always Trust")
                {
                    @Override
                    public void actionPerformed(ActionEvent e)
                    {
                        _decision = TrustDecision.YesAlways;
                        dispose();
=======
        public synchronized RegistryPrx getRegistry() {
          return _registry;
        }

        public synchronized void setCurrentRegistry(RegistryPrx value) {
          _currentRegistry = value;
        }

        public synchronized RegistryPrx getCurrentRegistry() {
          return _currentRegistry;
        }

        public synchronized void setLocator(com.zeroc.IceGrid.LocatorPrx locator) {
          _locator = locator;
        }

        public synchronized com.zeroc.IceGrid.LocatorPrx getLocator() {
          return _locator;
        }

        private com.zeroc.IceGrid.LocatorPrx _locator;
        private RegistryPrx _registry;
        private RegistryPrx _currentRegistry;
      }

      final RegistryCallback cb = new RegistryCallback();

      if (info.getCustomEndpoint() && info.getEndpoint().equals("")) {
        JOptionPane.showMessageDialog(
            parent,
            "You need to provide one or more endpoints for the Registry",
            "Login failed",
            JOptionPane.ERROR_MESSAGE);
        cb.loginFailed();
        return;
      }

      getExecutor()
          .submit(
              () -> {
                synchronized (Coordinator.this) {
                  try {
                    LocatorFinderPrx finder =
                        LocatorFinderPrx.uncheckedCast(_communicator.stringToProxy(finderStr));

                    info.setInstanceName(finder.getLocator().ice_getIdentity().category);
                    info.save();

                    //
                    // The client uses the locator only without routing
                    //
                    cb.setLocator(
                        com.zeroc.IceGrid.LocatorPrx.checkedCast(
                            finder.ice_identity(
                                new com.zeroc.Ice.Identity("Locator", info.getInstanceName()))));

                    if (cb.getLocator() == null) {
                      SwingUtilities.invokeLater(
                          () -> {
                            JOptionPane.showMessageDialog(
                                parent,
                                "This version of IceGrid GUI requires an IceGrid Registry "
                                    + "version 3.3 or higher",
                                "Version Mismatch",
                                JOptionPane.ERROR_MESSAGE);
                            cb.loginFailed();
                          });
                      return;
>>>>>>> bce907fc
                    }
                    cb.setCurrentRegistry(cb.getLocator().getLocalRegistry());
                    _communicator.setDefaultLocator(cb.getLocator());
                  } catch (final java.util.prefs.BackingStoreException ex) {
                    SwingUtilities.invokeLater(
                        () -> {
                          JOptionPane.showMessageDialog(
                              getMainFrame(),
                              ex.toString(),
                              "Error saving connection",
                              JOptionPane.ERROR_MESSAGE);
                        });
                    return;
                  } catch (final com.zeroc.Ice.LocalException e) {
                    SwingUtilities.invokeLater(
                        () -> {
                          JOptionPane.showMessageDialog(
                              parent,
                              "Could not create session: " + e.toString(),
                              "Login failed",
                              JOptionPane.ERROR_MESSAGE);
                          cb.loginFailed();
                        });
                    return;
                  }

                  cb.setRegistry(cb.getCurrentRegistry());
                  if (info.getConnectToMaster()
                      && !cb.getCurrentRegistry().ice_getIdentity().name.equals("Registry")) {
                    com.zeroc.Ice.Identity masterRegistryId = new com.zeroc.Ice.Identity();
                    masterRegistryId.category = info.getInstanceName();
                    masterRegistryId.name = "Registry";

                    cb.setRegistry(
                        RegistryPrx.uncheckedCast(
                            _communicator.stringToProxy(
                                "\"" + _communicator.identityToString(masterRegistryId) + "\"")));
                  }

                  //
                  // If the registry to use is the locator local registry, we install a default
                  // router
                  // to ensure we'll use a single connection regardless of the endpoints returned in
                  // the
                  // proxies of the various session/admin methods (useful if used over a ssh
                  // tunnel).
                  //
                  if (cb.getRegistry()
                      .ice_getIdentity()
                      .equals(cb.getCurrentRegistry().ice_getIdentity())) {
                    try {
                      com.zeroc.Ice.ObjectAdapter colloc = _communicator.createObjectAdapter("");
                      com.zeroc.Ice.ObjectPrx router =
                          colloc.addWithUUID(new ReuseConnectionRouter(cb.getLocator()));
                      _communicator.setDefaultRouter(com.zeroc.Ice.RouterPrx.uncheckedCast(router));
                      cb.setRegistry(cb.getRegistry().ice_router(_communicator.getDefaultRouter()));
                    } catch (final com.zeroc.Ice.LocalException e) {
                      SwingUtilities.invokeLater(
                          () -> {
                            JOptionPane.showMessageDialog(
                                parent,
                                "Could not create session: " + e.toString(),
                                "Login failed",
                                JOptionPane.ERROR_MESSAGE);
                            cb.loginFailed();
                          });
                      return;
                    }
                  }
                  do {
                    try {
                      if (info.getAuth() == SessionKeeper.AuthType.X509CertificateAuthType) {
                        cb.setRegistry(cb.getRegistry().ice_secure(true));
                        cb.setSession(cb.getRegistry().createAdminSessionFromSecureConnection());
                        assert cb.getSession() != null;
                      } else {
                        cb.setRegistry(cb.getRegistry().ice_preferSecure(true));

                        cb.setSession(
                            cb.getRegistry()
                                .createAdminSession(
                                    info.getUsername(),
                                    info.getPassword() != null
                                        ? new String(info.getPassword())
                                        : ""));
                        assert cb.getSession() != null;
                      }
                      cb.setACMTimeout(cb.getRegistry().getACMTimeout());
                    } catch (final com.zeroc.IceGrid.PermissionDeniedException e) {
                      SwingUtilities.invokeLater(
                          () -> {
                            String msg = e.reason;
                            if (msg.length() == 0) {
                              msg =
                                  info.getAuth() == SessionKeeper.AuthType.X509CertificateAuthType
                                      ? "Invalid credentials"
                                      : "Invalid username/password";
                            }

                            if (info.getAuth() == SessionKeeper.AuthType.X509CertificateAuthType) {
                              JOptionPane.showMessageDialog(
                                  parent,
                                  "Permission denied: " + e.reason,
                                  "Login failed",
                                  JOptionPane.ERROR_MESSAGE);
                              cb.loginFailed();
                            } else {
                              cb.permissionDenied(msg);
                            }
                          });
                      return;
                    } catch (final com.zeroc.Ice.LocalException e) {
                      if (cb.getRegistry()
                          .ice_getIdentity()
                          .equals(cb.getCurrentRegistry().ice_getIdentity())) {
                        SwingUtilities.invokeLater(
                            () -> {
                              JOptionPane.showMessageDialog(
                                  parent,
                                  "Could not create session: " + e.toString(),
                                  "Login failed",
                                  JOptionPane.ERROR_MESSAGE);
                              cb.loginFailed();
                            });
                        return;
                      } else {
                        while (true) {
                          try {
                            SwingUtilities.invokeAndWait(
                                () -> {
                                  if (JOptionPane.showConfirmDialog(
                                          parent,
                                          "Unable to connect to the Master Registry:\n "
                                              + e.toString()
                                              + "\n\nDo you want to connect to a Slave Registry?",
                                          "Cannot connect to Master Registry",
                                          JOptionPane.YES_NO_OPTION,
                                          JOptionPane.QUESTION_MESSAGE)
                                      == JOptionPane.YES_OPTION) {
                                    cb.setRegistry(cb.getCurrentRegistry());
                                  } else {
                                    cb.loginFailed();
                                  }
                                });
                            break;
                          } catch (java.lang.InterruptedException ex) {
                            // Ignore and retry
                          } catch (java.lang.reflect.InvocationTargetException ex) {
                            cb.loginFailed();
                            break;
                          }
                        }
                        if (cb.failed()) {
                          return;
                        }
                      }
                    }
                  } while (cb.getSession() == null);

                  cb.setReplicaName(cb.getSession().getReplicaName());
                  SwingUtilities.invokeLater(() -> cb.loginSuccess());
                }
              });
    }
  }

  void destroySession(AdminSessionPrx session, boolean routed) {
    _liveDeploymentRoot.closeAllShowLogDialogs();

    try {
      if (!routed) {
        session.destroyAsync();
      } else {
        com.zeroc.Glacier2.RouterPrx.uncheckedCast(_communicator.getDefaultRouter())
            .destroySessionAsync();
      }
    } catch (com.zeroc.Ice.LocalException e) {
    }
  }

  void showVars() {
    substitute(false);
  }

  void substituteVars() {
    substitute(true);
  }

  private void substitute(boolean newValue) {
    if (_substitute != newValue) {
      _substitute = newValue;

      boolean refresh = true;
      if (getCurrentTab() instanceof ApplicationPane) {
        ApplicationPane app = (ApplicationPane) getCurrentTab();
        if (!app.applyUpdates(true)) {
          _substitute = !_substitute;
          refresh = false;
        }
      }

<<<<<<< HEAD
        private TrustDecision _decision = TrustDecision.No;
=======
      if (_substitute) {
        _substituteMenuItem.setSelected(true);
        _substituteTool.setSelected(true);
      } else {
        _showVarsMenuItem.setSelected(true);
        _showVarsTool.setSelected(true);
      }

      if (refresh) {
        getCurrentTab().refresh();
      }
    }
  }

  public boolean substitute() {
    return _substitute;
  }

  public AdminPrx getAdmin() {
    return _sessionKeeper.getAdmin();
  }

  public String getServerAdminCategory() {
    return _sessionKeeper.getServerAdminCategory();
  }

  public com.zeroc.Ice.ObjectPrx addCallback(
      com.zeroc.Ice.Object servant, String name, String facet) {
    return _sessionKeeper.addCallback(servant, name, facet);
  }

  public com.zeroc.Ice.ObjectPrx retrieveCallback(String name, String facet) {
    return _sessionKeeper.retrieveCallback(name, facet);
  }

  public com.zeroc.Ice.Object removeCallback(String name, String facet) {
    return _sessionKeeper.removeCallback(name, facet);
  }

  public StatusBar getStatusBar() {
    return _statusBar;
  }

  public JFrame getMainFrame() {
    return _mainFrame;
  }

  public MainPane getMainPane() {
    return _mainPane;
  }

  public ApplicationDescriptor parseFile(File file) {
    if (_icegridadminProcess == null) {
      //
      // Start icegridadmin server
      //
      try {
        _icegridadminProcess = Runtime.getRuntime().exec("icegridadmin --server");
      } catch (java.io.IOException e) {
        JOptionPane.showMessageDialog(
            _mainFrame,
            "Failed to start icegridadmin subprocess: " + e.toString(),
            "IO Exception",
            JOptionPane.ERROR_MESSAGE);
        return null;
      }

      try {
        BufferedReader reader =
            new BufferedReader(
                new InputStreamReader(_icegridadminProcess.getInputStream(), "US-ASCII"));

        String str = reader.readLine();
        reader.close();

        if (str == null || str.length() == 0) {
          JOptionPane.showMessageDialog(
              _mainFrame,
              "The icegridadmin subprocess failed",
              "Subprocess failure",
              JOptionPane.ERROR_MESSAGE);
          destroyIceGridAdmin();
          return null;
        }
        _fileParser = str;
      } catch (java.io.UnsupportedEncodingException e) {
        assert false;
      } catch (java.io.IOException e) {
        JOptionPane.showMessageDialog(
            _mainFrame, "IO Exception: " + e.toString(), "IO Exception", JOptionPane.ERROR_MESSAGE);

        destroyIceGridAdmin();
        return null;
      }
    }

    try {
      FileParserPrx fileParser =
          FileParserPrx.checkedCast(getCommunicator().stringToProxy(_fileParser).ice_router(null));
      return fileParser.parse(file.getAbsolutePath(), _sessionKeeper.getRoutedAdmin());
    } catch (ParseException e) {
      JOptionPane.showMessageDialog(
          _mainFrame,
          "Failed to parse file '" + file.getAbsolutePath() + "':\n" + e.toString(),
          "Parse error",
          JOptionPane.ERROR_MESSAGE);
      return null;
    } catch (com.zeroc.Ice.LocalException e) {
      JOptionPane.showMessageDialog(
          _mainFrame,
          "Operation on FileParser failed:\n" + e.toString(),
          "Communication error",
          JOptionPane.ERROR_MESSAGE);
      destroyIceGridAdmin();
      return null;
    }
  }

  private void destroyIceGridAdmin() {
    if (_icegridadminProcess != null) {
      try {
        _icegridadminProcess.destroy();
      } catch (Exception e) {
      }
      _icegridadminProcess = null;
      _fileParser = null;
    }
  }

  public File saveToFile(boolean ask, com.zeroc.IceGridGUI.Application.Root root, File file) {
    if (ask || file == null) {
      if (file != null) {
        _saveXMLChooser.setSelectedFile(file);
      } else {
        _saveXMLChooser.setCurrentDirectory(_openChooser.getCurrentDirectory());
      }

      int result = _saveXMLChooser.showSaveDialog(_mainFrame);

      if (file == null || result == JFileChooser.APPROVE_OPTION) {
        _openChooser.setCurrentDirectory(_saveXMLChooser.getCurrentDirectory());
      }

      if (result == JFileChooser.APPROVE_OPTION) {
        file = _saveXMLChooser.getSelectedFile();
      } else {
        file = null;
      }
    }
    if (file != null) {
      if (!file.exists() && file.getName().indexOf('.') == -1) {
        file = new File(file.getAbsolutePath() + ".xml");
      }

      try {
        XMLWriter writer = new XMLWriter(file);
        root.write(writer);
        writer.close();
        _statusBar.setText("Saved application '" + root.getId() + "' to " + file.getAbsolutePath());
      } catch (java.io.FileNotFoundException e) {
        JOptionPane.showMessageDialog(
            _mainFrame,
            "Cannot use the selected file for writing.",
            "File Not Found",
            JOptionPane.ERROR_MESSAGE);
        return null;
      } catch (java.io.IOException e) {
        JOptionPane.showMessageDialog(
            _mainFrame, "IO Exception: " + e.toString(), "IO Exception", JOptionPane.ERROR_MESSAGE);
        return null;
      }
>>>>>>> bce907fc
    }
    return file;
  }

  public JFileChooser getSaveLogFileChooser() {
    return _saveLogFileChooser;
  }

  public JFileChooser getSaveIceLogChooser() {
    return _saveIceLogChooser;
  }

  private static com.zeroc.Ice.Properties createProperties(
      String[] args, java.util.List<String> rArgs) {
    com.zeroc.Ice.Properties properties = com.zeroc.Ice.Util.createProperties();

    //
    // Set various default values
    //
    properties.setProperty("Ice.Override.ConnectTimeout", "5000");

    //
    // Disable retries
    //
    properties.setProperty("Ice.RetryIntervals", "-1");

    return com.zeroc.Ice.Util.createProperties(args, properties, rArgs);
  }

  Coordinator(JFrame mainFrame, String[] args, Preferences prefs) {
    _connected = false;
    _mainFrame = mainFrame;
    _prefs = prefs;
    _initData = new com.zeroc.Ice.InitializationData();

    _initData.logger = new Logger(mainFrame);
    java.util.List<String> rArgs = new java.util.ArrayList<>();
    _initData.properties = createProperties(args, rArgs);
    //
    // We enable IceSSL so the communicator knows how to parse ssl endpoints.
    //
    _initData.properties.setProperty("Ice.Plugin.IceSSL", "com.zeroc.IceSSL.PluginFactory");

    if (!rArgs.isEmpty()) {
      String msg = "Extra command-line arguments: ";
      for (String arg : rArgs) {
        msg += arg + " ";
      }
      _initData.logger.warning(msg);
    }

    _traceObservers = _initData.properties.getPropertyAsInt("IceGridAdmin.Trace.Observers") > 0;
    _traceSaveToRegistry =
        _initData.properties.getPropertyAsInt("IceGridAdmin.Trace.SaveToRegistry") > 0;

    _liveDeploymentRoot = new com.zeroc.IceGridGUI.LiveDeployment.Root(this);

    _sessionKeeper = new SessionKeeper(this);

    _shutdownHook =
        new Thread("Shutdown hook") {
          @Override
          public void run() {
            destroyIceGridAdmin();
            destroyCommunicator();
          }
        };

    try {
      Runtime.getRuntime().addShutdownHook(_shutdownHook);
    } catch (IllegalStateException e) {
      //
      // Shutdown in progress, ignored
      //
    }

    _saveXMLChooser = new JFileChooser(_prefs.get("current directory", null));
    _saveXMLChooser.addChoosableFileFilter(
        new FileFilter() {
          @Override
          public boolean accept(File f) {
            return f.isDirectory() || f.getName().endsWith(".xml");
          }

          @Override
          public String getDescription() {
            return ".xml files";
          }
        });

    _openChooser = new JFileChooser(_saveXMLChooser.getCurrentDirectory());
    _openChooser.addChoosableFileFilter(_saveXMLChooser.getChoosableFileFilters()[1]);

    _saveLogFileChooser = new JFileChooser(_prefs.get("current directory", null));
    _saveLogFileChooser.addChoosableFileFilter(
        new FileFilter() {
          @Override
          public boolean accept(File f) {
            return f.isDirectory()
                || f.getName().endsWith(".out")
                || f.getName().endsWith(".err")
                || f.getName().endsWith(".log")
                || f.getName().endsWith(".txt");
          }

          @Override
          public String getDescription() {
            return ".out .err .log .txt files";
          }
        });

    _saveIceLogChooser = new JFileChooser(_prefs.get("current directory", null));
    _saveIceLogChooser.addChoosableFileFilter(
        new FileFilter() {
          @Override
          public boolean accept(File f) {
            return f.isDirectory() || f.getName().endsWith(".csv");
          }

          @Override
          public String getDescription() {
            return ".cvs files";
          }
        });

    javax.swing.UIManager.put("FileChooser.readOnly", Boolean.TRUE);

    final int MENU_MASK = Toolkit.getDefaultToolkit().getMenuShortcutKeyMask();

    //
    // Common actions (nodes not involved)
    //
    _newApplication =
        new AbstractAction("Application") {
          @Override
          public void actionPerformed(ActionEvent e) {
            newApplication();
          }
        };

    _newApplicationWithDefaultTemplates =
        new AbstractAction("Application with Default Templates from Registry") {
          @Override
          public void actionPerformed(ActionEvent e) {
            newApplicationWithDefaultTemplates();
          }
        };
    _newApplicationWithDefaultTemplates.setEnabled(false);

    _login =
        new AbstractAction("Login...") {
          @Override
          public void actionPerformed(ActionEvent e) {
            _sessionKeeper.connectionManager();
          }
        };
    _login.putValue(Action.SHORT_DESCRIPTION, "Log into an IceGrid Registry");

    _logout =
        new AbstractAction("Logout") {
          @Override
          public void actionPerformed(ActionEvent e) {
            if (_graphViews.size() > 0) {
              if (JOptionPane.YES_OPTION
                  != JOptionPane.showConfirmDialog(
                      getMainFrame(),
                      "Close all open Metrics Graph Views and logout?",
                      "Confirm logout",
                      JOptionPane.YES_NO_OPTION)) {
                return;
              }

              java.util.List<IGraphView> views = new java.util.ArrayList<>(_graphViews);
              for (IGraphView v : views) {
                v.close();
              }
            }
            _sessionKeeper.logout(true);
            _statusBar.setText("Logged out");
          }
        };
    _logout.putValue(Action.SHORT_DESCRIPTION, "Logout");
    _logout.setEnabled(false);

    _acquireExclusiveWriteAccess =
        new AbstractAction("Acquire Exclusive Write Access") {
          @Override
          public void actionPerformed(ActionEvent e) {
            try {
              acquireExclusiveWriteAccess(null);
              _releaseExclusiveWriteAccess.setEnabled(true);
              _acquireExclusiveWriteAccess.setEnabled(false);
            } catch (AccessDeniedException ade) {
              accessDenied(ade);
            }
          }
        };
    _acquireExclusiveWriteAccess.putValue(
        Action.SHORT_DESCRIPTION, "Acquire exclusive write access on the registry");
    _acquireExclusiveWriteAccess.setEnabled(false);

    _releaseExclusiveWriteAccess =
        new AbstractAction("Release Exclusive Write Access") {
          @Override
          public void actionPerformed(ActionEvent e) {
            releaseExclusiveWriteAccess();
            _acquireExclusiveWriteAccess.setEnabled(true);
            _releaseExclusiveWriteAccess.setEnabled(false);
          }
        };
    _releaseExclusiveWriteAccess.putValue(
        Action.SHORT_DESCRIPTION, "Release exclusive write access on the registry");
    _releaseExclusiveWriteAccess.setEnabled(false);

    _newGraph =
        new AbstractAction("Metrics Graph") {
          @Override
          public void actionPerformed(ActionEvent e) {
            createGraphView();
          }
        };
    _newGraph.setEnabled(false);

    _showLiveDeploymentFilters =
        new AbstractAction("Filter live deployment") {
          @Override
          public void actionPerformed(ActionEvent e) {

            Object[] applicationNames = _liveDeploymentRoot.getApplicationNames();

            if (applicationNames.length == 0) {
              JOptionPane.showMessageDialog(
                  _mainFrame,
                  "The registry does not contain any applications",
                  "Empty registry",
                  JOptionPane.INFORMATION_MESSAGE);
            } else {
              java.util.List<Object> names = new java.util.ArrayList<>();
              names.add("<All>");
              names.addAll(java.util.Arrays.asList(applicationNames));
              String appName =
                  (String)
                      JOptionPane.showInputDialog(
                          _mainFrame,
                          "Which Application do you want to see in the live deployment?",
                          "Filter live deployment",
                          JOptionPane.QUESTION_MESSAGE,
                          null,
                          names.toArray(),
                          names.get(0));

              if (appName != null) {
                if (appName.equals("<All>")) {
                  _liveDeploymentRoot.setApplicationNameFilter(null);
                } else {
                  _liveDeploymentRoot.setApplicationNameFilter(appName);
                }
              }
            }
          }
        };
    _showLiveDeploymentFilters.putValue(Action.SHORT_DESCRIPTION, "Filter live deployment");
    _showLiveDeploymentFilters.setEnabled(false);

    _openApplicationFromFile =
        new AbstractAction("Application from File") {
          @Override
          public void actionPerformed(ActionEvent e) {
            int result = _openChooser.showOpenDialog(_mainFrame);
            if (result == JFileChooser.APPROVE_OPTION) {
              File file = _openChooser.getSelectedFile();

              ApplicationDescriptor desc = parseFile(file);

              if (desc != null) {
                com.zeroc.IceGridGUI.Application.Root root;
                try {
                  root =
                      new com.zeroc.IceGridGUI.Application.Root(
                          Coordinator.this, desc, false, file);
                } catch (com.zeroc.IceGridGUI.Application.UpdateFailedException ex) {
                  JOptionPane.showMessageDialog(
                      _mainFrame,
                      ex.toString(),
                      "Bad Application Descriptor: Unable to load from file",
                      JOptionPane.ERROR_MESSAGE);
                  return;
                }

                ApplicationPane app = new ApplicationPane(root);
                _mainPane.addApplication(app);
                _mainPane.setSelectedComponent(app);
                root.setSelectedNode(root);
              }
            }
          }
        };
    _openApplicationFromFile.putValue(Action.SHORT_DESCRIPTION, "Open application from file");
    _openApplicationFromFile.setEnabled(true);

    _openApplicationFromRegistry =
        new AbstractAction("Application from Registry") {
          @Override
          public void actionPerformed(ActionEvent e) {
            Object[] applicationNames = _liveDeploymentRoot.getApplicationNames();

            if (applicationNames.length == 0) {
              JOptionPane.showMessageDialog(
                  _mainFrame,
                  "The registry does not contain any applications",
                  "Empty registry",
                  JOptionPane.INFORMATION_MESSAGE);
            } else {
              String appName =
                  (String)
                      JOptionPane.showInputDialog(
                          _mainFrame,
                          "Which Application do you want to open?",
                          "Open Application from registry",
                          JOptionPane.QUESTION_MESSAGE,
                          null,
                          applicationNames,
                          applicationNames[0]);

              if (appName != null) {
                ApplicationPane app = openLiveApplication(appName);
                if (app != null) {
                  com.zeroc.IceGridGUI.Application.Root root = app.getRoot();
                  if (root.getSelectedNode() == null) {
                    root.setSelectedNode(root);
                  }
                }
              }
            }
          }
        };
    _openApplicationFromRegistry.putValue(
        Action.SHORT_DESCRIPTION, "Open application from registry");
    _openApplicationFromRegistry.setEnabled(false);

    _closeApplication =
        new AbstractAction("Close Application") {
          @Override
          public void actionPerformed(ActionEvent e) {
            Tab tab = getCurrentTab();
            if (tab.close()) {
              String id = ((ApplicationPane) tab).getRoot().getId();
              _liveApplications.remove(id);
            }
          }
        };
    _closeApplication.putValue(Action.SHORT_DESCRIPTION, "Close application");

    if (System.getProperty("os.name").startsWith("Mac OS")) {
      _closeApplication.putValue(
          Action.ACCELERATOR_KEY, KeyStroke.getKeyStroke(KeyEvent.VK_W, MENU_MASK));
    } else {
      _closeApplication.putValue(
          Action.ACCELERATOR_KEY, KeyStroke.getKeyStroke(KeyEvent.VK_F4, MENU_MASK));
    }
    _closeApplication.setEnabled(false);

    _save =
        new AbstractAction("Save") {
          @Override
          public void actionPerformed(ActionEvent e) {
            try {
              getCurrentTab().save();
            } catch (Exception ex) {
              JOptionPane.showMessageDialog(
                  _mainFrame, ex.toString(), "Error saving application", JOptionPane.ERROR_MESSAGE);
            }
          }
        };
    _save.setEnabled(false);
    _save.putValue(Action.ACCELERATOR_KEY, KeyStroke.getKeyStroke(KeyEvent.VK_S, MENU_MASK));
    _save.putValue(Action.SHORT_DESCRIPTION, "Save");

    _saveToRegistry =
        new AbstractAction("Save to Registry (Servers may restart)") {
          @Override
          public void actionPerformed(ActionEvent e) {
            getCurrentTab().saveToRegistry(true);
          }
        };
    _saveToRegistry.setEnabled(false);
    _saveToRegistry.putValue(Action.SHORT_DESCRIPTION, "Save to registry (servers may restart)");

    _saveToRegistryWithoutRestart =
        new AbstractAction("Save to Registry (No server restart)") {
          @Override
          public void actionPerformed(ActionEvent e) {
            getCurrentTab().saveToRegistry(false);
          }
        };
    _saveToRegistryWithoutRestart.setEnabled(false);
    _saveToRegistryWithoutRestart.putValue(
        Action.SHORT_DESCRIPTION, "Save to registry (no server restart)");

    _saveToFile =
        new AbstractAction("Save to File") {
          @Override
          public void actionPerformed(ActionEvent e) {
            try {
              getCurrentTab().saveToFile();
            } catch (Exception ex) {
              JOptionPane.showMessageDialog(
                  _mainFrame, ex.toString(), "Error saving application", JOptionPane.ERROR_MESSAGE);
            }
          }
        };
    _saveToFile.setEnabled(false);
    _saveToFile.putValue(Action.SHORT_DESCRIPTION, "Save to file");

    _discardUpdates =
        new AbstractAction("Discard Updates") {
          @Override
          public void actionPerformed(ActionEvent e) {
            getCurrentTab().discardUpdates();
          }
        };
    _discardUpdates.setEnabled(false);
    _discardUpdates.putValue(Action.SHORT_DESCRIPTION, "Discard updates and reload application");

    _certificateManager =
        new AbstractAction("Certificate Manager...") {
          @Override
          public void actionPerformed(ActionEvent e) {
            SessionKeeper.CertificateManagerDialog d =
                _sessionKeeper.certificateManager(getMainFrame());
            if (d != null) {
              d.showDialog();
            }
          }
        };
    _certificateManager.putValue(Action.SHORT_DESCRIPTION, "Manage SSL Certificates");

    _exit =
        new AbstractAction("Exit") {
          @Override
          public void actionPerformed(ActionEvent e) {
            exit(0);
          }
        };
    _exit.putValue(Action.ACCELERATOR_KEY, KeyStroke.getKeyStroke("alt F4"));

    _back =
        new AbstractAction("Go Back to the Previous Node") {
          @Override
          public void actionPerformed(ActionEvent e) {
            getCurrentTab().back();
          }
        };
    _back.setEnabled(false);
    _back.putValue(Action.SHORT_DESCRIPTION, "Go back to the previous node");

    _forward =
        new AbstractAction("Go to the Next Node") {
          @Override
          public void actionPerformed(ActionEvent e) {
            getCurrentTab().forward();
          }
        };
    _forward.setEnabled(false);
    _forward.putValue(Action.SHORT_DESCRIPTION, "Go to the next node");

    _helpContents =
        new AbstractAction("Contents") {
          @Override
          public void actionPerformed(ActionEvent e) {
            helpContents();
          }
        };

    _about =
        new AbstractAction("About") {
          @Override
          public void actionPerformed(ActionEvent e) {
            about();
          }
        };

    _showApplicationDetails =
        new AbstractAction("Show details") {
          @Override
          public void actionPerformed(ActionEvent e) {
            Object[] applicationNames = _liveDeploymentRoot.getApplicationNames();

            if (applicationNames.length == 0) {
              JOptionPane.showMessageDialog(
                  _mainFrame,
                  "There is no application deployed in this IceGrid registry",
                  "No application",
                  JOptionPane.INFORMATION_MESSAGE);
            } else {
              String appName = _liveDeploymentRoot.getApplicationNameFilter();
              if (appName == null) {
                appName =
                    (String)
                        JOptionPane.showInputDialog(
                            _mainFrame,
                            "Which application do you to display",
                            "Show details",
                            JOptionPane.QUESTION_MESSAGE,
                            null,
                            applicationNames,
                            applicationNames[0]);
              }

              if (appName != null) {
                _liveDeploymentRoot.showApplicationDetails(appName);
              }
            }
          }
        };
    _showApplicationDetails.setEnabled(false);

    _removeApplicationFromRegistry =
        new AbstractAction("Remove from Registry") {
          @Override
          public void actionPerformed(ActionEvent e) {
            Object[] applicationNames = _liveDeploymentRoot.getApplicationNames();

            if (applicationNames.length == 0) {
              JOptionPane.showMessageDialog(
                  _mainFrame,
                  "There is no application deployed in this IceGrid registry",
                  "No application",
                  JOptionPane.INFORMATION_MESSAGE);
            } else {
              String appName =
                  (String)
                      JOptionPane.showInputDialog(
                          _mainFrame,
                          "Which application do you want to remove?",
                          "Remove application",
                          JOptionPane.QUESTION_MESSAGE,
                          null,
                          applicationNames,
                          applicationNames[0]);

              if (appName != null) {
                removeApplicationFromRegistry(appName);
              }
            }
          }
        };
    _removeApplicationFromRegistry.setEnabled(false);

    _cut = new ActionWrapper("Cut");
    _cut.putValue(Action.ACCELERATOR_KEY, KeyStroke.getKeyStroke(KeyEvent.VK_X, MENU_MASK));
    _cut.putValue(Action.SHORT_DESCRIPTION, "Cut");

    _copy = new ActionWrapper("Copy");
    _copy.putValue(Action.ACCELERATOR_KEY, KeyStroke.getKeyStroke(KeyEvent.VK_C, MENU_MASK));
    _copy.putValue(Action.SHORT_DESCRIPTION, "Copy");

    _paste = new ActionWrapper("Paste");
    _paste.putValue(Action.ACCELERATOR_KEY, KeyStroke.getKeyStroke(KeyEvent.VK_V, MENU_MASK));
    _paste.putValue(Action.SHORT_DESCRIPTION, "Paste");

    _delete = new ActionWrapper("Delete");
    _delete.putValue(Action.ACCELERATOR_KEY, KeyStroke.getKeyStroke("DELETE"));
    _delete.putValue(Action.SHORT_DESCRIPTION, "Delete");

    _moveUp = new ActionWrapper("Move Up");
    _moveDown = new ActionWrapper("Move Down");

    _showVarsMenuItem =
        new JCheckBoxMenuItem(
            _appActionsForMenu.get(com.zeroc.IceGridGUI.Application.TreeNode.SHOW_VARS));
    _showVarsTool =
        new JToggleButton(
            _appActionsForMenu.get(com.zeroc.IceGridGUI.Application.TreeNode.SHOW_VARS));
    _showVarsTool.setIcon(Utils.getIcon("/icons/24x24/show_vars.png"));
    _showVarsTool.setText("");

    _substituteMenuItem =
        new JCheckBoxMenuItem(
            _appActionsForMenu.get(com.zeroc.IceGridGUI.Application.TreeNode.SUBSTITUTE_VARS));
    _substituteTool =
        new JToggleButton(
            _appActionsForMenu.get(com.zeroc.IceGridGUI.Application.TreeNode.SUBSTITUTE_VARS));
    _substituteTool.setIcon(Utils.getIcon("/icons/24x24/substitute.png"));
    _substituteTool.setText("");

    ButtonGroup group = new ButtonGroup();
    group.add(_showVarsMenuItem);
    group.add(_substituteMenuItem);
    group = new ButtonGroup();
    group.add(_showVarsTool);
    group.add(_substituteTool);

    _showVarsMenuItem.setSelected(true);
    _showVarsTool.setSelected(true);

    _mainFrame.setJMenuBar(new MenuBar());

    _mainFrame.getContentPane().add(new ToolBar(), BorderLayout.PAGE_START);

    _mainFrame.getContentPane().add(_statusBar, BorderLayout.PAGE_END);

    java.awt.KeyboardFocusManager kbm =
        java.awt.KeyboardFocusManager.getCurrentKeyboardFocusManager();
    kbm.addPropertyChangeListener("permanentFocusOwner", new FocusListener());

    _liveDeploymentPane = new LiveDeploymentPane(_liveDeploymentRoot);
    _mainPane = new MainPane(this);
    _mainFrame.getContentPane().add(_mainPane, BorderLayout.CENTER);

    ScheduledThreadPoolExecutor executor =
        new ScheduledThreadPoolExecutor(1, (Runnable r) -> new Thread(r, "Pinger"));
    executor.setExecuteExistingDelayedTasksAfterShutdownPolicy(false);
    _scheduledExecutor = executor;
    _executor = Executors.newSingleThreadExecutor((Runnable r) -> new Thread(r));
  }

  public IGraphView createGraphView() {
    IGraphView view = null;
    Class<?> c1 =
        com.zeroc.IceInternal.Util.findClass("com.zeroc.IceGridGUI.LiveDeployment.GraphView", null);
    if (c1 == null) {
      JOptionPane.showMessageDialog(
          _mainFrame,
          "IceGrid GUI was built without Metrics Graph Support",
          "IceGrid GUI Info",
          JOptionPane.INFORMATION_MESSAGE);
    } else if (com.zeroc.IceInternal.Util.findClass("javafx.embed.swing.JFXPanel", null) == null) {
      JOptionPane.showMessageDialog(
          _mainFrame,
          "The Metrics Graph view requires JavaFX",
          "IceGrid GUI Info",
          JOptionPane.INFORMATION_MESSAGE);
    } else {
      StringBuilder title = new StringBuilder();
      title.append("Metrics Graph");
      if (_graphViews.size() > 0) {
        title.append(" - ");
        title.append(Integer.toString(_graphViews.size()));
      }

      try {
        Constructor<?> ctor = c1.getConstructor(new Class[] {Coordinator.class, String.class});
        view = (IGraphView) ctor.newInstance(new Object[] {Coordinator.this, title.toString()});
        _graphViews.add(view);
      } catch (NoSuchMethodException ex) {
      } catch (InstantiationException ex) {
      } catch (IllegalAccessException ex) {
      } catch (java.lang.reflect.InvocationTargetException ex) {
      }
    }
    return view;
  }

  public LiveDeploymentPane getLiveDeploymentPane() {
    return _liveDeploymentPane;
  }

  public com.zeroc.IceGridGUI.LiveDeployment.Root getLiveDeploymentRoot() {
    return _liveDeploymentRoot;
  }

  private void newApplication() {
    ApplicationDescriptor desc =
        new ApplicationDescriptor(
            "NewApplication",
            new java.util.TreeMap<String, String>(),
            new java.util.LinkedList<ReplicaGroupDescriptor>(),
            new java.util.HashMap<String, TemplateDescriptor>(),
            new java.util.HashMap<String, TemplateDescriptor>(),
            new java.util.HashMap<String, NodeDescriptor>(),
            new DistributionDescriptor("", new java.util.LinkedList<String>()), // dummy
            "",
            new java.util.HashMap<String, PropertySetDescriptor>());
    com.zeroc.IceGridGUI.Application.Root root =
        new com.zeroc.IceGridGUI.Application.Root(this, desc);
    ApplicationPane app = new ApplicationPane(root);
    _mainPane.addApplication(app);
    _mainPane.setSelectedComponent(app);
    root.setSelectedNode(root);
  }

  private void newApplicationWithDefaultTemplates() {
    _mainFrame.setCursor(Cursor.getPredefinedCursor(Cursor.WAIT_CURSOR));
    try {
      ApplicationDescriptor descriptor = getAdmin().getDefaultApplicationDescriptor();
      descriptor.name = "NewApplication";
      com.zeroc.IceGridGUI.Application.Root root =
          new com.zeroc.IceGridGUI.Application.Root(this, descriptor);
      ApplicationPane app = new ApplicationPane(root);
      _mainPane.addApplication(app);
      _mainPane.setSelectedComponent(app);
      root.setSelectedNode(root);
    } catch (DeploymentException e) {
      JOptionPane.showMessageDialog(
          _mainFrame,
          "The default application descriptor from the IceGrid registry is invalid:\n" + e.reason,
          "Deployment Exception",
          JOptionPane.ERROR_MESSAGE);
    } catch (com.zeroc.Ice.LocalException e) {
      JOptionPane.showMessageDialog(
          _mainFrame,
          "Could not retrieve the default application descriptor from the IceGrid registry: \n"
              + e.toString(),
          "Trouble with IceGrid registry",
          JOptionPane.ERROR_MESSAGE);
    } finally {
      _mainFrame.setCursor(Cursor.getPredefinedCursor(Cursor.DEFAULT_CURSOR));
    }
  }

  private void helpContents() {
    String version = com.zeroc.Ice.Util.stringVersion();

    int pos = version.indexOf('a');
    if (pos == -1) {
      pos = version.indexOf('b');
    }

    if (pos != -1) {
      // 3.7a3 or 3.7b1 becomes simply 3.7
      version = version.substring(0, pos);
    }

    String[] tokens = version.split("\\.");
    if (tokens.length > 2) {
      version = tokens[0] + "." + tokens[1];
    }

    Desktop desktop = Desktop.isDesktopSupported() ? Desktop.getDesktop() : null;
    if (desktop != null && desktop.isSupported(Desktop.Action.BROWSE)) {
      try {
        desktop.browse(
            new URI(
                "https://doc.zeroc.com/ice/" + version + "/ice-services/icegrid/icegrid-gui-tool"));
      } catch (Exception e) {
        JOptionPane.showMessageDialog(
            null, "Error attempting to launch web browser" + ":\n" + e.getLocalizedMessage());
      }
    } else {
      JOptionPane.showMessageDialog(null, "Launching a browser is not supported on your platform.");
    }
  }

  private void about() {
    String text =
        "IceGrid GUI version "
            + com.zeroc.Ice.Util.stringVersion()
            + "\n"
            + "Copyright \u00A9 ZeroC, Inc. All rights reserved.\n";

    JOptionPane.showMessageDialog(
        _mainFrame, text, "About - IceGrid GUI", JOptionPane.INFORMATION_MESSAGE);
  }

  public void setClipboard(Object copy) {
    _clipboard = copy;
  }

  public Object getClipboard() {
    return _clipboard;
  }

  void showMainFrame() {
    _mainFrame.pack();
    Utils.restoreWindowBounds(_mainFrame, _prefs, "Window", null);
    _mainFrame.setVisible(true);
  }

  void exit(int status) {
    if (_graphViews.size() > 0) {
      if (JOptionPane.YES_OPTION
          != JOptionPane.showConfirmDialog(
              getMainFrame(),
              "Close all open windows and exit?",
              "Confirm exit",
              JOptionPane.YES_NO_OPTION)) {
        return;
      }

      java.util.List<IGraphView> views = new java.util.ArrayList<>(_graphViews);
      for (IGraphView v : views) {
        v.close();
      }
    }

    if (_openChooser != null) {
      File dir = _openChooser.getCurrentDirectory();
      if (dir != null) {
        _prefs.put("current directory", dir.getAbsolutePath());
      }
    }

    Utils.storeWindowBounds(_mainFrame, _prefs.node("Window"));

    _sessionKeeper.logout(true);

    destroyIceGridAdmin();
    destroyCommunicator();

    _scheduledExecutor.shutdown();
    _scheduledExecutor = null;

    Runtime.getRuntime().removeShutdownHook(_shutdownHook);
    _mainFrame.dispose();
    Runtime.getRuntime().exit(status);
  }

  //
  // Can be called by the shutdown hook thread
  //
  private void destroyCommunicator() {
    if (_communicator != null) {
      _communicator.destroy();
      _communicator = null;
    }
  }

  public AdminSessionPrx getSession() {
    return _sessionKeeper.getSession();
  }

  public boolean connectedToMaster() {
    return _sessionKeeper.connectedToMaster();
  }

  public SessionKeeper getSessionKeeper() {
    return _sessionKeeper;
  }

  public static Preferences getPreferences() {
    return Preferences.userRoot().node("IceGridGUI");
  }

  public LiveActions getLiveActionsForPopup() {
    return _liveActionsForPopup;
  }

  public LiveActions getLiveActionsForMenu() {
    return _liveActionsForMenu;
  }

  public ApplicationActions getActionsForMenu() {
    return _appActionsForMenu;
  }

  public ApplicationActions getActionsForPopup() {
    return _appActionsForPopup;
  }

  public void showActions(com.zeroc.IceGridGUI.LiveDeployment.TreeNode node) {
    boolean[] availableActions = _liveActionsForMenu.setTarget(node);
    _appActionsForMenu.setTarget(null);

    _newServerMenu.setEnabled(false);
    _newServiceMenu.setEnabled(false);
    _newTemplateMenu.setEnabled(false);

    _appMenu.setEnabled(true);

    _metricsViewMenu.setEnabled(
        availableActions[com.zeroc.IceGridGUI.LiveDeployment.TreeNode.ENABLE_METRICS_VIEW]
            || availableActions[com.zeroc.IceGridGUI.LiveDeployment.TreeNode.DISABLE_METRICS_VIEW]);

    _nodeMenu.setEnabled(
        availableActions[com.zeroc.IceGridGUI.LiveDeployment.TreeNode.SHUTDOWN_NODE]);

    _registryMenu.setEnabled(
        availableActions[com.zeroc.IceGridGUI.LiveDeployment.TreeNode.SHUTDOWN_REGISTRY]);

    _signalMenu.setEnabled(availableActions[com.zeroc.IceGridGUI.LiveDeployment.TreeNode.SIGHUP]);

    _serverMenu.setEnabled(
        availableActions[com.zeroc.IceGridGUI.LiveDeployment.TreeNode.OPEN_DEFINITION]);

    _serviceMenu.setEnabled(
        node instanceof com.zeroc.IceGridGUI.LiveDeployment.Service
            && (availableActions[com.zeroc.IceGridGUI.LiveDeployment.TreeNode.RETRIEVE_ICE_LOG]
                || availableActions[com.zeroc.IceGridGUI.LiveDeployment.TreeNode.RETRIEVE_LOG_FILE]
                || availableActions[com.zeroc.IceGridGUI.LiveDeployment.TreeNode.START]
                || availableActions[com.zeroc.IceGridGUI.LiveDeployment.TreeNode.STOP]));
  }

  public void showActions(com.zeroc.IceGridGUI.Application.TreeNode node) {
    boolean[] availableActions = _appActionsForMenu.setTarget(node);
    _liveActionsForMenu.setTarget(null);

    _newServerMenu.setEnabled(
        availableActions[com.zeroc.IceGridGUI.Application.TreeNode.NEW_SERVER]
            || availableActions[com.zeroc.IceGridGUI.Application.TreeNode.NEW_SERVER_ICEBOX]
            || availableActions[
                com.zeroc.IceGridGUI.Application.TreeNode.NEW_SERVER_FROM_TEMPLATE]);

    _newServiceMenu.setEnabled(
        availableActions[com.zeroc.IceGridGUI.Application.TreeNode.NEW_SERVICE]
            || availableActions[
                com.zeroc.IceGridGUI.Application.TreeNode.NEW_SERVICE_FROM_TEMPLATE]);

    _newTemplateMenu.setEnabled(
        availableActions[com.zeroc.IceGridGUI.Application.TreeNode.NEW_TEMPLATE_SERVER]
            || availableActions[
                com.zeroc.IceGridGUI.Application.TreeNode.NEW_TEMPLATE_SERVER_ICEBOX]
            || availableActions[com.zeroc.IceGridGUI.Application.TreeNode.NEW_TEMPLATE_SERVICE]);

    _appMenu.setEnabled(false);
    _metricsViewMenu.setEnabled(false);
    _nodeMenu.setEnabled(false);
    _registryMenu.setEnabled(false);
    _signalMenu.setEnabled(false);
    _serverMenu.setEnabled(false);
    _serviceMenu.setEnabled(false);

    enableTreeEditActions();
  }

  public void removeGraphView(IGraphView view) {
    _graphViews.remove(view);
  }

  public boolean traceObservers() {
    return _traceObservers;
  }

  public void traceObserver(String message) {
    trace("Observers", message);
  }

  public boolean traceSaveToRegistry() {
    return _traceSaveToRegistry;
  }

  public void traceSaveToRegistry(String message) {
    trace("SaveToRegistry", message);
  }

  public void setConnected(boolean connected) {
    _connected = connected;
    _statusBar.setConnected(connected);
    _newGraph.setEnabled(connected);
    if (!connected) {
      destroyCommunicator();
    }
  }

  public boolean connected() {
    return _connected;
  }

  public void tryMigrateDataDirectory() {
    String oldDataDir = null;
    if (System.getProperty("os.name").startsWith("Windows")) {
      String regKey =
          "\"HKCU\\Software\\Microsoft\\Windows\\CurrentVersion\\Explorer\\Shell Folders\"";
      try {
        java.lang.Process process =
            Runtime.getRuntime().exec(new String[] {"reg", "query", regKey, "/v", "Personal"});
        process.waitFor();
        if (process.exitValue() != 0) {
          JOptionPane.showMessageDialog(
              getMainFrame(),
              "Could not read Windows registry key `" + regKey + "'",
              "Initialization Exception",
              JOptionPane.ERROR_MESSAGE);
          return;
        }

        java.io.InputStream is = process.getInputStream();
        java.io.StringWriter sw = new java.io.StringWriter();
        int c;
        while ((c = is.read()) != -1) {
          sw.write(c);
        }
        String[] result = sw.toString().split("\n");
        for (String line : result) {
          int i = line.indexOf("REG_SZ");
          if (i == -1) {
            continue;
          }
          oldDataDir = line.substring(i + "REG_SZ".length(), line.length()).trim();
          break;
        }

        if (oldDataDir == null) {
          JOptionPane.showMessageDialog(
              getMainFrame(),
              "Could not get Documents dir from Windows registry key `" + regKey + "'",
              "Initialization Exception",
              JOptionPane.ERROR_MESSAGE);
          return;
        }
        oldDataDir = Paths.get(oldDataDir, "ZeroC", "IceGrid Admin", "KeyStore").toString();
      } catch (java.io.IOException ex) {
        JOptionPane.showMessageDialog(
            getMainFrame(),
            "Could not read Windows registry key `" + regKey + "'\n" + ex.toString(),
            "Initialization Exception",
            JOptionPane.ERROR_MESSAGE);
        return;
      } catch (java.lang.InterruptedException ex) {
        JOptionPane.showMessageDialog(
            getMainFrame(),
            "Could not read Windows registry key `" + regKey + "'\n" + ex.toString(),
            "Initialization Exception",
            JOptionPane.ERROR_MESSAGE);
        return;
      }
    } else if (System.getProperty("os.name").startsWith("Mac OS")) {
      oldDataDir =
          Paths.get(System.getProperty("user.home"), ".ZeroC", "IceGrid Admin", "KeyStore")
              .toString();
    }

    if (oldDataDir != null) {
      String dataDir = getDataDirectory();
      if (new File(dataDir).isDirectory()
          && new File(dataDir).list().length == 0
          && new File(oldDataDir).isDirectory()
          && new File(oldDataDir).list().length > 0) {
        for (File f : new File(oldDataDir).listFiles()) {
          try {
            Files.copy(Paths.get(oldDataDir, f.getName()), Paths.get(dataDir, f.getName()));
            new File(Paths.get(oldDataDir, f.getName()).toString()).delete();
          } catch (java.io.IOException ex) {
            JOptionPane.showMessageDialog(
                getMainFrame(),
                "Could not move `"
                    + Paths.get(oldDataDir, f.getName()).toString()
                    + "' to "
                    + "`"
                    + Paths.get(oldDataDir, f.getName()).toString()
                    + "'",
                "Initialization Exception",
                JOptionPane.ERROR_MESSAGE);
            return;
          }
        }
      }
    }
  }

  public String getDataDirectory() {
    String dataDir = null;
    if (System.getProperty("os.name").startsWith("Windows")) {
      dataDir =
          Paths.get(System.getenv("APPDATA"), "..", "Local", "ZeroC", "IceGrid Admin", "KeyStore")
              .toString();
    } else if (System.getProperty("os.name").startsWith("Mac OS")) {
      dataDir =
          Paths.get(
                  System.getProperty("user.home"),
                  "Library",
                  "Application Support",
                  "ZeroC",
                  "IceGrid Admin",
                  "KeyStore")
              .toString();
    } else {
      dataDir =
          Paths.get(System.getProperty("user.home"), ".ZeroC", "IceGrid Admin", "KeyStore")
              .toString();
    }

    if (!new File(dataDir).isDirectory()) {
      new File(dataDir).mkdirs();
    }

    return dataDir;
  }

  public IGraphView[] getGraphViews() {
    return _graphViews.toArray(new IGraphView[_graphViews.size()]);
  }

  public ScheduledExecutorService getScheduledExecutor() {
    return _scheduledExecutor;
  }

  public ExecutorService getExecutor() {
    return _executor;
  }

  public boolean needsSaving() {
    boolean v = false;
    for (int i = 0, length = _mainPane.getTabCount(); i < length; ++i) {
      Component component = _mainPane.getComponentAt(i);
      if (component instanceof ApplicationPane) {
        if (((ApplicationPane) component).getRoot().needsSaving()) {
          v = true;
          break;
        }
      }
    }
    return v;
  }

  //
  // May run in any thread
  //
  private void trace(String category, String message) {
    //
    // It would be nicer to use the communicator's logger,
    // but accessing _communicator is not thread-safe.
    //
    _initData.logger.trace(category, message);
  }

  static class UntrustedCertificateDialog extends JDialog {
    public UntrustedCertificateDialog(
        java.awt.Window owner,
        com.zeroc.IceSSL.ConnectionInfo info,
        boolean validDate,
        boolean validAlternateName,
        boolean trustedCA)
        throws java.security.GeneralSecurityException,
            java.io.IOException,
            javax.naming.InvalidNameException {
      super(owner, "Connection Security Warning - IceGrid GUI");
      setDefaultCloseOperation(WindowConstants.DISPOSE_ON_CLOSE);

      Container contentPane = getContentPane();
      contentPane.setLayout(new BoxLayout(contentPane, BoxLayout.Y_AXIS));

      X509Certificate cert = (X509Certificate) info.certs[0];
      {
        DefaultFormBuilder builder = new DefaultFormBuilder(new FormLayout("pref", "pref"));
        builder.border(Borders.DIALOG);
        builder.rowGroupingEnabled(true);
        builder.lineGapSize(LayoutStyle.getCurrent().getLinePad());

        builder.append(
            new JLabel("The validation of the SSL Certificate provided by the server has failed"));

        if (validDate) {
          builder.append(
              new JLabel("The certificate date is valid.", _infoIcon, SwingConstants.LEADING));
        } else {
          builder.append(
              new JLabel("The certificate date is invalid.", _warnIcon, SwingConstants.LEADING));
        }

        if (validAlternateName) {
          builder.append(
              new JLabel(
                  "The subject alternate name matches the connection remote address.",
                  _infoIcon,
                  SwingConstants.LEADING));
        } else {
          builder.append(
              new JLabel(
                  "The subject alternate name doesn't match the connection remote address.",
                  _warnIcon,
                  SwingConstants.LEADING));
        }

        if (trustedCA) {
          builder.append(
              new JLabel(
                  "The server certificate is signed by a trusted CA.",
                  _infoIcon,
                  SwingConstants.LEADING));
        } else {
          builder.append(
              new JLabel(
                  "The server certificate is not signed by a trusted CA.",
                  _warnIcon,
                  SwingConstants.LEADING));
        }
        contentPane.add(builder.getPanel());
      }

      contentPane.add(SessionKeeper.getSubjectPanel(cert));
      contentPane.add(SessionKeeper.getSubjectAlternativeNamesPanel(cert));
      contentPane.add(SessionKeeper.getIssuerPanel(cert));
      contentPane.add(SessionKeeper.getValidityPanel(cert));
      contentPane.add(SessionKeeper.getFingerprintPanel(cert));

      JButton yesAlwaysButton =
          new JButton(
              new AbstractAction("Yes, Always Trust") {
                @Override
                public void actionPerformed(ActionEvent e) {
                  _decision = TrustDecision.YesAlways;
                  dispose();
                }
              });

      JButton yesButton =
          new JButton(
              new AbstractAction("Yes, Just This Time") {
                @Override
                public void actionPerformed(ActionEvent e) {
                  _decision = TrustDecision.YesThisTime;
                  dispose();
                }
              });

      JButton noButton =
          new JButton(
              new AbstractAction("No") {
                @Override
                public void actionPerformed(ActionEvent e) {
                  _decision = TrustDecision.No;
                  dispose();
                }
              });
      getRootPane().setDefaultButton(noButton);
      JComponent buttonBar =
          new ButtonBarBuilder().addGlue().addButton(yesAlwaysButton, yesButton, noButton).build();
      buttonBar.setBorder(Borders.DIALOG);
      contentPane.add(buttonBar);
      pack();
      setResizable(false);
    }

    TrustDecision showDialog() {
      setLocationRelativeTo(getOwner());
      setModal(true);
      setVisible(true);
      return _decision;
    }

    private TrustDecision _decision = TrustDecision.No;
    private static Icon _infoIcon =
        new ImageIcon(
            Utils.iconToImage(UIManager.getIcon("OptionPane.informationIcon"))
                .getScaledInstance(16, 16, java.awt.Image.SCALE_SMOOTH));

    private static Icon _warnIcon =
        new ImageIcon(
            Utils.iconToImage(UIManager.getIcon("OptionPane.warningIcon"))
                .getScaledInstance(16, 16, java.awt.Image.SCALE_SMOOTH));
  }

  private final com.zeroc.Ice.InitializationData _initData;
  private com.zeroc.Ice.Communicator _communicator;

  private boolean _traceObservers;
  private boolean _traceSaveToRegistry;

  private Preferences _prefs;
  private StatusBarI _statusBar = new StatusBarI();

  private com.zeroc.IceGridGUI.LiveDeployment.Root _liveDeploymentRoot;
  private LiveDeploymentPane _liveDeploymentPane;

  //
  // Maps application-name to ApplicationPane (only for 'live' applications)
  //
  private java.util.Map<String, ApplicationPane> _liveApplications = new java.util.HashMap<>();

  private MainPane _mainPane;

  //
  // Keep tracks of serial number when viewing/editing application definitions
  // (not used for displaying live deployment)
  //
  private int _latestSerial = -1;
  private int _writeSerial = -1;

  private Runnable _onExclusiveWrite;
  private int _writeAccessCount = 0;

  private boolean _substitute = false;

  private JFrame _mainFrame;
  private final SessionKeeper _sessionKeeper;

  private Object _clipboard;

  //
  // Actions
  //
  private Action _newApplication;
  private Action _newApplicationWithDefaultTemplates;
  private Action _login;
  private Action _logout;
  private Action _acquireExclusiveWriteAccess;
  private Action _releaseExclusiveWriteAccess;

  private Action _newGraph;

  private Action _showLiveDeploymentFilters;
  private Action _openApplicationFromFile;
  private Action _openApplicationFromRegistry;
  private Action _closeApplication;
  private Action _save;
  private Action _saveToRegistry;
  private Action _saveToRegistryWithoutRestart;
  private Action _saveToFile;
  private Action _discardUpdates;
  private Action _certificateManager;
  private Action _exit;
  private Action _back;
  private Action _forward;
  private Action _helpContents;
  private Action _about;
  private Action _showApplicationDetails;
  private Action _removeApplicationFromRegistry;

  private Action _cutText = new javax.swing.text.DefaultEditorKit.CutAction();
  private Action _copyText = new javax.swing.text.DefaultEditorKit.CopyAction();
  private Action _pasteText = new javax.swing.text.DefaultEditorKit.PasteAction();
  private DeleteTextAction _deleteText = new DeleteTextAction("Delete");

  //
  // These actions delegate to the "active" action
  //
  private ActionWrapper _cut;
  private ActionWrapper _copy;
  private ActionWrapper _paste;
  private ActionWrapper _delete;
  private ActionWrapper _moveUp;
  private ActionWrapper _moveDown;

  //
  // Two sets of actions because the popup's target and the menu/toolbar's target
  // can be different.
  //
  private LiveActions _liveActionsForMenu = new LiveActions();
  private LiveActions _liveActionsForPopup = new LiveActions();
  private ApplicationActions _appActionsForMenu = new ApplicationActions(false);
  private ApplicationActions _appActionsForPopup = new ApplicationActions(true);

  private JToggleButton _showVarsTool;
  private JToggleButton _substituteTool;
  private JCheckBoxMenuItem _substituteMenuItem;
  private JCheckBoxMenuItem _showVarsMenuItem;

  private JMenu _newMenu;
  private JMenu _newServerMenu;
  private JMenu _newServiceMenu;
  private JMenu _newTemplateMenu;
  private JMenu _appMenu;
  private JMenu _metricsViewMenu;
  private JMenu _nodeMenu;
  private JMenu _registryMenu;
  private JMenu _serverMenu;
  private JMenu _serviceMenu;
  private JMenu _signalMenu;

  private final Thread _shutdownHook;

  private JFileChooser _openChooser;
  private JFileChooser _saveXMLChooser;
  private JFileChooser _saveLogFileChooser;
  private JFileChooser _saveIceLogChooser;

  private Process _icegridadminProcess;
  private String _fileParser;
  private boolean _connected;

  private X509Certificate _transientCert;

  private java.util.List<IGraphView> _graphViews = new java.util.ArrayList<>();

  private ScheduledExecutorService _scheduledExecutor;
  private ExecutorService _executor;
}<|MERGE_RESOLUTION|>--- conflicted
+++ resolved
@@ -4,21 +4,8 @@
 
 package com.zeroc.IceGridGUI;
 
-<<<<<<< HEAD
-import java.lang.reflect.Constructor;
-import java.net.URI;
-import java.util.concurrent.Executors;
-import java.util.concurrent.ExecutorService;
-import java.util.concurrent.ScheduledExecutorService;
-import java.util.concurrent.ScheduledThreadPoolExecutor;
-import java.util.prefs.Preferences;
-import java.util.Enumeration;
-=======
 import com.jgoodies.forms.builder.ButtonBarBuilder;
-import com.jgoodies.forms.builder.DefaultFormBuilder;
 import com.jgoodies.forms.factories.Borders;
-import com.jgoodies.forms.layout.FormLayout;
-import com.jgoodies.forms.util.LayoutStyle;
 import com.jgoodies.looks.BorderStyle;
 import com.jgoodies.looks.HeaderStyle;
 import com.jgoodies.looks.Options;
@@ -26,7 +13,6 @@
 import com.zeroc.Ice.LocatorFinderPrx;
 import com.zeroc.IceGrid.*;
 import com.zeroc.IceGridGUI.LiveDeployment.MetricsViewEditor.MetricsViewTransferableData;
->>>>>>> bce907fc
 import java.awt.*;
 import java.awt.event.*;
 import java.io.BufferedReader;
@@ -37,49 +23,24 @@
 import java.lang.reflect.Constructor;
 import java.net.URI;
 import java.nio.file.Files;
-<<<<<<< HEAD
-
-import javax.swing.*;
-import javax.swing.border.EmptyBorder;
-import javax.swing.filechooser.FileFilter;
-import javax.swing.text.JTextComponent;
-
-import com.jgoodies.looks.Options;
-import com.jgoodies.looks.HeaderStyle;
-import com.jgoodies.looks.BorderStyle;
-import com.jgoodies.looks.plastic.PlasticLookAndFeel;
-import com.jgoodies.forms.builder.ButtonBarBuilder;
-import com.jgoodies.forms.factories.Borders;
-
-=======
 import java.nio.file.Paths;
->>>>>>> bce907fc
 import java.security.KeyStore;
+import java.security.KeyStore.TrustedCertificateEntry;
 import java.security.cert.CertificateException;
 import java.security.cert.X509Certificate;
-<<<<<<< HEAD
-
-import javax.net.ssl.SSLContext;
-import javax.net.ssl.TrustManager;
-import javax.net.ssl.TrustManagerFactory;
-import javax.net.ssl.KeyManager;
-import javax.net.ssl.KeyManagerFactory;
-import java.security.KeyStore.TrustedCertificateEntry;
-
-import com.zeroc.Ice.LocatorFinderPrx;
-import com.zeroc.IceGrid.*;
-
-=======
-import java.util.Collection;
 import java.util.Enumeration;
 import java.util.concurrent.ExecutorService;
 import java.util.concurrent.Executors;
 import java.util.concurrent.ScheduledExecutorService;
 import java.util.concurrent.ScheduledThreadPoolExecutor;
 import java.util.prefs.Preferences;
->>>>>>> bce907fc
 import javax.naming.ldap.LdapName;
 import javax.naming.ldap.Rdn;
+import javax.net.ssl.KeyManager;
+import javax.net.ssl.KeyManagerFactory;
+import javax.net.ssl.SSLContext;
+import javax.net.ssl.TrustManager;
+import javax.net.ssl.TrustManagerFactory;
 import javax.swing.*;
 import javax.swing.border.EmptyBorder;
 import javax.swing.filechooser.FileFilter;
@@ -90,3168 +51,9 @@
 // that make up the IceGrid GUI.
 // It also provides both the menu bar and tool bar.
 //
-<<<<<<< HEAD
-public class Coordinator
-{
-    public interface IGraphView
-    {
-        public void close();
-        public void addSeries(final MetricsViewTransferableData data);
-        public String getTitle();
-    }
-
-    private class StatusBarI extends JPanel implements StatusBar
-    {
-        StatusBarI()
-        {
-            super(new BorderLayout());
-            setBorder(new EmptyBorder(0, 13, 10, 13));
-
-            _text = new JLabel();
-            _text.setHorizontalAlignment(SwingConstants.LEFT);
-            add(_text, BorderLayout.LINE_START);
-
-            _connectedLabel = new JLabel("Working Offline");
-            _connectedLabel.setHorizontalAlignment(SwingConstants.RIGHT);
-            add(_connectedLabel, BorderLayout.LINE_END);
-        }
-
-        @Override
-        public void setText(String text)
-        {
-            _text.setText(text);
-        }
-
-        @Override
-        public void setConnected(boolean connected)
-        {
-            if(connected)
-            {
-                _connectedLabel.setText("Working Online");
-            }
-            else
-            {
-                _connectedLabel.setText("Working Offline");
-            }
-        }
-
-        JLabel _connectedLabel;
-        JLabel _text;
-    }
-
-    private class ActionWrapper extends AbstractAction implements java.beans.PropertyChangeListener
-    {
-        public ActionWrapper(String name)
-        {
-            super(name);
-            setEnabled(false);
-        }
-
-        @Override
-        public void actionPerformed(ActionEvent e)
-        {
-            if(_target != null)
-            {
-                _target.actionPerformed(e);
-            }
-        }
-
-        @Override
-        public void propertyChange(java.beans.PropertyChangeEvent e)
-        {
-            //
-            // The only property we're interested in is isEnabled
-            //
-
-            for(java.beans.PropertyChangeListener l : getPropertyChangeListeners())
-            {
-                l.propertyChange(e);
-            }
-        }
-
-        void setTarget(Action t)
-        {
-            if(_target != null)
-            {
-                _target.removePropertyChangeListener(this);
-            }
-            _target = t;
-            if(_target != null)
-            {
-                _target.addPropertyChangeListener(this);
-                setEnabled(_target.isEnabled());
-            }
-            else
-            {
-                setEnabled(false);
-            }
-        }
-
-        Action getTarget()
-        {
-            return _target;
-        }
-
-        private Action _target;
-    }
-
-    private class DeleteTextAction extends AbstractAction
-    {
-        public DeleteTextAction(String name)
-        {
-            super(name);
-        }
-
-        @Override
-        public void actionPerformed(ActionEvent e)
-        {
-            if(_target != null)
-            {
-                Action a = _target.getActionMap().get("delete-next");
-                if(a != null)
-                {
-                    a.actionPerformed(new ActionEvent(_target, ActionEvent.ACTION_PERFORMED, null));
-                }
-            }
-        }
-
-        void setTarget(JTextComponent t)
-        {
-            _target = t;
-        }
-
-        private JTextComponent _target;
-    }
-
-    private class FocusListener implements java.beans.PropertyChangeListener
-    {
-        @Override
-        public void propertyChange(java.beans.PropertyChangeEvent e)
-        {
-            Object o = e.getNewValue();
-            if(o == null)
-            {
-                unknownTarget();
-            }
-            else if(o instanceof JTextComponent)
-            {
-                enableTextEditActions((JTextComponent)o);
-            }
-            else if(o instanceof JTree)
-            {
-                JTree tree = (JTree)o;
-                if(tree.getModel().getRoot() instanceof com.zeroc.IceGridGUI.Application.Root)
-                {
-                    enableTreeEditActions();
-                }
-                else
-                {
-                    disableAllEditMenusAndButtons();
-                }
-            }
-            else
-            {
-                unknownTarget();
-            }
-        }
-
-        private void unknownTarget()
-        {
-            if(_copy.getTarget() == _copyText)
-            {
-                disableAllEditMenusAndButtons();
-            }
-            //
-            // Otherwise (for good tree), do nothing.
-            //
-        }
-
-        private void enableTextEditActions(JTextComponent target)
-        {
-            boolean editable = target.isEditable() && target.isEnabled();
-
-            _cutText.setEnabled(editable);
-            _copyText.setEnabled(true);
-            _pasteText.setEnabled(editable);
-            _deleteText.setEnabled(editable);
-            _deleteText.setTarget(target);
-
-            if(_copy.getTarget() != _copyText)
-            {
-                _cut.setTarget(_cutText);
-                _copy.setTarget(_copyText);
-                _paste.setTarget(_pasteText);
-                _delete.setTarget(_deleteText);
-                _moveUp.setTarget(null);
-                _moveDown.setTarget(null);
-            }
-        }
-    }
-
-    private void enableTreeEditActions()
-    {
-        _cut.setTarget(null);
-        _copy.setTarget(_appActionsForMenu.get(com.zeroc.IceGridGUI.Application.TreeNode.COPY));
-        _paste.setTarget(_appActionsForMenu.get(com.zeroc.IceGridGUI.Application.TreeNode.PASTE));
-        _delete.setTarget(_appActionsForMenu.get(com.zeroc.IceGridGUI.Application.TreeNode.DELETE));
-        _moveUp.setTarget(_appActionsForMenu.get(com.zeroc.IceGridGUI.Application.TreeNode.MOVE_UP));
-        _moveDown.setTarget(_appActionsForMenu.get(com.zeroc.IceGridGUI.Application.TreeNode.MOVE_DOWN));
-    }
-
-    private class MenuBar extends JMenuBar
-    {
-        private MenuBar()
-        {
-            putClientProperty(Options.HEADER_STYLE_KEY, HeaderStyle.BOTH);
-            putClientProperty(PlasticLookAndFeel.BORDER_STYLE_KEY, BorderStyle.SEPARATOR);
-
-            //
-            // File menu
-            //
-            JMenu fileMenu = new JMenu("File");
-            fileMenu.setMnemonic(java.awt.event.KeyEvent.VK_F);
-            add(fileMenu);
-
-            //
-            // New sub-menu
-            //
-            _newMenu = new JMenu("New");
-            fileMenu.add(_newMenu);
-            _newMenu.add(_newApplication);
-            _newMenu.add(_newApplicationWithDefaultTemplates);
-            _newMenu.addSeparator();
-
-            _newMenu.add(_appActionsForMenu.get(com.zeroc.IceGridGUI.Application.TreeNode.NEW_ADAPTER));
-            _newMenu.add(_appActionsForMenu.get(com.zeroc.IceGridGUI.Application.TreeNode.NEW_NODE));
-            _newMenu.add(_appActionsForMenu.get(com.zeroc.IceGridGUI.Application.TreeNode.NEW_PROPERTY_SET));
-            _newMenu.add(_appActionsForMenu.get(com.zeroc.IceGridGUI.Application.TreeNode.NEW_REPLICA_GROUP));
-
-            //
-            // Open sub-menu
-            //
-            JMenu openMenu = new JMenu("Open");
-            openMenu.add(_openApplicationFromFile);
-            openMenu.add(_openApplicationFromRegistry);
-
-            //
-            // New server sub-sub-menu
-            //
-            _newServerMenu = new JMenu("Server");
-            _newServerMenu.setEnabled(false);
-            _newMenu.add(_newServerMenu);
-            _newServerMenu.add(_appActionsForMenu.get(com.zeroc.IceGridGUI.Application.TreeNode.NEW_SERVER));
-            _newServerMenu.add(_appActionsForMenu.get(com.zeroc.IceGridGUI.Application.TreeNode.NEW_SERVER_ICEBOX));
-            _newServerMenu.add(
-                _appActionsForMenu.get(com.zeroc.IceGridGUI.Application.TreeNode.NEW_SERVER_FROM_TEMPLATE));
-
-            //
-            // New service sub-sub-menu
-            //
-            _newServiceMenu = new JMenu("Service");
-            _newServiceMenu.setEnabled(false);
-            _newMenu.add(_newServiceMenu);
-            _newServiceMenu.add(_appActionsForMenu.get(com.zeroc.IceGridGUI.Application.TreeNode.NEW_SERVICE));
-            _newServiceMenu.add(
-                _appActionsForMenu.get(com.zeroc.IceGridGUI.Application.TreeNode.NEW_SERVICE_FROM_TEMPLATE));
-
-            //
-            // New template sub-sub-menu
-            //
-            _newTemplateMenu = new JMenu("Template");
-            _newTemplateMenu.setEnabled(false);
-            _newMenu.add(_newTemplateMenu);
-            _newTemplateMenu.add(_appActionsForMenu.get(com.zeroc.IceGridGUI.Application.TreeNode.NEW_TEMPLATE_SERVER));
-            _newTemplateMenu.add(
-                _appActionsForMenu.get(com.zeroc.IceGridGUI.Application.TreeNode.NEW_TEMPLATE_SERVER_ICEBOX));
-            _newTemplateMenu.add(
-                _appActionsForMenu.get(com.zeroc.IceGridGUI.Application.TreeNode.NEW_TEMPLATE_SERVICE));
-
-            //
-            // New Graph sub-menu
-            //
-            _newMenu.addSeparator();
-            _newMenu.add(_newGraph);
-
-            fileMenu.addSeparator();
-            fileMenu.add(_login);
-            fileMenu.add(_logout);
-            fileMenu.addSeparator();
-            fileMenu.add(_acquireExclusiveWriteAccess);
-            fileMenu.add(_releaseExclusiveWriteAccess);
-            fileMenu.addSeparator();
-            fileMenu.add(openMenu);
-            fileMenu.add(_closeApplication);
-            fileMenu.add(_save);
-            fileMenu.add(_saveToFile);
-            fileMenu.add(_saveToRegistry);
-            fileMenu.add(_saveToRegistryWithoutRestart);
-            fileMenu.addSeparator();
-            fileMenu.add(_discardUpdates);
-            fileMenu.addSeparator();
-            fileMenu.add(_certificateManager);
-            if(!System.getProperty("os.name").startsWith("Mac OS"))
-            {
-                fileMenu.addSeparator();
-                fileMenu.add(_exit);
-            }
-
-            //
-            // Edit menu
-            //
-            JMenu editMenu = new JMenu("Edit");
-            editMenu.setMnemonic(java.awt.event.KeyEvent.VK_E);
-            add(editMenu);
-
-            editMenu.add(_cut);
-            editMenu.add(_copy);
-            editMenu.add(_paste);
-            editMenu.add(_delete);
-            editMenu.addSeparator();
-            editMenu.add(_moveUp);
-            editMenu.add(_moveDown);
-
-            //
-            // View menu
-            //
-            JMenu viewMenu = new JMenu("View");
-            viewMenu.setMnemonic(java.awt.event.KeyEvent.VK_V);
-            add(viewMenu);
-            viewMenu.add(_showVarsMenuItem);
-            viewMenu.add(_substituteMenuItem);
-            viewMenu.addSeparator();
-            viewMenu.add(_back);
-            viewMenu.add(_forward);
-
-            //
-            // Tools menu
-            //
-            JMenu toolsMenu = new JMenu("Tools");
-            toolsMenu.setMnemonic(java.awt.event.KeyEvent.VK_T);
-            add(toolsMenu);
-
-            //
-            // Application sub-menu
-            //
-            _appMenu = new JMenu("Application");
-            _appMenu.setEnabled(false);
-            toolsMenu.add(_appMenu);
-            _appMenu.add(_showApplicationDetails);
-            _appMenu.add(_showLiveDeploymentFilters);
-            _appMenu.addSeparator();
-            _appMenu.add(_removeApplicationFromRegistry);
-            _appMenu.setEnabled(false);
-
-            //
-            // Metrics View sub-menu
-            //
-            _metricsViewMenu = new JMenu("Metrics View");
-            _metricsViewMenu.setEnabled(false);
-            toolsMenu.add(_metricsViewMenu);
-            _metricsViewMenu.add(
-                _liveActionsForMenu.get(com.zeroc.IceGridGUI.LiveDeployment.TreeNode.ENABLE_METRICS_VIEW));
-            _metricsViewMenu.add(
-                _liveActionsForMenu.get(com.zeroc.IceGridGUI.LiveDeployment.TreeNode.DISABLE_METRICS_VIEW));
-
-            //
-            // Node sub-menu
-            //
-            _nodeMenu = new JMenu("Node");
-            _nodeMenu.setEnabled(false);
-            toolsMenu.add(_nodeMenu);
-            _nodeMenu.add(_liveActionsForMenu.get(com.zeroc.IceGridGUI.LiveDeployment.TreeNode.RETRIEVE_ICE_LOG));
-            _nodeMenu.add(_liveActionsForMenu.get(com.zeroc.IceGridGUI.LiveDeployment.TreeNode.RETRIEVE_STDOUT));
-            _nodeMenu.add(_liveActionsForMenu.get(com.zeroc.IceGridGUI.LiveDeployment.TreeNode.RETRIEVE_STDERR));
-            _nodeMenu.addSeparator();
-            _nodeMenu.add(_liveActionsForMenu.get(com.zeroc.IceGridGUI.LiveDeployment.TreeNode.START_ALL_SERVERS));
-            _nodeMenu.add(_liveActionsForMenu.get(com.zeroc.IceGridGUI.LiveDeployment.TreeNode.STOP_ALL_SERVERS));
-            _nodeMenu.addSeparator();
-            _nodeMenu.add(_liveActionsForMenu.get(com.zeroc.IceGridGUI.LiveDeployment.TreeNode.SHUTDOWN_NODE));
-
-            //
-            // Registry sub-menu
-            //
-            _registryMenu = new JMenu("Registry");
-            _registryMenu.setEnabled(false);
-            toolsMenu.add(_registryMenu);
-            _registryMenu.add(_liveActionsForMenu.get(com.zeroc.IceGridGUI.LiveDeployment.TreeNode.ADD_OBJECT));
-            _registryMenu.addSeparator();
-            _registryMenu.add(_liveActionsForMenu.get(com.zeroc.IceGridGUI.LiveDeployment.TreeNode.RETRIEVE_ICE_LOG));
-            _registryMenu.add(_liveActionsForMenu.get(com.zeroc.IceGridGUI.LiveDeployment.TreeNode.RETRIEVE_STDOUT));
-            _registryMenu.add(_liveActionsForMenu.get(com.zeroc.IceGridGUI.LiveDeployment.TreeNode.RETRIEVE_STDERR));
-            _registryMenu.addSeparator();
-            _registryMenu.add(_liveActionsForMenu.get(com.zeroc.IceGridGUI.LiveDeployment.TreeNode.SHUTDOWN_REGISTRY));
-
-            //
-            // Server sub-menu
-            //
-            _serverMenu = new JMenu("Server");
-            _serverMenu.setEnabled(false);
-            toolsMenu.add(_serverMenu);
-            _serverMenu.add(_liveActionsForMenu.get(com.zeroc.IceGridGUI.LiveDeployment.TreeNode.START));
-            _serverMenu.add(_liveActionsForMenu.get(com.zeroc.IceGridGUI.LiveDeployment.TreeNode.STOP));
-            _serverMenu.addSeparator();
-            _serverMenu.add(_liveActionsForMenu.get(com.zeroc.IceGridGUI.LiveDeployment.TreeNode.ENABLE));
-            _serverMenu.add(_liveActionsForMenu.get(com.zeroc.IceGridGUI.LiveDeployment.TreeNode.DISABLE));
-            _serverMenu.addSeparator();
-            _serverMenu.add(_liveActionsForMenu.get(com.zeroc.IceGridGUI.LiveDeployment.TreeNode.WRITE_MESSAGE));
-            _serverMenu.add(_liveActionsForMenu.get(com.zeroc.IceGridGUI.LiveDeployment.TreeNode.RETRIEVE_ICE_LOG));
-            _serverMenu.add(_liveActionsForMenu.get(com.zeroc.IceGridGUI.LiveDeployment.TreeNode.RETRIEVE_STDOUT));
-            _serverMenu.add(_liveActionsForMenu.get(com.zeroc.IceGridGUI.LiveDeployment.TreeNode.RETRIEVE_STDERR));
-            _serverMenu.add(_liveActionsForMenu.get(com.zeroc.IceGridGUI.LiveDeployment.TreeNode.RETRIEVE_LOG_FILE));
-            _serverMenu.addSeparator();
-            _signalMenu = new JMenu("Send Signal");
-            _serverMenu.add(_signalMenu);
-            _signalMenu.add(_liveActionsForMenu.get(com.zeroc.IceGridGUI.LiveDeployment.TreeNode.SIGHUP));
-            _signalMenu.add(_liveActionsForMenu.get(com.zeroc.IceGridGUI.LiveDeployment.TreeNode.SIGINT));
-            _signalMenu.add(_liveActionsForMenu.get(com.zeroc.IceGridGUI.LiveDeployment.TreeNode.SIGQUIT));
-            _signalMenu.add(_liveActionsForMenu.get(com.zeroc.IceGridGUI.LiveDeployment.TreeNode.SIGKILL));
-            _signalMenu.add(_liveActionsForMenu.get(com.zeroc.IceGridGUI.LiveDeployment.TreeNode.SIGUSR1));
-            _signalMenu.add(_liveActionsForMenu.get(com.zeroc.IceGridGUI.LiveDeployment.TreeNode.SIGUSR2));
-            _signalMenu.add(_liveActionsForMenu.get(com.zeroc.IceGridGUI.LiveDeployment.TreeNode.SIGTERM));
-            _serverMenu.addSeparator();
-            _serverMenu.add(_liveActionsForMenu.get(com.zeroc.IceGridGUI.LiveDeployment.TreeNode.OPEN_DEFINITION));
-
-            //
-            // Service sub-menu
-            //
-            _serviceMenu = new JMenu("Service");
-            _serviceMenu.setEnabled(false);
-            toolsMenu.add(_serviceMenu);
-            _serviceMenu.add(_liveActionsForMenu.get(com.zeroc.IceGridGUI.LiveDeployment.TreeNode.START));
-            _serviceMenu.add(_liveActionsForMenu.get(com.zeroc.IceGridGUI.LiveDeployment.TreeNode.STOP));
-            _serviceMenu.addSeparator();
-            _serviceMenu.add(_liveActionsForMenu.get(com.zeroc.IceGridGUI.LiveDeployment.TreeNode.RETRIEVE_ICE_LOG));
-            _serviceMenu.add(_liveActionsForMenu.get(com.zeroc.IceGridGUI.LiveDeployment.TreeNode.RETRIEVE_LOG_FILE));
-
-            //
-            // Help menu
-            //
-            JMenu helpMenu = new JMenu("Help");
-            helpMenu.setMnemonic(java.awt.event.KeyEvent.VK_H);
-            add(helpMenu);
-
-            helpMenu.add(_helpContents);
-
-            if(!System.getProperty("os.name").startsWith("Mac OS"))
-            {
-                helpMenu.addSeparator();
-                helpMenu.add(_about);
-            }
-        }
-    }
-
-    private class ToolBar extends JToolBar
-    {
-        private ToolBar()
-        {
-            putClientProperty(Options.HEADER_STYLE_KEY, HeaderStyle.BOTH);
-            putClientProperty(PlasticLookAndFeel.BORDER_STYLE_KEY, BorderStyle.SEPARATOR);
-            setFloatable(false);
-            putClientProperty("JToolBar.isRollover", Boolean.TRUE);
-
-            JButton button = new JButton(_login);
-            button.setText(null);
-            button.setIcon(Utils.getIcon("/icons/24x24/login.png"));
-            add(button);
-            button = new JButton(_logout);
-            button.setText(null);
-            button.setIcon(Utils.getIcon("/icons/24x24/logout.png"));
-            add(button);
-
-            addSeparator();
-
-            button = new JButton(_back);
-            button.setText(null);
-            button.setIcon(Utils.getIcon("/icons/24x24/back.png"));
-            add(button);
-            button = new JButton(_forward);
-            button.setText(null);
-            button.setIcon(Utils.getIcon("/icons/24x24/forward.png"));
-            add(button);
-
-            addSeparator();
-
-            button = new JButton(_showLiveDeploymentFilters);
-            button.setText(null);
-            button.setIcon(Utils.getIcon("/icons/24x24/view_filter.png"));
-            add(button);
-
-            addSeparator();
-
-            button = new JButton(_openApplicationFromRegistry);
-            button.setText(null);
-            button.setIcon(Utils.getIcon("/icons/24x24/open_from_registry.png"));
-            add(button);
-            button = new JButton(_openApplicationFromFile);
-            button.setText(null);
-            button.setIcon(Utils.getIcon("/icons/24x24/open_from_file.png"));
-            add(button);
-
-            addSeparator();
-
-            button = new JButton(_save);
-            button.setText(null);
-            button.setIcon(Utils.getIcon("/icons/24x24/save.png"));
-            add(button);
-            button = new JButton(_saveToRegistry);
-            button.setText(null);
-            button.setIcon(Utils.getIcon("/icons/24x24/save_to_registry.png"));
-            add(button);
-            button = new JButton(_saveToRegistryWithoutRestart);
-            button.setText(null);
-            button.setIcon(Utils.getIcon("/icons/24x24/save_without_restart.png"));
-            add(button);
-            button = new JButton(_saveToFile);
-            button.setText(null);
-            button.setIcon(Utils.getIcon("/icons/24x24/save_to_file.png"));
-            add(button);
-            button = new JButton(_discardUpdates);
-            button.setText(null);
-            button.setIcon(Utils.getIcon("/icons/24x24/discard.png"));
-            add(button);
-
-            addSeparator();
-
-            button = new JButton(_copy);
-            button.setText(null);
-            button.setIcon(Utils.getIcon("/icons/24x24/copy.png"));
-            add(button);
-            button = new JButton(_paste);
-            button.setText(null);
-            button.setIcon(Utils.getIcon("/icons/24x24/paste.png"));
-            add(button);
-            button = new JButton(_delete);
-            button.setText(null);
-            button.setIcon(Utils.getIcon("/icons/24x24/delete.png"));
-            add(button);
-
-            addSeparator();
-
-            add(_showVarsTool);
-            add(_substituteTool);
-        }
-    }
-
-    static private class ReuseConnectionRouter implements com.zeroc.Ice.Router
-    {
-        public
-        ReuseConnectionRouter(com.zeroc.Ice.ObjectPrx proxy)
-        {
-            _clientProxy = proxy;
-        }
-
-        @Override
-        public com.zeroc.Ice.Router.GetClientProxyResult
-        getClientProxy(com.zeroc.Ice.Current current)
-        {
-            return new com.zeroc.Ice.Router.GetClientProxyResult(_clientProxy, java.util.Optional.of(false));
-        }
-
-        @Override
-        public com.zeroc.Ice.ObjectPrx
-        getServerProxy(com.zeroc.Ice.Current current)
-        {
-            return null;
-        }
-
-        @Override
-        public com.zeroc.Ice.ObjectPrx[]
-        addProxies(com.zeroc.Ice.ObjectPrx[] proxies, com.zeroc.Ice.Current current)
-        {
-            return new com.zeroc.Ice.ObjectPrx[0];
-        }
-
-        private final com.zeroc.Ice.ObjectPrx _clientProxy;
-    }
-
-    public com.zeroc.Ice.Communicator getCommunicator()
-    {
-        if(_communicator == null)
-        {
-            _communicator = com.zeroc.Ice.Util.initialize(_initData);
-        }
-        return _communicator;
-    }
-
-    public com.zeroc.Ice.Properties getProperties()
-    {
-        return _initData.properties;
-    }
-
-    public Tab getCurrentTab()
-    {
-        return (Tab)_mainPane.getSelectedComponent();
-    }
-
-    public Action getBackAction()
-    {
-        return _back;
-    }
-
-    public Action getForwardAction()
-    {
-        return _forward;
-    }
-
-    public Action getCloseApplicationAction()
-    {
-        return _closeApplication;
-    }
-
-    public Action getShowLiveDeploymentFiltersAction()
-    {
-        return _showLiveDeploymentFilters;
-    }
-
-    public Action getSaveAction()
-    {
-        return _save;
-    }
-
-    public Action getSaveToRegistryAction()
-    {
-        return _saveToRegistry;
-    }
-
-    public Action getSaveToRegistryWithoutRestartAction()
-    {
-        return _saveToRegistryWithoutRestart;
-    }
-
-    public Action getSaveToFileAction()
-    {
-        return _saveToFile;
-    }
-
-    public Action getDiscardUpdatesAction()
-    {
-        return _discardUpdates;
-    }
-
-    public void disableAllEditMenusAndButtons()
-    {
-        _cut.setTarget(null);
-        _copy.setTarget(null);
-        _paste.setTarget(null);
-        _delete.setTarget(null);
-        _moveUp.setTarget(null);
-        _moveDown.setTarget(null);
-    }
-
-    //
-    // Open live application and select application tab
-    //
-    public ApplicationPane openLiveApplication(String applicationName)
-    {
-        ApplicationPane app = _liveApplications.get(applicationName);
-        if(app == null)
-        {
-            ApplicationDescriptor desc = _liveDeploymentRoot.getApplicationDescriptor(applicationName);
-            if(desc == null)
-            {
-                JOptionPane.showMessageDialog(
-                    _mainFrame,
-                    "The application '" + applicationName + "' was not found in the registry.",
-                    "No such application",
-                    JOptionPane.ERROR_MESSAGE);
-                return null;
-            }
-            //
-            // Essential: deep-copy desc!
-            //
-            desc = com.zeroc.IceGridGUI.Application.Root.copyDescriptor(desc);
-            com.zeroc.IceGridGUI.Application.Root root;
-            try
-            {
-                root = new com.zeroc.IceGridGUI.Application.Root(this, desc, true, null);
-            }
-            catch(com.zeroc.IceGridGUI.Application.UpdateFailedException e)
-            {
-                JOptionPane.showMessageDialog(
-                    _mainFrame,
-                    e.toString(),
-                    "Bad Application Descriptor: Unable to load from Registry",
-                    JOptionPane.ERROR_MESSAGE);
-                return null;
-            }
-
-            app = new ApplicationPane(root);
-            _mainPane.addApplication(app);
-            _liveApplications.put(applicationName, app);
-        }
-        _mainPane.setSelectedComponent(app);
-        return app;
-    }
-
-    public void removeLiveApplication(String name)
-    {
-        _liveApplications.remove(name);
-    }
-
-    public void addLiveApplication(com.zeroc.IceGridGUI.Application.Root root)
-    {
-        ApplicationPane app = _mainPane.findApplication(root);
-        assert app != null;
-        _liveApplications.put(app.getRoot().getId(), app);
-    }
-
-    public ApplicationPane getLiveApplication(String name)
-    {
-        return _liveApplications.get(name);
-    }
-
-    //
-    // From the Application observer:
-    //
-    void applicationInit(String instanceName, int serial, java.util.List<ApplicationInfo> applications)
-    {
-        assert _latestSerial == -1;
-        _latestSerial = serial;
-
-        _liveDeploymentRoot.applicationInit(instanceName, _sessionKeeper.getReplicaName(), applications);
-        //
-        // When we get this init, we can't have any live Application yet.
-        //
-    }
-
-    void applicationAdded(int serial, ApplicationInfo info)
-    {
-        _liveDeploymentRoot.applicationAdded(info);
-        _liveDeploymentPane.refresh();
-        _statusBar.setText("Last update: new application '" + info.descriptor.name + "'");
-        updateSerial(serial);
-    }
-
-    void applicationRemoved(int serial, String name)
-    {
-        _liveDeploymentRoot.applicationRemoved(name);
-        _liveDeploymentPane.refresh();
-        _statusBar.setText("Last update: application '" + name + "' was removed");
-
-        ApplicationPane app = _liveApplications.get(name);
-
-        if(app != null)
-        {
-            if(app.getRoot().kill())
-            {
-                _mainPane.remove(app);
-            }
-            _liveApplications.remove(name);
-        }
-        updateSerial(serial);
-    }
-
-    void applicationUpdated(int serial, ApplicationUpdateInfo update)
-    {
-        _liveDeploymentRoot.applicationUpdated(update);
-        _liveDeploymentPane.refresh();
-
-        _statusBar.setText("Last update: application  '" + update.descriptor.name + "' was updated");
-
-        ApplicationPane app = _liveApplications.get(update.descriptor.name);
-
-        if(app != null)
-        {
-            if(app.getRoot().update(update.descriptor))
-            {
-                app.refresh();
-            }
-        }
-        updateSerial(serial);
-    }
-
-    //
-    // From the Adapter observer:
-    //
-    void adapterInit(AdapterInfo[] adapters)
-    {
-        _liveDeploymentRoot.adapterInit(adapters);
-        _liveDeploymentPane.refresh();
-    }
-
-    void adapterAdded(AdapterInfo info)
-    {
-        _liveDeploymentRoot.adapterAdded(info);
-        _liveDeploymentPane.refresh();
-    }
-
-    void adapterUpdated(AdapterInfo info)
-    {
-        _liveDeploymentRoot.adapterUpdated(info);
-        _liveDeploymentPane.refresh();
-    }
-
-    void adapterRemoved(String id)
-    {
-        _liveDeploymentRoot.adapterRemoved(id);
-        _liveDeploymentPane.refresh();
-    }
-
-    //
-    // From the Object observer:
-    //
-    void objectInit(ObjectInfo[] objects)
-    {
-        _liveDeploymentRoot.objectInit(objects);
-        _liveDeploymentPane.refresh();
-    }
-
-    void objectAdded(ObjectInfo info)
-    {
-        _liveDeploymentRoot.objectAdded(info);
-        _liveDeploymentPane.refresh();
-    }
-
-    void objectUpdated(ObjectInfo info)
-    {
-        _liveDeploymentRoot.objectUpdated(info);
-        _liveDeploymentPane.refresh();
-    }
-
-    void objectRemoved(com.zeroc.Ice.Identity id)
-    {
-        _liveDeploymentRoot.objectRemoved(id);
-        _liveDeploymentPane.refresh();
-    }
-
-    public void accessDenied(AccessDeniedException e)
-    {
-        JOptionPane.showMessageDialog(
-            _mainFrame,
-            "Another session (username = " + e.lockUserId
-            + ") has exclusive write access to the registry",
-            "Access Denied",
-            JOptionPane.ERROR_MESSAGE);
-    }
-
-    public void pasteApplication()
-    {
-        Object descriptor = getClipboard();
-        ApplicationDescriptor desc =
-            com.zeroc.IceGridGUI.Application.Root.copyDescriptor((ApplicationDescriptor)descriptor);
-
-        com.zeroc.IceGridGUI.Application.Root root = new com.zeroc.IceGridGUI.Application.Root(this, desc);
-        ApplicationPane app = new ApplicationPane(root);
-        _mainPane.addApplication(app);
-        _mainPane.setSelectedComponent(app);
-        root.setSelectedNode(root);
-    }
-
-    public void removeApplicationFromRegistry(final String name)
-    {
-        _mainFrame.setCursor(Cursor.getPredefinedCursor(Cursor.WAIT_CURSOR));
-
-        try
-        {
-            Runnable runnable = new Runnable()
-                {
-                    private void release()
-                    {
-                        releaseExclusiveWriteAccess();
-                        getMainFrame().setCursor(Cursor.getPredefinedCursor(Cursor.DEFAULT_CURSOR));
-                    }
-
-                    private void handleFailure(String prefix, String title, String message)
-                    {
-                        release();
-                        getStatusBar().setText(prefix + "failed!");
-
-                        JOptionPane.showMessageDialog(
-                            getMainFrame(),
-                            message,
-                            title,
-                            JOptionPane.ERROR_MESSAGE);
-                    }
-
-                    @Override
-                    public void run()
-                    {
-                        getMainFrame().setCursor(Cursor.getPredefinedCursor(Cursor.WAIT_CURSOR));
-                        boolean asyncRelease = false;
-
-                        final String prefix = "Deleting application '" + name + "'...";
-
-                        if(_traceSaveToRegistry)
-                        {
-                            traceSaveToRegistry("sending removeApplication for application " + name);
-                        }
-
-                        try
-                        {
-                            _sessionKeeper.getAdmin().removeApplicationAsync(name).whenComplete(
-                                (result, ex) ->
-                                {
-                                    if(_traceSaveToRegistry)
-                                    {
-                                        traceSaveToRegistry("removeApplication for application " + name +
-                                                            (ex == null ? ": success" : ": failed"));
-                                    }
-
-                                    if(ex == null)
-                                    {
-                                        SwingUtilities.invokeLater(() ->
-                                                                   {
-                                                                       release();
-                                                                       getStatusBar().setText(prefix + "done.");
-                                                                   });
-                                    }
-                                    else
-                                    {
-                                        if(ex instanceof com.zeroc.Ice.UserException)
-                                        {
-                                            SwingUtilities.invokeLater(() ->
-                                                                       {
-                                                                           handleFailure(prefix, "Delete failed",
-                                                                                         "IceGrid exception: " + ex.toString());
-                                                                       });
-                                        }
-                                        else
-                                        {
-                                            SwingUtilities.invokeLater(() ->
-                                                                       {
-                                                                           handleFailure(prefix, "Delete failed",
-                                                                                         "Communication exception: " + ex.toString());
-                                                                       });
-                                        }
-                                    }
-                                });
-                            asyncRelease = true;
-                        }
-                        catch(com.zeroc.Ice.LocalException e)
-                        {
-                            if(_traceSaveToRegistry)
-                            {
-                                traceSaveToRegistry("Ice communications exception while removing application " + name);
-                            }
-
-                            JOptionPane.showMessageDialog(
-                                getMainFrame(),
-                                e.toString(),
-                                "Communication Exception",
-                                JOptionPane.ERROR_MESSAGE);
-                        }
-                        finally
-                        {
-                            if(!asyncRelease)
-                            {
-                                releaseExclusiveWriteAccess();
-                                getMainFrame().setCursor(Cursor.getPredefinedCursor(Cursor.DEFAULT_CURSOR));
-                            }
-                        }
-                    }
-                };
-
-            acquireExclusiveWriteAccess(runnable);
-        }
-        catch(AccessDeniedException e)
-        {
-            accessDenied(e);
-        }
-        catch(com.zeroc.Ice.LocalException e)
-        {
-            JOptionPane.showMessageDialog(
-                _mainFrame,
-                "Could not remove application '" + name +
-                "' from IceGrid registry:\n" + e.toString(),
-                "Trouble with IceGrid registry",
-                JOptionPane.ERROR_MESSAGE);
-        }
-    }
-
-    public void acquireExclusiveWriteAccess(Runnable runnable)
-        throws AccessDeniedException
-    {
-        if(_writeSerial == -1)
-        {
-            _mainFrame.setCursor(Cursor.getPredefinedCursor(Cursor.WAIT_CURSOR));
-            try
-            {
-                _writeSerial = _sessionKeeper.getSession().startUpdate();
-
-                if(_traceSaveToRegistry)
-                {
-                    traceSaveToRegistry("startUpdate returned serial " + _writeSerial);
-                }
-            }
-            finally
-            {
-                _mainFrame.setCursor(Cursor.getPredefinedCursor(Cursor.DEFAULT_CURSOR));
-            }
-        }
-
-        assert _onExclusiveWrite == null;
-
-        //
-        // Must increment now since run() can call releaseExclusiveWriteAccess()
-        //
-        _writeAccessCount++;
-
-        if(_traceSaveToRegistry)
-        {
-            traceSaveToRegistry("acquireExclusiveWriteAccess: writeAccessCount is " + _writeAccessCount);
-        }
-
-        if(runnable != null)
-        {
-            if(_traceSaveToRegistry)
-            {
-                traceSaveToRegistry("latestSerial is " + _latestSerial);
-            }
-
-            if(_writeSerial <= _latestSerial)
-            {
-                if(_traceSaveToRegistry)
-                {
-                    traceSaveToRegistry("run update immediately");
-                }
-                runnable.run();
-            }
-            else
-            {
-                if(_traceSaveToRegistry)
-                {
-                    traceSaveToRegistry("wait for updates from ApplicationObserver");
-                }
-                _onExclusiveWrite = runnable;
-                _mainFrame.setCursor(Cursor.getPredefinedCursor(Cursor.WAIT_CURSOR));
-                //
-                // TODO: start a thread to check we don't wait forever
-                //
-            }
-        }
-    }
-
-    public void releaseExclusiveWriteAccess()
-    {
-        if(--_writeAccessCount == 0)
-        {
-            try
-            {
-                _writeSerial = -1;
-                _sessionKeeper.getSession().finishUpdate();
-                if(_traceSaveToRegistry)
-                {
-                    traceSaveToRegistry("finishUpdate done");
-                }
-            }
-            catch(AccessDeniedException e)
-            {
-                accessDenied(e);
-            }
-            catch(com.zeroc.Ice.ObjectNotExistException e)
-            {
-                //
-                // Ignored, the session is gone, and so is the exclusive access.
-                //
-            }
-            catch(com.zeroc.Ice.LocalException e)
-            {
-                JOptionPane.showMessageDialog(
-                    _mainFrame,
-                    "Could not release exclusive write access on the IceGrid registry:\n"
-                    + e.toString(),
-                    "Trouble with IceGrid registry",
-                    JOptionPane.ERROR_MESSAGE);
-            }
-        }
-
-        if(_traceSaveToRegistry)
-        {
-            traceSaveToRegistry("releaseExclusiveWriteAccess: writeAccessCount is " + _writeAccessCount);
-        }
-    }
-
-    private void updateSerial(int serial)
-    {
-        assert serial == _latestSerial + 1;
-        _latestSerial = serial;
-
-        if(_writeAccessCount > 0 &&
-           _writeSerial <= _latestSerial &&
-           _onExclusiveWrite != null)
-        {
-            Runnable runnable = _onExclusiveWrite;
-            _onExclusiveWrite = null;
-
-            if(_traceSaveToRegistry)
-            {
-                traceSaveToRegistry("writeSerial <= latestSerial, running update");
-            }
-            runnable.run();
-            _mainFrame.setCursor(Cursor.getPredefinedCursor(Cursor.DEFAULT_CURSOR));
-        }
-    }
-
-    //
-    // From the Registry observer:
-    //
-    void registryUp(RegistryInfo info)
-    {
-        _liveDeploymentRoot.registryUp(info);
-        _liveDeploymentPane.refresh();
-    }
-
-    void registryDown(String registry)
-    {
-        _liveDeploymentRoot.registryDown(registry);
-        _liveDeploymentPane.refresh();
-    }
-
-    //
-    // From the Node observer:
-    //
-    void nodeUp(NodeDynamicInfo updatedInfo)
-    {
-        _liveDeploymentRoot.nodeUp(updatedInfo);
-        _liveDeploymentPane.refresh();
-    }
-
-    void nodeDown(String node)
-    {
-        _liveDeploymentRoot.nodeDown(node);
-        _liveDeploymentPane.refresh();
-    }
-
-    void updateServer(String node, ServerDynamicInfo updatedInfo)
-    {
-        _liveDeploymentRoot.updateServer(node, updatedInfo);
-        _liveDeploymentPane.refresh();
-    }
-
-    void updateAdapter(String node, AdapterDynamicInfo updatedInfo)
-    {
-        _liveDeploymentRoot.updateAdapter(node, updatedInfo);
-        _liveDeploymentPane.refresh();
-    }
-
-    void sessionLost()
-    {
-        _latestSerial = -1;
-        _writeSerial = -1;
-        _writeAccessCount = 0;
-        _onExclusiveWrite = null;
-        _liveDeploymentRoot.clear();
-
-        //
-        // Kill all live applications
-        //
-        for(ApplicationPane p : _liveApplications.values())
-        {
-            if(p.getRoot().kill())
-            {
-                _mainPane.remove(p);
-            }
-        }
-        _liveApplications.clear();
-
-        //
-        // Close al graphs
-        //
-        java.util.List<IGraphView> views = new java.util.ArrayList<>(_graphViews);
-        for(IGraphView v : views)
-        {
-            v.close();
-        }
-
-        _logout.setEnabled(false);
-        _showLiveDeploymentFilters.setEnabled(false);
-        _openApplicationFromRegistry.setEnabled(false);
-        _showApplicationDetails.setEnabled(false);
-        _removeApplicationFromRegistry.setEnabled(false);
-        _appMenu.setEnabled(false);
-        _newApplicationWithDefaultTemplates.setEnabled(false);
-        _acquireExclusiveWriteAccess.setEnabled(false);
-        _releaseExclusiveWriteAccess.setEnabled(false);
-        _saveToRegistry.setEnabled(false);
-        _saveToRegistryWithoutRestart.setEnabled(false);
-        getMainFrame().setTitle("IceGrid GUI");
-    }
-
-    enum TrustDecision { YesAlways, YesThisTime, No };
-
-    void
-    login(final SessionKeeper sessionKeeper,
-          final SessionKeeper.ConnectionInfo info,
-          final JDialog parent)
-    {
-        //
-        // Keep certificates arround for connection retry
-        //
-        _transientCert = null;
-        _liveDeploymentRoot.clear();
-
-        destroyCommunicator();
-
-        com.zeroc.Ice.InitializationData initData = _initData.clone();
-        initData.properties = initData.properties._clone();
-
-        class AcceptInvalidCertDialog implements Runnable
-        {
-            public TrustDecision show(X509Certificate certificate)
-            {
-                _certificate = certificate;
-
-                while(true)
-                {
-                    try
-                    {
-                        SwingUtilities.invokeAndWait(this);
-                        break;
-                    }
-                    catch(java.lang.InterruptedException e)
-                    {
-                        // Ignore and retry
-                    }
-                    catch(java.lang.reflect.InvocationTargetException e)
-                    {
-                        break;
-                    }
-                }
-                return _decision;
-            }
-
-            @Override
-            public void
-            run()
-            {
-                try
-                {
-                    UntrustedCertificateDialog dialog = new UntrustedCertificateDialog(parent, _certificate);
-                    Utils.addEscapeListener(dialog);
-                    _decision = dialog.showDialog();
-                }
-                catch(java.lang.Exception ex)
-                {
-                    JOptionPane.showMessageDialog(parent, ex.toString(), "Failed to inspect certificate details",
-                                                    JOptionPane.ERROR_MESSAGE);
-                }
-            }
-
-            private X509Certificate _certificate;
-            private TrustDecision _decision = TrustDecision.No;
-        }
-
-        // This class acts as a decorator around an existing trust manager, enabling it to intercept and react to
-        // certificate exceptions thrown due to invalid certificates. In such cases, rather than terminating the
-        // connection, this class presents the user with an interactive dialog, allowing them to manually decide
-        // whether to trust the certificate. If the user rejects the certificate, the original exception is rethrown.
-        final class TrustManagerI implements javax.net.ssl.X509TrustManager
-        {
-            TrustManagerI(
-                KeyStore trustedServerKeyStore,
-                javax.net.ssl.X509TrustManager decoratee)
-            {
-                _trustedServerKeyStore = trustedServerKeyStore;
-                _decoratee = decoratee;
-            }
-
-            @Override
-            public void
-            checkClientTrusted(java.security.cert.X509Certificate[] chain, String authType)
-                throws java.security.cert.CertificateException
-            {
-                _decoratee.checkClientTrusted(chain, authType);
-            }
-
-            @Override
-            public void
-            checkServerTrusted(java.security.cert.X509Certificate[] chain, String authType)
-                throws java.security.cert.CertificateException
-            {
-                X509Certificate serverCertificate;
-                try
-                {
-                    _decoratee.checkServerTrusted(chain, authType);
-                }
-                catch (java.security.cert.CertificateException certificateException)
-                {
-                    if (chain == null || chain.length == 0)
-                    {
-                        throw certificateException;
-                    }
-
-                    serverCertificate = chain[0];
-
-                    //
-                    // Compare the server certificate with a previous accepted certificate if
-                    // any, the transient certificate is reset by Coordinator.login, and is only
-                    // useful in case the connection is retry, because a timeout or ACM closed
-                    // it while the certificate verifier was waiting for the user decision.
-                    //
-                    // This avoids to show the dialog again if the user already granted the cert for
-                    // this login operation.
-                    //
-                    if (_transientCert != null && _transientCert.equals(serverCertificate))
-                    {
-                        return;
-                    }
-
-                    //
-                    // Compare the server with the user trusted server certificates.
-                    //
-                    try
-                    {
-                        for(Enumeration<String> e = _trustedServerKeyStore.aliases(); e.hasMoreElements() ;)
-                        {
-                            String alias = e.nextElement();
-                            if(!_trustedServerKeyStore.isCertificateEntry(alias))
-                            {
-                                continue;
-                            }
-
-                            if(_trustedServerKeyStore.getCertificate(alias).equals(serverCertificate))
-                            {
-                                return;
-                            }
-                        }
-                    }
-                    catch(final java.security.KeyStoreException ex)
-                    {
-                        while(true)
-                        {
-                            try
-                            {
-                                SwingUtilities.invokeAndWait(() ->
-                                                            {
-                                                                JOptionPane.showMessageDialog(parent, ex.toString(), "Error loading keystore",
-                                                                                            JOptionPane.ERROR_MESSAGE);
-                                                            });
-                                break;
-                            }
-                            catch(java.lang.InterruptedException e)
-                            {
-                            }
-                            catch(java.lang.reflect.InvocationTargetException e)
-                            {
-                                break;
-                            }
-                        }
-                        throw certificateException;
-                    }
-
-                    TrustDecision decision = new AcceptInvalidCertDialog().show(serverCertificate);
-
-                    if(decision == TrustDecision.YesThisTime)
-                    {
-                        _transientCert = serverCertificate;
-                        System.out.println("Trust this time");
-                        return;
-                    }
-                    else if(decision == TrustDecision.YesAlways)
-                    {
-                        try
-                        {
-                            String CN = "";
-                            LdapName dn = new LdapName(serverCertificate.getSubjectX500Principal().getName());
-                            for(Rdn rdn: dn.getRdns())
-                            {
-                                if(rdn.getType().toUpperCase().equals("CN"))
-                                {
-                                    CN = rdn.getValue().toString();
-                                    break;
-                                }
-                            }
-                            _trustedServerKeyStore.setCertificateEntry(CN, serverCertificate);
-                            _trustedServerKeyStore.store(
-                                new FileOutputStream(getDataDirectory() + "/ServerCerts.jks"),
-                                new char[]{});
-                            sessionKeeper.certificateManager(parent).load();
-                            System.out.println("Trust always");
-                            return;
-                        }
-                        catch(final java.lang.Exception ex)
-                        {
-                            while(true)
-                            {
-                                try
-                                {
-                                    SwingUtilities.invokeAndWait(() ->
-                                                                {
-                                                                    JOptionPane.showMessageDialog(parent, ex.toString(),
-                                                                                                "Error saving certificate",
-                                                                                                JOptionPane.ERROR_MESSAGE);
-                                                                });
-                                    break;
-                                }
-                                catch(java.lang.InterruptedException e)
-                                {
-                                }
-                                catch(java.lang.reflect.InvocationTargetException e)
-                                {
-                                    break;
-                                }
-                            }
-                        }
-                    }
-                    throw certificateException;
-                }
-            }
-
-            @Override
-            public java.security.cert.X509Certificate[]
-            getAcceptedIssuers()
-            {
-                return _decoratee.getAcceptedIssuers();
-            }
-
-            private javax.net.ssl.X509TrustManager _decoratee;
-            private KeyStore _trustedServerKeyStore;
-        }
-
-        if(info.getAuth() == SessionKeeper.AuthType.X509CertificateAuthType | info.getUseX509Certificate())
-        {
-            TrustManagerFactory trustManagerFactory;
-            try
-            {
-                trustManagerFactory = TrustManagerFactory.getInstance(TrustManagerFactory.getDefaultAlgorithm());
-            }
-            catch (java.security.NoSuchAlgorithmException e)
-            {
-                JOptionPane.showMessageDialog(parent, e.toString(), "Failed to create trust manager factory",
-                                              JOptionPane.ERROR_MESSAGE);
-                _sessionKeeper.loginFailed();
-                return;
-            }
-
-            TrustManager[] trustManagers = null;
-            try
-            {
-                KeyStore trustedCaKeyStore = KeyStore.getInstance("JKS");
-                try(java.io.InputStream stream = new FileInputStream(getDataDirectory() + "/AuthorityCerts.jks"))
-                {
-                    trustedCaKeyStore.load(stream, null);
-                }
-                Enumeration<String> aliases = trustedCaKeyStore.aliases();
-                while (aliases.hasMoreElements())
-                {
-                    if (trustedCaKeyStore.entryInstanceOf(aliases.nextElement(), TrustedCertificateEntry.class))
-                    {
-                        // Only initialize the trust managers if there is at least one trusted certificate.
-                        trustManagerFactory.init(trustedCaKeyStore);
-                        trustManagers = trustManagerFactory.getTrustManagers();
-                        break;
-                    }
-                }
-            }
-            catch (java.lang.Exception e)
-            {
-                JOptionPane.showMessageDialog(parent, e.toString(), "Failed to access data directory",
-                                              JOptionPane.ERROR_MESSAGE);
-                _sessionKeeper.loginFailed();
-                return;
-            }
-
-            KeyManagerFactory keyManagerFactory;
-            KeyManager[] keyManagers;
-            try
-            {
-                KeyStore myCerts = KeyStore.getInstance("JKS");
-                try(java.io.InputStream stream = new FileInputStream(getDataDirectory() + "/MyCerts.jks"))
-                {
-                    myCerts.load(stream, info.getPassword());
-                }
-                keyManagerFactory = KeyManagerFactory.getInstance(KeyManagerFactory.getDefaultAlgorithm());
-                keyManagerFactory.init(myCerts, info.getKeyPassword());
-                keyManagers = keyManagerFactory.getKeyManagers();
-            }
-            catch(java.lang.Exception e)
-            {
-                JOptionPane.showMessageDialog(parent, e.toString(), "Failed to initialize key manager",
-                                              JOptionPane.ERROR_MESSAGE);
-                _sessionKeeper.loginFailed();
-                return;
-            }
-
-            KeyStore trustedServerKeyStore;
-            try
-            {
-                trustedServerKeyStore = KeyStore.getInstance("JKS");
-                try (java.io.InputStream stream = new FileInputStream(getDataDirectory() + "/ServerCerts.jks"))
-                {
-                    trustedServerKeyStore.load(stream, null);
-                }
-            }
-            catch (java.lang.Exception e)
-            {
-                JOptionPane.showMessageDialog(parent, e.toString(), "Failed to access data directory",
-                                              JOptionPane.ERROR_MESSAGE);
-                _sessionKeeper.loginFailed();
-                return;
-            }
-
-            if (trustManagers == null || trustManagers.length == 0)
-            {
-                // The trust managers array would be empty if the trusted CA KeyStore is empty. In this case, we
-                // install a trust manager that rejects all peer certificates.
-                trustManagers = new javax.net.ssl.TrustManager[]
-                {
-                    new javax.net.ssl.X509TrustManager()
-                    {
-                        @Override
-                        public void
-                        checkClientTrusted(X509Certificate[] chain, String authType)
-                            throws CertificateException
-                        {
-                            throw new CertificateException("no trust anchors");
-                        }
-
-                        @Override
-                        public void
-                        checkServerTrusted(X509Certificate[] chain, String authType)
-                            throws CertificateException
-                        {
-                            throw new CertificateException("no trust anchors");
-                        }
-
-                        @Override
-                        public X509Certificate[]
-                        getAcceptedIssuers()
-                        {
-                            return new X509Certificate[0];
-                        }
-                    }
-                };
-            }
-
-            // Wrap the trust managers to allow the user to accept invalid certificates.
-            for (int i = 0; i < trustManagers.length; ++i)
-            {
-                trustManagers[i] = new TrustManagerI(
-                    trustedServerKeyStore,
-                    (javax.net.ssl.X509TrustManager)trustManagers[i]);
-            }
-
-            try
-            {
-                SSLContext context = SSLContext.getInstance("TLS");
-                context.init(keyManagers, trustManagers, null);
-                initData.clientSSLEngineFactory = (peerHost, peerPort) -> context.createSSLEngine(peerHost, peerPort);
-            }
-            catch (java.lang.Exception e)
-            {
-                JOptionPane.showMessageDialog(parent, e.toString(), "Failed to initialize SSL",
-                                              JOptionPane.ERROR_MESSAGE);
-                _sessionKeeper.loginFailed();
-                return;
-            }
-        }
-
-        //
-        // Clear Ice.Default.Router
-        // (when info.routed, we don't want to route the router)
-        //
-        initData.properties.setProperty("Ice.Default.Router", "");
-
-        try
-        {
-            _communicator = com.zeroc.Ice.Util.initialize(initData);
-        }
-        catch(com.zeroc.Ice.LocalException e)
-        {
-            JOptionPane.showMessageDialog(parent,
-                                          e.toString(),
-                                          "Communicator initialization failed",
-                                          JOptionPane.ERROR_MESSAGE);
-            _sessionKeeper.loginFailed();
-            return;
-        }
-
-        final String finderStr = "Ice/" + (info.getDirect() ? "LocatorFinder" : "RouterFinder") + ":" +
-            (info.getDefaultEndpoint() ?
-             ((info.getSSL() ? "ssl" : "tcp") + " -h " + info.getHost() + " -p " + info.getPort()) :
-             info.getEndpoint());
-
-        class ConnectionCallback
-        {
-            synchronized public void setSession(AdminSessionPrx session)
-            {
-                _session = session;
-            }
-
-            synchronized public AdminSessionPrx getSession()
-            {
-                return _session;
-            }
-
-            synchronized public void setACMTimeout(int acmTimeout)
-            {
-                _acmTimeout = acmTimeout;
-            }
-
-            synchronized public void setReplicaName(String replicaName)
-            {
-                _replicaName = replicaName;
-            }
-
-            synchronized public void loginSuccess()
-            {
-                _logout.setEnabled(true);
-                _showLiveDeploymentFilters.setEnabled(true);
-                _openApplicationFromRegistry.setEnabled(true);
-                _showApplicationDetails.setEnabled(true);
-                _removeApplicationFromRegistry.setEnabled(true);
-                _appMenu.setEnabled(true);
-                _newApplicationWithDefaultTemplates.setEnabled(true);
-                _acquireExclusiveWriteAccess.setEnabled(true);
-                _mainPane.setSelectedComponent(_liveDeploymentPane);
-                _sessionKeeper.loginSuccess(parent, _acmTimeout, _session, _replicaName, info);
-                getMainFrame().setTitle(info.getInstanceName() + " (" + _replicaName + ") - IceGrid GUI");
-            }
-
-            synchronized public void loginFailed()
-            {
-                _sessionKeeper.loginFailed();
-                _failed = true;
-            }
-
-            synchronized public void permissionDenied(String msg)
-            {
-                _failed = true;
-                _sessionKeeper.permissionDenied(parent, info, msg);
-            }
-
-            synchronized public boolean failed()
-            {
-                return _failed;
-            }
-
-            private AdminSessionPrx _session;
-            private int _acmTimeout = 0;
-            private String _replicaName;
-            private boolean _failed = false;
-        }
-
-        if(!info.getDirect())
-        {
-            final ConnectionCallback cb = new ConnectionCallback();
-            getExecutor().submit(() ->
-                       {
-                           try
-                           {
-                               com.zeroc.Ice.RouterFinderPrx finder = com.zeroc.Ice.RouterFinderPrx.uncheckedCast(
-                                   _communicator.stringToProxy(finderStr));
-                               info.setInstanceName(finder.getRouter().ice_getIdentity().category);
-                               info.save();
-                               com.zeroc.Glacier2.RouterPrx router = com.zeroc.Glacier2.RouterPrx.uncheckedCast(
-                                   finder.ice_identity(new com.zeroc.Ice.Identity("router", info.getInstanceName())));
-
-                               //
-                               // The session must be routed through this router
-                               //
-                               _communicator.setDefaultRouter(router);
-
-                               com.zeroc.Glacier2.SessionPrx s;
-                               if(info.getAuth() == SessionKeeper.AuthType.X509CertificateAuthType)
-                               {
-                                   router = com.zeroc.Glacier2.RouterPrx.uncheckedCast(router.ice_secure(true));
-
-                                   s = router.createSessionFromSecureConnection();
-
-                                   if(s == null)
-                                   {
-                                       SwingUtilities.invokeLater(() ->
-                                                                  {
-                                                                      JOptionPane.showMessageDialog(
-                                                                          parent,
-                                                                          "createSessionFromSecureConnection returned a null session: \n"
-                                                                          + "verify that Glacier2.SSLSessionManager is set to "
-                                                                          + "<IceGridInstanceName>/AdminSSLSessionManager in your Glacier2 "
-                                                                          + "router configuration",
-                                                                          "Login failed",
-                                                                          JOptionPane.ERROR_MESSAGE);
-                                                                      cb.loginFailed();
-                                                                  });
-                                       return;
-                                   }
-                               }
-                               else
-                               {
-                                   router = com.zeroc.Glacier2.RouterPrx.uncheckedCast(router.ice_preferSecure(true));
-
-                                   s = router.createSession(info.getUsername(), info.getPassword() != null ?
-                                                            new String(info.getPassword()) : "");
-
-                                   if(s == null)
-                                   {
-                                       SwingUtilities.invokeLater(() ->
-                                                                  {
-                                                                      JOptionPane.showMessageDialog(
-                                                                          parent,
-                                                                          "createSession returned a null session: \n"
-                                                                          + "verify that Glacier2.SessionManager is set to "
-                                                                          + "<IceGridInstanceName>/AdminSessionManager in your Glacier2 "
-                                                                          + "router configuration",
-                                                                          "Login failed",
-                                                                          JOptionPane.ERROR_MESSAGE);
-                                                                      cb.loginFailed();
-                                                                  });
-                                       return;
-                                   }
-                               }
-                               cb.setSession(AdminSessionPrx.uncheckedCast(s));
-                               cb.setACMTimeout(router.getACMTimeout());
-                               cb.setReplicaName(cb.getSession().getReplicaName());
-                               SwingUtilities.invokeLater(() -> cb.loginSuccess());
-                           }
-                           catch(final com.zeroc.Glacier2.PermissionDeniedException e)
-                           {
-                               SwingUtilities.invokeLater(() ->
-                                                          {
-                                                              String msg = e.reason;
-                                                              if(msg.length() == 0)
-                                                              {
-                                                                  msg = info.getAuth() == SessionKeeper.AuthType.X509CertificateAuthType ?
-                                                                      "Invalid credentials" : "Invalid username/password";
-                                                              }
-                                                              if(info.getAuth() == SessionKeeper.AuthType.X509CertificateAuthType)
-                                                              {
-                                                                  JOptionPane.showMessageDialog(parent, "Permission denied: " + msg,
-                                                                                                "Login failed", JOptionPane.ERROR_MESSAGE);
-                                                                  cb.loginFailed();
-                                                              }
-                                                              else
-                                                              {
-                                                                  cb.permissionDenied(msg);
-                                                              }
-                                                          });
-                               return;
-                           }
-                           catch(final com.zeroc.Glacier2.CannotCreateSessionException e)
-                           {
-                               SwingUtilities.invokeLater(() ->
-                                                          {
-                                                              JOptionPane.showMessageDialog(parent, "Could not create session: " + e.reason,
-                                                                                            "Login failed", JOptionPane.ERROR_MESSAGE);
-                                                              cb.loginFailed();
-                                                          });
-                               return;
-                           }
-                           catch(final java.util.prefs.BackingStoreException ex)
-                           {
-                               SwingUtilities.invokeLater(() ->
-                                                          {
-                                                              JOptionPane.showMessageDialog(getMainFrame(), ex.toString(),
-                                                                                            "Error saving connection", JOptionPane.ERROR_MESSAGE);
-                                                          });
-                               return;
-                           }
-                           catch(final com.zeroc.Ice.LocalException e)
-                           {
-                               SwingUtilities.invokeLater(() ->
-                                                          {
-                                                              JOptionPane.showMessageDialog(parent, "Could not create session: " + e.toString(),
-                                                                                            "Login failed", JOptionPane.ERROR_MESSAGE);
-                                                              cb.loginFailed();
-                                                          });
-                               return;
-                           }
-                       });
-        }
-        else
-        {
-            class RegistryCallback extends ConnectionCallback
-            {
-                synchronized public void setRegistry(RegistryPrx registry)
-                {
-                    _registry = registry;
-                }
-
-                synchronized public RegistryPrx getRegistry()
-                {
-                    return _registry;
-                }
-
-                synchronized public void setCurrentRegistry(RegistryPrx value)
-                {
-                    _currentRegistry = value;
-                }
-
-                synchronized public RegistryPrx getCurrentRegistry()
-                {
-                    return _currentRegistry;
-                }
-
-                synchronized public void setLocator(com.zeroc.IceGrid.LocatorPrx locator)
-                {
-                    _locator = locator;
-                }
-
-                synchronized public com.zeroc.IceGrid.LocatorPrx getLocator()
-                {
-                    return _locator;
-                }
-
-                private com.zeroc.IceGrid.LocatorPrx _locator;
-                private RegistryPrx _registry;
-                private RegistryPrx _currentRegistry;
-            }
-
-            final RegistryCallback cb = new RegistryCallback();
-
-            if(info.getCustomEndpoint() && info.getEndpoint().equals(""))
-            {
-                JOptionPane.showMessageDialog(
-                    parent,
-                    "You need to provide one or more endpoints for the Registry",
-                    "Login failed",
-                    JOptionPane.ERROR_MESSAGE);
-                cb.loginFailed();
-                return;
-            }
-
-            getExecutor().submit(() ->
-                       {
-                           synchronized(Coordinator.this)
-                           {
-                               try
-                               {
-                                   LocatorFinderPrx finder = LocatorFinderPrx.uncheckedCast(
-                                       _communicator.stringToProxy(finderStr));
-
-                                   info.setInstanceName(finder.getLocator().ice_getIdentity().category);
-                                   info.save();
-
-                                   //
-                                   // The client uses the locator only without routing
-                                   //
-                                   cb.setLocator(com.zeroc.IceGrid.LocatorPrx.checkedCast(
-                                                     finder.ice_identity(
-                                                         new com.zeroc.Ice.Identity("Locator", info.getInstanceName()))));
-
-                                   if(cb.getLocator() == null)
-                                   {
-                                       SwingUtilities.invokeLater(() ->
-                                                                  {
-                                                                      JOptionPane.showMessageDialog(
-                                                                          parent,
-                                                                          "This version of IceGrid GUI requires an IceGrid Registry "
-                                                                          + "version 3.3 or higher",
-                                                                          "Version Mismatch",
-                                                                          JOptionPane.ERROR_MESSAGE);
-                                                                      cb.loginFailed();
-                                                                  });
-                                       return;
-                                   }
-                                   cb.setCurrentRegistry(cb.getLocator().getLocalRegistry());
-                                   _communicator.setDefaultLocator(cb.getLocator());
-                               }
-                               catch(final java.util.prefs.BackingStoreException ex)
-                               {
-                                   SwingUtilities.invokeLater(() ->
-                                                              {
-                                                                  JOptionPane.showMessageDialog(
-                                                                      getMainFrame(),
-                                                                      ex.toString(),
-                                                                      "Error saving connection",
-                                                                      JOptionPane.ERROR_MESSAGE);
-                                                              });
-                                   return;
-                               }
-                               catch(final com.zeroc.Ice.LocalException e)
-                               {
-                                   SwingUtilities.invokeLater(() ->
-                                                              {
-                                                                  JOptionPane.showMessageDialog(
-                                                                      parent,
-                                                                      "Could not create session: " + e.toString(),
-                                                                      "Login failed",
-                                                                      JOptionPane.ERROR_MESSAGE);
-                                                                  cb.loginFailed();
-                                                              });
-                                   return;
-                               }
-
-                               cb.setRegistry(cb.getCurrentRegistry());
-                               if(info.getConnectToMaster() &&
-                                  !cb.getCurrentRegistry().ice_getIdentity().name.equals("Registry"))
-                               {
-                                   com.zeroc.Ice.Identity masterRegistryId = new com.zeroc.Ice.Identity();
-                                   masterRegistryId.category = info.getInstanceName();
-                                   masterRegistryId.name = "Registry";
-
-                                   cb.setRegistry(RegistryPrx.uncheckedCast(_communicator.stringToProxy(
-                                                                                "\"" + _communicator.identityToString(masterRegistryId) +
-                                                                                "\"")));
-                               }
-
-                               //
-                               // If the registry to use is the locator local registry, we install a default router
-                               // to ensure we'll use a single connection regardless of the endpoints returned in the
-                               // proxies of the various session/admin methods (useful if used over a ssh tunnel).
-                               //
-                               if(cb.getRegistry().ice_getIdentity().equals(cb.getCurrentRegistry().ice_getIdentity()))
-                               {
-                                   try
-                                   {
-                                       com.zeroc.Ice.ObjectAdapter colloc = _communicator.createObjectAdapter("", null);
-                                       com.zeroc.Ice.ObjectPrx router =
-                                           colloc.addWithUUID(new ReuseConnectionRouter(cb.getLocator()));
-                                       _communicator.setDefaultRouter(com.zeroc.Ice.RouterPrx.uncheckedCast(router));
-                                       cb.setRegistry(cb.getRegistry().ice_router(_communicator.getDefaultRouter()));
-                                   }
-                                   catch(final com.zeroc.Ice.LocalException e)
-                                   {
-                                       SwingUtilities.invokeLater(() ->
-                                                                  {
-                                                                      JOptionPane.showMessageDialog(parent, "Could not create session: " +
-                                                                                                    e.toString(), "Login failed",
-                                                                                                    JOptionPane.ERROR_MESSAGE);
-                                                                      cb.loginFailed();
-                                                                  });
-                                       return;
-                                   }
-                               }
-                               do
-                               {
-                                   try
-                                   {
-                                       if(info.getAuth() == SessionKeeper.AuthType.X509CertificateAuthType)
-                                       {
-                                           cb.setRegistry(cb.getRegistry().ice_secure(true));
-                                           cb.setSession(cb.getRegistry().createAdminSessionFromSecureConnection());
-                                           assert cb.getSession() != null;
-                                       }
-                                       else
-                                       {
-                                           cb.setRegistry(cb.getRegistry().ice_preferSecure(true));
-
-                                           cb.setSession(cb.getRegistry().createAdminSession(info.getUsername(),
-                                                                                             info.getPassword() != null ? new String(info.getPassword()) : ""));
-                                           assert cb.getSession() != null;
-                                       }
-                                       cb.setACMTimeout(cb.getRegistry().getACMTimeout());
-                                   }
-                                   catch(final com.zeroc.IceGrid.PermissionDeniedException e)
-                                   {
-                                       SwingUtilities.invokeLater(() ->
-                                                                  {
-                                                                      String msg = e.reason;
-                                                                      if(msg.length() == 0)
-                                                                      {
-                                                                          msg = info.getAuth() == SessionKeeper.AuthType.X509CertificateAuthType ?
-                                                                              "Invalid credentials" : "Invalid username/password";
-                                                                      }
-
-                                                                      if(info.getAuth() == SessionKeeper.AuthType.X509CertificateAuthType)
-                                                                      {
-                                                                          JOptionPane.showMessageDialog(parent, "Permission denied: " + e.reason,
-                                                                                                        "Login failed",
-                                                                                                        JOptionPane.ERROR_MESSAGE);
-                                                                          cb.loginFailed();
-                                                                      }
-                                                                      else
-                                                                      {
-                                                                          cb.permissionDenied(msg);
-                                                                      }
-                                                                  });
-                                       return;
-                                   }
-                                   catch(final com.zeroc.Ice.LocalException e)
-                                   {
-                                       if(cb.getRegistry().ice_getIdentity().equals(
-                                              cb.getCurrentRegistry().ice_getIdentity()))
-                                       {
-                                           SwingUtilities.invokeLater(() ->
-                                                                      {
-                                                                          JOptionPane.showMessageDialog(parent, "Could not create session: " +
-                                                                                                        e.toString(), "Login failed",
-                                                                                                        JOptionPane.ERROR_MESSAGE);
-                                                                          cb.loginFailed();
-                                                                      });
-                                           return;
-                                       }
-                                       else
-                                       {
-                                           while(true)
-                                           {
-                                               try
-                                               {
-                                                   SwingUtilities.invokeAndWait(() ->
-                                                                                {
-                                                                                    if(JOptionPane.showConfirmDialog(
-                                                                                           parent,
-                                                                                           "Unable to connect to the Master Registry:\n " +
-                                                                                           e.toString() +
-                                                                                           "\n\nDo you want to connect to a Slave Registry?",
-                                                                                           "Cannot connect to Master Registry",
-                                                                                           JOptionPane.YES_NO_OPTION,
-                                                                                           JOptionPane.QUESTION_MESSAGE) == JOptionPane.YES_OPTION)
-                                                                                    {
-                                                                                        cb.setRegistry(cb.getCurrentRegistry());
-                                                                                    }
-                                                                                    else
-                                                                                    {
-                                                                                        cb.loginFailed();
-                                                                                    }
-                                                                                });
-                                                   break;
-                                               }
-                                               catch(java.lang.InterruptedException ex)
-                                               {
-                                                   // Ignore and retry
-                                               }
-                                               catch(java.lang.reflect.InvocationTargetException ex)
-                                               {
-                                                   cb.loginFailed();
-                                                   break;
-                                               }
-                                           }
-                                           if(cb.failed())
-                                           {
-                                               return;
-                                           }
-                                       }
-                                   }
-                               } while(cb.getSession() == null);
-
-                               cb.setReplicaName(cb.getSession().getReplicaName());
-                               SwingUtilities.invokeLater(() -> cb.loginSuccess());
-                           }
-                       });
-        }
-    }
-
-    void destroySession(AdminSessionPrx session, boolean routed)
-    {
-        _liveDeploymentRoot.closeAllShowLogDialogs();
-
-        try
-        {
-            if(!routed)
-            {
-                session.destroyAsync();
-            }
-            else
-            {
-                com.zeroc.Glacier2.RouterPrx.uncheckedCast(_communicator.getDefaultRouter()).destroySessionAsync();
-            }
-        }
-        catch(com.zeroc.Ice.LocalException e)
-        {
-        }
-    }
-
-    void showVars()
-    {
-        substitute(false);
-    }
-
-    void substituteVars()
-    {
-        substitute(true);
-    }
-
-    private void substitute(boolean newValue)
-    {
-        if(_substitute != newValue)
-        {
-            _substitute = newValue;
-
-            boolean refresh = true;
-            if(getCurrentTab() instanceof ApplicationPane)
-            {
-                ApplicationPane app = (ApplicationPane)getCurrentTab();
-                if(!app.applyUpdates(true))
-                {
-                    _substitute = !_substitute;
-                    refresh = false;
-                }
-            }
-
-            if(_substitute)
-            {
-                _substituteMenuItem.setSelected(true);
-                _substituteTool.setSelected(true);
-            }
-            else
-            {
-                _showVarsMenuItem.setSelected(true);
-                _showVarsTool.setSelected(true);
-            }
-
-            if(refresh)
-            {
-                getCurrentTab().refresh();
-            }
-        }
-    }
-
-    public boolean substitute()
-    {
-        return _substitute;
-    }
-
-    public AdminPrx getAdmin()
-    {
-        return _sessionKeeper.getAdmin();
-    }
-
-    public String getServerAdminCategory()
-    {
-        return _sessionKeeper.getServerAdminCategory();
-    }
-
-    public com.zeroc.Ice.ObjectPrx addCallback(com.zeroc.Ice.Object servant, String name, String facet)
-    {
-        return _sessionKeeper.addCallback(servant, name, facet);
-    }
-
-    public com.zeroc.Ice.ObjectPrx retrieveCallback(String name, String facet)
-    {
-        return _sessionKeeper.retrieveCallback(name, facet);
-    }
-
-    public com.zeroc.Ice.Object removeCallback(String name, String facet)
-    {
-        return _sessionKeeper.removeCallback(name, facet);
-    }
-
-    public StatusBar getStatusBar()
-    {
-        return _statusBar;
-    }
-
-    public JFrame getMainFrame()
-    {
-        return _mainFrame;
-    }
-
-    public MainPane getMainPane()
-    {
-        return _mainPane;
-    }
-
-    public ApplicationDescriptor parseFile(File file)
-    {
-        if(_icegridadminProcess == null)
-        {
-            //
-            // Start icegridadmin server
-            //
-            try
-            {
-                _icegridadminProcess = Runtime.getRuntime().exec("icegridadmin --server");
-            }
-            catch(java.io.IOException e)
-            {
-                JOptionPane.showMessageDialog(
-                    _mainFrame,
-                    "Failed to start icegridadmin subprocess: " + e.toString(),
-                    "IO Exception",
-                    JOptionPane.ERROR_MESSAGE);
-                return null;
-            }
-
-            try
-            {
-                BufferedReader reader =
-                    new BufferedReader(new InputStreamReader(_icegridadminProcess.getInputStream(),
-                                                             "US-ASCII"));
-
-                String str = reader.readLine();
-                reader.close();
-
-                if(str == null || str.length() == 0)
-                {
-                    JOptionPane.showMessageDialog(
-                        _mainFrame,
-                        "The icegridadmin subprocess failed",
-                        "Subprocess failure",
-                        JOptionPane.ERROR_MESSAGE);
-                    destroyIceGridAdmin();
-                    return null;
-                }
-                _fileParser = str;
-            }
-            catch(java.io.UnsupportedEncodingException e)
-            {
-                assert false;
-            }
-            catch(java.io.IOException e)
-            {
-                JOptionPane.showMessageDialog(
-                    _mainFrame,
-                    "IO Exception: " + e.toString(),
-                    "IO Exception",
-                    JOptionPane.ERROR_MESSAGE);
-
-                destroyIceGridAdmin();
-                return null;
-            }
-        }
-
-        try
-        {
-            FileParserPrx fileParser = FileParserPrx.checkedCast(
-                getCommunicator().stringToProxy(_fileParser).ice_router(null));
-            return fileParser.parse(file.getAbsolutePath(), _sessionKeeper.getRoutedAdmin());
-        }
-        catch(ParseException e)
-        {
-            JOptionPane.showMessageDialog(
-                _mainFrame,
-                "Failed to parse file '" + file.getAbsolutePath() + "':\n" + e.toString(),
-                "Parse error",
-                JOptionPane.ERROR_MESSAGE);
-            return null;
-        }
-        catch(com.zeroc.Ice.LocalException e)
-        {
-            JOptionPane.showMessageDialog(
-                _mainFrame,
-                "Operation on FileParser failed:\n" + e.toString(),
-                "Communication error",
-                JOptionPane.ERROR_MESSAGE);
-            destroyIceGridAdmin();
-            return null;
-        }
-    }
-
-    private void destroyIceGridAdmin()
-    {
-        if(_icegridadminProcess != null)
-        {
-            try
-            {
-                _icegridadminProcess.destroy();
-            }
-            catch(Exception e)
-            {
-            }
-            _icegridadminProcess = null;
-            _fileParser = null;
-        }
-    }
-
-    public File saveToFile(boolean ask, com.zeroc.IceGridGUI.Application.Root root, File file)
-    {
-        if(ask || file == null)
-        {
-            if(file != null)
-            {
-                _saveXMLChooser.setSelectedFile(file);
-            }
-            else
-            {
-                _saveXMLChooser.setCurrentDirectory(_openChooser.getCurrentDirectory());
-            }
-
-            int result = _saveXMLChooser.showSaveDialog(_mainFrame);
-
-            if(file == null || result == JFileChooser.APPROVE_OPTION)
-            {
-                _openChooser.setCurrentDirectory(_saveXMLChooser.getCurrentDirectory());
-            }
-
-            if(result == JFileChooser.APPROVE_OPTION)
-            {
-                file = _saveXMLChooser.getSelectedFile();
-            }
-            else
-            {
-                file = null;
-            }
-        }
-        if(file != null)
-        {
-            if(!file.exists() && file.getName().indexOf('.') == -1)
-            {
-                file = new File(file.getAbsolutePath() + ".xml");
-            }
-
-            try
-            {
-                XMLWriter writer = new XMLWriter(file);
-                root.write(writer);
-                writer.close();
-                _statusBar.setText(
-                    "Saved application '" + root.getId() + "' to "
-                    + file.getAbsolutePath());
-            }
-            catch(java.io.FileNotFoundException e)
-            {
-                JOptionPane.showMessageDialog(
-                    _mainFrame,
-                    "Cannot use the selected file for writing.",
-                    "File Not Found",
-                    JOptionPane.ERROR_MESSAGE);
-                return null;
-            }
-            catch(java.io.IOException e)
-            {
-                JOptionPane.showMessageDialog(
-                    _mainFrame,
-                    "IO Exception: " + e.toString(),
-                    "IO Exception",
-                    JOptionPane.ERROR_MESSAGE);
-                return null;
-            }
-        }
-        return file;
-    }
-
-    public JFileChooser getSaveLogFileChooser()
-    {
-        return _saveLogFileChooser;
-    }
-
-    public JFileChooser getSaveIceLogChooser()
-    {
-        return _saveIceLogChooser;
-    }
-
-    static private com.zeroc.Ice.Properties createProperties(String[] args, java.util.List<String> rArgs)
-    {
-        com.zeroc.Ice.Properties properties = com.zeroc.Ice.Util.createProperties();
-
-        //
-        // Set various default values
-        //
-        properties.setProperty("Ice.Override.ConnectTimeout", "5000");
-
-        //
-        // Disable retries
-        //
-        properties.setProperty("Ice.RetryIntervals", "-1");
-
-        return com.zeroc.Ice.Util.createProperties(args, properties, rArgs);
-    }
-
-    Coordinator(JFrame mainFrame, String[] args, Preferences prefs)
-    {
-        _connected = false;
-        _mainFrame = mainFrame;
-        _prefs = prefs;
-        _initData = new com.zeroc.Ice.InitializationData();
-
-        _initData.logger = new Logger(mainFrame);
-        java.util.List<String> rArgs = new java.util.ArrayList<>();
-        _initData.properties = createProperties(args, rArgs);
-
-        if(!rArgs.isEmpty())
-        {
-            String msg = "Extra command-line arguments: ";
-            for(String arg : rArgs)
-            {
-                msg += arg + " ";
-            }
-            _initData.logger.warning(msg);
-        }
-
-        _traceObservers = _initData.properties.getPropertyAsInt("IceGridAdmin.Trace.Observers") > 0;
-        _traceSaveToRegistry = _initData.properties.getPropertyAsInt("IceGridAdmin.Trace.SaveToRegistry") > 0;
-
-        _liveDeploymentRoot = new com.zeroc.IceGridGUI.LiveDeployment.Root(this);
-
-        _sessionKeeper = new SessionKeeper(this);
-
-        _shutdownHook = new Thread("Shutdown hook")
-            {
-                @Override
-                public void run()
-                {
-                    destroyIceGridAdmin();
-                    destroyCommunicator();
-                }
-            };
-
-        try
-        {
-            Runtime.getRuntime().addShutdownHook(_shutdownHook);
-        }
-        catch(IllegalStateException e)
-        {
-            //
-            // Shutdown in progress, ignored
-            //
-        }
-
-        _saveXMLChooser = new JFileChooser(_prefs.get("current directory", null));
-        _saveXMLChooser.addChoosableFileFilter(new FileFilter()
-            {
-                @Override
-                public boolean accept(File f)
-                {
-                    return f.isDirectory() || f.getName().endsWith(".xml");
-                }
-
-                @Override
-                public String getDescription()
-                {
-                    return ".xml files";
-                }
-            });
-
-        _openChooser = new JFileChooser(_saveXMLChooser.getCurrentDirectory());
-        _openChooser.addChoosableFileFilter(_saveXMLChooser.getChoosableFileFilters()[1]);
-
-        _saveLogFileChooser = new JFileChooser(_prefs.get("current directory", null));
-        _saveLogFileChooser.addChoosableFileFilter(new FileFilter()
-            {
-                @Override
-                public boolean accept(File f)
-                {
-                    return f.isDirectory() ||
-                        f.getName().endsWith(".out") ||
-                        f.getName().endsWith(".err") ||
-                        f.getName().endsWith(".log") ||
-                        f.getName().endsWith(".txt");
-                }
-
-                @Override
-                public String getDescription()
-                {
-                    return ".out .err .log .txt files";
-                }
-            });
-
-        _saveIceLogChooser = new JFileChooser(_prefs.get("current directory", null));
-        _saveIceLogChooser.addChoosableFileFilter(new FileFilter()
-            {
-                @Override
-                public boolean accept(File f)
-                {
-                    return f.isDirectory() || f.getName().endsWith(".csv");
-                }
-
-                @Override
-                public String getDescription()
-                {
-                    return ".cvs files";
-                }
-            });
-
-        javax.swing.UIManager.put("FileChooser.readOnly", Boolean.TRUE);
-
-        final int MENU_MASK = Toolkit.getDefaultToolkit().getMenuShortcutKeyMask();
-
-        //
-        // Common actions (nodes not involved)
-        //
-        _newApplication = new AbstractAction("Application")
-            {
-                @Override
-                public void actionPerformed(ActionEvent e)
-                {
-                    newApplication();
-                }
-            };
-
-        _newApplicationWithDefaultTemplates =
-            new AbstractAction("Application with Default Templates from Registry")
-            {
-                @Override
-                public void actionPerformed(ActionEvent e)
-                {
-                    newApplicationWithDefaultTemplates();
-                }
-            };
-        _newApplicationWithDefaultTemplates.setEnabled(false);
-
-        _login = new AbstractAction("Login...")
-            {
-                @Override
-                public void actionPerformed(ActionEvent e)
-                {
-                    _sessionKeeper.connectionManager();
-                }
-            };
-        _login.putValue(Action.SHORT_DESCRIPTION, "Log into an IceGrid Registry");
-
-        _logout = new AbstractAction("Logout")
-            {
-                @Override
-                public void actionPerformed(ActionEvent e)
-                {
-                    if(_graphViews.size() > 0)
-                    {
-                        if(JOptionPane.YES_OPTION != JOptionPane.showConfirmDialog(
-                               getMainFrame(), "Close all open Metrics Graph Views and logout?", "Confirm logout",
-                               JOptionPane.YES_NO_OPTION))
-                        {
-                            return;
-                        }
-
-                        java.util.List<IGraphView> views = new java.util.ArrayList<>(_graphViews);
-                        for(IGraphView v : views)
-                        {
-                            v.close();
-                        }
-                    }
-                    _sessionKeeper.logout(true);
-                    _statusBar.setText("Logged out");
-                }
-            };
-        _logout.putValue(Action.SHORT_DESCRIPTION, "Logout");
-        _logout.setEnabled(false);
-
-        _acquireExclusiveWriteAccess = new AbstractAction("Acquire Exclusive Write Access")
-            {
-                @Override
-                public void actionPerformed(ActionEvent e)
-                {
-                    try
-                    {
-                        acquireExclusiveWriteAccess(null);
-                        _releaseExclusiveWriteAccess.setEnabled(true);
-                        _acquireExclusiveWriteAccess.setEnabled(false);
-                    }
-                    catch(AccessDeniedException ade)
-                    {
-                        accessDenied(ade);
-                    }
-                }
-            };
-        _acquireExclusiveWriteAccess.putValue(Action.SHORT_DESCRIPTION,
-                                              "Acquire exclusive write access on the registry");
-        _acquireExclusiveWriteAccess.setEnabled(false);
-
-        _releaseExclusiveWriteAccess = new AbstractAction("Release Exclusive Write Access")
-            {
-                @Override
-                public void actionPerformed(ActionEvent e)
-                {
-                    releaseExclusiveWriteAccess();
-                    _acquireExclusiveWriteAccess.setEnabled(true);
-                    _releaseExclusiveWriteAccess.setEnabled(false);
-                }
-            };
-        _releaseExclusiveWriteAccess.putValue(Action.SHORT_DESCRIPTION,
-                                              "Release exclusive write access on the registry");
-        _releaseExclusiveWriteAccess.setEnabled(false);
-
-        _newGraph = new AbstractAction("Metrics Graph")
-            {
-                @Override
-                public void actionPerformed(ActionEvent e)
-                {
-                    createGraphView();
-                }
-            };
-        _newGraph.setEnabled(false);
-
-        _showLiveDeploymentFilters = new AbstractAction("Filter live deployment")
-            {
-                @Override
-                public void actionPerformed(ActionEvent e)
-                {
-
-                    Object[] applicationNames = _liveDeploymentRoot.getApplicationNames();
-
-                    if(applicationNames.length == 0)
-                    {
-                        JOptionPane.showMessageDialog(
-                            _mainFrame,
-                            "The registry does not contain any applications",
-                            "Empty registry",
-                            JOptionPane.INFORMATION_MESSAGE);
-                    }
-                    else
-                    {
-                        java.util.List<Object> names = new java.util.ArrayList<>();
-                        names.add("<All>");
-                        names.addAll(java.util.Arrays.asList(applicationNames));
-                        String appName = (String)JOptionPane.showInputDialog(
-                            _mainFrame, "Which Application do you want to see in the live deployment?",
-                            "Filter live deployment",
-                            JOptionPane.QUESTION_MESSAGE, null,
-                            names.toArray(), names.get(0));
-
-                        if(appName != null)
-                        {
-                            if(appName.equals("<All>"))
-                            {
-                                _liveDeploymentRoot.setApplicationNameFilter(null);
-                            }
-                            else
-                            {
-                                _liveDeploymentRoot.setApplicationNameFilter(appName);
-                            }
-                        }
-                    }
-                }
-            };
-        _showLiveDeploymentFilters.putValue(Action.SHORT_DESCRIPTION, "Filter live deployment");
-        _showLiveDeploymentFilters.setEnabled(false);
-
-        _openApplicationFromFile = new AbstractAction("Application from File")
-            {
-                @Override
-                public void actionPerformed(ActionEvent e)
-                {
-                    int result = _openChooser.showOpenDialog(_mainFrame);
-                    if(result == JFileChooser.APPROVE_OPTION)
-                    {
-                        File file = _openChooser.getSelectedFile();
-
-                        ApplicationDescriptor desc = parseFile(file);
-
-                        if(desc != null)
-                        {
-                            com.zeroc.IceGridGUI.Application.Root root;
-                            try
-                            {
-                                root = new com.zeroc.IceGridGUI.Application.Root(Coordinator.this, desc, false, file);
-                            }
-                            catch(com.zeroc.IceGridGUI.Application.UpdateFailedException ex)
-                            {
-                                JOptionPane.showMessageDialog(
-                                    _mainFrame,
-                                    ex.toString(),
-                                    "Bad Application Descriptor: Unable to load from file",
-                                    JOptionPane.ERROR_MESSAGE);
-                                return;
-                            }
-
-                            ApplicationPane app = new ApplicationPane(root);
-                            _mainPane.addApplication(app);
-                            _mainPane.setSelectedComponent(app);
-                            root.setSelectedNode(root);
-                        }
-                    }
-                }
-            };
-        _openApplicationFromFile.putValue(Action.SHORT_DESCRIPTION, "Open application from file");
-        _openApplicationFromFile.setEnabled(true);
-
-        _openApplicationFromRegistry = new AbstractAction("Application from Registry")
-            {
-                @Override
-                public void actionPerformed(ActionEvent e)
-                {
-                    Object[] applicationNames = _liveDeploymentRoot.getApplicationNames();
-
-                    if(applicationNames.length == 0)
-                    {
-                        JOptionPane.showMessageDialog(
-                            _mainFrame,
-                            "The registry does not contain any applications",
-                            "Empty registry",
-                            JOptionPane.INFORMATION_MESSAGE);
-                    }
-                    else
-                    {
-                        String appName = (String)JOptionPane.showInputDialog(
-                            _mainFrame, "Which Application do you want to open?",
-                            "Open Application from registry",
-                            JOptionPane.QUESTION_MESSAGE, null,
-                            applicationNames, applicationNames[0]);
-
-                        if(appName != null)
-                        {
-                            ApplicationPane app = openLiveApplication(appName);
-                            if(app != null)
-                            {
-                                com.zeroc.IceGridGUI.Application.Root root = app.getRoot();
-                                if(root.getSelectedNode() == null)
-                                {
-                                    root.setSelectedNode(root);
-                                }
-                            }
-                        }
-                    }
-                }
-            };
-        _openApplicationFromRegistry.putValue(Action.SHORT_DESCRIPTION, "Open application from registry");
-        _openApplicationFromRegistry.setEnabled(false);
-
-        _closeApplication = new AbstractAction("Close Application")
-            {
-                @Override
-                public void actionPerformed(ActionEvent e)
-                {
-                    Tab tab = getCurrentTab();
-                    if(tab.close())
-                    {
-                        String id = ((ApplicationPane)tab).getRoot().getId();
-                        _liveApplications.remove(id);
-                    }
-                }
-            };
-        _closeApplication.putValue(Action.SHORT_DESCRIPTION, "Close application");
-
-        if(System.getProperty("os.name").startsWith("Mac OS"))
-        {
-            _closeApplication.putValue(Action.ACCELERATOR_KEY,
-                                       KeyStroke.getKeyStroke(KeyEvent.VK_W, MENU_MASK));
-        }
-        else
-        {
-            _closeApplication.putValue(Action.ACCELERATOR_KEY,
-                                       KeyStroke.getKeyStroke(KeyEvent.VK_F4, MENU_MASK));
-        }
-        _closeApplication.setEnabled(false);
-
-        _save = new AbstractAction("Save")
-            {
-                @Override
-                public void actionPerformed(ActionEvent e)
-                {
-                    try
-                    {
-                        getCurrentTab().save();
-                    }
-                    catch(Exception ex)
-                    {
-                        JOptionPane.showMessageDialog(_mainFrame, ex.toString(), "Error saving application",
-                                                      JOptionPane.ERROR_MESSAGE);
-                    }
-                }
-            };
-        _save.setEnabled(false);
-        _save.putValue(Action.ACCELERATOR_KEY,
-                       KeyStroke.getKeyStroke(KeyEvent.VK_S, MENU_MASK));
-        _save.putValue(Action.SHORT_DESCRIPTION, "Save");
-
-        _saveToRegistry = new AbstractAction("Save to Registry (Servers may restart)")
-            {
-                @Override
-                public void actionPerformed(ActionEvent e)
-                {
-                    getCurrentTab().saveToRegistry(true);
-                }
-            };
-        _saveToRegistry.setEnabled(false);
-        _saveToRegistry.putValue(Action.SHORT_DESCRIPTION, "Save to registry (servers may restart)");
-
-        _saveToRegistryWithoutRestart = new AbstractAction("Save to Registry (No server restart)")
-            {
-                @Override
-                public void actionPerformed(ActionEvent e)
-                {
-                    getCurrentTab().saveToRegistry(false);
-                }
-            };
-        _saveToRegistryWithoutRestart.setEnabled(false);
-        _saveToRegistryWithoutRestart.putValue(Action.SHORT_DESCRIPTION, "Save to registry (no server restart)");
-
-        _saveToFile = new AbstractAction("Save to File")
-            {
-                @Override
-                public void actionPerformed(ActionEvent e)
-                {
-                    try
-                    {
-                        getCurrentTab().saveToFile();
-                    }
-                    catch(Exception ex)
-                    {
-                        JOptionPane.showMessageDialog(_mainFrame, ex.toString(), "Error saving application",
-                                                      JOptionPane.ERROR_MESSAGE);
-                    }
-                }
-            };
-        _saveToFile.setEnabled(false);
-        _saveToFile.putValue(Action.SHORT_DESCRIPTION, "Save to file");
-
-        _discardUpdates = new AbstractAction("Discard Updates")
-            {
-                @Override
-                public void actionPerformed(ActionEvent e)
-                {
-                    getCurrentTab().discardUpdates();
-                }
-            };
-        _discardUpdates.setEnabled(false);
-        _discardUpdates.putValue(Action.SHORT_DESCRIPTION, "Discard updates and reload application");
-
-        _certificateManager = new AbstractAction("Certificate Manager...")
-            {
-                @Override
-                public void actionPerformed(ActionEvent e)
-                {
-                    SessionKeeper.CertificateManagerDialog d = _sessionKeeper.certificateManager(getMainFrame());
-                    if(d != null)
-                    {
-                        d.showDialog();
-                    }
-                }
-            };
-        _certificateManager.putValue(Action.SHORT_DESCRIPTION, "Manage SSL Certificates");
-
-        _exit = new AbstractAction("Exit")
-            {
-                @Override
-                public void actionPerformed(ActionEvent e)
-                {
-                    exit(0);
-                }
-            };
-        _exit.putValue(Action.ACCELERATOR_KEY, KeyStroke.getKeyStroke("alt F4"));
-
-        _back = new AbstractAction("Go Back to the Previous Node")
-            {
-                @Override
-                public void actionPerformed(ActionEvent e)
-                {
-                    getCurrentTab().back();
-                }
-            };
-        _back.setEnabled(false);
-        _back.putValue(Action.SHORT_DESCRIPTION, "Go back to the previous node");
-
-        _forward =  new AbstractAction("Go to the Next Node")
-            {
-                @Override
-                public void actionPerformed(ActionEvent e)
-                {
-                    getCurrentTab().forward();
-                }
-            };
-        _forward.setEnabled(false);
-        _forward.putValue(Action.SHORT_DESCRIPTION, "Go to the next node");
-
-        _helpContents = new AbstractAction("Contents")
-            {
-                @Override
-                public void actionPerformed(ActionEvent e)
-                {
-                    helpContents();
-                }
-            };
-
-        _about = new AbstractAction("About")
-            {
-                @Override
-                public void actionPerformed(ActionEvent e)
-                {
-                    about();
-                }
-            };
-
-        _showApplicationDetails = new AbstractAction("Show details")
-            {
-                @Override
-                public void actionPerformed(ActionEvent e)
-                {
-                    Object[] applicationNames = _liveDeploymentRoot.getApplicationNames();
-
-                    if(applicationNames.length == 0)
-                    {
-                        JOptionPane.showMessageDialog(
-                            _mainFrame,
-                            "There is no application deployed in this IceGrid registry",
-                            "No application",
-                            JOptionPane.INFORMATION_MESSAGE);
-                    }
-                    else
-                    {
-                        String appName = _liveDeploymentRoot.getApplicationNameFilter();
-                        if(appName == null)
-                        {
-                            appName = (String)JOptionPane.showInputDialog(
-                                _mainFrame, "Which application do you to display",
-                                "Show details",
-                                JOptionPane.QUESTION_MESSAGE, null,
-                                applicationNames, applicationNames[0]);
-                        }
-
-                        if(appName != null)
-                        {
-                            _liveDeploymentRoot.showApplicationDetails(appName);
-                        }
-                    }
-                }
-            };
-        _showApplicationDetails.setEnabled(false);
-
-        _removeApplicationFromRegistry = new AbstractAction("Remove from Registry")
-            {
-                @Override
-                public void actionPerformed(ActionEvent e)
-                {
-                    Object[] applicationNames = _liveDeploymentRoot.getApplicationNames();
-
-                    if(applicationNames.length == 0)
-                    {
-                        JOptionPane.showMessageDialog(
-                            _mainFrame,
-                            "There is no application deployed in this IceGrid registry",
-                            "No application",
-                            JOptionPane.INFORMATION_MESSAGE);
-                    }
-                    else
-                    {
-                        String appName = (String)JOptionPane.showInputDialog(
-                            _mainFrame, "Which application do you want to remove?",
-                            "Remove application",
-                            JOptionPane.QUESTION_MESSAGE, null,
-                            applicationNames, applicationNames[0]);
-
-                        if(appName != null)
-                        {
-                            removeApplicationFromRegistry(appName);
-                        }
-                    }
-                }
-            };
-        _removeApplicationFromRegistry.setEnabled(false);
-
-        _cut = new ActionWrapper("Cut");
-        _cut.putValue(Action.ACCELERATOR_KEY, KeyStroke.getKeyStroke(KeyEvent.VK_X, MENU_MASK));
-        _cut.putValue(Action.SHORT_DESCRIPTION, "Cut");
-
-        _copy = new ActionWrapper("Copy");
-        _copy.putValue(Action.ACCELERATOR_KEY, KeyStroke.getKeyStroke(KeyEvent.VK_C, MENU_MASK));
-        _copy.putValue(Action.SHORT_DESCRIPTION, "Copy");
-
-        _paste = new ActionWrapper("Paste");
-        _paste.putValue(Action.ACCELERATOR_KEY, KeyStroke.getKeyStroke(KeyEvent.VK_V, MENU_MASK));
-        _paste.putValue(Action.SHORT_DESCRIPTION, "Paste");
-
-        _delete = new ActionWrapper("Delete");
-        _delete.putValue(Action.ACCELERATOR_KEY, KeyStroke.getKeyStroke("DELETE"));
-        _delete.putValue(Action.SHORT_DESCRIPTION, "Delete");
-
-        _moveUp = new ActionWrapper("Move Up");
-        _moveDown = new ActionWrapper("Move Down");
-
-        _showVarsMenuItem =
-            new JCheckBoxMenuItem(_appActionsForMenu.get(com.zeroc.IceGridGUI.Application.TreeNode.SHOW_VARS));
-        _showVarsTool = new JToggleButton(_appActionsForMenu.get(com.zeroc.IceGridGUI.Application.TreeNode.SHOW_VARS));
-        _showVarsTool.setIcon(Utils.getIcon("/icons/24x24/show_vars.png"));
-        _showVarsTool.setText("");
-
-        _substituteMenuItem = new
-            JCheckBoxMenuItem(_appActionsForMenu.get(com.zeroc.IceGridGUI.Application.TreeNode.SUBSTITUTE_VARS));
-        _substituteTool =
-            new JToggleButton(_appActionsForMenu.get(com.zeroc.IceGridGUI.Application.TreeNode.SUBSTITUTE_VARS));
-        _substituteTool.setIcon(Utils.getIcon("/icons/24x24/substitute.png"));
-        _substituteTool.setText("");
-
-        ButtonGroup group = new ButtonGroup();
-        group.add(_showVarsMenuItem);
-        group.add(_substituteMenuItem);
-        group = new ButtonGroup();
-        group.add(_showVarsTool);
-        group.add(_substituteTool);
-
-        _showVarsMenuItem.setSelected(true);
-        _showVarsTool.setSelected(true);
-
-        _mainFrame.setJMenuBar(new MenuBar());
-
-        _mainFrame.getContentPane().add(new ToolBar(), BorderLayout.PAGE_START);
-
-        _mainFrame.getContentPane().add(_statusBar, BorderLayout.PAGE_END);
-
-        java.awt.KeyboardFocusManager kbm = java.awt.KeyboardFocusManager.getCurrentKeyboardFocusManager();
-        kbm.addPropertyChangeListener("permanentFocusOwner", new FocusListener());
-
-        _liveDeploymentPane = new LiveDeploymentPane(_liveDeploymentRoot);
-        _mainPane = new MainPane(this);
-        _mainFrame.getContentPane().add(_mainPane, BorderLayout.CENTER);
-
-        ScheduledThreadPoolExecutor executor =
-            new ScheduledThreadPoolExecutor(1, (Runnable r) -> new Thread(r, "Pinger"));
-        executor.setExecuteExistingDelayedTasksAfterShutdownPolicy(false);
-        _scheduledExecutor = executor;
-        _executor = Executors.newSingleThreadExecutor((Runnable r) -> new Thread(r));
-    }
-
-    public IGraphView createGraphView()
-    {
-        IGraphView view = null;
-        Class<?> c1 = com.zeroc.IceInternal.Util.findClass("com.zeroc.IceGridGUI.LiveDeployment.GraphView", null);
-        if(c1 == null)
-        {
-            JOptionPane.showMessageDialog(_mainFrame,
-                                          "IceGrid GUI was built without Metrics Graph Support",
-                                          "IceGrid GUI Info",
-                                          JOptionPane.INFORMATION_MESSAGE);
-        }
-        else if(com.zeroc.IceInternal.Util.findClass("javafx.embed.swing.JFXPanel", null) == null)
-        {
-            JOptionPane.showMessageDialog(_mainFrame,
-                                          "The Metrics Graph view requires JavaFX",
-                                          "IceGrid GUI Info",
-                                          JOptionPane.INFORMATION_MESSAGE);
-        }
-        else
-        {
-            StringBuilder title = new StringBuilder();
-            title.append("Metrics Graph");
-            if(_graphViews.size() > 0)
-            {
-                title.append(" - ");
-                title.append(Integer.toString(_graphViews.size()));
-            }
-
-            try
-            {
-                Constructor<?> ctor = c1.getConstructor(new Class[] { Coordinator.class, String.class });
-                view = (IGraphView)ctor.newInstance(new Object[] { Coordinator.this, title.toString() });
-                _graphViews.add(view);
-            }
-            catch(NoSuchMethodException ex)
-            {
-            }
-            catch(InstantiationException ex)
-            {
-            }
-            catch(IllegalAccessException ex)
-            {
-            }
-            catch(java.lang.reflect.InvocationTargetException ex)
-            {
-            }
-        }
-        return view;
-    }
-
-    public LiveDeploymentPane getLiveDeploymentPane()
-    {
-        return _liveDeploymentPane;
-    }
-
-    public com.zeroc.IceGridGUI.LiveDeployment.Root getLiveDeploymentRoot()
-    {
-        return _liveDeploymentRoot;
-    }
-
-    private void newApplication()
-    {
-        ApplicationDescriptor desc =  new ApplicationDescriptor("NewApplication",
-                                                                new java.util.TreeMap<String, String>(),
-                                                                new java.util.LinkedList<ReplicaGroupDescriptor>(),
-                                                                new java.util.HashMap<String, TemplateDescriptor>(),
-                                                                new java.util.HashMap<String, TemplateDescriptor>(),
-                                                                new java.util.HashMap<String, NodeDescriptor>(),
-                                                                new DistributionDescriptor(
-                                                                    "", new java.util.LinkedList<String>()), // dummy
-                                                                "",
-                                                                new java.util.HashMap<String, PropertySetDescriptor>());
-        com.zeroc.IceGridGUI.Application.Root root = new com.zeroc.IceGridGUI.Application.Root(this, desc);
-        ApplicationPane app = new ApplicationPane(root);
-        _mainPane.addApplication(app);
-        _mainPane.setSelectedComponent(app);
-        root.setSelectedNode(root);
-    }
-
-    private void newApplicationWithDefaultTemplates()
-    {
-        _mainFrame.setCursor(Cursor.getPredefinedCursor(Cursor.WAIT_CURSOR));
-        try
-        {
-            ApplicationDescriptor descriptor = getAdmin().getDefaultApplicationDescriptor();
-            descriptor.name = "NewApplication";
-            com.zeroc.IceGridGUI.Application.Root root = new com.zeroc.IceGridGUI.Application.Root(this, descriptor);
-            ApplicationPane app = new ApplicationPane(root);
-            _mainPane.addApplication(app);
-            _mainPane.setSelectedComponent(app);
-            root.setSelectedNode(root);
-        }
-        catch(DeploymentException e)
-        {
-            JOptionPane.showMessageDialog(
-                _mainFrame,
-                "The default application descriptor from the IceGrid registry is invalid:\n"
-                + e.reason,
-                "Deployment Exception",
-                JOptionPane.ERROR_MESSAGE);
-        }
-        catch(com.zeroc.Ice.LocalException e)
-        {
-            JOptionPane.showMessageDialog(
-                _mainFrame,
-                "Could not retrieve the default application descriptor from the IceGrid registry: \n"
-                + e.toString(),
-                "Trouble with IceGrid registry",
-                JOptionPane.ERROR_MESSAGE);
-        }
-        finally
-        {
-            _mainFrame.setCursor(Cursor.getPredefinedCursor(Cursor.DEFAULT_CURSOR));
-        }
-    }
-
-    private void helpContents()
-    {
-        String version = com.zeroc.Ice.Util.stringVersion();
-
-        int pos = version.indexOf('a');
-        if(pos == -1)
-        {
-            pos = version.indexOf('b');
-        }
-
-        if(pos != -1)
-        {
-            // 3.7a3 or 3.7b1 becomes simply 3.7
-            version = version.substring(0, pos);
-        }
-
-        String[] tokens = version.split("\\.");
-        if(tokens.length > 2)
-        {
-            version = tokens[0] + "." + tokens[1];
-        }
-
-        Desktop desktop = Desktop.isDesktopSupported() ? Desktop.getDesktop() : null;
-        if(desktop != null && desktop.isSupported(Desktop.Action.BROWSE))
-        {
-            try
-            {
-                desktop.browse(new URI("https://doc.zeroc.com/ice/" + version + "/ice-services/icegrid/icegrid-gui-tool"));
-            }
-            catch(Exception e)
-            {
-                JOptionPane.showMessageDialog(null,
-                                              "Error attempting to launch web browser" + ":\n" + e.getLocalizedMessage());
-            }
-        }
-        else
-        {
-            JOptionPane.showMessageDialog(null,"Launching a browser is not supported on your platform.");
-        }
-    }
-
-    private void about()
-    {
-        String text = "IceGrid GUI version "
-            + com.zeroc.Ice.Util.stringVersion() + "\n"
-            + "Copyright \u00A9 ZeroC, Inc. All rights reserved.\n";
-
-        JOptionPane.showMessageDialog(
-            _mainFrame,
-            text,
-            "About - IceGrid GUI",
-            JOptionPane.INFORMATION_MESSAGE);
-    }
-
-    public void setClipboard(Object copy)
-    {
-        _clipboard = copy;
-    }
-
-    public Object getClipboard()
-    {
-        return _clipboard;
-    }
-
-    void showMainFrame()
-    {
-        _mainFrame.pack();
-        Utils.restoreWindowBounds(_mainFrame, _prefs, "Window", null);
-        _mainFrame.setVisible(true);
-    }
-
-    void exit(int status)
-    {
-        if(_graphViews.size() > 0)
-        {
-            if(JOptionPane.YES_OPTION != JOptionPane.showConfirmDialog(getMainFrame(),
-                                                                       "Close all open windows and exit?",
-                                                                       "Confirm exit",
-                                                                       JOptionPane.YES_NO_OPTION))
-            {
-                return;
-            }
-=======
 public class Coordinator {
   public interface IGraphView {
     public void close();
->>>>>>> bce907fc
 
     public void addSeries(final MetricsViewTransferableData data);
 
@@ -4329,288 +1131,104 @@
 
     com.zeroc.Ice.InitializationData initData = _initData.clone();
     initData.properties = initData.properties._clone();
-    initData.properties.setProperty("Ice.Plugin.IceSSL", "com.zeroc.IceSSL.PluginFactory");
-    initData.properties.setProperty("IceSSL.VerifyPeer", "0");
-
-    if (info.getAuth() == SessionKeeper.AuthType.X509CertificateAuthType
-        | info.getUseX509Certificate()) {
-      try {
-        initData.properties.setProperty("IceSSL.Keystore", getDataDirectory() + "/MyCerts.jks");
-      } catch (java.lang.Exception e) {
-        JOptionPane.showMessageDialog(
-            parent, e.toString(), "Failed to access data directory", JOptionPane.ERROR_MESSAGE);
-        _sessionKeeper.loginFailed();
-        return;
-      }
-      if (info.getKeyPassword() != null) {
-        initData.properties.setProperty("IceSSL.Password", new String(info.getKeyPassword()));
-      }
-      initData.properties.setProperty("IceSSL.Alias", info.getAlias());
-    }
-
-    //
-    // Clear Ice.Default.Router
-    // (when info.routed, we don't want to route the router)
-    //
-    initData.properties.setProperty("Ice.Default.Router", "");
-
-    try {
-      _communicator = com.zeroc.Ice.Util.initialize(initData);
-    } catch (com.zeroc.Ice.LocalException e) {
-      JOptionPane.showMessageDialog(
-          parent, e.toString(), "Communicator initialization failed", JOptionPane.ERROR_MESSAGE);
-      _sessionKeeper.loginFailed();
-      return;
-    }
-
-    class CertificateVerifier implements com.zeroc.IceSSL.CertificateVerifier {
-      public CertificateVerifier()
-          throws java.io.IOException, java.security.GeneralSecurityException, java.lang.Exception {
-        {
-          _trustedCaKeyStore = KeyStore.getInstance("JKS");
-
-          FileInputStream is = null;
-          final String path = getDataDirectory() + "/AuthorityCerts.jks";
-          if (new File(path).isFile()) {
-            is = new FileInputStream(new File(path));
-          }
-
-          _trustedCaKeyStore.load(is, null);
+
+    class AcceptInvalidCertDialog implements Runnable {
+      public TrustDecision show(X509Certificate certificate) {
+        _certificate = certificate;
+
+        while (true) {
+          try {
+            SwingUtilities.invokeAndWait(this);
+            break;
+          } catch (java.lang.InterruptedException e) {
+            // Ignore and retry
+          } catch (java.lang.reflect.InvocationTargetException e) {
+            break;
+          }
         }
-
-        {
-          _trustedServerKeyStore = KeyStore.getInstance("JKS");
-
-          FileInputStream is = null;
-          final String path = getDataDirectory() + "/ServerCerts.jks";
-          if (new File(path).isFile()) {
-            is = new FileInputStream(new File(path));
-          }
-
-          _trustedServerKeyStore.load(is, null);
+        return _decision;
+      }
+
+      @Override
+      public void run() {
+        try {
+          UntrustedCertificateDialog dialog = new UntrustedCertificateDialog(parent, _certificate);
+          Utils.addEscapeListener(dialog);
+          _decision = dialog.showDialog();
+        } catch (java.lang.Exception ex) {
+          JOptionPane.showMessageDialog(
+              parent,
+              ex.toString(),
+              "Failed to inspect certificate details",
+              JOptionPane.ERROR_MESSAGE);
         }
       }
 
-      class AcceptInvalidCertDialog implements Runnable {
-        public TrustDecision show(
-            com.zeroc.IceSSL.ConnectionInfo info,
-            boolean validDate,
-            boolean validAlternateName,
-            boolean trustedCA) {
-          _info = info;
-          _validDate = validDate;
-          _validAlternateName = validAlternateName;
-          _trustedCA = trustedCA;
-
-          while (true) {
-            try {
-              SwingUtilities.invokeAndWait(this);
-              break;
-            } catch (java.lang.InterruptedException e) {
-              // Ignore and retry
-            } catch (java.lang.reflect.InvocationTargetException e) {
-              break;
-            }
-          }
-          return _decision;
-        }
-
-        @Override
-        public void run() {
+      private X509Certificate _certificate;
+      private TrustDecision _decision = TrustDecision.No;
+    }
+
+    // This class acts as a decorator around an existing trust manager, enabling it to intercept and
+    // react to
+    // certificate exceptions thrown due to invalid certificates. In such cases, rather than
+    // terminating the
+    // connection, this class presents the user with an interactive dialog, allowing them to
+    // manually decide
+    // whether to trust the certificate. If the user rejects the certificate, the original exception
+    // is rethrown.
+    final class TrustManagerI implements javax.net.ssl.X509TrustManager {
+      TrustManagerI(KeyStore trustedServerKeyStore, javax.net.ssl.X509TrustManager decoratee) {
+        _trustedServerKeyStore = trustedServerKeyStore;
+        _decoratee = decoratee;
+      }
+
+      @Override
+      public void checkClientTrusted(java.security.cert.X509Certificate[] chain, String authType)
+          throws java.security.cert.CertificateException {
+        _decoratee.checkClientTrusted(chain, authType);
+      }
+
+      @Override
+      public void checkServerTrusted(java.security.cert.X509Certificate[] chain, String authType)
+          throws java.security.cert.CertificateException {
+        X509Certificate serverCertificate;
+        try {
+          _decoratee.checkServerTrusted(chain, authType);
+        } catch (java.security.cert.CertificateException certificateException) {
+          if (chain == null || chain.length == 0) {
+            throw certificateException;
+          }
+
+          serverCertificate = chain[0];
+
+          //
+          // Compare the server certificate with a previous accepted certificate if
+          // any, the transient certificate is reset by Coordinator.login, and is only
+          // useful in case the connection is retry, because a timeout or ACM closed
+          // it while the certificate verifier was waiting for the user decision.
+          //
+          // This avoids to show the dialog again if the user already granted the cert for
+          // this login operation.
+          //
+          if (_transientCert != null && _transientCert.equals(serverCertificate)) {
+            return;
+          }
+
+          //
+          // Compare the server with the user trusted server certificates.
+          //
           try {
-            UntrustedCertificateDialog dialog =
-                new UntrustedCertificateDialog(
-                    parent, _info, _validDate, _validAlternateName, _trustedCA);
-            Utils.addEscapeListener(dialog);
-            _decision = dialog.showDialog();
-          } catch (java.lang.Exception ex) {
-            JOptionPane.showMessageDialog(
-                parent,
-                ex.toString(),
-                "Failed to inspect certificate details",
-                JOptionPane.ERROR_MESSAGE);
-          }
-        }
-
-        private com.zeroc.IceSSL.ConnectionInfo _info;
-        private boolean _validDate;
-        private boolean _validAlternateName;
-        private boolean _trustedCA;
-        private TrustDecision _decision = TrustDecision.No;
-      }
-
-      @Override
-      public boolean verify(com.zeroc.IceSSL.ConnectionInfo info) {
-        if (!(info.certs[0] instanceof X509Certificate)) {
-          return false;
-        }
-
-        X509Certificate cert = (X509Certificate) info.certs[0];
-        byte[] encoded;
-        try {
-          encoded = cert.getEncoded();
-        } catch (java.security.GeneralSecurityException ex) {
-          return false;
-        }
-
-        //
-        // Compare the server certificate with a previous accepted certificate if
-        // any, the transient certificate is reset by Coordinator.login, and is only
-        // useful in case the connection is retry, because a timeout or ACM closed
-        // it while the certificate verifier was waiting for the user decision.
-        //
-        // This avoids to show the dialog again if the user already granted the cert for
-        // this login operation.
-        //
-        if (_transientCert != null && _transientCert.equals(cert)) {
-          return true;
-        }
-
-        //
-        // Compare the server with the user trusted server certificates.
-        //
-        try {
-          for (Enumeration<String> e = _trustedServerKeyStore.aliases(); e.hasMoreElements(); ) {
-            String alias = e.nextElement();
-            if (!_trustedServerKeyStore.isCertificateEntry(alias)) {
-              continue;
-            }
-
-            Certificate c = _trustedServerKeyStore.getCertificate(alias);
-            try {
-              if (java.util.Arrays.equals(encoded, c.getEncoded())) {
-                return true;
+            for (Enumeration<String> e = _trustedServerKeyStore.aliases(); e.hasMoreElements(); ) {
+              String alias = e.nextElement();
+              if (!_trustedServerKeyStore.isCertificateEntry(alias)) {
+                continue;
               }
-            } catch (java.security.GeneralSecurityException ex) {
-              // Skip to next certificate
-              continue;
-            }
-          }
-        } catch (final java.security.KeyStoreException ex) {
-          while (true) {
-            try {
-              SwingUtilities.invokeAndWait(
-                  () -> {
-                    JOptionPane.showMessageDialog(
-                        parent, ex.toString(), "Error loading keystore", JOptionPane.ERROR_MESSAGE);
-                  });
-              break;
-            } catch (java.lang.InterruptedException e) {
-            } catch (java.lang.reflect.InvocationTargetException e) {
-              break;
-            }
-          }
-          return false;
-        }
-
-        boolean validDate = true;
-        boolean trustedCA = false;
-        boolean validAlternateName = false;
-
-        //
-        // Check the certificate date is valid.
-        //
-
-        java.util.Date now = new java.util.Date();
-        if (now.getTime() > cert.getNotAfter().getTime()
-            || now.getTime() < cert.getNotBefore().getTime()) {
-          validDate = false;
-        }
-
-        String remoteAddress = null;
-        for (com.zeroc.Ice.ConnectionInfo p = info.underlying; p != null; p = p.underlying) {
-          if (p instanceof com.zeroc.Ice.IPConnectionInfo) {
-            remoteAddress = ((com.zeroc.Ice.IPConnectionInfo) p).remoteAddress;
-            break;
-          }
-        }
-
-        //
-        // Check server alternate names match the connection remote address
-        //
-        if (remoteAddress != null) {
-          try {
-            Collection<java.util.List<?>> altNames = cert.getSubjectAlternativeNames();
-            if (altNames != null) {
-              for (java.util.List<?> l : altNames) {
-                Integer kind = (Integer) l.get(0);
-                if (kind != 2 && kind != 7) {
-                  continue;
-                }
-                if (remoteAddress.equalsIgnoreCase(l.get(1).toString())) {
-                  validAlternateName = true;
-                  break;
-                }
+
+              if (_trustedServerKeyStore.getCertificate(alias).equals(serverCertificate)) {
+                return;
               }
             }
-          } catch (java.security.cert.CertificateParsingException ex) {
-            validAlternateName = false;
-          }
-        }
-
-        //
-        // Check if the certificate has been signed by any of the trusted certificate
-        // authorities.
-        //
-        try {
-          for (Enumeration<String> e = _trustedCaKeyStore.aliases(); e.hasMoreElements(); ) {
-            String alias = e.nextElement();
-            if (!_trustedCaKeyStore.isCertificateEntry(alias)) {
-              continue;
-            }
-            Certificate c = _trustedCaKeyStore.getCertificate(alias);
-            try {
-              cert.verify(c.getPublicKey());
-              trustedCA = true;
-              break;
-            } catch (java.security.GeneralSecurityException ex) {
-              // Skip to next certificate
-              continue;
-            }
-          }
-        } catch (final java.security.KeyStoreException ex) {
-          while (true) {
-            try {
-              SwingUtilities.invokeAndWait(
-                  () -> {
-                    JOptionPane.showMessageDialog(
-                        parent, ex.toString(), "Error loading keystore", JOptionPane.ERROR_MESSAGE);
-                  });
-              break;
-            } catch (java.lang.InterruptedException e) {
-            } catch (java.lang.reflect.InvocationTargetException e) {
-              break;
-            }
-          }
-          return false;
-        }
-
-        if (validDate && validAlternateName && trustedCA) {
-          return true;
-        }
-
-        TrustDecision decision =
-            new AcceptInvalidCertDialog().show(info, validDate, validAlternateName, trustedCA);
-
-        if (decision == TrustDecision.YesThisTime) {
-          _transientCert = (X509Certificate) info.certs[0];
-          return true;
-        } else if (decision == TrustDecision.YesAlways) {
-          try {
-            String CN = "";
-            LdapName dn = new LdapName(cert.getSubjectX500Principal().getName());
-            for (Rdn rdn : dn.getRdns()) {
-              if (rdn.getType().toUpperCase().equals("CN")) {
-                CN = rdn.getValue().toString();
-                break;
-              }
-            }
-            _trustedServerKeyStore.setCertificateEntry(CN, info.certs[0]);
-            _trustedServerKeyStore.store(
-                new FileOutputStream(getDataDirectory() + "/ServerCerts.jks"), new char[] {});
-            sessionKeeper.certificateManager(parent).load();
-            return true;
-          } catch (final java.lang.Exception ex) {
+          } catch (final java.security.KeyStoreException ex) {
             while (true) {
               try {
                 SwingUtilities.invokeAndWait(
@@ -4618,7 +1236,7 @@
                       JOptionPane.showMessageDialog(
                           parent,
                           ex.toString(),
-                          "Error saving certificate",
+                          "Error loading keystore",
                           JOptionPane.ERROR_MESSAGE);
                     });
                 break;
@@ -4627,37 +1245,194 @@
                 break;
               }
             }
-          }
+            throw certificateException;
+          }
+
+          TrustDecision decision = new AcceptInvalidCertDialog().show(serverCertificate);
+
+          if (decision == TrustDecision.YesThisTime) {
+            _transientCert = serverCertificate;
+            System.out.println("Trust this time");
+            return;
+          } else if (decision == TrustDecision.YesAlways) {
+            try {
+              String CN = "";
+              LdapName dn = new LdapName(serverCertificate.getSubjectX500Principal().getName());
+              for (Rdn rdn : dn.getRdns()) {
+                if (rdn.getType().toUpperCase().equals("CN")) {
+                  CN = rdn.getValue().toString();
+                  break;
+                }
+              }
+              _trustedServerKeyStore.setCertificateEntry(CN, serverCertificate);
+              _trustedServerKeyStore.store(
+                  new FileOutputStream(getDataDirectory() + "/ServerCerts.jks"), new char[] {});
+              sessionKeeper.certificateManager(parent).load();
+              System.out.println("Trust always");
+              return;
+            } catch (final java.lang.Exception ex) {
+              while (true) {
+                try {
+                  SwingUtilities.invokeAndWait(
+                      () -> {
+                        JOptionPane.showMessageDialog(
+                            parent,
+                            ex.toString(),
+                            "Error saving certificate",
+                            JOptionPane.ERROR_MESSAGE);
+                      });
+                  break;
+                } catch (java.lang.InterruptedException e) {
+                } catch (java.lang.reflect.InvocationTargetException e) {
+                  break;
+                }
+              }
+            }
+          }
+          throw certificateException;
         }
-        return false;
-      }
-
-      private KeyStore _trustedCaKeyStore;
+      }
+
+      @Override
+      public java.security.cert.X509Certificate[] getAcceptedIssuers() {
+        return _decoratee.getAcceptedIssuers();
+      }
+
+      private javax.net.ssl.X509TrustManager _decoratee;
       private KeyStore _trustedServerKeyStore;
     }
 
-    com.zeroc.IceSSL.Plugin plugin =
-        (com.zeroc.IceSSL.Plugin) _communicator.getPluginManager().getPlugin("IceSSL");
+    if (info.getAuth() == SessionKeeper.AuthType.X509CertificateAuthType
+        | info.getUseX509Certificate()) {
+      TrustManagerFactory trustManagerFactory;
+      try {
+        trustManagerFactory =
+            TrustManagerFactory.getInstance(TrustManagerFactory.getDefaultAlgorithm());
+      } catch (java.security.NoSuchAlgorithmException e) {
+        JOptionPane.showMessageDialog(
+            parent,
+            e.toString(),
+            "Failed to create trust manager factory",
+            JOptionPane.ERROR_MESSAGE);
+        _sessionKeeper.loginFailed();
+        return;
+      }
+
+      TrustManager[] trustManagers = null;
+      try {
+        KeyStore trustedCaKeyStore = KeyStore.getInstance("JKS");
+        try (java.io.InputStream stream =
+            new FileInputStream(getDataDirectory() + "/AuthorityCerts.jks")) {
+          trustedCaKeyStore.load(stream, null);
+        }
+        Enumeration<String> aliases = trustedCaKeyStore.aliases();
+        while (aliases.hasMoreElements()) {
+          if (trustedCaKeyStore.entryInstanceOf(
+              aliases.nextElement(), TrustedCertificateEntry.class)) {
+            // Only initialize the trust managers if there is at least one trusted certificate.
+            trustManagerFactory.init(trustedCaKeyStore);
+            trustManagers = trustManagerFactory.getTrustManagers();
+            break;
+          }
+        }
+      } catch (java.lang.Exception e) {
+        JOptionPane.showMessageDialog(
+            parent, e.toString(), "Failed to access data directory", JOptionPane.ERROR_MESSAGE);
+        _sessionKeeper.loginFailed();
+        return;
+      }
+
+      KeyManagerFactory keyManagerFactory;
+      KeyManager[] keyManagers;
+      try {
+        KeyStore myCerts = KeyStore.getInstance("JKS");
+        try (java.io.InputStream stream =
+            new FileInputStream(getDataDirectory() + "/MyCerts.jks")) {
+          myCerts.load(stream, info.getPassword());
+        }
+        keyManagerFactory = KeyManagerFactory.getInstance(KeyManagerFactory.getDefaultAlgorithm());
+        keyManagerFactory.init(myCerts, info.getKeyPassword());
+        keyManagers = keyManagerFactory.getKeyManagers();
+      } catch (java.lang.Exception e) {
+        JOptionPane.showMessageDialog(
+            parent, e.toString(), "Failed to initialize key manager", JOptionPane.ERROR_MESSAGE);
+        _sessionKeeper.loginFailed();
+        return;
+      }
+
+      KeyStore trustedServerKeyStore;
+      try {
+        trustedServerKeyStore = KeyStore.getInstance("JKS");
+        try (java.io.InputStream stream =
+            new FileInputStream(getDataDirectory() + "/ServerCerts.jks")) {
+          trustedServerKeyStore.load(stream, null);
+        }
+      } catch (java.lang.Exception e) {
+        JOptionPane.showMessageDialog(
+            parent, e.toString(), "Failed to access data directory", JOptionPane.ERROR_MESSAGE);
+        _sessionKeeper.loginFailed();
+        return;
+      }
+
+      if (trustManagers == null || trustManagers.length == 0) {
+        // The trust managers array would be empty if the trusted CA KeyStore is empty. In this
+        // case, we
+        // install a trust manager that rejects all peer certificates.
+        trustManagers =
+            new javax.net.ssl.TrustManager[] {
+              new javax.net.ssl.X509TrustManager() {
+                @Override
+                public void checkClientTrusted(X509Certificate[] chain, String authType)
+                    throws CertificateException {
+                  throw new CertificateException("no trust anchors");
+                }
+
+                @Override
+                public void checkServerTrusted(X509Certificate[] chain, String authType)
+                    throws CertificateException {
+                  throw new CertificateException("no trust anchors");
+                }
+
+                @Override
+                public X509Certificate[] getAcceptedIssuers() {
+                  return new X509Certificate[0];
+                }
+              }
+            };
+      }
+
+      // Wrap the trust managers to allow the user to accept invalid certificates.
+      for (int i = 0; i < trustManagers.length; ++i) {
+        trustManagers[i] =
+            new TrustManagerI(
+                trustedServerKeyStore, (javax.net.ssl.X509TrustManager) trustManagers[i]);
+      }
+
+      try {
+        SSLContext context = SSLContext.getInstance("TLS");
+        context.init(keyManagers, trustManagers, null);
+        initData.clientSSLEngineFactory =
+            (peerHost, peerPort) -> context.createSSLEngine(peerHost, peerPort);
+      } catch (java.lang.Exception e) {
+        JOptionPane.showMessageDialog(
+            parent, e.toString(), "Failed to initialize SSL", JOptionPane.ERROR_MESSAGE);
+        _sessionKeeper.loginFailed();
+        return;
+      }
+    }
+
+    //
+    // Clear Ice.Default.Router
+    // (when info.routed, we don't want to route the router)
+    //
+    initData.properties.setProperty("Ice.Default.Router", "");
+
     try {
-      plugin.setCertificateVerifier(new CertificateVerifier());
-    } catch (final java.lang.Exception ex) {
-      while (true) {
-        try {
-          SwingUtilities.invokeAndWait(
-              () -> {
-                JOptionPane.showMessageDialog(
-                    parent,
-                    ex.toString(),
-                    "Error creating certificate verifier",
-                    JOptionPane.ERROR_MESSAGE);
-                _sessionKeeper.loginFailed();
-              });
-          break;
-        } catch (java.lang.InterruptedException e) {
-        } catch (java.lang.reflect.InvocationTargetException e) {
-          break;
-        }
-      }
+      _communicator = com.zeroc.Ice.Util.initialize(initData);
+    } catch (com.zeroc.Ice.LocalException e) {
+      JOptionPane.showMessageDialog(
+          parent, e.toString(), "Communicator initialization failed", JOptionPane.ERROR_MESSAGE);
+      _sessionKeeper.loginFailed();
       return;
     }
 
@@ -4757,9 +1532,9 @@
                             JOptionPane.showMessageDialog(
                                 parent,
                                 "createSessionFromSecureConnection returned a null session: \n"
-                                    + "verify that Glacier2.SSLSessionManager is set to"
-                                    + " <IceGridInstanceName>/AdminSSLSessionManager in your"
-                                    + " Glacier2 router configuration",
+                                    + "verify that Glacier2.SSLSessionManager is set to "
+                                    + "<IceGridInstanceName>/AdminSSLSessionManager in your Glacier2 "
+                                    + "router configuration",
                                 "Login failed",
                                 JOptionPane.ERROR_MESSAGE);
                             cb.loginFailed();
@@ -4857,32 +1632,6 @@
           _registry = registry;
         }
 
-<<<<<<< HEAD
-    static class UntrustedCertificateDialog extends JDialog
-    {
-        public UntrustedCertificateDialog(java.awt.Window owner, X509Certificate cert)
-            throws java.security.GeneralSecurityException, java.io.IOException,
-            javax.naming.InvalidNameException
-        {
-            super(owner, "Connection Security Warning - IceGrid GUI");
-            setDefaultCloseOperation(WindowConstants.DISPOSE_ON_CLOSE);
-
-            Container contentPane = getContentPane();
-            contentPane.setLayout(new BoxLayout(contentPane, BoxLayout.Y_AXIS));
-            contentPane.add(SessionKeeper.getSubjectPanel(cert));
-            contentPane.add(SessionKeeper.getSubjectAlternativeNamesPanel(cert));
-            contentPane.add(SessionKeeper.getIssuerPanel(cert));
-            contentPane.add(SessionKeeper.getValidityPanel(cert));
-            contentPane.add(SessionKeeper.getFingerprintPanel(cert));
-
-            JButton yesAlwaysButton = new JButton(new AbstractAction("Yes, Always Trust")
-                {
-                    @Override
-                    public void actionPerformed(ActionEvent e)
-                    {
-                        _decision = TrustDecision.YesAlways;
-                        dispose();
-=======
         public synchronized RegistryPrx getRegistry() {
           return _registry;
         }
@@ -4951,7 +1700,6 @@
                             cb.loginFailed();
                           });
                       return;
->>>>>>> bce907fc
                     }
                     cb.setCurrentRegistry(cb.getLocator().getLocalRegistry());
                     _communicator.setDefaultLocator(cb.getLocator());
@@ -5003,7 +1751,8 @@
                       .ice_getIdentity()
                       .equals(cb.getCurrentRegistry().ice_getIdentity())) {
                     try {
-                      com.zeroc.Ice.ObjectAdapter colloc = _communicator.createObjectAdapter("");
+                      com.zeroc.Ice.ObjectAdapter colloc =
+                          _communicator.createObjectAdapter("", null);
                       com.zeroc.Ice.ObjectPrx router =
                           colloc.addWithUUID(new ReuseConnectionRouter(cb.getLocator()));
                       _communicator.setDefaultRouter(com.zeroc.Ice.RouterPrx.uncheckedCast(router));
@@ -5153,9 +1902,6 @@
         }
       }
 
-<<<<<<< HEAD
-        private TrustDecision _decision = TrustDecision.No;
-=======
       if (_substitute) {
         _substituteMenuItem.setSelected(true);
         _substituteTool.setSelected(true);
@@ -5327,7 +2073,6 @@
             _mainFrame, "IO Exception: " + e.toString(), "IO Exception", JOptionPane.ERROR_MESSAGE);
         return null;
       }
->>>>>>> bce907fc
     }
     return file;
   }
@@ -5366,10 +2111,6 @@
     _initData.logger = new Logger(mainFrame);
     java.util.List<String> rArgs = new java.util.ArrayList<>();
     _initData.properties = createProperties(args, rArgs);
-    //
-    // We enable IceSSL so the communicator knows how to parse ssl endpoints.
-    //
-    _initData.properties.setProperty("Ice.Plugin.IceSSL", "com.zeroc.IceSSL.PluginFactory");
 
     if (!rArgs.isEmpty()) {
       String msg = "Extra command-line arguments: ";
@@ -6435,12 +3176,7 @@
   }
 
   static class UntrustedCertificateDialog extends JDialog {
-    public UntrustedCertificateDialog(
-        java.awt.Window owner,
-        com.zeroc.IceSSL.ConnectionInfo info,
-        boolean validDate,
-        boolean validAlternateName,
-        boolean trustedCA)
+    public UntrustedCertificateDialog(java.awt.Window owner, X509Certificate cert)
         throws java.security.GeneralSecurityException,
             java.io.IOException,
             javax.naming.InvalidNameException {
@@ -6449,55 +3185,6 @@
 
       Container contentPane = getContentPane();
       contentPane.setLayout(new BoxLayout(contentPane, BoxLayout.Y_AXIS));
-
-      X509Certificate cert = (X509Certificate) info.certs[0];
-      {
-        DefaultFormBuilder builder = new DefaultFormBuilder(new FormLayout("pref", "pref"));
-        builder.border(Borders.DIALOG);
-        builder.rowGroupingEnabled(true);
-        builder.lineGapSize(LayoutStyle.getCurrent().getLinePad());
-
-        builder.append(
-            new JLabel("The validation of the SSL Certificate provided by the server has failed"));
-
-        if (validDate) {
-          builder.append(
-              new JLabel("The certificate date is valid.", _infoIcon, SwingConstants.LEADING));
-        } else {
-          builder.append(
-              new JLabel("The certificate date is invalid.", _warnIcon, SwingConstants.LEADING));
-        }
-
-        if (validAlternateName) {
-          builder.append(
-              new JLabel(
-                  "The subject alternate name matches the connection remote address.",
-                  _infoIcon,
-                  SwingConstants.LEADING));
-        } else {
-          builder.append(
-              new JLabel(
-                  "The subject alternate name doesn't match the connection remote address.",
-                  _warnIcon,
-                  SwingConstants.LEADING));
-        }
-
-        if (trustedCA) {
-          builder.append(
-              new JLabel(
-                  "The server certificate is signed by a trusted CA.",
-                  _infoIcon,
-                  SwingConstants.LEADING));
-        } else {
-          builder.append(
-              new JLabel(
-                  "The server certificate is not signed by a trusted CA.",
-                  _warnIcon,
-                  SwingConstants.LEADING));
-        }
-        contentPane.add(builder.getPanel());
-      }
-
       contentPane.add(SessionKeeper.getSubjectPanel(cert));
       contentPane.add(SessionKeeper.getSubjectAlternativeNamesPanel(cert));
       contentPane.add(SessionKeeper.getIssuerPanel(cert));
@@ -6550,15 +3237,6 @@
     }
 
     private TrustDecision _decision = TrustDecision.No;
-    private static Icon _infoIcon =
-        new ImageIcon(
-            Utils.iconToImage(UIManager.getIcon("OptionPane.informationIcon"))
-                .getScaledInstance(16, 16, java.awt.Image.SCALE_SMOOTH));
-
-    private static Icon _warnIcon =
-        new ImageIcon(
-            Utils.iconToImage(UIManager.getIcon("OptionPane.warningIcon"))
-                .getScaledInstance(16, 16, java.awt.Image.SCALE_SMOOTH));
   }
 
   private final com.zeroc.Ice.InitializationData _initData;
