--- conflicted
+++ resolved
@@ -39,11 +39,7 @@
 //
 // Set the version of the Ice Builder to use for building
 //
-<<<<<<< HEAD
-iceBuilderVersion = 1.3.15
-=======
 iceBuilderVersion = 1.3.16
->>>>>>> b9205bdd
 
 //
 // Set the location of a local Ice Builder for Gradle source directory
