--- conflicted
+++ resolved
@@ -56,13 +56,6 @@
 
     extension = IcePHP.so
 
-<<<<<<< HEAD
-=======
-Or on macOS:
-
-    extension = IcePHP.dy
-
->>>>>>> 5c040fcc
 If PHP does not support the `/etc/php.d` directory, determine the path name of
 PHP's configuration file as reported by the `php -i` command:
 
@@ -72,13 +65,6 @@
 
     extension = IcePHP.so
 
-<<<<<<< HEAD
-=======
-Or on macOS:
-
-    extension = IcePHP.dy
-
->>>>>>> 5c040fcc
 You can verify that PHP is loading the Ice extension by running the command
 shown below:
 
