//
// Copyright (c) ZeroC, Inc. All rights reserved.
//

#include "Types.h"
#include "Proxy.h"
#include "Util.h"

#include <IceUtil/InputUtil.h>
#include <IceUtil/OutputUtil.h>
#include "PHPUtil.h"
#include <Ice/SlicedData.h>

#include <limits>
#include <memory>
#include <optional>

using namespace std;
using namespace IcePHP;
using namespace IceUtil;
using namespace IceUtilInternal;

ZEND_EXTERN_MODULE_GLOBALS(ice)

// Class entries represent the PHP class implementations we have registered.
namespace IcePHP
{
zend_class_entry* typeInfoClassEntry = 0;
zend_class_entry* exceptionInfoClassEntry = 0;
}

static zend_object_handlers _typeInfoHandlers;
static zend_object_handlers _exceptionInfoHandlers;

static string _unsetGUID = "710A52F2-A014-4CB2-AF40-348D48DBCDDD";

extern "C"
{
static zend_object* handleTypeInfoAlloc(zend_class_entry*);
static void handleTypeInfoFreeStorage(zend_object*);

static zend_object* handleExceptionInfoAlloc(zend_class_entry*);
static void handleExceptionInfoFreeStorage(zend_object*);
}

typedef map<string, ProxyInfoPtr, std::less<>> ProxyInfoMap;
typedef map<string, ClassInfoPtr, std::less<>> ClassInfoMap;

typedef map<string, ExceptionInfoPtr, std::less<>> ExceptionInfoMap;

static void
addProxyInfo(const ProxyInfoPtr& p)
{
    ProxyInfoMap* m;
    if(ICE_G(proxyInfoMap))
    {
        m = reinterpret_cast<ProxyInfoMap*>(ICE_G(proxyInfoMap));
    }
    else
    {
        m = new ProxyInfoMap;
        ICE_G(proxyInfoMap) = m;
    }
    m->insert(ProxyInfoMap::value_type(p->id, p));
}

static void
addPropertyZval(zval* arg, const char* key, zval* value)
{
    add_property_zval(arg, key, value);
}

IcePHP::ProxyInfoPtr
IcePHP::getProxyInfo(string_view id)
{
    if(ICE_G(proxyInfoMap))
    {
        ProxyInfoMap* m = reinterpret_cast<ProxyInfoMap*>(ICE_G(proxyInfoMap));
        ProxyInfoMap::iterator p = m->find(id);
        if(p != m->end())
        {
            return p->second;
        }
    }
    return nullptr;
}

static void
addClassInfoById(const ClassInfoPtr& p)
{
    assert(!getClassInfoById(p->id));

    ClassInfoMap* m = reinterpret_cast<ClassInfoMap*>(ICE_G(idToClassInfoMap));
    if(!m)
    {
        m = new ClassInfoMap;
        ICE_G(idToClassInfoMap) = m;
    }
    m->insert(ClassInfoMap::value_type(p->id, p));
}

static void
addClassInfoByName(const ClassInfoPtr& p)
{
    assert(!getClassInfoByName(p->name));
    assert(p->name[0] == '\\');

    ClassInfoMap* m = reinterpret_cast<ClassInfoMap*>(ICE_G(nameToClassInfoMap));
    if(!m)
    {
        m = new ClassInfoMap;
        ICE_G(nameToClassInfoMap) = m;
    }
    m->insert(ClassInfoMap::value_type(p->name, p));
}

static ClassInfoPtr
getClassInfoByClass(zend_class_entry* cls, zend_class_entry* formal)
{
    // See if there's a match in our class name => ClassInfo map.
    ClassInfoPtr info = getClassInfoByName(cls->name->val);

    // Check the base class, assuming it's compatible with our formal type (if any).
    if (!info && cls->parent && (!formal || checkClass(cls->parent, formal)))
    {
        info = getClassInfoByClass(cls->parent, formal);
    }

    // TODO remove interfaces, and rename ClassInfo to ValueInfo
    // Check interfaces.
    if(!info)
    {
        for(zend_ulong i = 0; i < cls->num_interfaces && !info; ++i)
        {
            if(!formal || checkClass(cls->interfaces[i], formal))
            {
                info = getClassInfoByClass(cls->interfaces[i], formal);
            }
        }
    }

    return info;
}

IcePHP::ClassInfoPtr
IcePHP::getClassInfoById(string_view id)
{
    if (ICE_G(idToClassInfoMap))
    {
        ClassInfoMap* m = reinterpret_cast<ClassInfoMap*>(ICE_G(idToClassInfoMap));
        ClassInfoMap::iterator p = m->find(id);
        if(p != m->end())
        {
            return p->second;
        }
    }
    return 0;
}

IcePHP::ClassInfoPtr
IcePHP::getClassInfoByName(const string& name)
{
    if(ICE_G(nameToClassInfoMap))
    {
        string s = name;

        // PHP's class definition (zend_class_entry) does not use a leading backslash in the class name.
        if(s[0] != '\\')
        {
            s.insert(0, "\\");
        }

        ClassInfoMap* m = reinterpret_cast<ClassInfoMap*>(ICE_G(nameToClassInfoMap));
        ClassInfoMap::iterator p = m->find(s);
        if(p != m->end())
        {
            return p->second;
        }
    }
    return 0;
}

IcePHP::ExceptionInfoPtr
IcePHP::getExceptionInfo(string_view id)
{
    if(ICE_G(exceptionInfoMap))
    {
        ExceptionInfoMap* m = reinterpret_cast<ExceptionInfoMap*>(ICE_G(exceptionInfoMap));
        ExceptionInfoMap::iterator p = m->find(id);
        if(p != m->end())
        {
            return p->second;
        }
    }
    return 0;
}

// StreamUtil implementation
zend_class_entry* IcePHP::StreamUtil::_slicedDataType = 0;
zend_class_entry* IcePHP::StreamUtil::_sliceInfoType = 0;

IcePHP::StreamUtil::~StreamUtil()
{
    // Make sure we break any cycles among the ValueReaders in preserved slices.
    for(const auto& p : _readers)
    {
        for(const auto& q : p->getSlicedData()->slices)
        {
            //
            // Don't just call (*q)->instances.clear(), as releasing references
            // to the instances could have unexpected side effects. We exchange
            // the vector into a temporary and then let the temporary fall out
            // of scope.
            //
            vector<shared_ptr<Ice::Value>> tmp;
            tmp.swap(q->instances);
        }
    }
}

void
IcePHP::StreamUtil::add(const ReadObjectCallbackPtr& callback)
{
    _callbacks.push_back(callback);
}

void
IcePHP::StreamUtil::add(const shared_ptr<ValueReader>& reader)
{
    assert(reader->getSlicedData());
    _readers.insert(reader);
}

void
IcePHP::StreamUtil::updateSlicedData(void)
{
    for(set<shared_ptr<ValueReader>>::iterator p = _readers.begin(); p != _readers.end(); ++p)
    {
        setSlicedDataMember((*p)->getObject(), (*p)->getSlicedData());
    }
}

void
IcePHP::StreamUtil::setSlicedDataMember(zval* obj, const Ice::SlicedDataPtr& slicedData)
{
    // Create a PHP equivalent of the SlicedData object.
    assert(slicedData);

    if(!_slicedDataType)
    {
        _slicedDataType = idToClass("::Ice::SlicedData");
        assert(_slicedDataType);
    }
    if(!_sliceInfoType)
    {
        _sliceInfoType = idToClass("::Ice::SliceInfo");
        assert(_sliceInfoType);
    }

    zval sd;
    AutoDestroy sdDestroyer(&sd);

    if(object_init_ex(&sd, _slicedDataType) != SUCCESS)
    {
        throw AbortMarshaling();
    }

    zval slices;
    array_init(&slices);
    AutoDestroy slicesDestroyer(&slices);

    addPropertyZval(&sd, "slices", &slices);

    // Translate each SliceInfo object into its PHP equivalent.
    for(const auto& p : slicedData->slices)
    {
        zval slice;
        AutoDestroy sliceDestroyer(&slice);

        if(object_init_ex(&slice, _sliceInfoType) != SUCCESS)
        {
            throw AbortMarshaling();
        }
#ifdef HT_ALLOW_COW_VIOLATION
        HT_ALLOW_COW_VIOLATION(Z_ARRVAL(slices));
#endif
        add_next_index_zval(&slices, &slice); // Steals a reference.
        Z_ADDREF_P(&slice);

        zval typeId;
        AutoDestroy typeIdDestroyer(&typeId);
        ZVAL_STRINGL(&typeId, p->typeId.c_str(), static_cast<int>(p->typeId.size()));
        addPropertyZval(&slice, "typeId", &typeId);

        zval compactId;
        AutoDestroy compactIdDestroyer(&compactId);
        ZVAL_LONG(&compactId, p->compactId);
        addPropertyZval(&slice, "compactId", &compactId);

        zval bytes;
        array_init(&bytes);
        AutoDestroy bytesDestroyer(&bytes);
        for(const auto& q : p->bytes)
        {
            add_next_index_long(&bytes, q & 0xff);
        }
        addPropertyZval(&slice, "bytes", &bytes);

        zval instances;
        array_init(&instances);
#ifdef HT_ALLOW_COW_VIOLATION
        HT_ALLOW_COW_VIOLATION(Z_ARRVAL(instances)); // Allow circular references.
#endif
        AutoDestroy instancesDestroyer(&instances);
        addPropertyZval(&slice, "instances", &instances);

        for (const auto& q : p->instances)
        {
            // Each element in the instances list is an instance of ValueReader that wraps a PHP object.
            auto r = dynamic_pointer_cast<ValueReader>(q);
            assert(r);
            zval* o = r->getObject();
            assert(Z_TYPE_P(o) == IS_OBJECT); // Should be non-nil.
            add_next_index_zval(&instances, o); // Steals a reference.
            Z_ADDREF_P(o);
        }

        zval hasOptionalMembers;
        AutoDestroy hasOptionalMembersDestroyer(&hasOptionalMembers);
        ZVAL_BOOL(&hasOptionalMembers, p->hasOptionalMembers ? 1 : 0);
        addPropertyZval(&slice, "hasOptionalMembers", &hasOptionalMembers);

        zval isLastSlice;
        AutoDestroy isLastSliceDestroyer(&isLastSlice);
        ZVAL_BOOL(&isLastSlice, p->isLastSlice ? 1 : 0);
        addPropertyZval(&slice, "isLastSlice", &isLastSlice);
    }

    addPropertyZval(obj, "_ice_slicedData", &sd);
}

// Instances of preserved class types may have a data member named _ice_slicedData which is an instance
// of the PHP class \Ice\SlicedData.
Ice::SlicedDataPtr
IcePHP::StreamUtil::getSlicedDataMember(zval* obj, ObjectMap* objectMap)
{
    Ice::SlicedDataPtr slicedData;

    string name = "_ice_slicedData";
    zval* sd = zend_hash_str_find_ind(Z_OBJPROP_P(obj), name.c_str(), name.size());
    if(sd)
    {
        if(Z_TYPE_P(sd) != IS_NULL)
        {
            // The "slices" member is an array of Ice_SliceInfo objects.
            zval* sl = zend_hash_str_find(Z_OBJPROP_P(sd), "slices", sizeof("slices") - 1);
            assert(sl);
            assert(Z_TYPE_P(sl) == IS_INDIRECT);
            sl = Z_INDIRECT_P(sl);
            assert(Z_TYPE_P(sl) == IS_ARRAY);

            Ice::SliceInfoSeq slices;

            HashTable* arr = Z_ARRVAL_P(sl);
            assert(arr);

            zval* s;

            ZEND_HASH_FOREACH_VAL(arr, s)
            {
                assert(Z_OBJCE_P(s) == _sliceInfoType);

                Ice::SliceInfoPtr info = make_shared<Ice::SliceInfo>();

                zval* typeId = zend_hash_str_find(Z_OBJPROP_P(s), "typeId", sizeof("typeId") - 1);
                assert(Z_TYPE_P(typeId) == IS_INDIRECT);
                typeId = Z_INDIRECT_P(typeId);
                assert(typeId && Z_TYPE_P(typeId) == IS_STRING);
                info->typeId = string(Z_STRVAL_P(typeId), Z_STRLEN_P(typeId));

                zval* compactId = zend_hash_str_find(Z_OBJPROP_P(s), "compactId", sizeof("compactId") - 1);
                assert(Z_TYPE_P(compactId) == IS_INDIRECT);
                compactId = Z_INDIRECT_P(compactId);
                assert(compactId && Z_TYPE_P(compactId) == IS_LONG);
                info->compactId = static_cast<long>(Z_LVAL_P(compactId));

                zval* bytes = zend_hash_str_find(Z_OBJPROP_P(s), "bytes", sizeof("bytes") - 1);
                assert(Z_TYPE_P(bytes) == IS_INDIRECT);
                bytes = Z_INDIRECT_P(bytes);
                assert(bytes && Z_TYPE_P(bytes) == IS_ARRAY);
                HashTable* barr = Z_ARRVAL_P(bytes);
                zval* e;
                info->bytes.resize(zend_hash_num_elements(barr));

#if defined(__clang__)
#   pragma clang diagnostic push
#   pragma clang diagnostic ignored "-Wshadow"
#endif
                vector<uint8_t>::size_type i = 0;
                ZEND_HASH_FOREACH_VAL(barr, e)
                {
                    long l = static_cast<long>(Z_LVAL_P(e));
                    assert(l >= 0 && l <= 255);
                    info->bytes[i++] = static_cast<uint8_t>(l);
                }
                ZEND_HASH_FOREACH_END();
#if defined(__clang__)
#   pragma clang diagnostic pop
#endif

                zval* instances = zend_hash_str_find(Z_OBJPROP_P(s), "instances", sizeof("instances") - 1);
                assert(Z_TYPE_P(instances) == IS_INDIRECT);
                instances = Z_INDIRECT_P(instances);
                assert(instances && Z_TYPE_P(instances) == IS_ARRAY);
                HashTable* oarr = Z_ARRVAL_P(instances);
                zval* o;

#if defined(__clang__)
#   pragma clang diagnostic push
#   pragma clang diagnostic ignored "-Wshadow"
#endif
                ZEND_HASH_FOREACH_VAL(oarr, o)
                {
                    assert(Z_TYPE_P(o) == IS_OBJECT);

                    shared_ptr<Ice::Value> writer;

                    ObjectMap::iterator i = objectMap->find(Z_OBJ_HANDLE_P(o));
                    if(i == objectMap->end())
                    {
                        writer = make_shared<ValueWriter>(o, objectMap, nullptr);
                        objectMap->insert(ObjectMap::value_type(Z_OBJ_HANDLE_P(o), writer));
                    }
                    else
                    {
                        writer = i->second;
                    }

                    info->instances.push_back(writer);
                }
                ZEND_HASH_FOREACH_END();
#if defined(__clang__)
#   pragma clang diagnostic pop
#endif

                zval* hasOptionalMembers =
                    zend_hash_str_find(Z_OBJPROP_P(s), "hasOptionalMembers", sizeof("hasOptionalMembers") - 1);
                assert(Z_TYPE_P(hasOptionalMembers) == IS_INDIRECT);
                hasOptionalMembers = Z_INDIRECT_P(hasOptionalMembers);
                assert(hasOptionalMembers &&
                    (Z_TYPE_P(hasOptionalMembers) == IS_TRUE || Z_TYPE_P(hasOptionalMembers) == IS_FALSE));
                info->hasOptionalMembers = Z_TYPE_P(hasOptionalMembers) == IS_TRUE;

                zval* isLastSlice =
                    zend_hash_str_find(Z_OBJPROP_P(s), "isLastSlice", sizeof("isLastSlice") - 1);
                assert(Z_TYPE_P(isLastSlice) == IS_INDIRECT);
                isLastSlice = Z_INDIRECT_P(isLastSlice);
                assert(isLastSlice && (Z_TYPE_P(isLastSlice) == IS_TRUE || Z_TYPE_P(isLastSlice) == IS_FALSE));
                info->isLastSlice = Z_TYPE_P(isLastSlice) == IS_TRUE;

                slices.push_back(info);
            }
            ZEND_HASH_FOREACH_END();

            slicedData = make_shared<Ice::SlicedData>(slices);
        }
    }

    return slicedData;
}

// UnmarshalCallback implementation.
IcePHP::UnmarshalCallback::~UnmarshalCallback()
{
}

// TypeInfo implementation.
IcePHP::TypeInfo::TypeInfo()
{
}

bool
IcePHP::TypeInfo::usesClasses() const
{
    return false;
}

void
IcePHP::TypeInfo::unmarshaled(zval*, zval*, void*)
{
    assert(false);
}

void
IcePHP::TypeInfo::destroy()
{
}

// PrimitiveInfo implementation.
string
IcePHP::PrimitiveInfo::getId() const
{
    switch(kind)
    {
    case KindBool:
        return "bool";
    case KindByte:
        return "byte";
    case KindShort:
        return "short";
    case KindInt:
        return "int";
    case KindLong:
        return "long";
    case KindFloat:
        return "float";
    case KindDouble:
        return "double";
    case KindString:
        return "string";
    }
    assert(false);
    return string();
}

bool
IcePHP::PrimitiveInfo::validate(zval* zv, bool throwException)
{
    switch(kind)
    {
    case PrimitiveInfo::KindBool:
    {
        if(!(Z_TYPE_P(zv) == IS_TRUE || Z_TYPE_P(zv) == IS_FALSE))
        {
            string s = zendTypeToString(Z_TYPE_P(zv));
            if(throwException)
            {
                invalidArgument("expected boolean value but received %s", s.c_str());
            }
            return false;
        }
        break;
    }
    case PrimitiveInfo::KindByte:
    {
        if(Z_TYPE_P(zv) != IS_LONG)
        {
            string s = zendTypeToString(Z_TYPE_P(zv));
            if(throwException)
            {
                invalidArgument("expected byte value but received %s", s.c_str());
            }
            return false;
        }
        long val = static_cast<long>(Z_LVAL_P(zv));
        if(val < 0 || val > 255)
        {
            if(throwException)
            {
                invalidArgument("value %ld is out of range for a byte", val);
            }
            return false;
        }
        break;
    }
    case PrimitiveInfo::KindShort:
    {
        if(Z_TYPE_P(zv) != IS_LONG)
        {
            string s = zendTypeToString(Z_TYPE_P(zv));
            if(throwException)
            {
                invalidArgument("expected short value but received %s", s.c_str());
            }
            return false;
        }
        zend_long val = Z_LVAL_P(zv);
        if(val < SHRT_MIN || val > SHRT_MAX)
        {
            if(throwException)
            {
                invalidArgument("value %ld is out of range for a short", val);
            }
            return false;
        }
        break;
    }
    case PrimitiveInfo::KindInt:
    {
        if(Z_TYPE_P(zv) != IS_LONG)
        {
            string s = zendTypeToString(Z_TYPE_P(zv));
            if(throwException)
            {
                invalidArgument("expected int value but received %s", s.c_str());
            }
            return false;
        }
        zend_long val = Z_LVAL_P(zv);
        if(val < INT_MIN || val > INT_MAX)
        {
            if(throwException)
            {
                invalidArgument("value %ld is out of range for an int", val);
            }
            return false;
        }
        break;
    }
    case PrimitiveInfo::KindLong:
    {
        // The platform's 'long' type may not be 64 bits, so we also accept a string argument for this type.
        if(Z_TYPE_P(zv) != IS_LONG && Z_TYPE_P(zv) != IS_STRING)
        {
            string s = zendTypeToString(Z_TYPE_P(zv));
            if(throwException)
            {
                invalidArgument("expected long value but received %s", s.c_str());
            }
            return false;
        }

        if(Z_TYPE_P(zv) != IS_LONG)
        {
            Int64 val;
            string sval(Z_STRVAL_P(zv), Z_STRLEN_P(zv));
            if(!IceUtilInternal::stringToInt64(sval, val))
            {
                if(throwException)
                {
                    invalidArgument("invalid long value `%s'", Z_STRVAL_P(zv));
                }
                return false;
            }
        }
        break;
    }
    case PrimitiveInfo::KindFloat:
    {
        if(Z_TYPE_P(zv) != IS_DOUBLE && Z_TYPE_P(zv) != IS_LONG)
        {
            string s = zendTypeToString(Z_TYPE_P(zv));
            if(throwException)
            {
                invalidArgument("expected float value but received %s", s.c_str());
            }
            return false;
        }
        if(Z_TYPE_P(zv) == IS_DOUBLE)
        {
            double val = Z_DVAL_P(zv);
            return (val <= numeric_limits<float>::max() && val >= -numeric_limits<float>::max()) || !isfinite(val);
        }
        break;
    }
    case PrimitiveInfo::KindDouble:
    {
        if(Z_TYPE_P(zv) != IS_DOUBLE && Z_TYPE_P(zv) != IS_LONG)
        {
            string s = zendTypeToString(Z_TYPE_P(zv));
            if(throwException)
            {
                invalidArgument("expected double value but received %s", s.c_str());
            }
            return false;
        }
        break;
    }
    case PrimitiveInfo::KindString:
    {
        if(Z_TYPE_P(zv) != IS_STRING && Z_TYPE_P(zv) != IS_NULL)
        {
            string s = zendTypeToString(Z_TYPE_P(zv));
            if(throwException)
            {
                invalidArgument("expected string value but received %s", s.c_str());
            }
            return false;
        }
        break;
    }
    }

    return true;
}

bool
IcePHP::PrimitiveInfo::variableLength() const
{
    return kind == KindString;
}

int
IcePHP::PrimitiveInfo::wireSize() const
{
    switch(kind)
    {
    case KindBool:
    case KindByte:
        return 1;
    case KindShort:
        return 2;
    case KindInt:
        return 4;
    case KindLong:
        return 8;
    case KindFloat:
        return 4;
    case KindDouble:
        return 8;
    case KindString:
        return 1;
    }
    assert(false);
    return 0;
}

Ice::OptionalFormat
IcePHP::PrimitiveInfo::optionalFormat() const
{
    switch(kind)
    {
    case KindBool:
    case KindByte:
        return Ice::OptionalFormat::F1;
    case KindShort:
        return Ice::OptionalFormat::F2;
    case KindInt:
        return Ice::OptionalFormat::F4;
    case KindLong:
        return Ice::OptionalFormat::F8;
    case KindFloat:
        return Ice::OptionalFormat::F4;
    case KindDouble:
        return Ice::OptionalFormat::F8;
    case KindString:
        return Ice::OptionalFormat::VSize;
    }

    assert(false);
    return Ice::OptionalFormat::F1;
}

void
IcePHP::PrimitiveInfo::marshal(zval* zv, Ice::OutputStream* os, ObjectMap*, bool)
{
    switch(kind)
    {
    case PrimitiveInfo::KindBool:
    {
        assert(Z_TYPE_P(zv) == IS_TRUE || Z_TYPE_P(zv) == IS_FALSE);
        os->write(Z_TYPE_P(zv) == IS_TRUE);
        break;
    }
    case PrimitiveInfo::KindByte:
    {
        assert(Z_TYPE_P(zv) == IS_LONG);
        long val = static_cast<long>(Z_LVAL_P(zv));
        assert(val >= 0 && val <= 255); // validate() should have caught this.
        os->write(static_cast<uint8_t>(val));
        break;
    }
    case PrimitiveInfo::KindShort:
    {
        assert(Z_TYPE_P(zv) == IS_LONG);
        long val = static_cast<long>(Z_LVAL_P(zv));
        assert(val >= SHRT_MIN && val <= SHRT_MAX); // validate() should have caught this.
        os->write(static_cast<int16_t>(val));
        break;
    }
    case PrimitiveInfo::KindInt:
    {
        assert(Z_TYPE_P(zv) == IS_LONG);
        long val = static_cast<long>(Z_LVAL_P(zv));
        assert(val >= INT_MIN && val <= INT_MAX); // validate() should have caught this.
        os->write(static_cast<int32_t>(val));
        break;
    }
    case PrimitiveInfo::KindLong:
    {
        // The platform's 'long' type may not be 64 bits, so we also accept a string argument for this type.
        assert(Z_TYPE_P(zv) == IS_LONG || Z_TYPE_P(zv) == IS_STRING); // validate() should have caught this.
        Int64 val;
        if(Z_TYPE_P(zv) == IS_LONG)
        {
            val = static_cast<long>(Z_LVAL_P(zv));
        }
        else
        {
            string sval(Z_STRVAL_P(zv), Z_STRLEN_P(zv));
            IceUtilInternal::stringToInt64(sval, val);
        }
        os->write(static_cast<int64_t>(val));
        break;
    }
    case PrimitiveInfo::KindFloat:
    {
        double val = 0;
        if(Z_TYPE_P(zv) == IS_DOUBLE)
        {
            val = Z_DVAL_P(zv);
        }
        else if(Z_TYPE_P(zv) == IS_LONG)
        {
            val = static_cast<double>(Z_LVAL_P(zv));
        }
        else
        {
            assert(false); // validate() should have caught this.
        }
        os->write(static_cast<float>(val));
        break;
    }
    case PrimitiveInfo::KindDouble:
    {
        double val = 0;
        if(Z_TYPE_P(zv) == IS_DOUBLE)
        {
            val = Z_DVAL_P(zv);
        }
        else if(Z_TYPE_P(zv) == IS_LONG)
        {
            val = static_cast<double>(Z_LVAL_P(zv));
        }
        else
        {
            assert(false); // validate() should have caught this.
        }
        os->write(val);
        break;
    }
    case PrimitiveInfo::KindString:
    {
        assert(Z_TYPE_P(zv) == IS_STRING || Z_TYPE_P(zv) == IS_NULL); // validate() should have caught this.
        if(Z_TYPE_P(zv) == IS_STRING)
        {
            string val(Z_STRVAL_P(zv), Z_STRLEN_P(zv));
            os->write(val);
        }
        else
        {
            os->write(string());
        }
        break;
    }
    }
}

void
IcePHP::PrimitiveInfo::unmarshal(
    Ice::InputStream* is,
    const UnmarshalCallbackPtr& cb,
    const CommunicatorInfoPtr&,
    zval* target,
    void* closure,
    bool)
{
    zval zv;
    AutoDestroy destroy(&zv);

    switch(kind)
    {
    case PrimitiveInfo::KindBool:
    {
        bool val;
        is->read(val);
        ZVAL_BOOL(&zv, val ? 1 : 0);
        break;
    }
    case PrimitiveInfo::KindByte:
    {
        uint8_t val;
        is->read(val);
        ZVAL_LONG(&zv, val & 0xff);
        break;
    }
    case PrimitiveInfo::KindShort:
    {
        int16_t val;
        is->read(val);
        ZVAL_LONG(&zv, val);
        break;
    }
    case PrimitiveInfo::KindInt:
    {
        int32_t val;
        is->read(val);
        ZVAL_LONG(&zv, val);
        break;
    }
    case PrimitiveInfo::KindLong:
    {
        int64_t val;
        is->read(val);

        // The platform's 'long' type may not be 64 bits, so we store 64-bit values as a string.
        if(sizeof(int64_t) > sizeof(long) && (val < LONG_MIN || val > LONG_MAX))
        {
            string str = IceUtilInternal::int64ToString(val);
            ZVAL_STRINGL(&zv, str.c_str(), static_cast<int>(str.length()));
        }
        else
        {
            ZVAL_LONG(&zv, static_cast<long>(val));
        }
        break;
    }
    case PrimitiveInfo::KindFloat:
    {
        float val;
        is->read(val);
        ZVAL_DOUBLE(&zv, val);
        break;
    }
    case PrimitiveInfo::KindDouble:
    {
        double val;
        is->read(val);
        ZVAL_DOUBLE(&zv, val);
        break;
    }
    case PrimitiveInfo::KindString:
    {
        string val;
        is->read(val);
        ZVAL_STRINGL(&zv, val.c_str(), static_cast<int>(val.length()));
        break;
    }
    }
    cb->unmarshaled(&zv, target, closure);
}

void
IcePHP::PrimitiveInfo::print(zval* zv, IceUtilInternal::Output& out, PrintObjectHistory*)
{
    if(!validate(zv, false))
    {
        out << "<invalid value - expected " << getId() << ">";
        return;
    }
    zval tmp;
    ZVAL_STR(&tmp, zval_get_string(zv));
    out << Z_STRVAL(tmp);
}

// EnumInfo implementation.
IcePHP::EnumInfo::EnumInfo(string ident, zval* en) :
    id(std::move(ident)),
    maxValue(0)
{
    HashTable* arr = Z_ARRVAL_P(en);
    HashPosition pos;
    zval* val;

    zend_hash_internal_pointer_reset_ex(arr, &pos);
    while((val = zend_hash_get_current_data_ex(arr, &pos)) != 0)
    {
        assert(Z_TYPE_P(val) == IS_STRING);
        string name = Z_STRVAL_P(val);
        zend_hash_move_forward_ex(arr, &pos);

        val = zend_hash_get_current_data_ex(arr, &pos);
        assert(Z_TYPE_P(val) == IS_LONG);
        int32_t value = static_cast<int32_t>(Z_LVAL_P(val));
        zend_hash_move_forward_ex(arr, &pos);

        if(value > maxValue)
        {
            const_cast<int&>(maxValue) = value;
        }

        const_cast<map<int32_t, string>&>(enumerators)[value] = name;
    }
}

string
IcePHP::EnumInfo::getId() const
{
    return id;
}

bool
IcePHP::EnumInfo::validate(zval* zv, bool)
{
    if(Z_TYPE_P(zv) == IS_LONG)
    {
        const int32_t l = static_cast<int32_t>(Z_LVAL_P(zv));
        return l >= 0 && enumerators.find(l) != enumerators.end();
    }
    return false;
}

bool
IcePHP::EnumInfo::variableLength() const
{
    return true;
}

int
IcePHP::EnumInfo::wireSize() const
{
    return 1;
}

Ice::OptionalFormat
IcePHP::EnumInfo::optionalFormat() const
{
    return Ice::OptionalFormat::Size;
}

void
IcePHP::EnumInfo::marshal(zval* zv, Ice::OutputStream* os, ObjectMap*, bool)
{
    assert(Z_TYPE_P(zv) == IS_LONG); // validate() should have caught this.
    const int32_t val = static_cast<int32_t>(Z_LVAL_P(zv));
    assert(val >= 0 && enumerators.find(val) != enumerators.end()); // validate() should have caught this.

    os->writeEnum(val, maxValue);
}

void
IcePHP::EnumInfo::unmarshal(
    Ice::InputStream* is,
    const UnmarshalCallbackPtr& cb,
    const CommunicatorInfoPtr&,
    zval* target,
    void* closure,
    bool)
{
    zval zv;
    AutoDestroy destroy(&zv);

    const int32_t val = is->readEnum(maxValue);

    if(enumerators.find(val) == enumerators.end())
    {
        invalidArgument("enumerator %d is out of range for enum %s", val, id.c_str());
        throw AbortMarshaling();
    }

    ZVAL_LONG(&zv, val);
    cb->unmarshaled(&zv, target, closure);
}

void
IcePHP::EnumInfo::print(zval* zv, IceUtilInternal::Output& out, PrintObjectHistory*)
{
    if(!validate(zv, false))
    {
        out << "<invalid value - expected " << id << ">";
        return;
    }
    const int32_t val = static_cast<int32_t>(Z_LVAL_P(zv));
    map<int32_t, string>::const_iterator p = enumerators.find(val);
    assert(p != enumerators.end());
    out << p->second;
}

// DataMember implementation.
void
IcePHP::DataMember::unmarshaled(zval* zv, zval* target, void*)
{
    setMember(target, zv);
}

void
IcePHP::DataMember::setMember(zval* target, zval* zv)
{
    assert(Z_TYPE_P(target) == IS_OBJECT);
    zend_update_property(Z_OBJCE_P(target), Z_OBJ_P(target), name.c_str(), strlen(name.c_str()), zv);
}

static void
convertDataMembers(zval* zv, DataMemberList& reqMembers, DataMemberList& optMembers, bool allowOptional)
{
    list<DataMemberPtr> optList;

    assert(Z_TYPE_P(zv) == IS_ARRAY);
    HashTable* membersArray = Z_ARRVAL_P(zv);
    zval* arr;

    ZEND_HASH_FOREACH_VAL(membersArray, arr)
    {
        DataMemberPtr m = make_shared<DataMember>();
        zval* elem;

        assert(Z_TYPE_P(arr) == IS_ARRAY);
        HashTable* member = Z_ARRVAL_P(arr);
        assert(zend_hash_num_elements(member) == static_cast<uint32_t>(allowOptional ? 4 : 2));

        elem = zend_hash_index_find(member, 0);
        assert(Z_TYPE_P(elem) == IS_STRING);
        m->name = Z_STRVAL_P(elem);

        elem = zend_hash_index_find(member, 1);
        assert(Z_TYPE_P(elem) == IS_OBJECT);
        m->type = Wrapper<TypeInfoPtr>::value(elem);

        if(allowOptional)
        {
            elem = zend_hash_index_find(member, 2);
            assert(Z_TYPE_P(elem) == IS_TRUE || Z_TYPE_P(elem) == IS_FALSE);
            m->optional = Z_TYPE_P(elem) == IS_TRUE;

            elem = zend_hash_index_find(member, 3);
            assert(Z_TYPE_P(elem) == IS_LONG);
            m->tag = static_cast<int>(Z_LVAL_P(elem));
        }
        else
        {
            m->optional = false;
            m->tag = 0;
        }

        if(m->optional)
        {
            optList.push_back(m);
        }
        else
        {
            reqMembers.push_back(m);
        }
    }
    ZEND_HASH_FOREACH_END();

    if(allowOptional)
    {
        class SortFn
        {
        public:
            static bool compare(const DataMemberPtr& lhs, const DataMemberPtr& rhs)
            {
                return lhs->tag < rhs->tag;
            }
        };

        optList.sort(SortFn::compare);
        copy(optList.begin(), optList.end(), back_inserter(optMembers));
    }
}

// StructInfo implementation.
IcePHP::StructInfo::StructInfo(string ident, const string& n, zval* m) :
    id(std::move(ident)), name(n)
{
    // Set to undefined
    ZVAL_UNDEF(&_nullMarshalValue);

    DataMemberList opt;
    convertDataMembers(m, const_cast<DataMemberList&>(members), opt, false);
    assert(opt.empty());
    const_cast<zend_class_entry*&>(zce) = nameToClass(name);
    assert(zce);

    _variableLength = false;
    _wireSize = 0;
    for(DataMemberList::const_iterator p = members.begin(); p != members.end(); ++p)
    {
        if(!_variableLength && (*p)->type->variableLength())
        {
            _variableLength = true;
        }
        _wireSize += (*p)->type->wireSize();
    }
}

string
IcePHP::StructInfo::getId() const
{
    return id;
}

bool
IcePHP::StructInfo::validate(zval* zv, bool throwException)
{
    if(Z_TYPE_P(zv) == IS_NULL)
    {
        return true;
    }
    else if(Z_TYPE_P(zv) != IS_OBJECT)
    {
        if(throwException)
        {
            string s = zendTypeToString(Z_TYPE_P(zv));
            invalidArgument("expected struct value of type %s but received %s", zce->name->val, s.c_str());
        }
        return false;
    }

    // Compare class entries.
    zend_class_entry* ce = Z_OBJCE_P(zv);
    if(ce != zce)
    {
        invalidArgument("expected struct value of type %s but received %s", zce->name->val, ce->name->val);
        return false;
    }

    return true;
}

bool
IcePHP::StructInfo::variableLength() const
{
    return _variableLength;
}

int
IcePHP::StructInfo::wireSize() const
{
    return _wireSize;
}

Ice::OptionalFormat
IcePHP::StructInfo::optionalFormat() const
{
    return _variableLength ? Ice::OptionalFormat::FSize : Ice::OptionalFormat::VSize;
}

bool
IcePHP::StructInfo::usesClasses() const
{
    for(DataMemberList::const_iterator p = members.begin(); p != members.end(); ++p)
    {
        if((*p)->type->usesClasses())
        {
            return true;
        }
    }
    return false;
}

void
IcePHP::StructInfo::marshal(zval* zv, Ice::OutputStream* os, ObjectMap* objectMap, bool optional)
{
    assert(Z_TYPE_P(zv) == IS_NULL || (Z_TYPE_P(zv) == IS_OBJECT && Z_OBJCE_P(zv) == zce));

    if(Z_TYPE_P(zv) == IS_NULL)
    {
        if(Z_ISUNDEF(_nullMarshalValue))
        {
            if(object_init_ex(&_nullMarshalValue, const_cast<zend_class_entry*>(zce)) != SUCCESS)
            {
                runtimeError("unable to initialize object of type %s", zce->name->val);
                throw AbortMarshaling();
            }

            if(!invokeMethod(&_nullMarshalValue, ZEND_CONSTRUCTOR_FUNC_NAME))
            {
                assert(false);
            }
        }
        assert(!Z_ISUNDEF(_nullMarshalValue));
        ZVAL_COPY_VALUE(zv, &_nullMarshalValue);
    }

    Ice::OutputStream::size_type sizePos = 0;
    if(optional)
    {
        if(_variableLength)
        {
            sizePos = os->startSize();
        }
        else
        {
            os->writeSize(_wireSize);
        }
    }

    for(const auto& member : members)
    {
        zval* val = zend_hash_str_find(Z_OBJPROP_P(zv), member->name.c_str(), member->name.size());
        if(!val)
        {
            runtimeError("member `%s' of %s is not defined", member->name.c_str(), id.c_str());
            throw AbortMarshaling();
        }

        if(Z_TYPE_P(val) == IS_INDIRECT)
        {
            val = Z_INDIRECT_P(val);
        }

        if(!member->type->validate(val, false))
        {
            invalidArgument("invalid value for %s member `%s'", id.c_str(), member->name.c_str());
            throw AbortMarshaling();
        }

        member->type->marshal(val, os, objectMap, false);
    }

    if(optional && _variableLength)
    {
        os->endSize(sizePos);
    }
}

void
IcePHP::StructInfo::unmarshal(
    Ice::InputStream* is,
    const UnmarshalCallbackPtr& cb,
    const CommunicatorInfoPtr& comm,
    zval* target,
    void* closure,
    bool optional)
{
    zval zv;
    AutoDestroy destroy(&zv);
    if(object_init_ex(&zv, const_cast<zend_class_entry*>(zce)) != SUCCESS)
    {
        runtimeError("unable to initialize object of type %s", zce->name->val);
        throw AbortMarshaling();
    }

    if(optional)
    {
        if(_variableLength)
        {
            is->skip(4);
        }
        else
        {
            is->skipSize();
        }
    }

    for(const auto& member : members)
    {
        member->type->unmarshal(is, member, comm, &zv, 0, false);
    }
    cb->unmarshaled(&zv, target, closure);
}

void
IcePHP::StructInfo::print(zval* zv, IceUtilInternal::Output& out, PrintObjectHistory* history)
{
    if(!validate(zv, false))
    {
        out << "<invalid value - expected " << id << ">";
        return;
    }

    if(Z_TYPE_P(zv) == IS_NULL)
    {
        out << "<nil>";
    }
    else
    {
        out.sb();
        for(const auto& member : members)
        {
            out << nl << member->name << " = ";
            zval* val = zend_hash_str_find(Z_OBJPROP_P(zv), member->name.c_str(), member->name.size());
            assert(Z_TYPE_P(val) == IS_INDIRECT);
            val = Z_INDIRECT_P(val);
            if(val)
            {
                member->type->print(val, out, history);
            }
            else
            {
                out << "<not defined>";
            }
        }
        out.eb();
    }
}

void
IcePHP::StructInfo::destroy()
{
    for (const auto& p : members)
    {
        p->type->destroy();
    }
    const_cast<DataMemberList&>(members).clear();
    if(!Z_ISUNDEF(_nullMarshalValue))
    {
        zval_ptr_dtor(&_nullMarshalValue);
    }
}

// SequenceInfo implementation.
IcePHP::SequenceInfo::SequenceInfo(string ident, zval* e) :
    id(std::move(ident))
{
    const_cast<TypeInfoPtr&>(elementType) = Wrapper<TypeInfoPtr>::value(e);
}

string
IcePHP::SequenceInfo::getId() const
{
    return id;
}

bool
IcePHP::SequenceInfo::validate(zval* zv, bool)
{
    return Z_TYPE_P(zv) == IS_NULL || Z_TYPE_P(zv) == IS_ARRAY;
}

bool
IcePHP::SequenceInfo::variableLength() const
{
    return true;
}

int
IcePHP::SequenceInfo::wireSize() const
{
    return 1;
}

Ice::OptionalFormat
IcePHP::SequenceInfo::optionalFormat() const
{
    return elementType->variableLength() ? Ice::OptionalFormat::FSize : Ice::OptionalFormat::VSize;
}

bool
IcePHP::SequenceInfo::usesClasses() const
{
    return elementType->usesClasses();
}

void
IcePHP::SequenceInfo::marshal(zval* zv, Ice::OutputStream* os, ObjectMap* objectMap, bool optional)
{
    int32_t sz = 0;
    HashTable* arr = 0;

    if(Z_TYPE_P(zv) != IS_NULL)
    {
        assert(Z_TYPE_P(zv) == IS_ARRAY); // validate() should have caught this.
        arr = Z_ARRVAL_P(zv);
        sz = static_cast<int32_t>(zend_hash_num_elements(arr));
    }

    Ice::OutputStream::size_type sizePos = 0;
    if(optional)
    {
        if(elementType->variableLength())
        {
            sizePos = os->startSize();
        }
        else if(elementType->wireSize() > 1)
        {
            os->writeSize(sz == 0 ? 1 : sz * elementType->wireSize() + (sz > 254 ? 5 : 1));
        }
    }

    if(sz == 0)
    {
        os->writeSize(0);
    }
    else
    {
        PrimitiveInfoPtr pi = dynamic_pointer_cast<PrimitiveInfo>(elementType);
        if(pi)
        {
            marshalPrimitiveSequence(pi, zv, os);
            return;
        }

        os->writeSize(sz);

        zval* val;
        ZEND_HASH_FOREACH_VAL(arr, val)
        {
            if(!elementType->validate(val, false))
            {
                invalidArgument("invalid value for sequence element `%s'", id.c_str());
                throw AbortMarshaling();
            }
            elementType->marshal(val, os, objectMap, false);
        }
        ZEND_HASH_FOREACH_END();
    }

    if(optional && elementType->variableLength())
    {
        os->endSize(sizePos);
    }
}

void
IcePHP::SequenceInfo::unmarshal(
    Ice::InputStream* is,
    const UnmarshalCallbackPtr& cb,
    const CommunicatorInfoPtr& comm,
    zval* target,
    void* closure, bool optional)
{
    if(optional)
    {
        if(elementType->variableLength())
        {
            is->skip(4);
        }
        else if(elementType->wireSize() > 1)
        {
            is->skipSize();
        }
    }

    PrimitiveInfoPtr pi = dynamic_pointer_cast<PrimitiveInfo>(elementType);
    if(pi)
    {
        unmarshalPrimitiveSequence(pi, is, cb, target, closure);
        return;
    }

    zval zv;
    array_init(&zv);
    AutoDestroy destroy(&zv);

    int32_t sz = is->readSize();
    for(int32_t i = 0; i < sz; ++i)
    {
        void* cl = reinterpret_cast<void*>(i);

        // Add a temporary null value so that the foreach order is the same as the index order.
#ifdef HT_ALLOW_COW_VIOLATION
        HT_ALLOW_COW_VIOLATION(Z_ARRVAL(zv));
#endif
        add_index_null(&zv, i);
        elementType->unmarshal(is, shared_from_this(), comm, &zv, cl, false);
    }

    cb->unmarshaled(&zv, target, closure);
}

void
IcePHP::SequenceInfo::print(zval* zv, IceUtilInternal::Output& out, PrintObjectHistory* history)
{
    if(!validate(zv, false))
    {
        out << "<invalid value - expected " << id << ">";
        return;
    }

    if(Z_TYPE_P(zv) == IS_NULL)
    {
        out << "{}";
    }
    else
    {
        assert(Z_TYPE_P(zv) == IS_ARRAY);

        HashTable* arr = Z_ARRVAL_P(zv);

        out.sb();

        int i = 0;
        zval* val;
        ZEND_HASH_FOREACH_VAL(arr, val)
        {
            out << nl << '[' << i << "] = ";
            elementType->print(val, out, history);
            ++i;
        }
        ZEND_HASH_FOREACH_END();

        out.eb();
    }
}

void
IcePHP::SequenceInfo::unmarshaled(zval* zv, zval* target, void* closure)
{
    assert(Z_TYPE_P(target) != IS_REFERENCE);
    assert(Z_TYPE_P(target) == IS_ARRAY);
    long i = reinterpret_cast<long>(closure);
    Z_TRY_ADDREF(*zv);
    add_index_zval(target, i, zv);
}

void
IcePHP::SequenceInfo::destroy()
{
    if(elementType)
    {
        elementType->destroy();
        const_cast<TypeInfoPtr&>(elementType) = 0;
    }
}

void
IcePHP::SequenceInfo::marshalPrimitiveSequence(const PrimitiveInfoPtr& pi, zval* zv, Ice::OutputStream* os)
{
    HashTable* arr = Z_ARRVAL_P(zv);

    int32_t sz = static_cast<int32_t>(zend_hash_num_elements(arr));
    assert(sz > 0);

    switch(pi->kind)
    {
    case PrimitiveInfo::KindBool:
    {
        Ice::BoolSeq seq(sz);
        int32_t i = 0;
        zval* val;
        ZEND_HASH_FOREACH_VAL(arr, val)
        {
            if(!pi->validate(val, true))
            {
                throw AbortMarshaling();
            }
            seq[i++] = Z_TYPE_P(val) == IS_TRUE;
        }
        ZEND_HASH_FOREACH_END();
        os->write(seq);
        break;
    }
    case PrimitiveInfo::KindByte:
    {
        Ice::ByteSeq seq(sz);
        int32_t i = 0;
        zval* val;
        ZEND_HASH_FOREACH_VAL(arr, val)
        {
            if(!pi->validate(val, true))
            {
                throw AbortMarshaling();
            }
            long l = static_cast<long>(Z_LVAL_P(val));
            assert(l >= 0 && l <= 255);
            seq[i++] = static_cast<uint8_t>(l);
        }
        ZEND_HASH_FOREACH_END();

        os->write(seq);
        break;
    }
    case PrimitiveInfo::KindShort:
    {
        Ice::ShortSeq seq(sz);
        int32_t i = 0;
        zval* val;
        ZEND_HASH_FOREACH_VAL(arr, val)
        {
            if(!pi->validate(val, true))
            {
                throw AbortMarshaling();
            }
            long l = static_cast<long>(Z_LVAL_P(val));
            assert(l >= SHRT_MIN && l <= SHRT_MAX);
            seq[i++] = static_cast<int16_t>(l);
        }
        ZEND_HASH_FOREACH_END();

        os->write(seq);
        break;
    }
    case PrimitiveInfo::KindInt:
    {
        Ice::IntSeq seq(sz);
        int32_t i = 0;
        zval* val;
        ZEND_HASH_FOREACH_VAL(arr, val)
        {
            if(!pi->validate(val, true))
            {
                throw AbortMarshaling();
            }
            long l = static_cast<long>(Z_LVAL_P(val));
            assert(l >= INT_MIN && l <= INT_MAX);
            seq[i++] = static_cast<int32_t>(l);
        }
        ZEND_HASH_FOREACH_END();

        os->write(seq);
        break;
    }
    case PrimitiveInfo::KindLong:
    {
        Ice::LongSeq seq(sz);
        int32_t i = 0;
        zval* val;
        ZEND_HASH_FOREACH_VAL(arr, val)
        {
            if(!pi->validate(val, true))
            {
                throw AbortMarshaling();
            }
            // The platform's 'long' type may not be 64 bits, so we also accept a string argument for this type.
            assert(Z_TYPE_P(val) == IS_LONG || Z_TYPE_P(val) == IS_STRING);
            Int64 l;
            if(Z_TYPE_P(val) == IS_LONG)
            {
                l = static_cast<long>(Z_LVAL_P(val));
            }
            else
            {
                string sval(Z_STRVAL_P(val), Z_STRLEN_P(val));
                IceUtilInternal::stringToInt64(sval, l);
            }
            seq[i++] = l;
        }
        ZEND_HASH_FOREACH_END();

        os->write(seq);
        break;
    }
    case PrimitiveInfo::KindFloat:
    {
        Ice::FloatSeq seq(sz);
        int32_t i = 0;
        zval* val;
        ZEND_HASH_FOREACH_VAL(arr, val)
        {
            if(!pi->validate(val, true))
            {
                throw AbortMarshaling();
            }
            double d = 0;
            if(Z_TYPE_P(val) == IS_DOUBLE)
            {
                d = Z_DVAL_P(val);
            }
            else if(Z_TYPE_P(val) == IS_LONG)
            {
                d = static_cast<double>(Z_LVAL_P(val));
            }
            else
            {
                assert(false); // validate() should have caught this.
            }
            seq[i++] = static_cast<float>(d);
        }
        ZEND_HASH_FOREACH_END();

        os->write(seq);
        break;
    }
    case PrimitiveInfo::KindDouble:
    {
        Ice::DoubleSeq seq(sz);
        int32_t i = 0;
        zval* val;
        ZEND_HASH_FOREACH_VAL(arr, val)
        {
            if(!pi->validate(val, true))
            {
                throw AbortMarshaling();
            }
            double d = 0;
            if(Z_TYPE_P(val) == IS_DOUBLE)
            {
                d = Z_DVAL_P(val);
            }
            else if(Z_TYPE_P(val) == IS_LONG)
            {
                d = static_cast<double>(Z_LVAL_P(val));
            }
            else
            {
                assert(false); // validate() should have caught this.
            }
            seq[i++] = d;
        }
        ZEND_HASH_FOREACH_END();

        os->write(seq);
        break;
    }
    case PrimitiveInfo::KindString:
    {
        Ice::StringSeq seq(sz);
        int32_t i = 0;
        zval* val;
        ZEND_HASH_FOREACH_VAL(arr, val)
        {
            if(!pi->validate(val, true))
            {
                throw AbortMarshaling();
            }
            string s;
            if(Z_TYPE_P(val) == IS_STRING)
            {
                s = string(Z_STRVAL_P(val), Z_STRLEN_P(val));
            }
            else
            {
                assert(Z_TYPE_P(val) == IS_NULL);
            }
            seq[i++] = s;
        }
        ZEND_HASH_FOREACH_END();

        os->write(seq);
        break;
    }
    }
}

void
IcePHP::SequenceInfo::unmarshalPrimitiveSequence(
    const PrimitiveInfoPtr& pi,
    Ice::InputStream* is,
    const UnmarshalCallbackPtr& cb,
    zval* target,
    void* closure)
{
    zval zv;
    array_init(&zv);
    AutoDestroy destroy(&zv);

    switch(pi->kind)
    {
    case PrimitiveInfo::KindBool:
    {
        pair<const bool*, const bool*> pr;
        is->read(pr);
        for (const bool* p = pr.first; p != pr.second; ++p)
        {
            add_next_index_bool(&zv, *p ? 1 : 0);
        }
        break;
    }
    case PrimitiveInfo::KindByte:
    {
        pair<const uint8_t*, const uint8_t*> pr;
        is->read(pr);
        for (const uint8_t* p = pr.first; p != pr.second; ++p)
        {
            add_next_index_long(&zv, *p & 0xff);
        }
        break;
    }
    case PrimitiveInfo::KindShort:
    {
        pair<const int16_t*, const int16_t*> pr;
        is->read(pr);
        for (const int16_t* p = pr.first; p != pr.second; ++p)
        {
            add_next_index_long(&zv, *p);
        }
        break;
    }
    case PrimitiveInfo::KindInt:
    {
        pair<const int32_t*, const int32_t*> pr;
        is->read(pr);
        for (const int32_t* p = pr.first; p != pr.second; ++p)
        {
            add_next_index_long(&zv, *p);
        }
        break;
    }
    case PrimitiveInfo::KindLong:
    {
        pair<const int64_t*, const int64_t*> pr;
        is->read(pr);
        int32_t i = 0;
        for (const int64_t* p = pr.first; p != pr.second; ++p, ++i)
        {
            zval val;
            // The platform's 'long' type may not be 64 bits, so we store 64-bit values as a string.
            // TODO: can we remove this now
            if(sizeof(int64_t) > sizeof(long) && (*p < LONG_MIN || *p > LONG_MAX))
            {
                string str = IceUtilInternal::int64ToString(*p);
                ZVAL_STRINGL(&val, str.c_str(), static_cast<int>(str.length()));
            }
            else
            {
                ZVAL_LONG(&val, static_cast<long>(*p));
            }
            add_index_zval(&zv, i, &val);
        }
        break;
    }
    case PrimitiveInfo::KindFloat:
    {
        pair<const float*, const float*> pr;
        is->read(pr);
        int32_t i = 0;
        for(const float* p = pr.first; p != pr.second; ++p, ++i)
        {
            zval val;
            ZVAL_DOUBLE(&val, *p);
            add_index_zval(&zv, i, &val);
        }
        break;
    }
    case PrimitiveInfo::KindDouble:
    {
        pair<const double*, const double*> pr;
        is->read(pr);
        int32_t i = 0;
        for(const double* p = pr.first; p != pr.second; ++p, ++i)
        {
            zval val;
            ZVAL_DOUBLE(&val, *p);
            add_index_zval(&zv, i, &val);
        }
        break;
    }
    case PrimitiveInfo::KindString:
    {
        Ice::StringSeq seq;
        is->read(seq, true);
        int32_t i = 0;
        for (const auto& p : seq)
        {
            zval val;
            ZVAL_STRINGL(&val, p.c_str(), static_cast<int>(p.length()));
            add_index_zval(&zv, i++, &val);
        }
        break;
    }
    }

    cb->unmarshaled(&zv, target, closure);
}

// DictionaryInfo implementation.
IcePHP::DictionaryInfo::DictionaryInfo(string ident, zval* k, zval* v) :
    id(std::move(ident))
{
    const_cast<TypeInfoPtr&>(keyType) = Wrapper<TypeInfoPtr>::value(k);
    const_cast<TypeInfoPtr&>(valueType) = Wrapper<TypeInfoPtr>::value(v);

    _variableLength = keyType->variableLength() || valueType->variableLength();
    _wireSize = keyType->wireSize() + valueType->wireSize();
}

string
IcePHP::DictionaryInfo::getId() const
{
    return id;
}

bool
IcePHP::DictionaryInfo::validate(zval* zv, bool)
{
    return Z_TYPE_P(zv) == IS_NULL || Z_TYPE_P(zv) == IS_ARRAY;
}

bool
IcePHP::DictionaryInfo::variableLength() const
{
    return true;
}

int
IcePHP::DictionaryInfo::wireSize() const
{
    return 1;
}

Ice::OptionalFormat
IcePHP::DictionaryInfo::optionalFormat() const
{
    return _variableLength ? Ice::OptionalFormat::FSize : Ice::OptionalFormat::VSize;
}

bool
IcePHP::DictionaryInfo::usesClasses() const
{
    return valueType->usesClasses();
}

void
IcePHP::DictionaryInfo::marshal(zval* zv, Ice::OutputStream* os, ObjectMap* objectMap, bool optional)
{
    int32_t sz = 0;
    HashTable* arr = 0;

    if(Z_TYPE_P(zv) != IS_NULL)
    {
        assert(Z_TYPE_P(zv) == IS_ARRAY); // validate() should have caught this.
        arr = Z_ARRVAL_P(zv);
        sz = static_cast<int32_t>(zend_hash_num_elements(arr));
    }

    Ice::OutputStream::size_type sizePos = 0;
    if(optional)
    {
        if(_variableLength)
        {
            sizePos = os->startSize();
        }
        else
        {
            os->writeSize(sz == 0 ? 1 : sz * _wireSize + (sz > 254 ? 5 : 1));
        }
    }

    auto piKey = dynamic_pointer_cast<PrimitiveInfo>(keyType);
    auto enKey = dynamic_pointer_cast<EnumInfo>(keyType);
    if(!enKey && (!piKey || piKey->kind == PrimitiveInfo::KindFloat || piKey->kind == PrimitiveInfo::KindDouble))
    {
        invalidArgument("dictionary type `%s' cannot be marshaled", id.c_str());
        throw AbortMarshaling();
    }

    os->writeSize(sz);

    if(sz > 0)
    {
        zend_long num_key;
        zend_string* key;
        zval* val;

        ZEND_HASH_FOREACH_KEY_VAL(arr, num_key, key, val)
        {
            // Store the key (which can be a long or a string) in a zval so that we can reuse the marshaling logic.
            zval zkey;
            AutoDestroy destroy(&zkey);

            if(key)
            {
                ZVAL_STRINGL(&zkey, key->val, key->len);
            }
            else
            {
                ZVAL_LONG(&zkey, num_key);
            }

            // Convert the zval to the required type, if necessary.
            if(piKey)
            {
                switch(piKey->kind)
                {
                case PrimitiveInfo::KindBool:
                {
                    convert_to_boolean(&zkey);
                    break;
                }

                case PrimitiveInfo::KindByte:
                case PrimitiveInfo::KindShort:
                case PrimitiveInfo::KindInt:
                case PrimitiveInfo::KindLong:
                {
                    if(key) // HASH_KEY_IS_STRING
                    {
                        convert_to_long(&zkey);
                    }
                    break;
                }

                case PrimitiveInfo::KindString:
                {
                    if(!key) // HASH_KEY_IS_LONG
                    {
                        convert_to_string(&zkey);
                    }
                    break;
                }

                case PrimitiveInfo::KindFloat:
                case PrimitiveInfo::KindDouble:
                    assert(false);
                }
            }
            else
            {
                if(key) // HASH_KEY_IS_STRING
                {
                    convert_to_long(&zkey);
                }
            }

            // Marshal the key.
            if(!keyType->validate(&zkey, false))
            {
                invalidArgument("invalid key in `%s' element", id.c_str());
                throw AbortMarshaling();
            }
            keyType->marshal(&zkey, os, objectMap, false);

            // Marshal the value.
            if(!valueType->validate(val, false))
            {
                invalidArgument("invalid value in `%s' element", id.c_str());
                throw AbortMarshaling();
            }
            valueType->marshal(val, os, objectMap, false);
        }
        ZEND_HASH_FOREACH_END();
    }

    if(optional && _variableLength)
    {
        os->endSize(sizePos);
    }
}

void
IcePHP::DictionaryInfo::unmarshal(
    Ice::InputStream* is,
    const UnmarshalCallbackPtr& cb,
    const CommunicatorInfoPtr& comm,
    zval* target,
    void* closure,
    bool optional)
{
    if(optional)
    {
        if(_variableLength)
        {
            is->skip(4);
        }
        else
        {
            is->skipSize();
        }
    }

    auto piKey = dynamic_pointer_cast<PrimitiveInfo>(keyType);
    auto enKey = dynamic_pointer_cast<EnumInfo>(keyType);
    if(!enKey && (!piKey || piKey->kind == PrimitiveInfo::KindFloat || piKey->kind == PrimitiveInfo::KindDouble))
    {
        invalidArgument("dictionary type `%s' cannot be unmarshaled", id.c_str());
        throw AbortMarshaling();
    }

    zval zv;
    array_init(&zv);
#ifdef HT_ALLOW_COW_VIOLATION
    HT_ALLOW_COW_VIOLATION(Z_ARRVAL(zv)); // Allow circular references.
#endif
    AutoDestroy destroy(&zv);

    int32_t sz = is->readSize();
    for(int32_t i = 0; i < sz; ++i)
    {
        // A dictionary key cannot be a class (or contain one), so the key must be available immediately.
        KeyCallbackPtr keyCB = make_shared<KeyCallback>();
        keyType->unmarshal(is, keyCB, comm, 0, 0, false);
        assert(Z_TYPE(keyCB->key) != IS_UNDEF);

        // Allocate a callback that holds a reference to the key.
        ValueCallbackPtr valueCB = make_shared<ValueCallback>(&keyCB->key);

        // Pass the key to the callback.
        valueType->unmarshal(is, valueCB, comm, &zv, 0, false);
    }

    cb->unmarshaled(&zv, target, closure);
}

void
IcePHP::DictionaryInfo::print(zval* zv, IceUtilInternal::Output& out, PrintObjectHistory* history)
{
    if(!validate(zv, false))
    {
        out << "<invalid value - expected " << id << ">";
        return;
    }

    if(Z_TYPE_P(zv) == IS_NULL)
    {
        out << "{}";
    }
    else
    {
        HashTable* arr = Z_ARRVAL_P(zv);
        zval* val;
        zend_long num_key;
        zend_string* key;
        bool first = true;

        out.sb();

        ZEND_HASH_FOREACH_KEY_VAL(arr, num_key, key, val)
        {
            if(first)
            {
                first = false;
            }
            else
            {
                out << nl;
            }
            out << nl << "key = ";

            if(key)  // HASH_KEY_IS_STRING
            {
                out << key->val;
            }
            else // HASH_KEY_IS_LONG
            {
                out << num_key;
            }
            out << nl << "value = ";
            valueType->print(val, out, history);
        }
        ZEND_HASH_FOREACH_END();

        out.eb();
    }
}

IcePHP::DictionaryInfo::KeyCallback::KeyCallback()
{
    ZVAL_UNDEF(&key);
}

IcePHP::DictionaryInfo::KeyCallback::~KeyCallback()
{
    zval_ptr_dtor(&key);
}

void
IcePHP::DictionaryInfo::KeyCallback::unmarshaled(zval* zv, zval*, void*)
{
    zval_ptr_dtor(&key);
    ZVAL_COPY(&key, zv);
}

IcePHP::DictionaryInfo::ValueCallback::ValueCallback(zval* k)
{
    ZVAL_COPY_VALUE(&key, k);
}

IcePHP::DictionaryInfo::ValueCallback::~ValueCallback()
{
}

void
IcePHP::DictionaryInfo::ValueCallback::unmarshaled(zval* zv, zval* target, void*)
{
    assert(Z_TYPE_P(target) == IS_ARRAY);

    switch(Z_TYPE(key))
    {
    case IS_LONG:
        add_index_zval(target, Z_LVAL(key), zv);
        break;
    case IS_TRUE:
        add_index_zval(target, 1, zv);
        break;
    case IS_FALSE:
        add_index_zval(target, 0, zv);
        break;
    case IS_STRING:
        add_assoc_zval_ex(target, Z_STRVAL(key), Z_STRLEN(key), zv);
        break;
    default:
        assert(false);
        return;
    }

    Z_TRY_ADDREF_P(zv);
}

void
IcePHP::DictionaryInfo::destroy()
{
    if(keyType)
    {
        keyType->destroy();
        keyType = nullptr;
    }
    if(valueType)
    {
        valueType->destroy();
        valueType = nullptr;
    }
}

// ClassInfo implementation.
<<<<<<< HEAD
IcePHP::ClassInfo::ClassInfo(const string& ident) :
    id(ident), compactId(-1), interface(false), zce(0), defined(false)
=======
IcePHP::ClassInfo::ClassInfo(string ident) :
    id(std::move(ident)), compactId(-1), preserve(false), interface(false), zce(0), defined(false)
>>>>>>> 6186eb7c
{
}

void
IcePHP::ClassInfo::define(const string& n, int32_t compact, bool intf, zval* b, zval* m)
{
    const_cast<string&>(name) = n;
    const_cast<int32_t&>(compactId) = static_cast<int32_t>(compact);
    const_cast<bool&>(interface) = intf;

    if(b)
    {
        TypeInfoPtr p = Wrapper<TypeInfoPtr>::value(b);
        base = dynamic_pointer_cast<ClassInfo>(p);
        assert(base);
    }

    if(m)
    {
        convertDataMembers(m, const_cast<DataMemberList&>(members), const_cast<DataMemberList&>(optionalMembers),
                           true);
    }

    const_cast<bool&>(defined) = true;
    const_cast<zend_class_entry*&>(zce) = nameToClass(name);
    assert(zce);
}

string
IcePHP::ClassInfo::getId() const
{
    return id;
}

bool
IcePHP::ClassInfo::validate(zval* val, bool)
{
    if(Z_TYPE_P(val) == IS_OBJECT)
    {
        return checkClass(Z_OBJCE_P(val), const_cast<zend_class_entry*>(zce));
    }
    return Z_TYPE_P(val) == IS_NULL;
}

bool
IcePHP::ClassInfo::variableLength() const
{
    return true;
}

int
IcePHP::ClassInfo::wireSize() const
{
    return 1;
}

Ice::OptionalFormat
IcePHP::ClassInfo::optionalFormat() const
{
    return Ice::OptionalFormat::Class;
}

bool
IcePHP::ClassInfo::usesClasses() const
{
    return true;
}

void
IcePHP::ClassInfo::marshal(zval* zv, Ice::OutputStream* os, ObjectMap* objectMap, bool)
{
    if(!defined)
    {
        runtimeError("class %s is declared but not defined", id.c_str());
        throw AbortMarshaling();
    }

    if(Z_TYPE_P(zv) == IS_NULL)
    {
        shared_ptr<Ice::Value> nil;
        os->write(nil);
        return;
    }

    assert(Z_TYPE_P(zv) == IS_OBJECT); // validate() should have caught this.
    assert(checkClass(Z_OBJCE_P(zv), const_cast<zend_class_entry*>(zce))); // validate() should have caught this.

    // Ice::ValueWriter is a subclass of Ice::Value that wraps a PHP object for marshaling.
    // It is possible that this PHP object has already been marshaled, therefore we first must
    // check the object map to see if this object is present. If so, we use the existing ValueWriter,
    // otherwise we create a new one. The key of the map is the object's handle.
    shared_ptr<Ice::Value> writer;
    assert(objectMap);
    ObjectMap::iterator q = objectMap->find(Z_OBJ_HANDLE_P(zv));
    if(q == objectMap->end())
    {
        writer = make_shared<ValueWriter>(zv, objectMap, dynamic_pointer_cast<ClassInfo>(shared_from_this()));
        objectMap->insert(ObjectMap::value_type(Z_OBJ_HANDLE_P(zv), writer));
    }
    else
    {
        writer = q->second;
    }

    // Give the writer to the stream. The stream will eventually call write() on it.
    os->write(writer);
}

namespace
{

void
patchObject(void* addr, const shared_ptr<Ice::Value>& v)
{
    ReadObjectCallback* cb = static_cast<ReadObjectCallback*>(addr);
    assert(cb);
    cb->invoke(v);
}

}

void
IcePHP::ClassInfo::unmarshal(
    Ice::InputStream* is,
    const UnmarshalCallbackPtr& cb,
    const CommunicatorInfoPtr& comm,
    zval* target,
    void* closure,
    bool)
{
    if(!defined)
    {
        runtimeError("class or interface %s is declared but not defined", id.c_str());
        throw AbortMarshaling();
    }

    // This callback is notified when the Slice value is actually read. The StreamUtil object attached to the stream
    // keeps a reference to the callback object to ensure it lives long enough.
    ReadObjectCallbackPtr rocb = make_shared<ReadObjectCallback>(
        dynamic_pointer_cast<ClassInfo>(shared_from_this()),
        cb,
        target,
        closure);
    StreamUtil* util = reinterpret_cast<StreamUtil*>(is->getClosure());
    assert(util);
    util->add(rocb);
    is->read(patchObject, rocb.get());
}

void
IcePHP::ClassInfo::print(zval* zv, IceUtilInternal::Output& out, PrintObjectHistory* history)
{
    if(!validate(zv, false))
    {
        out << "<invalid value - expected " << id << ">";
        return;
    }

    if(Z_TYPE_P(zv) == IS_NULL)
    {
        out << "<nil>";
    }
    else
    {
        map<unsigned int, int>::iterator q = history->objects.find(Z_OBJ_HANDLE_P(zv));
        if(q != history->objects.end())
        {
            out << "<object #" << q->second << ">";
        }
        else
        {
            out << "object #" << history->index << " (" << id << ')';
            history->objects.insert(map<unsigned int, int>::value_type(Z_OBJ_HANDLE_P(zv), history->index));
            ++history->index;
            out.sb();
            printMembers(zv, out, history);
            out.eb();
        }
    }
}

void
IcePHP::ClassInfo::destroy()
{
    const_cast<ClassInfoPtr&>(base) = 0;
    if(!members.empty())
    {
        DataMemberList ml = members;
        const_cast<DataMemberList&>(members).clear();
        for (const auto& p : ml)
        {
            p->type->destroy();
        }
    }
}

void
IcePHP::ClassInfo::printMembers(zval* zv, IceUtilInternal::Output& out, PrintObjectHistory* history)
{
    if(base)
    {
        base->printMembers(zv, out, history);
    }

    for(const auto& member : members)
    {
        out << nl << member->name << " = ";
        zval* val = zend_hash_str_find(Z_OBJPROP_P(zv), member->name.c_str(), member->name.size());
        assert(Z_TYPE_P(val) == IS_INDIRECT);
        val = Z_INDIRECT_P(val);
        if(val)
        {
            member->type->print(val, out, history);
        }
        else
        {
            out << "<not defined>";
        }
    }

    for(const auto& member : members)
    {
        out << nl << member->name << " = ";
        zval* val = zend_hash_str_find(Z_OBJPROP_P(zv), member->name.c_str(), member->name.size());
        assert(Z_TYPE_P(val) == IS_INDIRECT);
        val = Z_INDIRECT_P(val);
        if(val)
        {
            if(isUnset(val))
            {
                out << "<unset>";
            }
            else
            {
                member->type->print(val, out, history);
            }
        }
        else
        {
            out << "<not defined>";
        }
    }
}

bool
IcePHP::ClassInfo::isA(string_view typeId) const
{
    if(id == typeId)
    {
        return true;
    }

    return base && base->isA(typeId);
}

// ProxyInfo implementation.
IcePHP::ProxyInfo::ProxyInfo(string ident) :
    id(std::move(ident)),
    defined(false)
{
}

void
IcePHP::ProxyInfo::define(zval* b, zval* i)
{
    if(b)
    {
        TypeInfoPtr p = Wrapper<TypeInfoPtr>::value(b);
        base = dynamic_pointer_cast<ProxyInfo>(p);
        assert(base);
    }

    if(i)
    {
        HashTable* interfacesArray = Z_ARRVAL_P(i);
        zval* interfaceType;

        ZEND_HASH_FOREACH_VAL(interfacesArray, interfaceType)
        {
            TypeInfoPtr t = Wrapper<TypeInfoPtr>::value(interfaceType);
            ProxyInfoPtr c = dynamic_pointer_cast<ProxyInfo>(t);
            assert(c);
            const_cast<ProxyInfoList&>(interfaces).push_back(c);
        }
        ZEND_HASH_FOREACH_END();
    }

    const_cast<bool&>(defined) = true;
}

string
IcePHP::ProxyInfo::getId() const
{
    return id;
}

bool
IcePHP::ProxyInfo::validate(zval* zv, bool throwException)
{
    if(Z_TYPE_P(zv) != IS_NULL)
    {
        if(Z_TYPE_P(zv) != IS_OBJECT || (Z_TYPE_P(zv) == IS_OBJECT && Z_OBJCE_P(zv) != proxyClassEntry))
        {
            if(throwException)
            {
                string s = zendTypeToString(Z_TYPE_P(zv));
                invalidArgument("expected proxy value or null but received %s", s.c_str());
            }
            return false;
        }
    }

    return true;
}

bool
IcePHP::ProxyInfo::variableLength() const
{
    return true;
}

int
IcePHP::ProxyInfo::wireSize() const
{
    return 1;
}

Ice::OptionalFormat
IcePHP::ProxyInfo::optionalFormat() const
{
    return Ice::OptionalFormat::FSize;
}

void
IcePHP::ProxyInfo::marshal(zval* zv, Ice::OutputStream* os, ObjectMap*, bool optional)
{
    Ice::OutputStream::size_type sizePos = 0;
    if(optional)
    {
        sizePos = os->startSize();
    }

    std::optional<Ice::ObjectPrx> proxy;
    if(Z_TYPE_P(zv) == IS_NULL)
    {
        os->write(proxy);
    }
    else
    {
        assert(Z_TYPE_P(zv) == IS_OBJECT && Z_OBJCE_P(zv) == proxyClassEntry); // validate() should have caught this.
        ProxyInfoPtr info;
        if(!fetchProxy(zv, proxy, info))
        {
            throw AbortMarshaling();
        }
        if(!info->isA(id))
        {
            invalidArgument("proxy is not narrowed to %s", id.c_str());
            throw AbortMarshaling();
        }
        os->write(proxy);
    }

    if(optional)
    {
        os->endSize(sizePos);
    }
}

void
IcePHP::ProxyInfo::unmarshal(
    Ice::InputStream* is,
    const UnmarshalCallbackPtr& cb,
    const CommunicatorInfoPtr& comm,
    zval* target,
    void* closure,
    bool optional)
{
    zval zv;
    AutoDestroy destroy(&zv);

    if(optional)
    {
        is->skip(4);
    }

    std::optional<Ice::ObjectPrx> proxy;
    is->read(proxy);

    if(!proxy)
    {
        ZVAL_NULL(&zv);
        cb->unmarshaled(&zv, target, closure);
        return;
    }

    if(!defined)
    {
        runtimeError("proxy %s is declared but not defined", id.c_str());
        throw AbortMarshaling();
    }

    if(!createProxy(&zv, proxy.value(), dynamic_pointer_cast<ProxyInfo>(shared_from_this()), comm))
    {
        throw AbortMarshaling();
    }
    cb->unmarshaled(&zv, target, closure);
}

void
IcePHP::ProxyInfo::print(zval* zv, IceUtilInternal::Output& out, PrintObjectHistory*)
{
    if(!validate(zv, false))
    {
        out << "<invalid value - expected " << id << ">";
        return;
    }

    if(Z_TYPE_P(zv) == IS_NULL)
    {
        out << "<nil>";
    }
    else
    {
        optional<Ice::ObjectPrx> proxy;
        ProxyInfoPtr info;
        if(!fetchProxy(zv, proxy, info))
        {
            return;
        }
        out << proxy->ice_toString();
    }
}

void
IcePHP::ProxyInfo::destroy()
{
    const_cast<OperationMap&>(operations).clear();

    for(const auto& p : interfaces)
    {
        p->destroy();
    }
    const_cast<ProxyInfoList&>(interfaces).clear();

    if (base)
    {
        const_cast<ProxyInfoPtr&>(base)->destroy();
        const_cast<ProxyInfoPtr&>(base) = 0;
    }
}

bool
IcePHP::ProxyInfo::isA(string_view typeId) const
{
    if(id == typeId)
    {
        return true;
    }

    if(base && base->isA(typeId))
    {
        return true;
    }

    for(const auto& p : interfaces)
    {
        if (p->isA(typeId))
        {
            return true;
        }
    }

    return false;
}

void
IcePHP::ProxyInfo::addOperation(const string& name, const OperationPtr& op)
{
    operations.insert(OperationMap::value_type(Slice::PHP::fixIdent(name), op));
}

IcePHP::OperationPtr
IcePHP::ProxyInfo::getOperation(const string& name) const
{
    OperationPtr op;
    OperationMap::const_iterator p = operations.find(name);
    if(p != operations.end())
    {
        op = p->second;
    }

    if(!op && base)
    {
        op = base->getOperation(name);
    }

    if(!op && !interfaces.empty())
    {
        for(const auto& q : interfaces)
        {
            op = q->getOperation(name);
            if (op)
            {
                break;
            }
        }
    }
    return op;
}

// ValueWriter implementation.
IcePHP::ValueWriter::ValueWriter(zval* object, ObjectMap* objectMap, ClassInfoPtr formal) :
    _map(objectMap),
    _formal(std::move(formal))
{
    // Copy zval and increase ref count
    ZVAL_COPY(&_object, object);
    if (!_formal || !_formal->interface)
    {
        //
        // For non interface types we need to determine the most-derived Slice type supported by
        // this object. This is typically a Slice class, but it can also be an interface.
        //
        // The caller may have provided a ClassInfo representing the formal type, in
        // which case we ensure that the actual type is compatible with the formal type.
        //
        _info = getClassInfoByClass(Z_OBJCE_P(object), formal ? const_cast<zend_class_entry*>(formal->zce) : 0);
        assert(_info);
    }
}

IcePHP::ValueWriter::~ValueWriter()
{
    zval_ptr_dtor(&_object);
}

void
IcePHP::ValueWriter::ice_preMarshal()
{
    string name = "ice_premarshal"; // Must be lowercase.
    if(zend_hash_str_exists(&Z_OBJCE_P(&_object)->function_table, name.c_str(), static_cast<uint32_t>(name.size())))
    {
        if(!invokeMethod(&_object, name))
        {
            throw AbortMarshaling();
        }
    }
}

void
IcePHP::ValueWriter::_iceWrite(Ice::OutputStream* os) const
{
    // Retrieve the SlicedData object that we stored as a hidden member of the PHP object.
    Ice::SlicedDataPtr slicedData =
        StreamUtil::getSlicedDataMember(const_cast<zval*>(&_object), const_cast<ObjectMap*>(_map));

    os->startValue(slicedData);

    if(_formal && _formal->interface)
    {
        // For an interface by value we just marshal the Ice type id of the object in its own slice.
        zval ret;
        ZVAL_UNDEF(&ret);

        zend_try
        {
            assert(Z_TYPE(_object) == IS_OBJECT);
            zend_call_method(Z_OBJ_P(&_object), 0, 0, const_cast<char*>("ice_id"), sizeof("ice_id") - 1, &ret, 0, 0, 0);
        }
        zend_catch
        {
            // ret;
        }
        zend_end_try();

        // Bail out if an exception has already been thrown.
        if(Z_ISUNDEF(ret) || EG(exception))
        {
            throw AbortMarshaling();
        }

        AutoDestroy destroy(&ret);

        if(Z_TYPE(ret) != IS_STRING)
        {
            throw AbortMarshaling();
        }

        string id(Z_STRVAL(ret), Z_STRLEN(ret));
        os->startSlice(id, -1, true);
        os->endSlice();
    }
    else
    {
        if(_info->id != "::Ice::UnknownSlicedValue")
        {
            ClassInfoPtr info = _info;
            while(info && info->id != Ice::Value::ice_staticId())
            {
                assert(info->base); // All classes have the Ice::Value base type.
                const bool lastSlice = info->base->id == Ice::Value::ice_staticId();
                os->startSlice(info->id, info->compactId, lastSlice);

                writeMembers(os, info->members);
                writeMembers(os, info->optionalMembers); // The optional members have already been sorted by tag.

                os->endSlice();

                info = info->base;
            }
        }
    }
    os->endValue();
}

void
IcePHP::ValueWriter::_iceRead(Ice::InputStream*)
{
    assert(false);
}

void
IcePHP::ValueWriter::writeMembers(Ice::OutputStream* os, const DataMemberList& members) const
{
    for(const auto& member : members)
    {
        zval* val = zend_hash_str_find(
            Z_OBJPROP_P(const_cast<zval*>(&_object)),
            member->name.c_str(),
            static_cast<int>(member->name.size()));

        if(!val)
        {
            runtimeError("member `%s' of %s is not defined", member->name.c_str(), _info->id.c_str());
            throw AbortMarshaling();
        }

        assert(Z_TYPE_P(val) == IS_INDIRECT);
        val = Z_INDIRECT_P(val);

        if(Z_TYPE_P(val) == IS_REFERENCE)
        {
            val = Z_REFVAL_P(val);
        }

        if(member->optional && (isUnset(val) || !os->writeOptional(member->tag, member->type->optionalFormat())))
        {
            continue;
        }

        if(!member->type->validate(val, false))
        {
            invalidArgument("invalid value for %s member `%s'", _info->id.c_str(), member->name.c_str());
            throw AbortMarshaling();
        }

        member->type->marshal(val, os, _map, member->optional);
    }
}

// ValueReader implementation.
IcePHP::ValueReader::ValueReader(zval* object, const ClassInfoPtr& info, const CommunicatorInfoPtr& comm) :
    _info(info), _communicator(comm)
{
    assert(Z_TYPE_P(object) == IS_OBJECT);
    ZVAL_COPY(&_object, object);
}

IcePHP::ValueReader::~ValueReader()
{
    zval_ptr_dtor(&_object);
}

void
IcePHP::ValueReader::ice_postUnmarshal()
{
    string name = "ice_postunmarshal"; // Must be lowercase.
    if(zend_hash_str_exists(&Z_OBJCE(_object)->function_table, name.c_str(), static_cast<int>(name.size())))
    {
        if(!invokeMethod(&_object, name))
        {
            throw AbortMarshaling();
        }
    }
}

void
IcePHP::ValueReader::_iceWrite(Ice::OutputStream*) const
{
    assert(false);
}

void
IcePHP::ValueReader::_iceRead(Ice::InputStream* is)
{
    is->startValue();
    const bool unknown = _info->id == "::Ice::UnknownSlicedValue";

    // Unmarshal the slices of a user-defined class.
    if(!unknown)
    {
        ClassInfoPtr info = _info;

        while(info && info->id != Ice::Value::ice_staticId())
        {
            is->startSlice();

            for(const auto& member : info->members)
            {
                member->type->unmarshal(is, member, _communicator, &_object, 0, false);
            }

            // The optional members have already been sorted by tag.
            for(const auto& member : info->optionalMembers)
            {
                if(is->readOptional(member->tag, member->type->optionalFormat()))
                {
                    member->type->unmarshal(is, member, _communicator, &_object, 0, true);
                }
                else
                {
                    zval zv;
                    AutoDestroy destroy(&zv);
                    assignUnset(&zv);
                    member->setMember(&_object, &zv);
                }
            }

            is->endSlice();

            info = info->base;
        }
    }

    _slicedData = is->endValue();

    if(_slicedData)
    {
        StreamUtil* util = reinterpret_cast<StreamUtil*>(is->getClosure());
        assert(util);
        util->add(shared_ptr<ValueReader>(shared_from_this()));

        // Define the "unknownTypeId" member for an instance of UnknownSlicedObject.
        if(unknown)
        {
            assert(!_slicedData->slices.empty());

            const string typeId = _slicedData->slices[0]->typeId;
            zval zv;
            AutoDestroy typeIdDestroyer(&zv);
            ZVAL_STRINGL(&zv, typeId.c_str(), static_cast<int>(typeId.size()));
            add_property_zval(&_object, "unknownTypeId", &zv);
        }
    }
}

ClassInfoPtr
IcePHP::ValueReader::getInfo() const
{
    return _info;
}

zval*
IcePHP::ValueReader::getObject() const
{
    return const_cast<zval*>(&_object);
}

Ice::SlicedDataPtr
IcePHP::ValueReader::getSlicedData() const
{
    return _slicedData;
}

// ReadObjectCallback implementation.
IcePHP::ReadObjectCallback::ReadObjectCallback(const ClassInfoPtr& info, const UnmarshalCallbackPtr& cb,
                                               zval* target, void* closure) :
    _info(info), _cb(cb), _closure(closure)
{
    ZVAL_NULL(&_target);

    if(target)
    {
        assert(Z_REFCOUNTED_P(target));
        ZVAL_COPY(&_target, target);
    }
}

IcePHP::ReadObjectCallback::~ReadObjectCallback()
{
    zval_ptr_dtor(&_target);
}

void
IcePHP::ReadObjectCallback::invoke(const shared_ptr<Ice::Value>& p)
{
#ifdef HT_ALLOW_COW_VIOLATION
    if(!ZVAL_IS_NULL(&_target))
    {
        HT_ALLOW_COW_VIOLATION(Z_ARRVAL(_target));
    }
#endif
    if(p)
    {
        auto reader = dynamic_pointer_cast<ValueReader>(p);
        assert(reader);

        // Verify that the unmarshaled object is compatible with the formal type.
        if(!_info->interface && !reader->getInfo()->isA(_info->id))
        {
            Ice::UnexpectedObjectException ex(__FILE__, __LINE__);
            ex.reason = "unmarshaled object is not an instance of " + _info->id;
            ex.type = reader->getInfo()->id;
            ex.expectedType = _info->id;
            throw ex;
        }
        zval* obj = reader->getObject();
        _cb->unmarshaled(obj, &_target, _closure);
    }
    else
    {
        zval zv;
        AutoDestroy destroy(&zv);
        ZVAL_NULL(&zv);
        _cb->unmarshaled(&zv, &_target, _closure);
    }
}

// ExceptionInfo implementation.
void
IcePHP::ExceptionInfo::unmarshal(Ice::InputStream* is, const CommunicatorInfoPtr& comm, zval* zv)
{
    if(object_init_ex(zv, zce) != SUCCESS)
    {
        runtimeError("unable to initialize object of type %s", zce->name->val);
        throw AbortMarshaling();
    }

    // The type id for the first slice has already been read.
    auto info = shared_from_this();
    do
    {
        is->startSlice();

        for(const auto& member : info->members)
        {
            member->type->unmarshal(is, member, comm, zv, 0, false);
        }

        // The optional members have already been sorted by tag.
        for(const auto& member : info->optionalMembers)
        {
            if(is->readOptional(member->tag, member->type->optionalFormat()))
            {
                member->type->unmarshal(is, member, comm, zv, 0, true);
            }
            else
            {
                zval un;
                AutoDestroy destroy(&un);
                assignUnset(&un);
                member->setMember(zv, &un);
            }
        }

        is->endSlice();

        info = info->base;
    }
    while(info);
}

void
IcePHP::ExceptionInfo::print(zval* zv, IceUtilInternal::Output& out)
{
    out << "exception " << id;
    out.sb();

    if(Z_TYPE_P(zv) != IS_OBJECT)
    {
        string s = zendTypeToString(Z_TYPE_P(zv));
        out << nl << "expected exception value of type " << zce->name->val << " but received " << s;
        out.eb();
        return;
    }

    // Compare class entries.
    zend_class_entry* ce = Z_OBJCE_P(zv);
    if(ce != zce)
    {
        out << nl << "expected exception value of type " << zce->name->val << " but received " << ce->name->val;
        out.eb();
        return;
    }

    PrintObjectHistory history;
    history.index = 0;

    printMembers(zv, out, &history);
    out.eb();
}

void
IcePHP::ExceptionInfo::printMembers(zval* zv, IceUtilInternal::Output& out, PrintObjectHistory* history)
{
    if(base)
    {
        base->printMembers(zv, out, history);
    }

    for (const auto& member : members)
    {
        out << nl << member->name << " = ";
        zval* val =  zend_hash_str_find(Z_OBJPROP_P(zv), member->name.c_str(), static_cast<int>(member->name.size()));
        assert(Z_TYPE_P(val) == IS_INDIRECT);
        val = Z_INDIRECT_P(val);

        if(val)
        {
            member->type->print(val, out, history);
        }
        else
        {
            out << "<not defined>";
        }
    }

    for (const auto& member : optionalMembers)
    {
        out << nl << member->name << " = ";
        zval* val = zend_hash_str_find(Z_OBJPROP_P(zv), member->name.c_str(), static_cast<int>(member->name.size()));

        assert(Z_TYPE_P(val) == IS_INDIRECT);
        val = Z_INDIRECT_P(val);

        if(val)
        {
            if(isUnset(val))
            {
                out << "<unset>";
            }
            else
            {
                member->type->print(val, out, history);
            }
        }
        else
        {
            out << "<not defined>";
        }
    }
}

bool
IcePHP::ExceptionInfo::isA(string_view typeId) const
{
    if(id == typeId)
    {
        return true;
    }

    if(base && base->isA(typeId))
    {
        return true;
    }

    return false;
}

// ExceptionReader implementation.
IcePHP::ExceptionReader::ExceptionReader(const CommunicatorInfoPtr& communicatorInfo, const ExceptionInfoPtr& info) :
    _communicatorInfo(communicatorInfo), _info(info)
{
    ZVAL_UNDEF(&_ex);
}

IcePHP::ExceptionReader::~ExceptionReader()
{
#ifdef NDEBUG
    // BUGFIX: releasing this object trigers an assert in PHP objects_store
    // https://github.com/php/php-src/issues/10593
    if (!Z_ISUNDEF(_ex))
    {
        zval_ptr_dtor(&_ex);
    }
#endif
}

string
IcePHP::ExceptionReader::ice_id() const
{
    return _info->id;
}

IcePHP::ExceptionReader*
IcePHP::ExceptionReader::ice_cloneImpl() const
{
    assert(false);
    return 0;
}

void
IcePHP::ExceptionReader::ice_throw() const
{
    throw *this;
}

void
IcePHP::ExceptionReader::_write(Ice::OutputStream*) const
{
    assert(false);
}

void
IcePHP::ExceptionReader::_read(Ice::InputStream* is)
{
    is->startException();

    _info->unmarshal(is, _communicatorInfo, const_cast<zval*>(&_ex));

    is->endException();
}

bool
IcePHP::ExceptionReader::_usesClasses() const
{
    return _info->usesClasses;
}

ExceptionInfoPtr
IcePHP::ExceptionReader::getInfo() const
{
    return _info;
}

zval*
IcePHP::ExceptionReader::getException() const
{
    return const_cast<zval*>(&_ex);
}

static zend_object*
handleTypeInfoAlloc(zend_class_entry* ce)
{
    Wrapper<TypeInfoPtr>* obj = Wrapper<TypeInfoPtr>::create(ce);
    assert(obj);
    obj->zobj.handlers = &_typeInfoHandlers;
    return &obj->zobj;
}

static void
handleTypeInfoFreeStorage(zend_object* object)
{
    Wrapper<TypeInfoPtr>* obj = Wrapper<TypeInfoPtr>::fetch(object);
    delete obj->ptr;
    zend_object_std_dtor(object);
}

static bool
createTypeInfo(zval* zv, shared_ptr<TypeInfo> p)
{
    assert(typeInfoClassEntry);
    if(object_init_ex(zv, typeInfoClassEntry) != SUCCESS)
    {
        runtimeError("unable to initialize type");
        return false;
    }

    Wrapper<shared_ptr<TypeInfo>>* ze = Wrapper<shared_ptr<TypeInfo>>::extract(zv);
    assert(!ze->ptr);
    ze->ptr = new shared_ptr<TypeInfo>(std::move(p));

    return true;
}

ZEND_FUNCTION(IcePHP_defineEnum)
{
    char* id;
    size_t idLen;
    zval* enumerators;

    if(zend_parse_parameters(ZEND_NUM_ARGS(), const_cast<char*>("sa"), &id, &idLen, &enumerators) == FAILURE)
    {
        return;
    }

    if(!createTypeInfo(return_value, make_shared<EnumInfo>(id, enumerators)))
    {
        RETURN_NULL();
    }
}

ZEND_FUNCTION(IcePHP_defineStruct)
{
    char* id;
    size_t idLen;
    char* name;
    size_t nameLen;
    zval* members;

    if(zend_parse_parameters(ZEND_NUM_ARGS(), const_cast<char*>("ssa"), &id, &idLen, &name, &nameLen,
                             &members) == FAILURE)
    {
        return;
    }

    if(!createTypeInfo(return_value, make_shared<StructInfo>(id, name, members)))
    {
        RETURN_NULL();
    }
}

ZEND_FUNCTION(IcePHP_defineSequence)
{
    char* id;
    size_t idLen;
    zval* element;

    if(zend_parse_parameters(ZEND_NUM_ARGS(), const_cast<char*>("so"), &id, &idLen, &element) == FAILURE)
    {
        assert(false);
        return;
    }

    if(!createTypeInfo(return_value, make_shared<SequenceInfo>(id, element)))
    {
        RETURN_NULL();
    }
}

ZEND_FUNCTION(IcePHP_defineDictionary)
{
    char* id;
    size_t idLen;
    zval* key;
    zval* value;

    if(zend_parse_parameters(ZEND_NUM_ARGS(), const_cast<char*>("soo"), &id, &idLen, &key, &value) == FAILURE)
    {
        return;
    }

    if(!createTypeInfo(return_value, make_shared<DictionaryInfo>(id, key, value)))
    {
        RETURN_NULL();
    }
}

ZEND_FUNCTION(IcePHP_declareProxy)
{
    char* id;
    size_t idLen;

    if(zend_parse_parameters(ZEND_NUM_ARGS(), const_cast<char*>("s"), &id, &idLen) == FAILURE)
    {
        return;
    }

    ProxyInfoPtr type = getProxyInfo(id);
    if(!type)
    {
        type = make_shared<ProxyInfo>(id);
        addProxyInfo(type);
    }

    if(!createTypeInfo(return_value, std::move(type)))
    {
        RETURN_NULL();
    }
}

ZEND_FUNCTION(IcePHP_defineProxy)
{
    char* id;
    size_t idLen;
    zval* base;
    zval* interfaces;

    if(zend_parse_parameters(ZEND_NUM_ARGS(), const_cast<char*>("so!a!"), &id, &idLen, &base, &interfaces) == FAILURE)
    {
        return;
    }

    ProxyInfoPtr type = getProxyInfo(id);
    if(!type)
    {
        type = make_shared<ProxyInfo>(id);
        addProxyInfo(type);
    }
    type->define(base, interfaces);

    if(!createTypeInfo(return_value, std::move(type)))
    {
        RETURN_NULL();
    }
}

ZEND_FUNCTION(IcePHP_declareClass)
{
    char* id;
    size_t idLen;

    if(zend_parse_parameters(ZEND_NUM_ARGS(), const_cast<char*>("s"), &id, &idLen) == FAILURE)
    {
        return;
    }

    ClassInfoPtr type = getClassInfoById(id);
    if(!type)
    {
        type = make_shared<ClassInfo>(id);
        addClassInfoById(type);
    }

    if(!createTypeInfo(return_value, std::move(type)))
    {
        RETURN_NULL();
    }
}

ZEND_FUNCTION(IcePHP_defineClass)
{
    char* id;
    size_t idLen;
    char* name;
    size_t nameLen;
    zend_long compactId;
    zend_bool interface;
    zval* base;
    zval* members;

    if(zend_parse_parameters(ZEND_NUM_ARGS(), const_cast<char*>("sslbo!a!"), &id, &idLen, &name, &nameLen,
                             &compactId, &interface, &base, &members) == FAILURE)
    {
        return;
    }

    ClassInfoPtr type = getClassInfoById(id);
    if(!type)
    {
        type = make_shared<ClassInfo>(id);
        addClassInfoById(type);
    }

    type->define(name, static_cast<int32_t>(compactId), interface ? true : false, base, members);

    if(!interface)
    {
        addClassInfoByName(type);
    }

    if(type->compactId != -1)
    {
        CompactIdMap* m = reinterpret_cast<CompactIdMap*>(ICE_G(compactIdToClassInfoMap));
        if(!m)
        {
            m = new CompactIdMap;
            ICE_G(compactIdToClassInfoMap) = m;
        }
        m->insert(CompactIdMap::value_type(type->compactId, type));
    }

    if(!createTypeInfo(return_value, std::move(type)))
    {
        RETURN_NULL();
    }
}

static zend_object*
handleExceptionInfoAlloc(zend_class_entry* ce)
{
    Wrapper<ExceptionInfoPtr>* obj = Wrapper<ExceptionInfoPtr>::create(ce);
    assert(obj);

    obj->zobj.handlers = &_exceptionInfoHandlers;

    return &obj->zobj;
}

static void
handleExceptionInfoFreeStorage(zend_object* object)
{
    Wrapper<ExceptionInfoPtr>* obj = Wrapper<ExceptionInfoPtr>::fetch(object);
    delete obj->ptr;
    zend_object_std_dtor(object);
}

static bool
createExceptionInfo(zval* zv, const ExceptionInfoPtr& p)
{
    if(object_init_ex(zv, exceptionInfoClassEntry) != SUCCESS)
    {
        runtimeError("unable to initialize exception info");
        return false;
    }

    Wrapper<ExceptionInfoPtr>* ze = Wrapper<ExceptionInfoPtr>::extract(zv);
    assert(!ze->ptr);
    ze->ptr = new ExceptionInfoPtr(p);

    return true;
}

ZEND_FUNCTION(IcePHP_defineException)
{
    char* id;
    size_t idLen;
    char* name;
    size_t nameLen;
    zval* base;
    zval* members;

    if(zend_parse_parameters(ZEND_NUM_ARGS(), const_cast<char*>("sso!a!"), &id, &idLen, &name, &nameLen,
                             &base, &members) == FAILURE)
    {
        return;
    }

    auto ex = make_shared<ExceptionInfo>();
    ex->id = id;
    ex->name = name;
    if(base)
    {
        ex->base = Wrapper<ExceptionInfoPtr>::value(base);
    }
    if(members)
    {
        convertDataMembers(members, ex->members, ex->optionalMembers, true);
    }

    ex->usesClasses = false;

    // Only examine the required members to see if any use classes.
    for(DataMemberList::iterator p = ex->members.begin(); p != ex->members.end(); ++p)
    {
        if(!ex->usesClasses)
        {
            ex->usesClasses = (*p)->type->usesClasses();
        }
    }

    ex->zce = nameToClass(ex->name);

    assert(!getExceptionInfo(ex->id));

    ExceptionInfoMap* m;
    if(ICE_G(exceptionInfoMap))
    {
        m = reinterpret_cast<ExceptionInfoMap*>(ICE_G(exceptionInfoMap));
    }
    else
    {
        m = new ExceptionInfoMap;
        ICE_G(exceptionInfoMap) = m;
    }
    m->insert(ExceptionInfoMap::value_type(ex->id, ex));

    if(!createExceptionInfo(return_value, ex))
    {
        RETURN_NULL();
    }
}

ZEND_FUNCTION(IcePHP_stringify)
{
    if(ZEND_NUM_ARGS() != 2)
    {
        WRONG_PARAM_COUNT;
    }

    zval* v;
    zval* t;

    if(zend_parse_parameters(ZEND_NUM_ARGS(), const_cast<char*>("zz"), &v, &t) == FAILURE)
    {
        return;
    }

    TypeInfoPtr type = Wrapper<TypeInfoPtr>::value(t);
    assert(type);

    ostringstream ostr;
    IceUtilInternal::Output out(ostr);
    PrintObjectHistory history;
    history.index = 0;
    type->print(v, out, &history);

    string str = ostr.str();
    RETURN_STRINGL(str.c_str(), static_cast<int>(str.length()));
}

ZEND_FUNCTION(IcePHP_stringifyException)
{
    if(ZEND_NUM_ARGS() != 2)
    {
        WRONG_PARAM_COUNT;
    }

    zval* v;
    zval* t;

    if(zend_parse_parameters(ZEND_NUM_ARGS(), const_cast<char*>("oo"), &v, &t) == FAILURE)
    {
        return;
    }

    ExceptionInfoPtr ex = Wrapper<ExceptionInfoPtr>::value(t);
    assert(ex);

    ostringstream ostr;
    IceUtilInternal::Output out(ostr);
    ex->print(v, out);

    string str = ostr.str();
    RETURN_STRINGL(str.c_str(), static_cast<int>(str.length()));
}

// Predefined methods for IcePHP_TypeInfo.
static zend_function_entry _typeInfoMethods[] =
{
    {0, 0, 0}
};

// Predefined methods for IcePHP_ExceptionInfo.
static zend_function_entry _exceptionInfoMethods[] =
{
    {0, 0, 0}
};

bool
IcePHP::isUnset(zval* zv)
{
    if(Z_TYPE_P(zv) == IS_STRING)
    {
        return _unsetGUID == string(Z_STRVAL_P(zv), Z_STRLEN_P(zv));
    }
    return false;
}

void
IcePHP::assignUnset(zval* zv)
{
    ZVAL_COPY(zv, ICE_G(unset));
}

bool
IcePHP::typesInit(INIT_FUNC_ARGS)
{
    zend_class_entry ce;

    // Register the IcePHP_TypeInfo class.
    INIT_CLASS_ENTRY(ce, "IcePHP_TypeInfo", _typeInfoMethods);
    ce.create_object = handleTypeInfoAlloc;
    typeInfoClassEntry = zend_register_internal_class(&ce);
    memcpy(&_typeInfoHandlers, zend_get_std_object_handlers(), sizeof(zend_object_handlers));
    _typeInfoHandlers.free_obj = handleTypeInfoFreeStorage;
    _typeInfoHandlers.offset = XtOffsetOf(Wrapper<TypeInfoPtr>, zobj);

    // Register the IcePHP_ExceptionInfo class.
    INIT_CLASS_ENTRY(ce, "IcePHP_ExceptionInfo", _exceptionInfoMethods);
    ce.create_object = handleExceptionInfoAlloc;
    exceptionInfoClassEntry = zend_register_internal_class(&ce);
    memcpy(&_exceptionInfoHandlers, zend_get_std_object_handlers(), sizeof(zend_object_handlers));
    _exceptionInfoHandlers.free_obj = handleExceptionInfoFreeStorage;
    _exceptionInfoHandlers.offset = XtOffsetOf(Wrapper<ExceptionInfoPtr>, zobj);

    REGISTER_NS_STRING_CONSTANT("Ice", "None", const_cast<char*>(_unsetGUID.c_str()), CONST_CS|CONST_PERSISTENT);
    return true;
}

bool
IcePHP::typesRequestInit(void)
{
    // Create the global variables for the primitive types.
    for(int i = static_cast<int>(PrimitiveInfo::KindBool); i <= static_cast<int>(PrimitiveInfo::KindString); ++i)
    {
        PrimitiveInfoPtr type = make_shared<PrimitiveInfo>();
        type->kind = static_cast<PrimitiveInfo::Kind>(i);
        string name = "IcePHP__t_" + type->getId();

        zval zv;
        if(!createTypeInfo(&zv, std::move(type)))
        {
            zval_ptr_dtor(&zv);
            return false;
        }
        zend_hash_str_update(&EG(symbol_table), const_cast<char*>(name.c_str()), name.size(), &zv);
    }

    ICE_G(idToClassInfoMap) = 0;
    ICE_G(nameToClassInfoMap) = 0;
    ICE_G(proxyInfoMap) = 0;
    ICE_G(exceptionInfoMap) = 0;

    zval* unset = static_cast<zval*>(ecalloc(1, sizeof(zval)));
    ZVAL_STRINGL(unset, _unsetGUID.c_str(), static_cast<int>(_unsetGUID.length()));
    ICE_G(unset) = unset;

    return true;
}

bool
IcePHP::typesRequestShutdown(void)
{
    if(ICE_G(proxyInfoMap))
    {
        ProxyInfoMap* m = static_cast<ProxyInfoMap*>(ICE_G(proxyInfoMap));
        for(ProxyInfoMap::iterator p = m->begin(); p != m->end(); ++p)
        {
            p->second->destroy();
        }
        delete m;
    }

    if(ICE_G(idToClassInfoMap))
    {
        ClassInfoMap* m = static_cast<ClassInfoMap*>(ICE_G(idToClassInfoMap));
        for(ClassInfoMap::iterator p = m->begin(); p != m->end(); ++p)
        {
            p->second->destroy();
        }
        delete m;
    }

    if(ICE_G(nameToClassInfoMap))
    {
        ClassInfoMap* m = static_cast<ClassInfoMap*>(ICE_G(nameToClassInfoMap));
        delete m;
    }

    delete static_cast<ExceptionInfoMap*>(ICE_G(exceptionInfoMap));

    zval_dtor(ICE_G(unset));
    efree(ICE_G(unset));
    return true;
}<|MERGE_RESOLUTION|>--- conflicted
+++ resolved
@@ -2264,13 +2264,8 @@
 }
 
 // ClassInfo implementation.
-<<<<<<< HEAD
-IcePHP::ClassInfo::ClassInfo(const string& ident) :
-    id(ident), compactId(-1), interface(false), zce(0), defined(false)
-=======
 IcePHP::ClassInfo::ClassInfo(string ident) :
-    id(std::move(ident)), compactId(-1), preserve(false), interface(false), zce(0), defined(false)
->>>>>>> 6186eb7c
+    id(std::move(ident)), compactId(-1), interface(false), zce(0), defined(false)
 {
 }
 
