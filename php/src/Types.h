//
// Copyright (c) ZeroC, Inc. All rights reserved.
//

#ifndef ICEPHP_TYPES_H
#define ICEPHP_TYPES_H

#include "Config.h"
#include "Communicator.h"
#include "Operation.h"

#include <IceUtil/OutputUtil.h>

//
// Global functions.
//
extern "C"
{
ZEND_FUNCTION(IcePHP_defineEnum);
ZEND_FUNCTION(IcePHP_defineStruct);
ZEND_FUNCTION(IcePHP_defineSequence);
ZEND_FUNCTION(IcePHP_defineDictionary);
ZEND_FUNCTION(IcePHP_declareProxy);
ZEND_FUNCTION(IcePHP_defineProxy);
ZEND_FUNCTION(IcePHP_declareClass);
ZEND_FUNCTION(IcePHP_defineClass);
ZEND_FUNCTION(IcePHP_defineException);
ZEND_FUNCTION(IcePHP_stringify);
ZEND_FUNCTION(IcePHP_stringifyException);
}

namespace IcePHP
{

// This class is raised as an exception when object marshaling needs to be aborted.
class AbortMarshaling
{
};

class ClassInfo;
using ClassInfoPtr = std::shared_ptr<ClassInfo>;
using ClassInfoList = std::vector<ClassInfoPtr>;
using ObjectMap = std::map<unsigned int, std::shared_ptr<Ice::Value>>;

using CompactIdMap = std::map<int, ClassInfoPtr>;

class ValueReader;

struct PrintObjectHistory
{
    int index;
    std::map<unsigned int, int> objects;
};

// The delayed nature of class unmarshaling in the Ice protocol requires us to
// handle unmarshaling using a callback strategy. An instance of UnmarshalCallback
// is supplied to each type's unmarshal() member function. For all types except
// classes, the callback is invoked with the unmarshaled value before unmarshal()
// returns. For class instances, however, the callback may not be invoked until
// the stream's finished() function is called.
class UnmarshalCallback
{
public:

    virtual ~UnmarshalCallback();

    // The unmarshaled() member function receives the unmarshaled value. The last two arguments are the values passed
    // to unmarshal() for use by UnmarshalCallback implementations.
    virtual void unmarshaled(zval*, zval*, void*) = 0;
};
using UnmarshalCallbackPtr = std::shared_ptr<UnmarshalCallback> ;

// ReadObjectCallback retains all of the information necessary to store an unmarshaled Slice value as a PHP object.
class ReadObjectCallback final
{
public:

    ReadObjectCallback(const ClassInfoPtr&, const UnmarshalCallbackPtr&, zval*, void*);
    ~ReadObjectCallback();

    void invoke(const ::std::shared_ptr<Ice::Value>&);

private:

    ClassInfoPtr _info;
    UnmarshalCallbackPtr _cb;
    zval _target;
    void* _closure;
};
using ReadObjectCallbackPtr = std::shared_ptr<ReadObjectCallback>;

// This class keeps track of PHP objects (instances of Slice classes and exceptions) that have preserved slices.
class StreamUtil
{
public:

    ~StreamUtil();

    // Keep a reference to a ReadObjectCallback for patching purposes.
    void add(const ReadObjectCallbackPtr&);

    // Keep track of object instances that have preserved slices.
    void add(const std::shared_ptr<ValueReader>&);

    void updateSlicedData(void);

    static void setSlicedDataMember(zval*, const Ice::SlicedDataPtr&);
    static Ice::SlicedDataPtr getSlicedDataMember(zval*, ObjectMap*);

private:

    std::vector<ReadObjectCallbackPtr> _callbacks;
    std::set<std::shared_ptr<ValueReader>> _readers;
    static zend_class_entry* _slicedDataType;
    static zend_class_entry* _sliceInfoType;
};

// Base class for type information.
class TypeInfo : public UnmarshalCallback, public std::enable_shared_from_this<TypeInfo>
{
public:

    virtual std::string getId() const = 0;

    virtual bool validate(zval*, bool) = 0; // Validate type data. Bool enables excpetion throwing.

    virtual bool variableLength() const = 0;
    virtual int wireSize() const = 0;
    virtual Ice::OptionalFormat optionalFormat() const = 0;

    virtual bool usesClasses() const; // Default implementation returns false.

    virtual void unmarshaled(zval*, zval*, void*); // Default implementation is assert(false).

    virtual void destroy();

protected:

    TypeInfo();

public:

    // The marshal and unmarshal functions can raise Ice exceptions, and may raise AbortMarshaling if an error occurs.
    virtual void marshal(zval*, Ice::OutputStream*, ObjectMap*, bool) = 0;
    virtual void unmarshal(
        Ice::InputStream*,
        const UnmarshalCallbackPtr&,
        const CommunicatorInfoPtr&,
        zval*,
        void*,
        bool) = 0;
    virtual void print(zval*, IceUtilInternal::Output&, PrintObjectHistory*) = 0;
};
using TypeInfoPtr = std::shared_ptr<TypeInfo>;

// Primitive type information.
class PrimitiveInfo final : public TypeInfo
{
public:

    std::string getId() const final;

    bool validate(zval*, bool) final;

    bool variableLength() const final;
    int wireSize() const final;
    Ice::OptionalFormat optionalFormat() const final;

    void marshal(zval*, Ice::OutputStream*, ObjectMap*, bool) final;
    void unmarshal(
        Ice::InputStream*,
        const UnmarshalCallbackPtr&,
        const CommunicatorInfoPtr&,
        zval*,
        void*,
        bool) final;
    void print(zval*, IceUtilInternal::Output&, PrintObjectHistory*) final;

    enum Kind
    {
        KindBool,
        KindByte,
        KindShort,
        KindInt,
        KindLong,
        KindFloat,
        KindDouble,
        KindString
    };

    Kind kind;
};
using PrimitiveInfoPtr = std::shared_ptr<PrimitiveInfo>;

// Enum information.
class EnumInfo final : public TypeInfo
{
public:

    EnumInfo(const std::string&, zval*);

    std::string getId() const final;

    bool validate(zval*, bool) final;

    bool variableLength() const final;
    int wireSize() const final;
    Ice::OptionalFormat optionalFormat() const final;

    void marshal(zval*, Ice::OutputStream*, ObjectMap*, bool) final;
    void unmarshal(
        Ice::InputStream*,
        const UnmarshalCallbackPtr&,
        const CommunicatorInfoPtr&,
        zval*,
        void*,
        bool) final;
    void print(zval*, IceUtilInternal::Output&, PrintObjectHistory*) final;

    const std::string id;
    const std::map<std::int32_t, std::string> enumerators;
    const std::int32_t maxValue;

};
using EnumInfoPtr = std::shared_ptr<EnumInfo>;

class DataMember final : public UnmarshalCallback
{
public:

    void unmarshaled(zval*, zval*, void*) final;

    void setMember(zval*, zval*);

    std::string name;
    TypeInfoPtr type;
    bool optional;
    int tag;
};
using DataMemberPtr = std::shared_ptr<DataMember>;
using DataMemberList = std::vector<DataMemberPtr>;

// Struct information.
class StructInfo final : public TypeInfo
{
public:

    StructInfo(const std::string&, const std::string&, zval*);

    std::string getId() const final;
    bool validate(zval*, bool) final;

    bool variableLength() const final;
    int wireSize() const final;
    Ice::OptionalFormat optionalFormat() const final;

    bool usesClasses() const final;

    void marshal(zval*, Ice::OutputStream*, ObjectMap*, bool) final;
    void unmarshal(
        Ice::InputStream*,
        const UnmarshalCallbackPtr&,
        const CommunicatorInfoPtr&,
        zval*,
        void*,
        bool) final;

    void print(zval*, IceUtilInternal::Output&, PrintObjectHistory*) final;

    virtual void destroy();

    const std::string id;
    const std::string name; // PHP class name
    const DataMemberList members;
    const zend_class_entry* zce;

private:

    bool _variableLength;
    int _wireSize;
    zval _nullMarshalValue;
};
using StructInfoPtr = std::shared_ptr<StructInfo>;

// Sequence information.
class SequenceInfo final : public TypeInfo
{
public:

    SequenceInfo(const std::string&, zval*);

    std::string getId() const final;

    bool validate(zval*, bool) final;

    bool variableLength() const final;
    int wireSize() const final;
    Ice::OptionalFormat optionalFormat() const final;

    bool usesClasses() const final;

    void marshal(zval*, Ice::OutputStream*, ObjectMap*, bool) final;
    void unmarshal(
        Ice::InputStream*,
        const UnmarshalCallbackPtr&,
        const CommunicatorInfoPtr&,
        zval*,
        void*,
        bool) final;
    void print(zval*, IceUtilInternal::Output&, PrintObjectHistory*) final;
    void unmarshaled(zval*, zval*, void*) final;
    void destroy() final;

    const std::string id;
    const TypeInfoPtr elementType;

private:

    void marshalPrimitiveSequence(const PrimitiveInfoPtr&, zval*, Ice::OutputStream*);
    void unmarshalPrimitiveSequence(
        const PrimitiveInfoPtr&,
        Ice::InputStream*,
        const UnmarshalCallbackPtr&,
        zval*,
        void*);
};
using SequenceInfoPtr = std::shared_ptr<SequenceInfo>;

// Dictionary information.
class DictionaryInfo final : public TypeInfo
{
public:

    DictionaryInfo(const std::string&, zval*, zval*);

    std::string getId() const final;

    bool validate(zval*, bool) final;

    bool variableLength() const final;
    int wireSize() const final;
    Ice::OptionalFormat optionalFormat() const final;
    bool usesClasses() const final;

    void marshal(zval*, Ice::OutputStream*, ObjectMap*, bool) final;
    void unmarshal(
        Ice::InputStream*,
        const UnmarshalCallbackPtr&,
        const CommunicatorInfoPtr&,
        zval*,
        void*,
        bool) final;
    void print(zval*, IceUtilInternal::Output&, PrintObjectHistory*) final;
    void destroy() final;

    class KeyCallback final : public UnmarshalCallback
    {
    public:

        KeyCallback();
        ~KeyCallback();

        void unmarshaled(zval*, zval*, void*) final;

        zval key;
    };
    using KeyCallbackPtr = std::shared_ptr<KeyCallback>;

    class ValueCallback final : public UnmarshalCallback
    {
    public:

        ValueCallback(zval*);
        ~ValueCallback();

        void unmarshaled(zval*, zval*, void*) final;

        zval key;
    };
    using ValueCallbackPtr = std::shared_ptr<ValueCallback>;

    std::string id;
    TypeInfoPtr keyType;
    TypeInfoPtr valueType;

private:

    bool _variableLength;
    int _wireSize;
};
using DictionaryInfoPtr = std::shared_ptr<DictionaryInfo>;

class ExceptionInfo;
using ExceptionInfoPtr = std::shared_ptr<ExceptionInfo>;
using ExceptionInfoList = std::vector<ExceptionInfoPtr>;

using TypeInfoList = std::vector<TypeInfoPtr>;

class ClassInfo final : public TypeInfo
{
public:

    ClassInfo(const std::string&);

<<<<<<< HEAD
    void define(const std::string&, Ice::Int, bool, zval*, zval*);
=======
    void define(const std::string&, std::int32_t, bool, bool, zval*, zval*);
>>>>>>> 12f1efcc

    std::string getId() const final;

    bool validate(zval*, bool) final;

    bool variableLength() const final;
    int wireSize() const final;
    Ice::OptionalFormat optionalFormat() const final;

    bool usesClasses() const final;

    void marshal(zval*, Ice::OutputStream*, ObjectMap*, bool) final;
    void unmarshal(
        Ice::InputStream*,
        const UnmarshalCallbackPtr&,
        const CommunicatorInfoPtr&,
        zval*,
        void*,
        bool) final;
    void print(zval*, IceUtilInternal::Output&, PrintObjectHistory*) final;
    void destroy() final;
    void printMembers(zval*, IceUtilInternal::Output&, PrintObjectHistory*);

    bool isA(const std::string&) const;

    const std::string id;
    const std::string name; // PHP class name
<<<<<<< HEAD
    const Ice::Int compactId;
=======
    const std::int32_t compactId;
    const bool preserve;
>>>>>>> 12f1efcc
    const bool interface;
    ClassInfoPtr base;
    const DataMemberList members;
    const DataMemberList optionalMembers;
    const zend_class_entry* zce;
    bool defined;
};

// Proxy information.
class ProxyInfo;
using ProxyInfoPtr = std::shared_ptr<ProxyInfo>;
using ProxyInfoList = std::vector<ProxyInfoPtr>;

class ProxyInfo final : public TypeInfo
{
public:

    ProxyInfo(const std::string&);

    void define(zval*, zval*);

    std::string getId() const final;

    bool validate(zval*, bool) final;

    bool variableLength() const final;
    int wireSize() const final;
    Ice::OptionalFormat optionalFormat() const final;

    void marshal(zval*, Ice::OutputStream*, ObjectMap*, bool) final;
    void unmarshal(
        Ice::InputStream*,
        const UnmarshalCallbackPtr&,
        const CommunicatorInfoPtr&,
        zval*,
        void*,
        bool) final;
    void print(zval*, IceUtilInternal::Output&, PrintObjectHistory*) final;

    void destroy() final;
    bool isA(const std::string&) const;

    void addOperation(const std::string&, const OperationPtr&);
    OperationPtr getOperation(const std::string&) const;

    const std::string id;
    ProxyInfoPtr base;
    ProxyInfoList interfaces;
    bool defined;
    typedef std::map<std::string, OperationPtr> OperationMap;
    OperationMap operations;
};

// Exception information.
class ExceptionInfo final : public std::enable_shared_from_this<ExceptionInfo>
{
public:

    void unmarshal(Ice::InputStream*, const CommunicatorInfoPtr&, zval*);

    void print(zval*, IceUtilInternal::Output&);
    void printMembers(zval*, IceUtilInternal::Output&, PrintObjectHistory*);

    bool isA(const std::string&) const;

    std::string id;
    std::string name; // PHP class name
    ExceptionInfoPtr base;
    DataMemberList members;
    DataMemberList optionalMembers;
    bool usesClasses;
    zend_class_entry* zce;
};

ClassInfoPtr getClassInfoById(const std::string&);
ClassInfoPtr getClassInfoByName(const std::string&);
ProxyInfoPtr getProxyInfo(const std::string&);
ExceptionInfoPtr getExceptionInfo(const std::string&);

bool isUnset(zval*);
void assignUnset(zval*);

bool typesInit(INIT_FUNC_ARGS);
bool typesRequestInit(void);
bool typesRequestShutdown(void);

// ValueWriter wraps a PHP object for marshaling.
class ValueWriter final : public Ice::Value
{
public:

    ValueWriter(zval*, ObjectMap*, ClassInfoPtr);
    ~ValueWriter();

    void ice_preMarshal() final;

    void _iceWrite(Ice::OutputStream*) const final;
    void _iceRead(Ice::InputStream*) final;

private:

    void writeMembers(Ice::OutputStream*, const DataMemberList&) const;

    zval _object;
    ObjectMap* _map;
    ClassInfoPtr _info;
    ClassInfoPtr _formal;
};

// ValueReader unmarshals the state of an Ice value.
class ValueReader final : public std::enable_shared_from_this<ValueReader>, public Ice::Value
{
public:

    ValueReader(zval*, const ClassInfoPtr&, const CommunicatorInfoPtr&);
    ~ValueReader();

    void ice_postUnmarshal() final;

    void _iceWrite(Ice::OutputStream*) const final;
    void _iceRead(Ice::InputStream*) final;

    ClassInfoPtr getInfo() const;

    zval* getObject() const;

    Ice::SlicedDataPtr getSlicedData() const;

private:

    zval _object;
    ClassInfoPtr _info;
    CommunicatorInfoPtr _communicator;
    Ice::SlicedDataPtr _slicedData;
};

// ExceptionReader creates a PHP user exception and unmarshals it.
class ExceptionReader final : public Ice::UserException
{
public:

    ExceptionReader(const CommunicatorInfoPtr&, const ExceptionInfoPtr&);
    ~ExceptionReader();

    ExceptionReader(const ExceptionReader&) = default;

    std::string ice_id() const final;
    ExceptionReader* ice_cloneImpl() const final;
    void ice_throw() const final;

    void _write(Ice::OutputStream*) const final;
    void _read(Ice::InputStream*) final;
    bool _usesClasses() const final;

    ExceptionInfoPtr getInfo() const;

    zval* getException() const;

protected:

    void _writeImpl(Ice::OutputStream*) const final {}
    void _readImpl(Ice::InputStream*) final {}

private:

    CommunicatorInfoPtr _communicatorInfo;
    ExceptionInfoPtr _info;
    zval _ex;
};

} // End of namespace IcePHP

#endif<|MERGE_RESOLUTION|>--- conflicted
+++ resolved
@@ -402,11 +402,7 @@
 
     ClassInfo(const std::string&);
 
-<<<<<<< HEAD
-    void define(const std::string&, Ice::Int, bool, zval*, zval*);
-=======
-    void define(const std::string&, std::int32_t, bool, bool, zval*, zval*);
->>>>>>> 12f1efcc
+    void define(const std::string&, std::int32_t, bool, zval*, zval*);
 
     std::string getId() const final;
 
@@ -434,12 +430,7 @@
 
     const std::string id;
     const std::string name; // PHP class name
-<<<<<<< HEAD
-    const Ice::Int compactId;
-=======
     const std::int32_t compactId;
-    const bool preserve;
->>>>>>> 12f1efcc
     const bool interface;
     ClassInfoPtr base;
     const DataMemberList members;
