#
# Copyright (c) ZeroC, Inc. All rights reserved.
#

$(project)_libraries := IcePHP

IcePHP_target           := php-module
IcePHP_targetname       := ice
IcePHP_targetdir        := lib
IcePHP_installdir       := $(install_phplibdir)
IcePHP_cppflags         := -I$(project) -I$(top_srcdir)/cpp/src -I$(top_srcdir)/cpp/src/slice2php $(ice_cpp_cppflags) $(php_cppflags)
IcePHP_ldflags          := $(php_ldflags)
<<<<<<< HEAD
IcePHP_dependencies     := IceDiscovery IceLocatorDiscovery IceSSL Ice
IcePHP_extra_sources    := $(wildcard $(top_srcdir)/cpp/src/Slice/*.cpp) \
                           $(top_srcdir)/cpp/src/slice2php/PHPUtil.cpp \
=======
IcePHP_dependencies     := IceDiscovery++11 IceLocatorDiscovery++11 IceSSL++11 Ice++11
# TODO temporary ++11 dependencies are not linked
IcePHP_system_libs      := -L$(top_srcdir)/cpp/lib/x86_64-linux-gnu \
    -L$(top_srcdir)/cpp/lib \
    -lIce++11 -lIceSSL++11 -lIceDiscovery++11 -lIceLocatorDiscovery++11
IcePHP_extra_sources    := $(filter-out %Util.cpp %Ruby.cpp,\
                           $(wildcard $(top_srcdir)/cpp/src/Slice/*.cpp)) \
                           $(top_srcdir)/cpp/src/Slice/SliceUtil.cpp \
                           $(top_srcdir)/cpp/src/Slice/PHPUtil.cpp \
                           $(top_srcdir)/cpp/src/Slice/StringLiteralUtil.cpp \
>>>>>>> 47bb529a

projects += $(project)
srcs:: $(project)<|MERGE_RESOLUTION|>--- conflicted
+++ resolved
@@ -10,22 +10,14 @@
 IcePHP_installdir       := $(install_phplibdir)
 IcePHP_cppflags         := -I$(project) -I$(top_srcdir)/cpp/src -I$(top_srcdir)/cpp/src/slice2php $(ice_cpp_cppflags) $(php_cppflags)
 IcePHP_ldflags          := $(php_ldflags)
-<<<<<<< HEAD
-IcePHP_dependencies     := IceDiscovery IceLocatorDiscovery IceSSL Ice
-IcePHP_extra_sources    := $(wildcard $(top_srcdir)/cpp/src/Slice/*.cpp) \
-                           $(top_srcdir)/cpp/src/slice2php/PHPUtil.cpp \
-=======
 IcePHP_dependencies     := IceDiscovery++11 IceLocatorDiscovery++11 IceSSL++11 Ice++11
 # TODO temporary ++11 dependencies are not linked
 IcePHP_system_libs      := -L$(top_srcdir)/cpp/lib/x86_64-linux-gnu \
     -L$(top_srcdir)/cpp/lib \
     -lIce++11 -lIceSSL++11 -lIceDiscovery++11 -lIceLocatorDiscovery++11
-IcePHP_extra_sources    := $(filter-out %Util.cpp %Ruby.cpp,\
-                           $(wildcard $(top_srcdir)/cpp/src/Slice/*.cpp)) \
-                           $(top_srcdir)/cpp/src/Slice/SliceUtil.cpp \
-                           $(top_srcdir)/cpp/src/Slice/PHPUtil.cpp \
-                           $(top_srcdir)/cpp/src/Slice/StringLiteralUtil.cpp \
->>>>>>> 47bb529a
+
+IcePHP_extra_sources    := $(wildcard $(top_srcdir)/cpp/src/Slice/*.cpp) \
+                           $(top_srcdir)/cpp/src/slice2php/PHPUtil.cpp   \
 
 projects += $(project)
 srcs:: $(project)