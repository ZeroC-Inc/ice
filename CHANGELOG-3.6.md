--- conflicted
+++ resolved
@@ -30,8 +30,6 @@
 
 These are the changes since Ice 3.6.1.
 
-<<<<<<< HEAD
-=======
 ## General Changes
 
 - Added two new tools, icegriddb36 and icestormdb36, used to import/export the
@@ -43,7 +41,6 @@
   issue was true for exceptions with class data members deriving from exceptions
   with class data members.
 
->>>>>>> 87fc4e46
 ## C++ Changes
 
 - Fixed El Capitan build issues caused by a new security feature that no longer
